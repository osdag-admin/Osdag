from builtins import str
import time
import math
from Common import *
import os
# from utils.common import component
from pylatex import Document, Section, Subsection
from pylatex.utils import italic, bold
#import pdflatex
import sys
import datetime
#from PyQt5.QtCore import pyqtSlot,pyqtSignal, QObject


from pylatex import Document, Section, Subsection, Tabular, Tabularx,MultiColumn
from pylatex import Math, TikZ, Axis, Plot, Figure, Matrix, Alignat
from pylatex.utils import italic, NoEscape
#from pdflatex import PDFLaTeX
import os
from pylatex import Document, PageStyle, Head, MiniPage, Foot, LargeText, \
    MediumText, LineBreak, simple_page_number
from pylatex.utils import bold


def min_pitch(d):
    min_pitch = 2.5*d
    d = str(d)
    min_pitch = str(min_pitch)

    min_pitch_eqn = Math(inline=True)
    min_pitch_eqn.append(NoEscape(r'\begin{aligned}p/g_{min}&= 2.5 ~ d&\\'))
    min_pitch_eqn.append(NoEscape(r'=&2.5*' + d + r'&=' + min_pitch + r'\end{aligned}'))
    return min_pitch_eqn


def max_pitch(t):
    t1 = str(t[0])
    t2 = str(t[0])
    max_pitch_1 = 32*min(t)
    max_pitch_2 = 300
    max_pitch = min(max_pitch_1,max_pitch_2)
    t = str(min(t))
    max_pitch = str(max_pitch)


    max_pitch_eqn = Math(inline=True)
    max_pitch_eqn.append(NoEscape(r'\begin{aligned}p/g_{max} &=\min(32~t,~300~mm)&\\'))
    max_pitch_eqn.append(NoEscape(r'&=\min(32 *~' + t+ r',~ 300 ~mm)\\&='+max_pitch+r'\\'))
<<<<<<< HEAD
   # max_pitch_eqn.append(NoEscape(r'where,&\\'))
    max_pitch_eqn.append(NoEscape(r' t& = min('+t1+','+t2+r')\end{aligned}'))
=======
    max_pitch_eqn.append(NoEscape(r'where,&\\'))
    max_pitch_eqn.append(NoEscape(r' t &= min('+t1+','+t2+r')\end{aligned}'))
>>>>>>> 2a630d12
    return max_pitch_eqn


def min_edge_end(d_0,edge_type):
    if edge_type == 'a - Sheared or hand flame cut':
        factor = 1.7
    else:
        factor = 1.5
    min_edge_dist = round(factor * d_0,2)

    min_edge_dist = str(min_edge_dist)

    factor = str(factor)
    d_0 = str(d_0)

    min_end_edge_eqn = Math(inline=True)
    min_end_edge_eqn.append(NoEscape(r'\begin{aligned}e/e`_{min} &=[1.5~or~ 1.7] * d_0\\'))
    min_end_edge_eqn.append(NoEscape(r'&='+factor + r'*' + d_0+r'='+min_edge_dist+r' \end{aligned}'))
    return min_end_edge_eqn


#TODO: consider using max_edge_end_new instead of this function in all modules
def max_edge_end(f_y,t):

    epsilon = round(math.sqrt(250/f_y),2)
    max_edge_dist = round(12*t*epsilon,2)
    max_edge_dist = str(max_edge_dist)
    t = str(t)
    f_y = str(f_y)

    max_end_edge_eqn = Math(inline=True)
    max_end_edge_eqn.append(NoEscape(r'\begin{aligned}e/e`_{max} &= 12~ t~ \varepsilon&\\'))
    max_end_edge_eqn.append(NoEscape(r'\varepsilon &= \sqrt{\frac{250}{f_y}}\\'))
    max_end_edge_eqn.append(NoEscape(r'e/e`_{max}&=12 ~*'+ t + r'*\sqrt{\frac{250}{'+f_y+r'}}\\ &='+max_edge_dist+r'\\ \end{aligned}'))
    return max_end_edge_eqn


def max_edge_end_new(t_fu_fy,corrosive_influences):
    t_epsilon_considered = t_fu_fy[0][0] * math.sqrt(250 / float(t_fu_fy[0][2]))
    t_considered = t_fu_fy[0][0]
    t_min = t_considered
    for i in t_fu_fy:
        t = i[0]
        f_y = i[2]
        epsilon = math.sqrt(250 / f_y)
        if t * epsilon <= t_epsilon_considered:
            t_epsilon_considered = t * epsilon
            t_considered = t
        if t < t_min:
            t_min = t

    if corrosive_influences is True:
        max_edge_dist =  40.0 + 4 * t_min
    else:
        max_edge_dist = 12 * t_epsilon_considered

    max_edge_dist = str(max_edge_dist)
    t1=str(t_fu_fy[0][0])
    t2=str(t_fu_fy[1][0])
    fy1 = str(t_fu_fy[0][2])
    fy2 = str(t_fu_fy[1][2])
    max_end_edge_eqn = Math(inline=True)
    if corrosive_influences is False:
        max_end_edge_eqn.append(NoEscape(r'\begin{aligned}e/e`_{max} &= 12~ t~ \varepsilon&\\'))
        max_end_edge_eqn.append(NoEscape(r'\varepsilon &= \sqrt{\frac{250}{f_y}}\\'))
        max_end_edge_eqn.append(NoEscape(r'e1 &= 12 ~*' + t1 + r'*\sqrt{\frac{250}{' + fy1 + r'}}\\'))
        max_end_edge_eqn.append(NoEscape(r'e2 &= 12 ~*' + t2 + r'*\sqrt{\frac{250}{' + fy2 + r'}}\\'))
        max_end_edge_eqn.append(NoEscape(r'e/e`_{max}&=min(e1,e2)\\'))
        max_end_edge_eqn.append(NoEscape(r' &=' + max_edge_dist + r'\\ \end{aligned}'))
    else:
        max_end_edge_eqn.append(NoEscape(r'e/e`_{max}&=40 + 4*t \\'))
        max_end_edge_eqn.append(NoEscape(r'Where, t&= min(' + t1 +', '+t2+r')\\'))
        max_end_edge_eqn.append(NoEscape(r'e/e`_{max}&='+max_edge_dist+r' \end{aligned}'))
    return max_end_edge_eqn


def bolt_shear_prov(f_ub,n_n,a_nb,gamma_mb,bolt_shear_capacity):
    f_ub = str(f_ub)
    n_n = str(n_n)
    a_nb = str(a_nb)
    gamma_mb= str(gamma_mb)
    bolt_shear_capacity=str(bolt_shear_capacity)
    bolt_shear_eqn = Math(inline=True)
    bolt_shear_eqn.append(NoEscape(r'\begin{aligned}V_{dsb} &= \frac{f_{ub} ~n_n~ A_{nb}}{\sqrt{3} ~\gamma_{mb}}\\'))
    bolt_shear_eqn.append(NoEscape(r'&= \frac{'+f_ub+'*'+n_n+'*'+a_nb+'}{\sqrt{3}~*~'+ gamma_mb+r'}\\'))
    bolt_shear_eqn.append(NoEscape(r'&= '+bolt_shear_capacity+r'\end{aligned}'))
    return bolt_shear_eqn


def bolt_bearing_prov(k_b,d,conn_plates_t_fu_fy,gamma_mb,bolt_bearing_capacity):
    t_fu_prev = conn_plates_t_fu_fy[0][0] * conn_plates_t_fu_fy[0][1]
    t = conn_plates_t_fu_fy[0][0]
    f_u = conn_plates_t_fu_fy[0][1]
    for i in conn_plates_t_fu_fy:
        t_fu = i[0] * i[1]
        if t_fu <= t_fu_prev:
            t = i[0]
            f_u = i[1]
    k_b = str(k_b)
    d = str(d)
    t = str(t)
    f_u= str(f_u)
    gamma_mb=str(gamma_mb)
    bolt_bearing_capacity = str(bolt_bearing_capacity)
    bolt_bearing_eqn = Math(inline=True)
    bolt_bearing_eqn.append(NoEscape(r'\begin{aligned}V_{dpb} &= \frac{2.5~ k_b~ d~ t~ f_u}{\gamma_{mb}}\\'))
    bolt_bearing_eqn.append(NoEscape(r'&= \frac{2.5~*'+ k_b+'*'+ d+'*'+t+'*'+f_u+'}{'+gamma_mb+r'}\\'))
    bolt_bearing_eqn.append(NoEscape(r'&='+bolt_bearing_capacity+r'\end{aligned}'))

    return bolt_bearing_eqn


def bolt_capacity_prov(bolt_shear_capacity,bolt_bearing_capacity,bolt_capacity):
    bolt_shear_capacity = str(bolt_shear_capacity)
    bolt_bearing_capacity = str(bolt_bearing_capacity)
    bolt_capacity = str(bolt_capacity)
    bolt_capacity_eqn = Math(inline=True)
    bolt_capacity_eqn.append(NoEscape(r'\begin{aligned}V_{db} &= min~ (V_{dsb}, V_{dpb})\\'))
    bolt_capacity_eqn.append(NoEscape(r'&= min~ ('+bolt_shear_capacity+','+ bolt_bearing_capacity+r')\\'))
    bolt_capacity_eqn.append(NoEscape(r'&='+ bolt_capacity+r'\end{aligned}'))

    return bolt_capacity_eqn


def HSFG_bolt_capacity_prov(mu_f,n_e,K_h,fub,Anb,gamma_mf,capacity):
    mu_f = str(mu_f)
    n_e = str(n_e)
    K_h = str(K_h)
    fub = str(fub)
    Anb = str(Anb)
    gamma_mf = str(gamma_mf)
    capacity = str(capacity)

    HSFG_bolt_capacity_eqn = Math(inline=True)
    HSFG_bolt_capacity_eqn.append(NoEscape(r'\begin{aligned}V_{dsf} & = \frac{\mu_f~ n_e~  K_h~ F_o}{\gamma_{mf}}\\'))
    HSFG_bolt_capacity_eqn.append(NoEscape(r'& Where, F_o = 0.7 * f_{ub} A_{nb}\\'))
    HSFG_bolt_capacity_eqn.append(NoEscape(r'V_{dsf} & = \frac{'+ mu_f + '*' + n_e + '*' + K_h +'* 0.7 *' +fub+'*'+Anb +r'}{'+gamma_mf+r'}\\'))
    HSFG_bolt_capacity_eqn.append(NoEscape(r'& ='+capacity+r'\end{aligned}'))

    return HSFG_bolt_capacity_eqn


def get_trial_bolts(V_u, A_u,bolt_capacity,multiple=1):
    res_force = math.sqrt(V_u**2+ A_u**2)
    trial_bolts = multiple * math.ceil(res_force/bolt_capacity)
    V_u=str(V_u)
    A_u=str(A_u)
    bolt_capacity=str(bolt_capacity)
    trial_bolts=str(trial_bolts)
    trial_bolts_eqn = Math(inline=True)
    trial_bolts_eqn.append(NoEscape(r'\begin{aligned}R_{u} &= \sqrt{V_u^2+A_u^2}\\'))
    trial_bolts_eqn.append(NoEscape(r'n_{trial} &= R_u/ V_{bolt}\\'))
    trial_bolts_eqn.append(NoEscape(r'R_{u} &= \frac{\sqrt{'+V_u+r'^2+'+A_u+r'^2}}{'+bolt_capacity+ r'}\\'))
    trial_bolts_eqn.append(NoEscape(r'&='+trial_bolts+ r'\end{aligned}'))
    return trial_bolts_eqn


def parameter_req_bolt_force(bolts_one_line,gauge,ymax,xmax,bolt_line,pitch,length_avail, conn=None):
    """
       bolts_one_line =n_r
       bolt_line = n_c
       """
    bolts_one_line = str(bolts_one_line)
    ymax = str(ymax)
    xmax = str(xmax)
    gauge = str(gauge)
    pitch = str(pitch)
    bolt_line = str(bolt_line)
    length_avail = str(length_avail)

    parameter_req_bolt_force_eqn = Math(inline=True)
    parameter_req_bolt_force_eqn.append(NoEscape(r'\begin{aligned} l_n~~~ &= length~available \\'))
    if conn == 'fin':
        parameter_req_bolt_force_eqn.append(NoEscape(r' l_n~~~ &= p * (n_r - 1)\\'))
    else:
        parameter_req_bolt_force_eqn.append(NoEscape(r' l_n~~~ &= g * (n_r - 1)\\'))
    parameter_req_bolt_force_eqn.append(NoEscape(r' &= '+gauge+r' * (' + bolts_one_line + r' - 1)\\'))
    parameter_req_bolt_force_eqn.append(NoEscape(r' & ='+length_avail+ r'\\'))

    parameter_req_bolt_force_eqn.append(NoEscape(r' y_{max} &= l_n / 2\\'))
    parameter_req_bolt_force_eqn.append(NoEscape(r' &= '+length_avail+ r' / 2 \\'))
    parameter_req_bolt_force_eqn.append(NoEscape(r' & =' + ymax + r'\\'))


    if conn == 'fin':
        parameter_req_bolt_force_eqn.append(NoEscape(r'x_{max} &= g * (n_c - 1)/2 \\'))
        parameter_req_bolt_force_eqn.append(NoEscape(r' &= '+pitch+r' * (\frac{'+bolt_line+ r'}{2} + - 1) / 2 \\'))
    else:
        parameter_req_bolt_force_eqn.append(NoEscape(r'x_{max} &= p * (\frac{n_c}{2} - 1) / 2 \\'))
        parameter_req_bolt_force_eqn.append(NoEscape(r' &= ' + pitch + r' * (\frac{' + bolt_line + r'}{2} + - 1) / 2 \\'))

    parameter_req_bolt_force_eqn.append(NoEscape(r' & =' + xmax + r'\end{aligned}'))

    return parameter_req_bolt_force_eqn


def moment_demand_req_bolt_force(shear_load, web_moment,moment_demand,ecc):

    ecc = str(ecc)
    web_moment = str(web_moment)
    moment_demand = str(moment_demand)
    shear_load = str(shear_load)
    loads_req_bolt_force_eqn = Math(inline=True)

    loads_req_bolt_force_eqn.append(NoEscape(r'\begin{aligned}  M_d &= (V_u * ecc + M_w)\\'))
    loads_req_bolt_force_eqn.append(NoEscape(r' &= \frac{('+shear_load+' * 10^3 *'+ecc+' + '+web_moment+r'*10^6)}{10^6}\\'))
    loads_req_bolt_force_eqn.append(NoEscape(r' & =' + moment_demand + r'\end{aligned}'))
    return loads_req_bolt_force_eqn

def design_capacity_of_end_plate(M_dp,b_eff,f_y,gamma_m0,t_p):
    M_dp= str(M_dp)
    t_p = str(t_p)
    b_eff= str(b_eff)
    f_y= str(f_y)
    gamma_m0= str(gamma_m0)

    design_capacity_of_end_plate= Math(inline=True)

    design_capacity_of_end_plate.append(NoEscape(r'\begin{aligned}  M_{dp} & = { \frac{ b_{eff} *t_p^2 *f_y}{ 4*\gamma_m0}}\\'))

    design_capacity_of_end_plate.append(NoEscape(r'&={\frac{' + b_eff +r'*'+t_p+r'^2'+' *'+f_y + r'}{4*'+gamma_m0 + r'}}\\'))
    design_capacity_of_end_plate.append(NoEscape(r'&=' +M_dp  + r'\end{aligned}'))
    return design_capacity_of_end_plate

def Vres_bolts(bolts_one_line,ymax,xmax,bolt_line,axial_load
               ,moment_demand,r,vbv,tmv,tmh,abh,vres,shear_load): #vres bolt web
    """
    bolts_one_line =n_r
    bolt_line = n_c
    """
    bolts_one_line =str(bolts_one_line)
    ymax =str(ymax)
    xmax =str(xmax)
    bolt_line = str(bolt_line)

    r = str(r)
    moment_demand = str(moment_demand)
    axial_load =str(axial_load)
    shear_load = str(shear_load)
    vbv =str(vbv)
    tmv =str(tmv)
    tmh =str(tmh)
    abh =str(abh)
    vres = str(vres)
    Vres_bolts_eqn = Math(inline=True)

    Vres_bolts_eqn.append(NoEscape(r'\begin{aligned} vbv~~ &= V_u / (n_r * n_c)\\'))
    Vres_bolts_eqn.append(NoEscape(r' &= \frac{'+shear_load+ '}{ ('+bolts_one_line +'*'+ bolt_line+r')}\\'))
    Vres_bolts_eqn.append(NoEscape(r' & =' + vbv + r'\\'))

    Vres_bolts_eqn.append(NoEscape(r'tmh~ &= \frac{M_d * y_{max} }{ \Sigma r_i^2} \\'))
    Vres_bolts_eqn.append(NoEscape(r' &= \frac{'+moment_demand+' *'+ ymax+'}{'+r+r'}\\'))
    Vres_bolts_eqn.append(NoEscape(r' & =' + tmh + r'\\'))

    Vres_bolts_eqn.append(NoEscape(r' tmv ~&= \frac{M_d * x_{max}}{\Sigma r_i^2}\\'))
    Vres_bolts_eqn.append(NoEscape(r'&= \frac{' +moment_demand+' * '+xmax+'}{'+r+ r'}\\'))
    Vres_bolts_eqn.append(NoEscape(r' & =' + tmv + r'\\'))

    Vres_bolts_eqn.append(NoEscape(r' abh~ & = \frac{A_u }{(n_r * n_c)}\\'))
    Vres_bolts_eqn.append(NoEscape(r'  & =\frac{'+axial_load+'}{ ('+bolts_one_line+' *' +bolt_line+r')}\\'))
    Vres_bolts_eqn.append(NoEscape(r' & =' + abh + r'\\'))
    Vres_bolts_eqn.append(NoEscape(r' vres &=\sqrt{(vbv +tmv) ^ 2 + (tmh+abh) ^ 2}\\'))
    # Vres_bolts_eqn.append(NoEscape(r' vres &= \sqrt((vbv + tmv) ^ 2 + (tmh + abh) ^ 2)\\'))
    Vres_bolts_eqn.append(NoEscape(r'  &= \sqrt{('+vbv+' +'+ tmv+') ^2 + ('+tmh +'+'+ abh+r') ^ 2}\\'))
    Vres_bolts_eqn.append(NoEscape(r' & =' + vres +  r'\end{aligned}'))

    return Vres_bolts_eqn


def forces_in_web(Au,T,A,t,D,Zw,Mu,Z,Mw,Aw):
    Au = str(Au)
    T = str(T)
    A = str(A)
    t = str(t)
    D = str(D)
    Zw = str(Zw)
    Mu = str(Mu)
    Z = str(Z)
    Mw = str(Mw)
    Aw = str(Aw)
    forcesinweb_eqn = Math(inline=True)

    forcesinweb_eqn.append(NoEscape(r'\begin{aligned}A_w &= Axial~ force~ in~ web  \\'))
    forcesinweb_eqn.append(NoEscape(r'  &= \frac{(D- 2*T)*t* Au }{A} \\'))
    forcesinweb_eqn.append(NoEscape(r'&= \frac{(' + D + '- 2*' + T + ')*' + t + '*' + Au + ' }{' + A + r'} \\'))
    forcesinweb_eqn.append(NoEscape(r'&=' + Aw + r'~ kN\\'))
    forcesinweb_eqn.append(NoEscape( r'M_w &= Moment ~in ~web  \\'))
    forcesinweb_eqn.append(NoEscape(r' &= \frac{Z_w * Mu}{Z} \\'))
    forcesinweb_eqn.append(NoEscape(r'&= \frac{' + Zw + ' * ' + Mu + '}{' + Z + r'} \\'))
    forcesinweb_eqn.append(NoEscape(r'&=' + Mw + r'~{kNm}\end{aligned}'))
    return forcesinweb_eqn


def forces_in_flange(Au, B,T,A,D,Mu,Mw,Mf,Af,ff):
    Au =str(Au)
    B=str(B)
    T=str(T)
    A=str(A)
    D=str(D)
    Mu=str(Mu)
    Mw=str(Mw)
    Mf=str(Mf)
    Af=str(Af)
    ff = str(ff)
    forcesinflange_eqn= Math(inline=True)
    forcesinflange_eqn.append(NoEscape(r'\begin{aligned} A_f&= Axial~force~ in ~flange  \\'))
    forcesinflange_eqn.append(NoEscape(r'&= \frac{Au * B *T}{A} \\'))
    forcesinflange_eqn.append(NoEscape(r'&= \frac{' + Au + ' * ' + B + '*' + T + '}{' + A + r'} \\'))
    forcesinflange_eqn.append(NoEscape(r'&=' + Af + r'~ kN\\'))
    forcesinflange_eqn.append(NoEscape(r'M_f& =Moment~ in~ flange \\'))
    forcesinflange_eqn.append(NoEscape(r' & = Mu-M_w\\'))
    forcesinflange_eqn.append(NoEscape(r'&= ' + Mu + '-' + Mw + r'\\'))
    forcesinflange_eqn.append(NoEscape(r'&=' + Mf + r'~{kNm}\\'))
    forcesinflange_eqn.append(NoEscape(r' F_f& =flange~force  \\'))
    forcesinflange_eqn.append(NoEscape(r'& = \frac{M_f *10^3}{D-T} + A_f \\'))
    forcesinflange_eqn.append(NoEscape(r'&= \frac{' + Mf + '* 10^3}{' + D + '-' + T + '} +' + Af + r' \\'))
    forcesinflange_eqn.append(NoEscape(r'&=' + ff + r'~kN \end{aligned}'))
    return forcesinflange_eqn


def min_plate_ht_req(beam_depth,min_plate_ht):
    beam_depth = str(beam_depth)
    min_plate_ht = str(round(min_plate_ht,2))
    min_plate_ht_eqn = Math(inline=True)
    min_plate_ht_eqn.append(NoEscape(r'\begin{aligned}0.6 * d_b&= 0.6 * '+ beam_depth + r'='+min_plate_ht+r'\end{aligned}'))
    return min_plate_ht_eqn


def min_flange_plate_ht_req(beam_width,min_flange_plate_ht):## when only outside plate is considered
    beam_width = str(beam_width)
    min_flange_plate_ht = str(min_flange_plate_ht)
    min_flange_plate_ht_eqn = Math(inline=True)
    min_flange_plate_ht_eqn.append(NoEscape(r'\begin{aligned}min~flange~plate~ht &= beam~width\\'))
    min_flange_plate_ht_eqn.append(NoEscape(r'&='+min_flange_plate_ht+r'\end{aligned}'))

    return min_flange_plate_ht_eqn


def min_inner_flange_plate_ht_req(beam_width, web_thickness,root_radius,min_inner_flange_plate_ht): ## when inside and outside plate is considered #todo
    beam_width = str(beam_width) ### same function used for max height
    min_inner_flange_plate_ht = str(min_inner_flange_plate_ht)
    web_thickness=str(web_thickness)
    root_radius=str(root_radius)
    min_inner_flange_plate_ht_eqn = Math(inline=True)
    min_inner_flange_plate_ht_eqn.append(NoEscape(r'\begin{aligned}&= \frac{B -t- (2*R1)}{2}\\'))
    min_inner_flange_plate_ht_eqn.append(NoEscape(r'&=\frac{'+beam_width+ r' -' +web_thickness+ r' - 2*'+ root_radius+r'}{2}\\'))
    min_inner_flange_plate_ht_eqn.append(NoEscape(r'&='+min_inner_flange_plate_ht+r'\end{aligned}'))

    return min_inner_flange_plate_ht_eqn


def max_plate_ht_req(connectivity,beam_depth, beam_f_t, beam_r_r, notch, max_plate_h):
    beam_depth = str(beam_depth)
    beam_f_t = str(beam_f_t)
    beam_r_r = str(beam_r_r)
    max_plate_h = str(max_plate_h)
    notch = str(notch)
    max_plate_ht_eqn = Math(inline=True)
    if connectivity in VALUES_CONN_1:
        max_plate_ht_eqn.append(NoEscape(r'\begin{aligned} &d_b - 2 (t_{bf} + r_{b1} + gap)\\'))
        max_plate_ht_eqn.append(NoEscape(r'&='+beam_depth+ '- 2* (' + beam_f_t + '+' + beam_r_r +r'+ 10)\\'))
    else:
        max_plate_ht_eqn.append(NoEscape(r'\begin{aligned} &d_b - t_{bf} + r_{b1} - notch_h\\'))
        max_plate_ht_eqn.append(NoEscape(r'&=' + beam_depth + '-' + beam_f_t + '+' + beam_r_r + '-'+ notch+ r'\\'))
    max_plate_ht_eqn.append(NoEscape(r'&=' + max_plate_h + '\end{aligned}'))
    return max_plate_ht_eqn

def end_plate_ht_req(D,e,h_p):
    D = str(D)
    h_p = str(h_p)
    e = str(e)
    end_plate_ht_eqn = Math(inline=True)

    end_plate_ht_eqn.append(NoEscape(r'\begin{aligned} &D + 4*e \\'))
    end_plate_ht_eqn.append(NoEscape(r'&=' + D + '+' + ' 4*' + e + r'\\'))
    end_plate_ht_eqn.append(NoEscape(r'&=' + h_p + '\end{aligned}'))
    return end_plate_ht_eqn

def end_plate_thk_req(M_ep,b_eff,f_y,gamma_m0,t_p):
    M_ep= str(M_ep)
    t_p = str(t_p)
    b_eff= str(b_eff)
    f_y= str(f_y)
    gamma_m0= str(gamma_m0)

    end_plate_thk_eqn = Math(inline=True)

    end_plate_thk_eqn.append(NoEscape(r'\begin{aligned} t_p &= {\sqrt{\frac{ M_{ep}* 4*\gamma_m0}{ b_{eff}*f_y}}}\\'))

    end_plate_thk_eqn.append(NoEscape(r'&={\sqrt{\frac{' + M_ep +  '*4'+'*' +gamma_m0 + r'}{'+b_eff+ r'*' + f_y + r' }}}\\'))
    end_plate_thk_eqn.append(NoEscape(r'&=' + t_p + '\end{aligned}'))
    return end_plate_thk_eqn



def moment_acting_on_end_plate(M_ep,b_eff,f_y,gamma_m0,t_p):
    M_ep= str(M_ep)
    t_p = str(t_p)
    b_eff= str(b_eff)
    f_y= str(f_y)

    gamma_m0= str(gamma_m0)




    moment_acting_on_end_plate= Math(inline=True)

    moment_acting_on_end_plate.append(NoEscape(r'\begin{aligned}  M_{ep}&= {\frac{b_{eff} *t_p^2 *f_y}{ 4*\gamma_m0}}\\'))

    moment_acting_on_end_plate.append(NoEscape(r'&={\frac{' + b_eff +'*'+t_p+'^2'+' *'+f_y + '}{4*'+gamma_m0 + r'}}\\'))
    moment_acting_on_end_plate.append(NoEscape(r'&=' +M_ep + '\end{aligned}'))
    return moment_acting_on_end_plate


def min_plate_length_req(min_pitch, min_end_dist,bolt_line,min_length):
    min_pitch = str(min_pitch)
    min_end_dist = str(min_end_dist)
    bolt_line = str(bolt_line)
    min_length = str(min_length)
    min_plate_length_eqn = Math(inline=True)
    min_plate_length_eqn.append(NoEscape(r'\begin{aligned} &2*e_{min} + (n~c-1) * p_{min})\\'))
    min_plate_length_eqn.append(NoEscape(r'&=2*' + min_end_dist + '+(' + bolt_line + '-1) * ' + min_pitch + r'\\'))
    min_plate_length_eqn.append(NoEscape(r'&=' + min_length + '\end{aligned}'))
    return min_plate_length_eqn

def min_flange_plate_length_req(min_pitch, min_end_dist,bolt_line,min_length,gap,sec =None):
    min_pitch = str( min_pitch)
    min_end_dist = str(min_end_dist)
    bolt_line = str(bolt_line)
    min_length = str(min_length)
    gap = str(gap)
    min_flange_plate_length_eqn = Math(inline=True)
    if sec =="column":
        min_flange_plate_length_eqn.append(NoEscape(r'\begin{aligned} & 2[2*e_{min} + ({\frac{n_r}{2}}-1) * p_{min})]\\'))
        min_flange_plate_length_eqn.append(NoEscape(r'& +\frac{gap}{2}]\\'))
        min_flange_plate_length_eqn.append(NoEscape(r'&=2*[(2*' + min_end_dist +r' + (\frac{'+bolt_line+r'}{2}' + r'-1) * ' + min_pitch + r'\\'))
        min_flange_plate_length_eqn.append(NoEscape(r'&= + \frac{'+gap+r'}{2}]\\'))
        min_flange_plate_length_eqn.append(NoEscape(r'&=' + min_length + '\end{aligned}'))
    else:
        min_flange_plate_length_eqn.append(NoEscape(r'\begin{aligned} & 2[2*e_{min} + ({\frac{n_c}{2}}-1) * p_{min})]\\'))
        min_flange_plate_length_eqn.append(NoEscape(r'& +\frac{gap}{2}]\\'))
        min_flange_plate_length_eqn.append(NoEscape(r'&=2*[(2*' + min_end_dist + r' + (\frac{' + bolt_line + r'}{2}' + r'-1) * ' + min_pitch + r'\\'))
        min_flange_plate_length_eqn.append(NoEscape(r'&= + \frac{' + gap + r'}{2}]\\'))
        min_flange_plate_length_eqn.append(NoEscape(r'&=' + min_length + '\end{aligned}'))
    return min_flange_plate_length_eqn


def min_plate_thk_req(t_w):
    t_w = str(t_w)
    min_plate_thk_eqn = Math(inline=True)
    min_plate_thk_eqn.append(NoEscape(r'\begin{aligned} t_w='+t_w+'\end{aligned}'))
    return min_plate_thk_eqn


def shear_yield_prov(h,t, f_y, gamma, V_dg,multiple=1):
    h = str(h)
    t = str(t)
    f_y = str(f_y)
    gamma = str(gamma)
    V_dg = str(V_dg)

    multiple = str(multiple)
    shear_yield_eqn = Math(inline=True)
    shear_yield_eqn.append(NoEscape(r'\begin{aligned} V_{dy} &= \frac{A_v*f_y}{\sqrt{3}*\gamma_{mo}}\\'))
    shear_yield_eqn.append(NoEscape(r'&=\frac{'+multiple+'*'+h+'*'+t+'*'+f_y+'}{\sqrt{3}*'+gamma+r'}\\'))
    shear_yield_eqn.append(NoEscape(r'&=' + V_dg + '\end{aligned}'))
    return shear_yield_eqn


def shear_rupture_prov(h, t, n_r, d_o, fu,v_dn,multiple =1):
    h = str(h)
    t = str(t)
    n_r = str(n_r)
    d_o = str(d_o)
    f_u = str(fu)
    v_dn = str(v_dn)
    multiple = str(multiple)
    shear_rup_eqn = Math(inline=True)
    shear_rup_eqn.append(NoEscape(r'\begin{aligned} V_{dn} &= \frac{0.75*A_{vn}*f_u}{\sqrt{3}*\gamma_{mo}}\\'))
    shear_rup_eqn.append(NoEscape(r'&='+multiple+ r'*('+h+'-('+n_r+'*'+d_o+'))*'+t+'*'+f_u+r'\\'))
    shear_rup_eqn.append(NoEscape(r'&=' + v_dn + '\end{aligned}'))
    return shear_rup_eqn


# def shear_Rupture_prov_weld(h, t,  fu,v_dn,gamma_mo):  #weld
#     h = str(h)
#     t = str(t)
#     gamma_mo =  str(gamma_mo)
#     f_u = str(fu)
#     v_dn = str(v_dn)
#
#     shear_rup_eqn = Math(inline=True)
#     shear_rup_eqn.append(NoEscape(r'\begin{aligned} V_{dn} &= \frac{0.9*A_{vn}*f_u}{\sqrt{3}*\gamma_{mo}}\\'))
#     shear_rup_eqn.append(NoEscape(r'&=(0.9*'+h+'*'+t+'*'+f_u+'}{\sqrt{3}*' +gamma_mo+ r'}\\'))
#     shear_rup_eqn.append(NoEscape(r'&=' + v_dn + '\end{aligned}'))
#     return shear_rup_eqn

# def shear_rupture_prov_beam(h, t, n_r, d_o, fu,v_dn):
#     h = str(h)
#     t = str(t)
#     n_r = str(n_r)
#     d_o = str(d_o)
#     f_u = str(fu)
#     v_dn = str(v_dn)
#     shear_rup_eqn = Math(inline=True)
#     shear_rup_eqn.append(NoEscape(r'\begin{aligned} V_{dn} &= \frac{0.9*A_{vn}*f_u}{\sqrt{3}*\gamma_{mo}}\\'))
#     shear_rup_eqn.append(NoEscape(r'&= 0.9 *(' + h + '-(' + n_r + '*' + d_o + '))*' + t + '*' + f_u + r'\\'))
#     shear_rup_eqn.append(NoEscape(r'&=' + v_dn + '\end{aligned}'))
#     return shear_rup_eqn
# def shear_capacity_prov(V_dy, V_dn, V_db):
#     V_d = min(V_dy,V_dn,V_db)
#     V_d = str(V_d)
#     V_dy = str(V_dy)
#     V_dn = str(V_dn)
#     V_db = str(V_db)
#     shear_capacity_eqn = Math(inline=True)
#     shear_capacity_eqn.append(NoEscape(r'\begin{aligned} V_d &= Min(V_{dy},V_{dn},V_{db})\\'))
#     shear_capacity_eqn.append(NoEscape(r'&= Min('+V_dy+','+V_dn+','+V_db+r')\\'))
#     shear_capacity_eqn.append(NoEscape(r'&='+V_d + '\end{aligned}'))
#     return shear_capacity_eqn

# def shear_Rupture_prov(h, t,  fu,v_dn):  #weld
#     h = str(h)
#     t = str(t)
#
#     f_u = str(fu)
#     v_dn = str(v_dn)
#
#     shear_rup_eqn = Math(inline=True)
#     shear_rup_eqn.append(NoEscape(r'\begin{aligned} V_{dn} &= \frac{0.9*A_{vn}*f_u}{\sqrt{3}*\gamma_{mo}}\\'))
#     shear_rup_eqn.append(NoEscape(r'&=(0.9*'+h+'*'+t+'*'+f_u+r'\\'))
#     shear_rup_eqn.append(NoEscape(r'&=' + v_dn + '\end{aligned}'))
#     return shear_rup_eqn


def tension_yield_prov(l,t, f_y, gamma, T_dg):
    l = str(l)
    t = str(t)
    f_y = str(f_y)
    gamma = str(gamma)
    T_dg = str(T_dg)
    tension_yield_eqn = Math(inline=True)
    tension_yield_eqn.append(NoEscape(r'\begin{aligned} T_{dg} &= \frac{Depth*t_p*f_y}{\gamma_{mo}}\\'))
    tension_yield_eqn.append(NoEscape(r'&=\frac{'+l+'*'+t+'*'+f_y+'}{'+gamma+r'}\\'))
    tension_yield_eqn.append(NoEscape(r'&=' + T_dg + '\end{aligned}'))
    return tension_yield_eqn


def height_of_flange_cover_plate(B,sp,b_fp): #weld
    B = str(B)
    sp = str(sp)
    b_fp = str (b_fp)
    height_for_flange_cover_plate_eqn =Math(inline=True)

    height_for_flange_cover_plate_eqn.append(NoEscape(r'\begin{aligned} B_{fp} &= {B - 2*sp} \\'))
    height_for_flange_cover_plate_eqn.append(NoEscape(r'&= {' + B + ' - 2 * ' + sp + r'} \\'))

    height_for_flange_cover_plate_eqn.append(NoEscape(r'&=' + b_fp + '\end{aligned}'))
    return height_for_flange_cover_plate_eqn


def height_of_web_cover_plate(D,sp,b_wp,T,R_1): #weld
    D = str(D)
    sp = str(sp)
    b_wp = str (b_wp)
    R_1 = str(R_1)
    T= str(T)
    height_for_web_cover_plate_eqn =Math(inline=True)

    height_for_web_cover_plate_eqn.append(NoEscape(r'\begin{aligned} W_{wp} &= {D-2*T -(2 * R1)- 2*sp} \\'))
    height_for_web_cover_plate_eqn.append(NoEscape(r'&= {' + D + ' - 2 * ' +T+'- (2 *'+ R_1+')- 2 *'+ sp + r'} \\'))

    height_for_web_cover_plate_eqn.append(NoEscape(r'&=' + b_wp + '\end{aligned}'))
    return height_for_web_cover_plate_eqn


def inner_plate_height_weld(B,sp,t,r_1, b_ifp):#weld
    B = str(B)
    sp = str(sp)
    t = str (t)
    r_1 = str(r_1)
    b_ifp = str(b_ifp)
    inner_plate_height_weld_eqn =Math(inline=True)
    inner_plate_height_weld_eqn.append(NoEscape(r'\begin{aligned} B_{ifp} &= \frac{B - 4*sp - t- 2*R1}{2} \\'))
    inner_plate_height_weld_eqn.append(NoEscape(r'&= \frac{'+B +'- 4*'+sp+'-' +t+ '- 2*'+r_1+r'} {2} \\'))
    inner_plate_height_weld_eqn.append(NoEscape(r'&=' + b_ifp + '\end{aligned}'))
    return inner_plate_height_weld_eqn


def plate_Length_req(l_w,t_w,g,l_fp,conn =None): #weld
    l_w = str(l_w)
    t_w = str (t_w)
    g = str (g)
    l_fp = str(l_fp)
    min_plate_Length_eqn = Math(inline=True)
    if conn =="Flange":
        min_plate_Length_eqn.append(NoEscape(r'\begin{aligned} L_{fp} & = [2*(l_{w} + 2*t_w) + g]\\'))
        min_plate_Length_eqn.append(NoEscape(r'&= [2*('+ l_w +'+2*'+t_w+') +' + g+ r']\\'))
        min_plate_Length_eqn.append(NoEscape(r'&=' + l_fp + '\end{aligned}'))
    else:
        min_plate_Length_eqn.append(NoEscape(r'\begin{aligned} L_{wp} & = [2*(l_{w} + 2*t_w) + g]\\'))
        min_plate_Length_eqn.append(NoEscape(r'&= [2*(' + l_w + '+2*' + t_w + ') +' + g + r']\\'))
        min_plate_Length_eqn.append(NoEscape(r'&=' + l_fp + '\end{aligned}'))

    return min_plate_Length_eqn


def flange_weld_stress(F_f,l_eff,F_ws):
    l_eff = str(l_eff)
    F_ws = str(F_ws)
    F_f =str(F_f)
    flange_weld_stress_eqn = Math(inline=True)
    flange_weld_stress_eqn.append(NoEscape(r'\begin{aligned} Stress &= \frac{F_f*1000}{l_{eff}}}\\'))
    flange_weld_stress_eqn.append(NoEscape(r' &= \frac{' + F_f + '*1000}{' + l_eff + r'}\\'))
    flange_weld_stress_eqn.append(NoEscape(r'&= ' + F_ws + r'\end{aligned}'))

    return flange_weld_stress_eqn


def tension_yield_prov(l,t, f_y, gamma, T_dg,multiple =1):
    l = str(l)
    t = str(t)
    f_y = str(f_y)
    gamma = str(gamma)
    multiple = str(multiple)
    T_dg = str(T_dg)
    tension_yield_eqn = Math(inline=True)
    tension_yield_eqn.append(NoEscape(r'\begin{aligned} T_{dg} &= \frac{l*t*f_y}{\gamma_{mo}}\\'))
    tension_yield_eqn.append(NoEscape(r'&=\frac{'+multiple+'*'+l+'*'+t+'*'+f_y+'}{'+gamma+r'}\\'))
    tension_yield_eqn.append(NoEscape(r'&=' + T_dg + '\end{aligned}'))
    return tension_yield_eqn


def tension_rupture_bolted_prov(w_p, t_p, n_c, d_o, fu,gamma_m1,T_dn,multiple=1):
    w_p = str(w_p)
    t_p = str(t_p)
    n_c = str(n_c)
    d_o = str(d_o)
    f_u = str(fu)
    T_dn = str(T_dn)
    gamma_m1 = str(gamma_m1)
    multiple = str(multiple)
    Tensile_rup_eqnb = Math(inline=True)
    Tensile_rup_eqnb.append(NoEscape(r'\begin{aligned} T_{dn} &= \frac{0.9*A_{n}*f_u}{\gamma_{m1}}\\'))
    Tensile_rup_eqnb.append(NoEscape(r'&=\frac{'+multiple+'*0.9* ('+ w_p + '-' + n_c +'*'+ d_o + ')*' + t_p + '*' + f_u + r'}{' + gamma_m1 + r'}\\'))
    Tensile_rup_eqnb.append(NoEscape(r'&=' + T_dn + '\end{aligned}'))
    return Tensile_rup_eqnb


def tension_rupture_welded_prov(w_p, t_p, fu,gamma_m1,T_dn,multiple =1):
    w_p = str(w_p)
    t_p = str(t_p)
    f_u = str(fu)
    T_dn = str(T_dn)
    multiple = str(multiple)
    T_dn = str(T_dn)
    gamma_m1 = str(gamma_m1)
    Tensile_rup_eqnw = Math(inline=True)
    Tensile_rup_eqnw.append(NoEscape(r'\begin{aligned} T_{dn} &= \frac{0.9*A_{n}*f_u}{\gamma_{m1}}\\'))
    # Tensile_rup_eqnw.append(NoEscape(r'&=\frac{0.9*'+w_p+'*'+t_p+'*'+f_u+'}{'+gamma_m1+r'}\\'))
    Tensile_rup_eqnw.append(NoEscape(r'&=\frac{' + multiple + '*0.9*' + w_p + '*' + t_p + '*' + f_u + '}{' + gamma_m1 + r'}\\'))
    Tensile_rup_eqnw.append(NoEscape(r'&=' + T_dn +'\end{aligned}'))
    return Tensile_rup_eqnw


def tensile_capacity_prov(T_dg, T_dn, T_db =0.0):

    tension_capacity_eqn = Math(inline=True)
    if T_db != 0.0:
        T_d = min(T_dg,T_dn,T_db)
        T_d = str(T_d)
        T_dg = str(T_dg)
        T_dn = str(T_dn)
        T_db = str(T_db)
        tension_capacity_eqn.append(NoEscape(r'\begin{aligned} T_d &= min(T_{dg},T_{dn},T_{db})\\'))
        tension_capacity_eqn.append(NoEscape(r'&= min(' + T_dg + ',' + T_dn + ',' + T_db + r')\\'))
    else:
        T_d = min(T_dg, T_dn)
        T_dg = str(T_dg)
        T_dn = str(T_dn)
        T_d = str(T_d)
        tension_capacity_eqn.append(NoEscape(r'\begin{aligned} T_d &= min(T_{dg},T_{dn})\\'))
        tension_capacity_eqn.append(NoEscape(r'&= min(' + T_dg + ',' + T_dn + r')\\'))
    tension_capacity_eqn.append(NoEscape(r'&='+ T_d + r'\end{aligned}'))
    return tension_capacity_eqn


def spacing (sp,t_w):
    # sp = max(15,s+5)
    sp = str(sp)
    t_w = str(t_w)
    space_provided_eqn = Math(inline=True)
    space_provided_eqn.append(NoEscape(r'\begin{aligned} sp &= max(15,(t_w+5))\\'))
    space_provided_eqn.append(NoEscape(r'&= max(15,('+t_w+ r'+5))\\'))
    space_provided_eqn.append(NoEscape(r'&=' + sp + r'\end{aligned}'))
    return space_provided_eqn


def throat_thickness_req(t,t_t):
    t_t <= .7*t
    t_t >= 3
    t = str(t)
    t_t = str(t_t)
    throat_thickness_eqn = Math(inline=True)
    throat_thickness_eqn.append(NoEscape(r'\begin{aligned} [t_t& <= .7*t ]; [t_t& = >= 3]\\'))
    throat_thickness_eqn.append(NoEscape(r'&='+ t_t+ '\end{aligned}'))
    return throat_thickness_eqn


def height_of_inner_flange_cover_plate(b_fp,B,t_w,r_r,sp):
   # sp= max(15,s+5)
    b_fp =str(b_fp)
    B = str(B)
    t_w =str(t_w)
    r_r = str(r_r)
    sp = str(sp)
    #s = str(s)
    ht_inner_flange_cover_plate_eqn =  Math(inline=True)
    ht_inner_flange_cover_plate_eqn.append(NoEscape(r'\begin{aligned} b_fp &= \frac{B-t_w -2*r_r -4*sp}{2}\\'))
    ht_inner_flange_cover_plate_eqn.append(NoEscape(r'&= \frac{'+B+'-'+t_w+'-2' +'*'+r_r+' -4' + '*' +sp +r'}{2}\\'))
    ht_inner_flange_cover_plate_eqn.append(NoEscape(r'&= ' + b_fp+ r'\end{aligned}'))
    return  ht_inner_flange_cover_plate_eqn


def mom_axial_IR_prov(M,M_d,N,N_d,IR):
    M = str(M)
    M_d = str(M_d)
    N = str(N)
    N_d = str(N_d)
    IR = str(IR)
    mom_axial_IR_eqn = Math(inline=True)
    mom_axial_IR_eqn.append(NoEscape(r'\begin{aligned} \frac{'+M+'}{'+M_d+r'}+\frac{'+N+'}{'+N_d+'}='+IR+r'\end{aligned}'))
    return mom_axial_IR_eqn


def IR_req(IR):
    IR = str(IR)
    IR_req_eqn = Math(inline=True)
    IR_req_eqn.append(NoEscape(r'\begin{aligned} \leq'+IR+'\end{aligned}'))
    return IR_req_eqn


def min_weld_size_req(conn_plates_weld,min_weld_size):
    t1 = str(conn_plates_weld[0])
    t2 = str(conn_plates_weld[1])
    tmax = str(max(conn_plates_weld))
    weld_min = str(min_weld_size)

    min_weld_size_eqn = Math(inline=True)
    min_weld_size_eqn.append(NoEscape(r'\begin{aligned} &Thickness~of~Thicker~part\\'))
    min_weld_size_eqn.append(NoEscape(r'\noindent &=max('+t1+','+t2+r')\\'))
    min_weld_size_eqn.append(NoEscape(r'&='+tmax+r'\\'))
    min_weld_size_eqn.append(NoEscape(r'&IS800:2007~cl.10.5.2.3~Table 21,\\'))
    min_weld_size_eqn.append(NoEscape(r' &t_{w_{min}}=' + weld_min + r'\end{aligned}'))
    return min_weld_size_eqn


def min_weld_size_req_01(conn_plates_weld, red, min_weld_size):
    # t1 = str(conn_plates_weld[0])
    # t2 = str(conn_plates_weld[0])
    tmax = min(conn_plates_weld)
    tmin = int (tmax - red)
    tmin = str(tmin)
    tmax= str(int(tmax))
    weld_min = str(min_weld_size)

    min_weld_size_eqn = Math(inline=True)
    min_weld_size_eqn.append(NoEscape(r'\begin{aligned} & t_{w_{min}}~based~on~thinner~part\\'))
    min_weld_size_eqn.append(NoEscape(r'& ='+tmax+ '~or~' +tmin+ r'\\'))
    min_weld_size_eqn.append(NoEscape(r'& IS800:2007~cl.10.5.2.3~Table 21\\' ))
    min_weld_size_eqn.append(NoEscape(r'& t_{w_{min}}~based~on~thicker~part=' + weld_min + r'\end{aligned}'))
    return min_weld_size_eqn


def max_weld_size_req(conn_plates_weld,max_weld_size):
    t1 = str(conn_plates_weld[0])
    t2 = str(conn_plates_weld[1])
    t_min = str(min(conn_plates_weld))
    weld_max = str(max_weld_size)

    max_weld_size_eqn = Math(inline=True)
    max_weld_size_eqn.append(NoEscape(r'\begin{aligned} & Thickness~of~Thinner~part\\'))
    max_weld_size_eqn.append(NoEscape(r'&=min('+t1+','+t2+r')='+t_min+r'\\'))
    max_weld_size_eqn.append(NoEscape(r'&t_{w_{max}} =' + weld_max + r'\end{aligned}'))
    return max_weld_size_eqn


def weld_strength_req(V,A,M,Ip_w,y_max,x_max,l_w,R_w):
    T_wh = str(round(M * y_max/Ip_w,2))
    T_wv = str(round(M * x_max/Ip_w,2))
    V_wv = str(round(V /l_w,2))
    A_wh = str(round(A/l_w,2))

    V = str(V)
    A = str(A)
    M = str(M)
    Ip_w = str(Ip_w)
    y_max = str(y_max)
    x_max = str(x_max)
    l_w = str(l_w)
    R_w = str(R_w)
    weld_stress_eqn = Math(inline=True)
    weld_stress_eqn.append(NoEscape(r'\begin{aligned} R_w&=\sqrt{(T_{wh}+A_{wh})^2 + (T_{wv}+V_{wv})^2}\\'))
    weld_stress_eqn.append(NoEscape(r'T_{wh}&=\frac{M*y_{max}}{I{pw}}=\frac{'+M+'*'+y_max+'}{'+Ip_w+r'}\\'))
    weld_stress_eqn.append(NoEscape(r'T_{wv}&=\frac{M*x_{max}}{I{pw}}=\frac{'+M+'*'+x_max+'}{'+Ip_w+r'}\\'))
    weld_stress_eqn.append(NoEscape(r'V_{wv}&=\frac{V}{l_w}=\frac{'+V+'}{'+l_w+r'}\\'))
    weld_stress_eqn.append(NoEscape(r'A_{wh}&=\frac{A}{l_w}=\frac{'+A+'}{'+l_w+r'}\\'))
    weld_stress_eqn.append(NoEscape(r'R_w&=\sqrt{('+T_wh+'+'+A_wh+r')^2 + ('+T_wv+'+'+V_wv+r')^2}\\'))
    weld_stress_eqn.append(NoEscape(r'&='+R_w+r'\end{aligned}'))

    return weld_stress_eqn


def weld_strength_stress(V_u,A_w,M_d,Ip_w,y_max,x_max,l_eff,R_w):
    T_wh = str(round(M_d * y_max/Ip_w,2))
    T_wv = str(round(M_d * x_max/Ip_w,2))
    V_wv = str(round(V_u  /l_eff,2))
    A_wh = str(round(A_w/l_eff,2))

    V_u= str(V_u)
    A_w = str(A_w)
    M_d= str(M_d)
    Ip_w = str(Ip_w)
    y_max = str(y_max)
    x_max = str(x_max)
    l_eff = str(l_eff)
    R_w = str(R_w)
    weld_stress_eqn = Math(inline=True)
    weld_stress_eqn.append(NoEscape(r'\begin{aligned} R_w&=\sqrt{(T_{wh}+A_{wh})^2 + (T_{wv}+V_{wv})^2}\\'))
    weld_stress_eqn.append(NoEscape(r'T_{wh}&=\frac{M_d*y_{max}}{I{pw}}\\'))
    weld_stress_eqn.append(NoEscape(r'&=\frac{'+M_d+'*'+y_max+'}{'+Ip_w+r'}\\'))
    weld_stress_eqn.append(NoEscape(r'T_{wv}&=\frac{M_d* x_{max}}{I{pw}}\\'))
    weld_stress_eqn.append(NoEscape(r'&=\frac{'+M_d+'*'+x_max+'}{'+Ip_w+r'}\\'))
    weld_stress_eqn.append(NoEscape(r'V_{wv}&=\frac{V_u}{l_{eff}}\\ '))
    weld_stress_eqn.append(NoEscape(r'&=\frac{'+V_u+'}{'+l_eff+r'}\\'))
    weld_stress_eqn.append(NoEscape(r'A_{wh}&=\frac{A_u}{l_{eff}}\\'))
    weld_stress_eqn.append(NoEscape(r'&=\frac{'+A_w+'}{'+l_eff+r'}\\'))
    weld_stress_eqn.append(NoEscape(r'R_w&=\sqrt{('+T_wh+'+'+A_wh+r')^2 + ('+T_wv+'+'+V_wv+r')^2}\\'))
    weld_stress_eqn.append(NoEscape(r'&='+R_w+r'\end{aligned}'))

    return weld_stress_eqn


def weld_strength_prov(conn_plates_weld_fu,gamma_mw,t_t,f_w):

    f_u = str(min(conn_plates_weld_fu))
    t_t = str(t_t)
    gamma_mw = str(gamma_mw)
    f_w = str(f_w)
    weld_strength_eqn = Math(inline=True)
    weld_strength_eqn.append(NoEscape(r'\begin{aligned} f_w &=\frac{t_t*f_u}{\sqrt{3}*\gamma_{mw}}\\'))
    weld_strength_eqn.append(NoEscape(r'&=\frac{'+t_t+'*'+f_u+'}{\sqrt{3}*'+ gamma_mw+r'}\\'))
    weld_strength_eqn.append(NoEscape(r'&='+f_w+r'\end{aligned}'))

    return weld_strength_eqn


def axial_capacity(area,fy, gamma_m0,axial_capacity): #todo anjali
    area = str(area)
    fy=str(fy)
    gamma_m0=str(gamma_m0)
    axial_capacity = str(axial_capacity)
    axial_capacity_eqn = Math(inline=True)
    axial_capacity_eqn.append(NoEscape(r'\begin{aligned} A_c &=\frac{A*f_y}{\gamma_{m0} *10^3}\\'))
    axial_capacity_eqn.append(NoEscape(r'&=\frac{'+area+'*'+fy+'}{'+ gamma_m0+r'* 10^3}\\'))
    axial_capacity_eqn.append(NoEscape(r'&=' + axial_capacity + r'\end{aligned}'))
    return axial_capacity_eqn


def min_max_axial_capacity(axial_capacity,min_ac): #todo anjali
    min_ac = str(min_ac)
    axial_capacity = str(axial_capacity)
    min_ac_eqn = Math(inline=True)
    min_ac_eqn.append(NoEscape(r'\begin{aligned} Ac_{min} &= 0.3 * A_c\\'))
    min_ac_eqn.append(NoEscape(r'&= 0.3 *' + axial_capacity + r'\\'))
    min_ac_eqn.append(NoEscape(r'&=' + min_ac + r'\\'))
    min_ac_eqn.append(NoEscape(r'Ac_{max} &= Ac \\'))
    min_ac_eqn.append(NoEscape(r'&=' +axial_capacity+ r'\end{aligned}'))
    return min_ac_eqn


def axial_capacity_req(axial_capacity,min_ac):
    min_ac = str(min_ac)
    axial_capacity = str(axial_capacity)
    ac_req_eqn = Math(inline=True)
    ac_req_eqn.append(NoEscape(r'\begin{aligned} Ac_{min} &= 0.3 * A_c\\'))
    ac_req_eqn.append(NoEscape(r'&= 0.3 *' + axial_capacity + r'\\'))
    ac_req_eqn.append(NoEscape(r'&=' + min_ac + r'\\'))
    ac_req_eqn.append(NoEscape(r'Ac_{max} &=' +axial_capacity +r'\end{aligned}'))
    return ac_req_eqn


def prov_axial_load(axial_input,min_ac,app_axial_load):
    min_ac = str(min_ac)
    axial_input = str(axial_input)
    app_axial_load = str(app_axial_load)

    # axial_capacity = str(axial_capacity)
    prov_axial_load_eqn = Math(inline=True)
    # prov_axial_load_eqn.append(NoEscape(r'\begin{aligned} Ac_{min} &= 0.3 * A_c\\'))
    # prov_axial_load_eqn.append(NoEscape(r'&= 0.3 *' + axial_capacity + r'\\'))
    # prov_axial_load_eqn.append(NoEscape(r'&=' + min_ac + r'\\'))

    prov_axial_load_eqn.append(NoEscape(r'\begin{aligned} Au~~ &= max(A,Ac_{min} )\\'))
    prov_axial_load_eqn.append(NoEscape(r'&= max( ' + axial_input + ',' + min_ac + r')\\'))
    prov_axial_load_eqn.append(NoEscape(r'&=' + app_axial_load + r'\end{aligned}'))
    return prov_axial_load_eqn


def shear_capacity(h, t,f_y, gamma_m0,shear_capacity): # same as #todo anjali

    h = str(h)
    t = str(t)
    f_y = str(f_y)
    gamma_m0 = str(gamma_m0)
    shear_capacity = str(shear_capacity)
    shear_capacity_eqn = Math(inline=True)
    shear_capacity_eqn.append(NoEscape(r'\begin{aligned} S_c &= \frac{A_v*f_y}{\sqrt{3}*\gamma_{mo} *10^3}\\'))
    shear_capacity_eqn.append(NoEscape(r'&=\frac{' + h + r'*' + t + r'*' + f_y + r'}{\sqrt{3}*' + gamma_m0 + r' *10^3}\\'))
    shear_capacity_eqn.append(NoEscape(r'&=' + shear_capacity + r'\end{aligned}'))
    return shear_capacity_eqn


def min_max_shear_capacity(shear_capacity,min_sc): #todo anjali
    min_sc = str(min_sc)
    shear_capacity = str(shear_capacity)
    min_sc_eqn = Math(inline=True)
    min_sc_eqn.append(NoEscape(r'\begin{aligned} Vc_{min} &= 0.6 * S_c\\'))
    min_sc_eqn.append(NoEscape(r'&= 0.6 *' + shear_capacity +r'\\'))
    min_sc_eqn.append(NoEscape(r'&=' + min_sc + r'\\'))
    min_sc_eqn.append(NoEscape(r'Vc_{max} &= Sc \\'))
    min_sc_eqn.append(NoEscape(r'&=' +shear_capacity+ r'\end{aligned}'))
    return min_sc_eqn


def prov_shear_load(shear_input,min_sc,app_shear_load):
    min_sc = str(min_sc)
    shear_input = str(shear_input)
    app_shear_load = str(app_shear_load)
    # shear_capacity = str(shear_capacity)
    app_shear_load_eqn = Math(inline=True)
    # app_shear_load_eqn.append(NoEscape(r'\begin{aligned} Vc_{min} &= 0.6 * S_c\\'))
    # app_shear_load_eqn.append(NoEscape(r'&= 0.6 *' + shear_capacity + r'\\'))
    # app_shear_load_eqn.append(NoEscape(r'&=' + min_sc + r'\\'))
    # app_shear_load_eqn.append(NoEscape(r' Vu~~ &= max(V,Vc_{min})\\'))
    app_shear_load_eqn.append(NoEscape(r'\begin{aligned} Vu~~ &= max(V,Vc_{min})\\'))
    app_shear_load_eqn.append(NoEscape(r'&=  max(' + shear_input + ',' + min_sc + r')\\'))
    app_shear_load_eqn.append(NoEscape(r'&=' + app_shear_load + r'\end{aligned}'))
    return app_shear_load_eqn


def plastic_moment_capacty(beta_b, Z_p, f_y, gamma_m0 ,Pmc):  # same as #todo anjali

    beta_b = str(beta_b)
    Z_p = str(Z_p)
    f_y = str(f_y)
    gamma_m0 =str(gamma_m0 )
    Pmc = str(Pmc)
    Pmc_eqn = Math(inline=True)
    Pmc_eqn.append(NoEscape(r'\begin{aligned} Pmc &= \frac{\beta_b * Z_p *fy}{\gamma_{mo} * 10^6}\\'))
    Pmc_eqn.append(NoEscape(r'&=\frac{' + beta_b + r'*' +Z_p + r'*' + f_y + r'}{' + gamma_m0 + r' * 10^6}\\'))
    Pmc_eqn.append(NoEscape(r'&=' + Pmc + r'\end{aligned}'))
    return Pmc_eqn


def moment_d_deformation_criteria(fy,Z_e,Mdc):
    fy = str(fy)
    Z_e = str(Z_e)
    Mdc =str(Mdc)
    Mdc_eqn= Math(inline=True)
    Mdc_eqn.append(NoEscape(r'\begin{aligned} Mdc &= \frac{1.5 *Z_e *fy}{1.1* 10^6}\\'))
    Mdc_eqn.append(NoEscape(r'&= \frac{1.5 *'+Z_e + '*' +fy +r'}{1.1* 10^6}\\'))

    Mdc_eqn.append(NoEscape(r'&= ' + Mdc+ r'\end{aligned}'))
    return  Mdc_eqn


def moment_capacity (Pmc , Mdc, M_c):
    Pmc = str(Pmc)
    Mdc =str(Mdc)
    M_c = str (M_c)
    M_c_eqn = Math(inline=True)
    M_c_eqn.append(NoEscape(r'\begin{aligned} M_c &= min(Pmc,Mdc)\\'))
    M_c_eqn.append(NoEscape(r'&=min('+Pmc+','+Mdc+ r')\\'))
    M_c_eqn.append(NoEscape(r'&=' + M_c + r'\end{aligned}'))
    return M_c_eqn


def min_max_moment_capacity(moment_capacity,min_mc): #todo anjali
    min_mc = str(min_mc)
    moment_capacity = str(moment_capacity)
    min_mc_eqn = Math(inline=True)
    min_mc_eqn.append(NoEscape(r'\begin{aligned} Mc_{min} &= 0.5 * M_c\\'))
    min_mc_eqn.append(NoEscape(r'&= 0.5 *' + moment_capacity +r'\\'))
    min_mc_eqn.append(NoEscape(r'&=' + min_mc + r'\\'))
    min_mc_eqn.append(NoEscape(r' Mc_{max} &= Mc \\'))
    min_mc_eqn.append(NoEscape(r'&=' +moment_capacity+ r'\end{aligned}'))
    return min_mc_eqn


def prov_moment_load(moment_input,min_mc,app_moment_load):
    min_mc = str(min_mc)
    moment_input = str(moment_input)
    app_moment_load = str(app_moment_load)
    # moment_capacity = str(moment_capacity)
    app_moment_load_eqn = Math(inline=True)

    app_moment_load_eqn.append(NoEscape(r' \begin{aligned}Mu &= max(M,Mc_{min} )\\'))
    app_moment_load_eqn.append(NoEscape(r'&= max(' + moment_input + r',' + min_mc + r')\\'))
    app_moment_load_eqn.append(NoEscape(r'&=' + app_moment_load + r'\end{aligned}'))
    return  app_moment_load_eqn

def shear_rupture_prov_beam(h, t, n_r, d_o, fu,v_dn,gamma_m1,multiple=1):
    h = str(h)
    t = str(t)
    n_r = str(n_r)
    d_o = str(d_o)
    f_u = str(fu)
    v_dn = str(v_dn)
    gamma_m1 = str(gamma_m1)
    multiple = str(multiple)
    shear_rup_eqn = Math(inline=True)
    shear_rup_eqn.append(NoEscape(r'\begin{aligned} V_{dn} &= \frac{0.9*A_{vn}*f_u}{\sqrt{3}*\gamma_{m1}}\\'))
    shear_rup_eqn.append(NoEscape(r'&= \frac{'+ multiple+'*0.9 *('+h+'-('+n_r+'*'+d_o+'))*'+t+'*'+f_u+ '}{\sqrt{3}*'+gamma_m1+ r'}\\'))
    shear_rup_eqn.append(NoEscape(r'&=' + v_dn + '\end{aligned}'))
    return shear_rup_eqn


def shear_Rupture_prov_weld(h, t,  fu,v_dn,gamma_m1,multiple =1):  #weld
    h = str(h)
    t = str(t)
    gamma_m1 =  str(gamma_m1)
    f_u = str(fu)
    v_dn = str(v_dn)
    multiple = str(multiple)

    shear_rup_eqn = Math(inline=True)
    shear_rup_eqn.append(NoEscape(r'\begin{aligned} V_{dn} &= \frac{0.9*A_{vn}*f_u}{\sqrt{3}*\gamma_{m1}}\\'))
    shear_rup_eqn.append(NoEscape(r'&=\frac{'+ multiple+'*0.9*'+h+'*'+t+'*'+f_u+'}{\sqrt{3}*' +gamma_m1+ r'}\\'))
    shear_rup_eqn.append(NoEscape(r'&=' + v_dn + '\end{aligned}'))
    return shear_rup_eqn


def shear_capacity_prov(V_dy, V_dn, V_db = 0.0):
    shear_capacity_eqn = Math(inline=True)
    if V_db != 0.0:
        V_d = min(V_dy,V_dn,V_db)
        V_d = str(V_d)
        V_dy = str(V_dy)
        V_dn = str(V_dn)
        V_db = str(V_db)
        shear_capacity_eqn.append(NoEscape(r'\begin{aligned} V_d &= min(V_{dy},V_{dn},V_{db})\\'))
        shear_capacity_eqn.append(NoEscape(r'&= min('+V_dy+','+V_dn+','+V_db+r')\\'))
    elif V_db == 0.0 and V_dn == 0.0:
        V_d = V_dy
        V_d = str(V_d)
        V_dy = str(V_dy)
        shear_capacity_eqn.append(NoEscape(r'\begin{aligned} V_d &= V_{dy}\\'))
        # shear_capacity_eqn.append(NoEscape(r'&=' + V_dy + r'\\'))
    else:
        V_d = min(V_dy, V_dn)
        V_d = str(V_d)
        V_dy = str(V_dy)
        V_dn = str(V_dn)
        shear_capacity_eqn.append(NoEscape(r'\begin{aligned} V_d &= min(V_{dy},V_{dn})\\'))
        shear_capacity_eqn.append(NoEscape(r'&= min(' + V_dy + ',' + V_dn + r')\\'))

    shear_capacity_eqn.append(NoEscape(r'&='+V_d + '\end{aligned}'))
    return shear_capacity_eqn


def get_pass_fail(required, provided,relation='greater'):
    required = float(required)
    provided = float(provided)
    if provided==0:
        return 'N/A'
    else:
        if relation == 'greater':
            if required > provided:
                return 'Pass'
            else:
                return 'Fail'
        elif relation == 'geq':
            if required >= provided:
                return 'Pass'
            else:
                return 'Fail'
        elif relation == 'leq':
            if required <= provided:
                return 'Pass'
            else:
                return 'Fail'
        else:
            if required < provided:
                return 'Pass'
            else:
                return 'Fail'


def get_pass_fail2(min, provided, max):
    min = float(min)
    provided = float(provided)
    max = float(max)
    if provided == 0:
        return 'N/A'
    else:
        if max >= provided and min <= provided:
            return 'Pass'
        else:
            return 'Fail'
        # elif relation == 'geq':


def min_prov_max(min, provided,max):
    min = float(min)
    provided = float(provided)
    max = float(max)
    if provided==0:
        return 'N/A'
    else:
        if max >= provided and min<=provided:
            return 'Pass'
        else:
            return 'Fail'


def member_yield_prov(Ag, fy, gamma_m0, member_yield,multiple = 1):
    Ag = str(round(Ag,2))
    fy = str(fy)
    gamma_m0 = str(gamma_m0)
    multiple = str(multiple)
    member_yield = str(member_yield)
    member_yield_eqn = Math(inline=True)
    member_yield_eqn.append(NoEscape(r'\begin{aligned}T_{dg}~or~A_c&= \frac{'+ multiple + r' * A_g ~ f_y}{\gamma_{m0}}\\'))
    member_yield_eqn.append(NoEscape(r'&= \frac{'+ multiple + '*' + Ag + '*' + fy + '}{'+ gamma_m0 + r'}\\'))
    member_yield_eqn.append(NoEscape(r'&= ' + member_yield + r'\end{aligned}'))
    return member_yield_eqn


def member_rupture_prov(A_nc, A_go, F_u, F_y, L_c, w, b_s, t,gamma_m0,gamma_m1,beta,member_rup,multiple = 1):
    w = str(w)
    t = str(t)
    fy = str(F_y)
    fu = str(F_u)
    b_s = str(b_s)
    L_c = str(L_c)
    A_nc = str(A_nc)
    A_go = str(A_go)
    gamma_m0 = str(gamma_m0)
    gamma_m1 = str(gamma_m1)
    beta = str(round(beta,2))
    member_rup = str(member_rup)
    multiple = str(multiple)
    member_rup_eqn = Math(inline=True)
    member_rup_eqn.append(NoEscape(r'\begin{aligned}\beta &= 1.4 - 0.076*\frac{w}{t}*\frac{f_{y}}{0.9*f_{u}}*\frac{b_s}{L_c}\\'))
    member_rup_eqn.append(NoEscape(r'&\leq\frac{0.9*f_{u}*\gamma_{m0}}{f_{y}*\gamma_{m1}} \geq 0.7 \\'))
    member_rup_eqn.append(NoEscape(r'&= 1.4 - 0.076*\frac{'+ w +'}{'+ t + r'}*\frac{'+ fy +'}{0.9*'+ fu + r'}*\frac{'+ b_s +'}{' + L_c + r' }\\'))
    member_rup_eqn.append(NoEscape(r'&\leq\frac{0.9* '+ fu + '*'+ gamma_m0 +'}{' +fy+'*'+gamma_m1 + r'} \geq 0.7 \\'))
    member_rup_eqn.append(NoEscape(r'&= '+ beta + r'\\'))
    member_rup_eqn.append(NoEscape(r'T_{dn} &= '+multiple+'*' r'(\frac{0.9*A_{nc}*f_{u}}{\gamma_{m1}} + \frac{\beta * A_{go} * f_{y}}{\gamma_{m0}})\\'))
    member_rup_eqn.append(NoEscape(r'&= '+multiple+ r'*(\frac{0.9* '+ A_nc +'*' + fu + '}{'+ gamma_m1 + r'} + \frac{' + beta + '*' + A_go + '*' + fy + '}{' + gamma_m0 + r'})\\'))
    member_rup_eqn.append(NoEscape(r'&= '+ member_rup + r'\end{aligned}'))

    return member_rup_eqn


def flange_weld_stress(F_f,l_eff,F_ws):
    F_f = str(F_f)
    l_eff = str(l_eff)
    F_ws = str(F_ws)
    flange_weld_stress_eqn = Math(inline=True)
    flange_weld_stress_eqn.append(NoEscape(r'\begin{aligned} Stress &= \frac{F_f*10^3}{l_{eff}}\\'))
    flange_weld_stress_eqn.append(NoEscape(r' &= \frac{'+F_f+'*10^3}{'+l_eff+ r'}\\'))
    flange_weld_stress_eqn.append(NoEscape(r'&= ' + F_ws+ r'\end{aligned}'))

    return flange_weld_stress_eqn


def blockshear_prov(Tdb,A_vg = None, A_vn = None, A_tg = None, A_tn = None, f_u = None, f_y = None ,gamma_m0 = None ,gamma_m1 = None):
    Tdb = str(Tdb)
    A_vg = str(A_vg)
    A_vn = str(A_vn)
    A_tg = str(A_tg)
    A_tn = str(A_tn)
    f_y = str(f_y)
    f_u = str(f_u)
    gamma_m1 = str(gamma_m1)
    gamma_m0 = str(gamma_m0)

    member_block_eqn = Math(inline=True)
    member_block_eqn.append(NoEscape(r'\begin{aligned}T_{db1} &= \frac{A_{vg} f_{y}}{\sqrt{3} \gamma_{m0}} + \frac{0.9 A_{tn} f_{u}}{\gamma_{m1}}\\'))
    member_block_eqn.append(NoEscape(r'T_{db2} &= \frac{0.9*A_{vn} f_{u}}{\sqrt{3} \gamma_{m1}} + \frac{A_{tg} f_{y}}{\gamma_{m0}}\\'))
    member_block_eqn.append(NoEscape(r'T_{db} &= min(T_{db1}, T_{db2})= ' + Tdb + r'\end{aligned}'))
    # member_block_eqn.append(NoEscape(r'&= \frac{' + A_vg + '*' + f_y + '}{" 1.732*' + gamma_m0 + 'r'} + &+ +'\frac{"0.9*" + A_vn + '*' + f_u + '}{'+1.732+'*' + gamma_m0 + r'} '\\'))

    return member_block_eqn


def slenderness_req():

    slenderlimit_eqn = Math(inline=True)
    slenderlimit_eqn.append(NoEscape(r'\begin{aligned}\frac{K * L}{r} &\leq 400\end{aligned}'))

    return slenderlimit_eqn


def slenderness_prov(K, L, r, slender):
    K = str(K)
    L = str(L)
    r = str(r)
    slender = str(slender)

    slender_eqn = Math(inline=True)
    slender_eqn.append(NoEscape(r'\begin{aligned}\frac{K * L}{r} &= \frac{'+K+'*'+L+'}{'+r+ r'}\\'))
    slender_eqn.append(NoEscape(r'&= ' + slender + r'\end{aligned}'))

    return slender_eqn


def efficiency_req():
    efflimit_eqn = Math(inline=True)
    efflimit_eqn.append(NoEscape(r'\begin{aligned} Utilization~Ratio &\leq 1 \end{aligned}'))

    return efflimit_eqn


def efficiency_prov(F, Td, eff):
    F = str(F)
    Td = str(round(Td/1000,2))
    eff = str(eff)
    eff_eqn = Math(inline=True)
    eff_eqn.append(NoEscape(r'\begin{aligned} Utilization~Ratio &= \frac{F}{Td}&=\frac{'+F+'}{'+Td+r'}\\'))
    eff_eqn.append(NoEscape(r'&= ' + eff + r'\end{aligned}'))

    return eff_eqn


def gusset_ht_prov(beam_depth, clearance, height, mul = 1):
    beam_depth = str(beam_depth)
    clearance = str(clearance)
    height = str(height)
    mul = str(mul)
    plate_ht_eqn = Math(inline=True)
    plate_ht_eqn.append(
        NoEscape(r'\begin{aligned} H &= '+mul+ '* Depth + clearance 'r'\\'))
    plate_ht_eqn.append(
        NoEscape(r'&=('+mul+'*' + beam_depth + ')+' + clearance + r'\\'))
    plate_ht_eqn.append(NoEscape(r'&= '  + height + r'\end{aligned}'))
    return plate_ht_eqn


def gusset_lt_b_prov(nc,p,e,length):
    nc = str(nc)
    p = str(p)
    e = str(e)
    length = str(length)
    length_htb_eqn = Math(inline=True)
    length_htb_eqn.append(
        NoEscape(r'\begin{aligned} L &= (nc -1) * p + 2 * e\\'))
    length_htb_eqn.append(
        NoEscape(r'&= ('+nc+'-1) *'+ p + '+ (2 *'+ e + r')\\'))
    length_htb_eqn.append(NoEscape(r'&= ' + length + r'\end{aligned}'))
    return length_htb_eqn


def gusset_lt_w_prov(weld,cls,length):
    weld = str(weld)
    cls = str(cls)
    length = str(length)
    length_htw_eqn = Math(inline=True)
    length_htw_eqn.append(
        NoEscape(r'\begin{aligned} L &= Flange weld + clearance 'r'\\'))
    length_htw_eqn.append(
        NoEscape(r'&= '+ weld + '+' + cls + r'\\'))
    length_htw_eqn.append(NoEscape(r'&= ' + length + r'\end{aligned}'))
    return length_htw_eqn


def long_joint_bolted_req():
    long_joint_bolted_eqn = Math(inline=True)
    long_joint_bolted_eqn.append(NoEscape(r'\begin{aligned} &if~l\geq 15 * d~then~V_{rd} = \beta_{ij} * V_{db} \\'))
    long_joint_bolted_eqn.append(NoEscape(r'& if~l < 15 * d~then~V_{rd} = V_{db} \\'))
    long_joint_bolted_eqn.append(NoEscape(r'& where,\\'))
    long_joint_bolted_eqn.append(NoEscape(r'& l = ((nc~or~nr) - 1) * (p~or~g) \\'))
    long_joint_bolted_eqn.append(NoEscape(r'& \beta_{ij} = 1.075 - l/(200 * d) \\'))
    long_joint_bolted_eqn.append(NoEscape(r'& but~0.75\leq\beta_{ij}\leq1.0 \end{aligned}'))

    return long_joint_bolted_eqn


def long_joint_bolted_prov(nc,nr,p,g,d,Tc,Tr):
    lc = (nc - 1) * p
    lr = (nr - 1) * g
    l = max(lc,lr)
    lt = 15 * d
    B = 1.075 - (l / (200 * d))
    Bi = round(B,2)
    nc= str(nc)
    nr= str(nr)
    g= str(g)
    p = str(p)
    d = str(d)
    Tc = str(Tc)
    Tr = str(Tr)
    if B<=0.75:
        B =0.75
    elif B>=1:
        B =1
    else:
        B=B
    B = str(round(B,2))
    Bi = str(Bi)
    lc_str = str(lc)
    lr_str = str(lr)
    l_str = str(l)
    lt_str = str(lt)
    long_joint_bolted_eqn = Math(inline=True)
    # long_joint_bolted_eqn.append(NoEscape(r'\begin{aligned} &if~l\leq 15 * d~then~V_{rd} = \beta_{ij} * V_{db} \\'))
    # long_joint_bolted_eqn.append(NoEscape(r'& where,\\'))
    if l < (lt):
        long_joint_bolted_eqn.append(NoEscape(r'\begin{aligned} l&= ((nc~or~nr) - 1) * (p~or~g) \\'))
        long_joint_bolted_eqn.append(NoEscape(r' &= ('+nc+' - 1) * '+p+ '='+lc_str+ r'\\'))
        long_joint_bolted_eqn.append(NoEscape(r' &= (' + nr + ' - 1) * ' + g + '=' + lr_str + r'\\'))
        long_joint_bolted_eqn.append(NoEscape(r' l&= '+ l_str + r'\\'))
        long_joint_bolted_eqn.append(NoEscape(r'& 15 * d = 15 * '+d+' = '+lt_str +r' \\'))
        long_joint_bolted_eqn.append(NoEscape(r'& since,~l < 15 * d~then~V_{rd} = V_{db} \\'))
        long_joint_bolted_eqn.append(NoEscape(r'& V_{rd} = '+Tc+r' \end{aligned}'))
    else:
        long_joint_bolted_eqn.append(NoEscape(r'\begin{aligned} l&= ((nc~or~nr) - 1) * (p~or~g) \\'))
        long_joint_bolted_eqn.append(NoEscape(r' &= (' + nc + ' - 1) * ' + p + '=' + lc_str + r'\\'))
        long_joint_bolted_eqn.append(NoEscape(r' &= (' + nr + ' - 1) * ' + g + '=' + lr_str + r'\\'))
        long_joint_bolted_eqn.append(NoEscape(r' l&= ' + l_str + r'\\'))
        long_joint_bolted_eqn.append(NoEscape(r'& 15 * d = 15 * ' + d + ' = ' + lt_str + r' \\'))
        long_joint_bolted_eqn.append(NoEscape(r'& since,~l \geq 15 * d~then~V_{rd} = \beta_{ij} * V_{db} \\'))
        long_joint_bolted_eqn.append(NoEscape(r'& \beta_{ij} = 1.075 - '+ l_str +'/(200*'+d+') ='+Bi+r'\\'))
        long_joint_bolted_eqn.append(NoEscape(r'& V_{rd} = '+B+' * '+Tc+'='+Tr+ r' \end{aligned}'))

    return long_joint_bolted_eqn


def long_joint_bolted_beam(nc,nr,p,g,d,Tc,Tr,joint,end_dist,gap,edge_dist,web_thickness,root_radius):
    if joint == 'web':
        lc = round(2*((nc/2 - 1) * p + end_dist) + gap ,2)
        lr = round((nr - 1) * g,2)
    else:
        lc = round(2*((nc/2 - 1) * p + end_dist) +gap ,2)
        lr = round(2*((nr/2 - 1) * g + edge_dist +root_radius ) + web_thickness ,2)

    l = round(max(lc,lr) ,2)
    lt = 15 * d
    B = 1.075 - (l / (200 * d))
    Bi = round(B,2)
    nc= str(nc)
    nr= str(nr)
    g= str(g)
    p = str(p)
    d = str(d)
    Tc = str(Tc)
    Tr = str(Tr)
    if B<=0.75:
        B =0.75
    elif B>=1:
        B =1
    else:
        B=B
    B = str(round(B,2))
    Bi = str(Bi)
    lc_str = str(lc)
    lr_str = str(lr)
    l_str = str(l)
    lt_str = str(lt)
    end_dist =str(end_dist)
    edge_dist = str(edge_dist)
    web_thickness = str(web_thickness)
    gap =str(gap)
    root_radius =str(root_radius)
    long_joint_bolted_eqn = Math(inline=True)
    # long_joint_bolted_eqn.append(NoEscape(r'\begin{aligned} &if~l\leq 15 * d~then~V_{rd} = \beta_{ij} * V_{db} \\'))
    # long_joint_bolted_eqn.append(NoEscape(r'& where,\\'))
    if l < (lt):
        if joint == 'web':
            long_joint_bolted_eqn.append(NoEscape(r'\begin{aligned} l&= ((nc~or~nr) - 1) * (p~or~g) \\'))
            long_joint_bolted_eqn.append(NoEscape( r' lc&= 2*((\frac{' + nc + '}{2} - 1) * ' + p + '+' + end_dist + ')+ ' + gap + r'\\&=' + lc_str + r'\\'))
            long_joint_bolted_eqn.append(NoEscape(r' lr&= (' + nr + ' - 1) * ' + g + '=' + lr_str + r'\\'))
            long_joint_bolted_eqn.append(NoEscape(r' l&= ' + l_str + r'\\'))
            long_joint_bolted_eqn.append(NoEscape(r'& 15 * d = 15 * '+d+' = '+lt_str +r' \\'))
            long_joint_bolted_eqn.append(NoEscape(r'& since,~l < 15 * d~\\&then~V_{rd} = V_{db} \\'))
            long_joint_bolted_eqn.append(NoEscape(r'& V_{rd} = '+Tc+r' \end{aligned}'))
        else:
            long_joint_bolted_eqn.append(NoEscape(r'\begin{aligned} l~&= ((nc~or~nr) - 1) * (p~or~g) \\'))
            long_joint_bolted_eqn.append(NoEscape(r' lc&= 2*((\frac{' + nc + '}{2} - 1) * ' + p + '+' + end_dist + ')+ ' + gap + r'\\&=' + lc_str + r'\\'))
            long_joint_bolted_eqn.append(NoEscape(r' lr&= 2*((\frac{' + nr + '}{2} - 1) * ' + g + '+' + edge_dist + r'\\& +' + root_radius + ')+ ' + web_thickness + '=' + lr_str + r'\\'))
            long_joint_bolted_eqn.append(NoEscape(r' l~&= ' + l_str + r'\\'))
            long_joint_bolted_eqn.append(NoEscape(r'& 15 * d = 15 * ' + d + ' = ' + lt_str + r' \\'))
            long_joint_bolted_eqn.append(NoEscape(r'& since,~l < 15 * d~ \\& then~V_{rd} = V_{db} \\'))
            long_joint_bolted_eqn.append(NoEscape(r'& V_{rd} = ' + Tc + r' \end{aligned}'))
    else:
        if joint == 'web':
            long_joint_bolted_eqn.append(NoEscape(r'\begin{aligned} l&= ((nc~or~nr) - 1) * (p~or~g) \\'))
            long_joint_bolted_eqn.append(NoEscape(r' lc&= 2*((\frac{' + nc + '}{2} - 1) * ' + p + '+' + end_dist + ')+ ' + gap + r'\\&=' + lc_str + r'\\'))
            long_joint_bolted_eqn.append(NoEscape(r' lr&= (' + nr + ' - 1) * ' + g + '=' + lr_str + r'\\'))
            long_joint_bolted_eqn.append(NoEscape(r' l&= ' + l_str + r'\\'))
            long_joint_bolted_eqn.append(NoEscape(r'& 15 * d = 15 * ' + d + ' = ' + lt_str + r' \\'))
            long_joint_bolted_eqn.append(NoEscape(r'&since,~l \geq 15 * d~ \\&then~V_{rd} = \beta_{ij} * V_{db} \\'))
            long_joint_bolted_eqn.append(NoEscape(r'\beta_{ij} &= 1.075 - '+ l_str +'/(200*'+d+r') \\&='+Bi+r'\\'))
            long_joint_bolted_eqn.append(NoEscape(r'V_{rd} &= '+B+' * '+Tc+'='+Tr+ r' \end{aligned}'))
        else:
            long_joint_bolted_eqn.append(NoEscape(r'\begin{aligned} l~&= ((nc~or~nr) - 1) * (p~or~g) \\'))
            long_joint_bolted_eqn.append(NoEscape(r' lc&= 2*((\frac{' + nc + '}{2} - 1) * ' + p + '+' + end_dist + ')+ ' + gap + r'\\&=' + lc_str + r'\\'))
            long_joint_bolted_eqn.append(NoEscape(r' lr&= 2*((\frac{' + nr + '}{2} - 1) * ' + g + '+' + edge_dist +r'\\& +'+root_radius+')+ ' + web_thickness + '=' + lr_str + r'\\'))
            long_joint_bolted_eqn.append(NoEscape(r' l~&= ' + l_str + r'\\'))
            long_joint_bolted_eqn.append(NoEscape(r'&15 * d = 15 * ' + d + ' = ' + lt_str + r' \\'))
            long_joint_bolted_eqn.append(NoEscape(r'&since,~l \geq 15 * d~\\ &then~V_{rd} = \beta_{ij} * V_{db} \\'))
            long_joint_bolted_eqn.append(NoEscape(r'\beta_{ij} &= 1.075 - '+ l_str +'/(200*'+d+ r')\\& ='+Bi+r'\\'))
            long_joint_bolted_eqn.append(NoEscape(r' V_{rd}& = '+B+' * '+Tc+'='+Tr+ r' \end{aligned}'))

    return long_joint_bolted_eqn


def long_joint_welded_req():
    long_joint_bolted_eqn = Math(inline=True)
    long_joint_bolted_eqn.append(NoEscape(r'\begin{aligned} &if~l\geq 150 * t_t~then~V_{rd} = \beta_{l_w} * V_{db} \\'))
    long_joint_bolted_eqn.append(NoEscape(r'& if~l < 150 * t_t~then~V_{rd} = V_{db} \\'))
    long_joint_bolted_eqn.append(NoEscape(r'& where,\\'))
    long_joint_bolted_eqn.append(NoEscape(r'&  l ~= pt.length ~ or ~ pt.height \\'))
    long_joint_bolted_eqn.append(NoEscape(r'& \beta_{l_w} = 1.2 - \frac{(0.2*l )}{(150*t_t}  \\'))
    long_joint_bolted_eqn.append(NoEscape(r'& but~0.6\leq\beta_{l_w}\leq1.0 \end{aligned}'))


    return long_joint_bolted_eqn

def long_joint_welded_beam_prov(plate_height,l_w,t_w,gap,t_t,Tc,Tr):
    ll = round(2*(l_w +(2*t_w)) +gap,2)
    lh = plate_height
    l = round(max(ll,lh) ,2)
    lt = 150 * t_t
    B = 1.2 - ((0.2 * l) / (150 * t_t))
    if B <= 0.6:
        B = 0.6
    elif B >= 1:
        B = 1
    else:
        B = B
    Bi = str(round(B, 2))
    t_t= str(t_t)
    # l =str(l)
    l_str= str(l)
    # lt = str(lt)
    lt_str = str(lt)

    # B = str(round(B, 2))
    # Bi = str(Bi)
    t_t= str(t_t)
    ll_str =str(ll)
    lh_str= str(lh)
    plate_height =str(plate_height)
    Tc = str(Tc)
    Tr = str(Tr)
    l_w  = str(l_w )

    t_w = str(t_w)
    l_w = str(l_w)
    gap = str(gap)
    long_joint_welded_beam_prov = Math(inline=True)
    # if conn =="web":
    if l < lt:
        long_joint_welded_beam_prov.append(NoEscape(r'\begin{aligned} l ~&= pt.length ~ or ~ pt.height \\'))
        long_joint_welded_beam_prov.append(NoEscape(r' l_l &= 2('+l_w +'+(2*'+t_w+'))+'+gap+r' \\'))
        long_joint_welded_beam_prov.append(NoEscape(r' &='+ ll_str+ r' \\'))
        long_joint_welded_beam_prov.append(NoEscape(r'l_h& =' +lh_str+r' \\'))
        long_joint_welded_beam_prov.append(NoEscape(r' l~&= ' + l_str + r'\\'))
        long_joint_welded_beam_prov.append(NoEscape(r'& 150 * t_t =150 * '+t_t+' = '+lt_str +r' \\'))
        long_joint_welded_beam_prov.append(NoEscape(r'& since,~l < 150 * t_t~\\&then~V_{rd} = V_{db} \\'))
        long_joint_welded_beam_prov.append(NoEscape(r' V_{rd} &= ' + Tc + r' \end{aligned}'))
    else:
        long_joint_welded_beam_prov.append(NoEscape(r'\begin{aligned} l~&= pt.length ~or ~pt.height \\'))
        long_joint_welded_beam_prov.append(NoEscape(r' l_l &= 2(' + l_w + '+(2*' + t_w + '))+' + gap + r' \\'))
        long_joint_welded_beam_prov.append(NoEscape(r' &=' + ll_str + r' \\'))
        long_joint_welded_beam_prov.append(NoEscape(r' l_h& =' + lh_str + r' \\'))
        long_joint_welded_beam_prov.append(NoEscape(r' l~&= ' + l_str + r'\\'))
        long_joint_welded_beam_prov.append(NoEscape(r'& 150 * t_t =150 * ' + t_t + ' = ' + lt_str + r' \\'))
        long_joint_welded_beam_prov.append(NoEscape(r'&since,~l \geq 150 * t_t~ \\&then~V_{rd} = \beta_{lw} * V_{db} \\'))
        long_joint_welded_beam_prov.append(NoEscape(r'\beta_{l_w}& = 1.2 - (0.2*' + l_str + ')/(150*' + t_t+ r')\\& =' + Bi + r'\\'))
        long_joint_welded_beam_prov.append(NoEscape(r' V_{rd}& = ' + Bi + ' * ' + Tc + '=' + Tr + r' \end{aligned}'))








    return long_joint_welded_beam_prov



def throat_req():
    throat_eqn = Math(inline=True)
    throat_eqn.append(NoEscape(r'\begin{aligned} t_t &\geq 3 \end{aligned}'))

    return throat_eqn


def throat_prov(tw,f):
    tt = tw * f
    t_t= max(tt,3)
    tw = str(round(tw,2))
    f= str(round(f,2))
    tt = str(round(tt,2))
    t_t = str(round(t_t,2))

    throat_eqn = Math(inline=True)
    throat_eqn.append(NoEscape(r'\begin{aligned} t_t & = '+ f+'* t_w 'r'\\'))
    throat_eqn.append(NoEscape(r'& = ' + f + '*'+ tw +r'\\'))
    throat_eqn.append(NoEscape(r't_t & = ' + t_t + r'\end{aligned}'))

    return throat_eqn


def eff_len_prov(l_eff, b_fp, t_w, l_w,con= None):
    l_eff = str(l_eff)
    l_w = str(l_w)
    b_fp = str(b_fp)
    t_w = str(t_w)
    eff_len_eqn = Math(inline=True)
    if con == "Flange":
        eff_len_eqn.append(NoEscape(r'\begin{aligned} l_{eff} &= (2*l_w) + B_{fp} - 2*t_w\\'))
        eff_len_eqn.append(NoEscape(r'&= (2*' + l_w + ') +' + b_fp + ' - 2*' + t_w + r'\\'))
        eff_len_eqn.append(NoEscape(r'& = ' + l_eff + r'\end{aligned}'))
    else:
        eff_len_eqn.append(NoEscape(r'\begin{aligned} l_{eff} &= (2*l_w) + W_{wp} - 2*t_w\\'))
        eff_len_eqn.append(NoEscape(r'&= (2*' + l_w + ') +' + b_fp + ' - 2*' + t_w + r'\\'))
        eff_len_eqn.append(NoEscape(r'& = ' + l_eff + r'\end{aligned}'))

    return eff_len_eqn


def eff_len_prov_out_in(l_eff, b_fp,b_ifp, t_w, l_w):
    l_eff = str(l_eff)
    l_w = str(l_w)
    b_fp = str(b_fp)
    b_ifp = str(b_ifp)
    t_w = str(t_w)
    eff_len_prov_out_in_eqn = Math(inline=True)
    eff_len_prov_out_in_eqn.append(NoEscape(r'\begin{aligned} l_{eff} &= (6*l_w) + B_{fp} + (2 * B_{ifp})- 6*t_w\\'))
    eff_len_prov_out_in_eqn.append(NoEscape(r'&= (6*' + l_w + ') +' + b_fp + '+ 2*' +b_ifp + '- 6*' + t_w + r'\\'))
    eff_len_prov_out_in_eqn.append(NoEscape(r'& = ' + l_eff + r'\end{aligned}'))

    return eff_len_prov_out_in_eqn


def eff_len_req(F_f, l_eff_req, F_wd):
    F_f = str(F_f)
    l_eff_req = str(l_eff_req)
    F_wd = str(F_wd)
    flange_weld_stress_eqn = Math(inline=True)
    flange_weld_stress_eqn.append(NoEscape(r'\begin{aligned} l_{eff}_{req} &= \frac{F_f*10^3}{F_{wd}}\\'))
    flange_weld_stress_eqn.append(NoEscape(r' &= \frac{' + F_f + '*10^3}{' + F_wd + r'}\\'))
    flange_weld_stress_eqn.append(NoEscape(r'&= ' + l_eff_req + r'\end{aligned}'))

    return flange_weld_stress_eqn


def plate_area_req(crs_area, flange_web_area):
    crs_area = str(crs_area)
    flange_web_area = str(flange_web_area)

    plate_crs_sec_area_eqn =Math(inline=True)
    plate_crs_sec_area_eqn.append(NoEscape(r'\begin{aligned} &pt.area >= \\&connected~member~area * 1.05\\'))
    # plate_crs_sec_area_eqn.append(NoEscape(r'& = '+crs_area+ r' * 1.05 \\'))
    plate_crs_sec_area_eqn.append(NoEscape(r' &= ' + flange_web_area  + r'\end{aligned}'))
    return plate_crs_sec_area_eqn


def width_pt_chk(B,t,r_1,pref):
    if pref == "Outside":
        outerwidth = round(B  - (2 * 21) ,2)
        outerwidth = str(outerwidth)
    else:
        innerwidth = round((B -t - (2*r_1)-(4*21))/2 ,2)
        innerwidth = str(innerwidth)

    B = str(B)
    t = str(t)
    r_1 = str(r_1)
    Innerwidth_pt_chk_eqn = Math(inline=True)
    if pref == "Outside":
        Innerwidth_pt_chk_eqn.append(NoEscape(r'\begin{aligned} B_{fp} &= B-(2*21)\\'))
        Innerwidth_pt_chk_eqn.append(NoEscape(r'&=' + B + r'-(2*21)\\'))
        Innerwidth_pt_chk_eqn.append(NoEscape(r'&= ' + outerwidth +r'\end{aligned}'))
    else:
        Innerwidth_pt_chk_eqn.append(NoEscape(r'\begin{aligned} B_{ifp} &= \frac{B-t-(2*R1)-(4 * 21)}{2}\\'))
        Innerwidth_pt_chk_eqn.append(NoEscape(r'&=\frac{'+B+'-'+t+'-(2*'+r_1+r')-(4 * 21)}{2}\\'))
        Innerwidth_pt_chk_eqn.append(NoEscape(r'&= ' + innerwidth + r'\end{aligned}'))
    return Innerwidth_pt_chk_eqn


def width_pt_chk_bolted(B,t,r_1):
    innerwidth =round((B -t - (2*r_1))/2 ,2)
    B = str(B)
    t = str(t)
    r_1 = str(r_1)
    innerwidth = str(innerwidth)
    width_pt_chk_bolted_eqn = Math(inline=True)
    width_pt_chk_bolted_eqn.append(NoEscape(r'\begin{aligned} B_{fp} &= \frac{B-t-(2*R1)}{2}\\'))
    width_pt_chk_bolted_eqn.append(NoEscape(r'&=\frac{' + B + '-' + t + '-(2*' + r_1 + r')}{2}\\'))
    width_pt_chk_bolted_eqn.append(NoEscape(r'&= ' + innerwidth + r'\end{aligned}'))
    return width_pt_chk_bolted_eqn


def web_width_chk_bolt (pref,D,tk,T,R_1,webplatewidth,webclearance = None):
    T = str(T)
    tk = str(tk)
    R_1 = str(R_1)
    webplatewidth= str(webplatewidth)
    webclearance =str(webclearance)
    web_width_chk_bolt_eqn = Math(inline=True)
    if pref =="Outside":
        D = str(D)
        web_width_chk_bolt_eqn.append(NoEscape(r'\begin{aligned} W_{wp} &= D - (2 * T) - (2 * R1)\\'))
        web_width_chk_bolt_eqn.append(NoEscape(r' &= '+D+' - (2 * '+T+') - (2 *'+ R_1+r')\\'))
        web_width_chk_bolt_eqn.append(NoEscape(r' &=' + webplatewidth +  r'\end{aligned}'))
    else :

        if D > 600.00:
            web_width_chk_bolt_eqn.append(NoEscape(r'\begin{aligned} C~~ &= max((R1, t_{ifp}) + 25) \\'))
            web_width_chk_bolt_eqn.append(NoEscape(r'&= max(('+R_1+',' +tk+r') + 25) \\'))
            web_width_chk_bolt_eqn.append(NoEscape(r'&= ' + webclearance + r' \\'))

        else:
            web_width_chk_bolt_eqn.append(NoEscape(r'\begin{aligned} C~~ &= max((R1, t_{ifp}) + 10) \\'))
            web_width_chk_bolt_eqn.append(NoEscape(r'&= max((' + R_1 + ',' +tk + r') +10) \\'))
            web_width_chk_bolt_eqn.append(NoEscape(r'&= ' + webclearance + r' \\'))
        D = str(D)
        web_width_chk_bolt_eqn.append(NoEscape(r' W_{wp} &= D - (2 * T) - (2 * C)\\'))
        web_width_chk_bolt_eqn.append(NoEscape(r' &= ' + D + ' - (2 * ' + T + ') - (2 *' + webclearance + r')\\'))
        web_width_chk_bolt_eqn.append(NoEscape(r' &='+webplatewidth + r'\end{aligned}'))

    return web_width_chk_bolt_eqn


def web_width_chk_weld (D,tk,R_1,webplatewidth):
    tk = str(tk)
    R_1 = str(R_1)
    D = str(D)
    webplatewidth = str(webplatewidth)
    web_width_chk_weld_eqn = Math(inline=True)
    web_width_chk_weld_eqn.append(NoEscape(r'\begin{aligned} W_{wp} &= D - (2 * T) - (2 * R1)- (2*21)\\'))
    web_width_chk_weld_eqn.append(NoEscape(r' &= ' + D + ' - (2 * ' + tk + ') - (2 *' + R_1 + r')- (2*21))\\'))
    web_width_chk_weld_eqn.append(NoEscape(r' &=' + webplatewidth + r'\end{aligned}'))
    return web_width_chk_weld_eqn


def web_width_min (D,min_req_width):
    D = str(D)
    min_req_width = str(min_req_width)
    web_width_min_eqn = Math(inline=True)
    web_width_min_eqn.append(NoEscape(r'\begin{aligned}  &= 0.6 *D\\'))
    web_width_min_eqn.append(NoEscape(r' &= 0.6 *'+D+r'\\'))
    web_width_min_eqn.append(NoEscape(r' &= ' + min_req_width+ r'\end{aligned}'))
    return web_width_min_eqn


def flange_plate_area_prov(B,pref,y,outerwidth,fp_area,t,r_1,innerwidth =None):
    outerwidth = str(outerwidth)
    B = str(B)
    fp_area = str(fp_area)
    t = str(t)
    r_1 = str(r_1)
    innerwidth = str(innerwidth)
    y = str(y)
    flangeplate_crs_sec_area_eqn = Math(inline=True)
    if pref == "Outside":
        flangeplate_crs_sec_area_eqn.append(NoEscape(r'\begin{aligned} B_{fp} &= B - (2 * 21)\\'))
        flangeplate_crs_sec_area_eqn.append(NoEscape(r'&= '+B+r' - (2 * 21)\\'))
        flangeplate_crs_sec_area_eqn.append(NoEscape(r'&= ' + outerwidth + r' \\'))
        flangeplate_crs_sec_area_eqn.append(NoEscape(r' pt.area &= '+y+' * '+outerwidth+r'\\'))
        flangeplate_crs_sec_area_eqn.append(NoEscape(r'&= '+fp_area+r'\end{aligned}'))
    else:
        flangeplate_crs_sec_area_eqn.append(NoEscape(r'\begin{aligned} B_{fp} &= B-(2*21)\\'))
        flangeplate_crs_sec_area_eqn.append(NoEscape(r'&='+B+ r'-(2*21)\\'))
        flangeplate_crs_sec_area_eqn.append(NoEscape(r'&= ' + outerwidth + r' \\'))
        flangeplate_crs_sec_area_eqn.append(NoEscape(r'B_{ifp}&= \frac{B-t-(2*R1)-(4 * 21)}{2}\\'))
        flangeplate_crs_sec_area_eqn.append(NoEscape(r'&=\frac{'+B+'-'+t+'-(2*'+r_1+r')-(4 * 21)}{2}\\'))
        flangeplate_crs_sec_area_eqn.append(NoEscape(r'&= ' + innerwidth + r' \\'))
        flangeplate_crs_sec_area_eqn.append(NoEscape(r' pt.area &=('+outerwidth+'+(2*'+innerwidth+'))*'+y+r'\\'))
        flangeplate_crs_sec_area_eqn.append(NoEscape(r'&= ' + fp_area + r'\end{aligned}'))

    return flangeplate_crs_sec_area_eqn


def flange_plate_area_prov_bolt(B,pref,y,outerwidth,fp_area,t,r_1,innerwidth =None):
    outerwidth = str(outerwidth)
    B = str(B)
    fp_area = str(fp_area)
    t = str(t)
    r_1 = str(r_1)
    innerwidth = str(innerwidth)
    y = str(y)
    flangeplate_crs_sec_area_bolt_eqn = Math(inline=True)
    if pref == "Outside":
        flangeplate_crs_sec_area_bolt_eqn.append(NoEscape(r'\begin{aligned} B_{fp} &= B\\'))
        flangeplate_crs_sec_area_bolt_eqn.append(NoEscape(r'&= ' + outerwidth +r'\\'))

        flangeplate_crs_sec_area_bolt_eqn.append(NoEscape(r' pt.area &= ' + y + ' * ' + outerwidth + r'\\'))
        flangeplate_crs_sec_area_bolt_eqn.append(NoEscape(r'&= ' + fp_area + r'\end{aligned}'))
    else:
        flangeplate_crs_sec_area_bolt_eqn.append(NoEscape(r'\begin{aligned} B_{fp} &= B\\'))
        flangeplate_crs_sec_area_bolt_eqn.append(NoEscape(r'&= ' + outerwidth + r' \\'))
        flangeplate_crs_sec_area_bolt_eqn.append(NoEscape(r'B_{ifp} &= \frac{B-t-(2*R1)}{2}\\'))
        flangeplate_crs_sec_area_bolt_eqn.append(NoEscape(r'&=\frac{' + B + '-' + t + '-(2*' + r_1 + r')}{2}\\'))
        flangeplate_crs_sec_area_bolt_eqn.append(NoEscape(r'&= ' + innerwidth + r' \\'))
        flangeplate_crs_sec_area_bolt_eqn.append(NoEscape(r' pt.area &=(' + outerwidth + '+(2*' + innerwidth + '))*' + y + r'\\'))
        flangeplate_crs_sec_area_bolt_eqn.append(NoEscape(r'&= ' + fp_area + r'\end{aligned}'))

    return flangeplate_crs_sec_area_bolt_eqn


def web_plate_area_prov(D, y, webwidth, wp_area, T, r_1):
    D = str(D)
    T = str(T)
    r_1 = str(r_1)
    webwidth = str(webwidth)
    wp_area =str(wp_area)
    y =str(y)

    web_plate_area_prov = Math(inline=True)
    web_plate_area_prov.append(NoEscape(r'\begin{aligned} W_{wp}&= D-(2*T)-(2*R1)-(2*21)\\'))
    web_plate_area_prov.append(NoEscape(r'&='+D+'-(2*'+T+')-(2*'+r_1+r')-(2*21)\\'))
    web_plate_area_prov.append(NoEscape(r'&= ' + webwidth + r' \\'))
    web_plate_area_prov.append(NoEscape(r' pt.area &= ' + y + '*2* ' + webwidth + r'\\'))
    web_plate_area_prov.append(NoEscape(r'&= ' + wp_area + r'\end{aligned}'))
    return web_plate_area_prov


def tension_in_bolt_due_to_axial_load_n_moment(P,n,M,y_max,y_sqr,T_b):
    P= str(P)
    n = str(n)
    M = str(M)
    y_max =str(y_max)
    y_sqr = str(y_sqr)
    T_b = str (T_b)
    tension_in_bolt_due_to_axial_load_n_moment  = Math(inline=True)
    tension_in_bolt_due_to_axial_load_n_moment.append(NoEscape(r'\begin{aligned} T_b &= \frac{P}{\ n} + \frac{M * y_{max}}{\ y_{sqr}}\\'))
    tension_in_bolt_due_to_axial_load_n_moment.append(NoEscape(r'&=\frac{' +P + '}{' + n + r'} + \frac{' +M + '*' +  y_max+ r'}{' + y_sqr + r'}\\'))
    tension_in_bolt_due_to_axial_load_n_moment.append(NoEscape(r'&= ' + T_b + r'\end{aligned}'))
    return tension_in_bolt_due_to_axial_load_n_moment

def moment_cap(beta,m_d,f_y,gamma_m0,m_fd,mom_cap):
    beta= str(beta)
    m_d= str(m_d)
    f_y= str(f_y)
    gamma_m0 = str(gamma_m0)
    m_fd = str(m_fd)
    mom_cap = str(mom_cap)
    moment_cap =Math(inline=True)

    moment_cap.append(NoEscape(r'\begin{aligned} mom_{cap} &=  m_d - beta*(m_d -m_fd)  \\'))
    moment_cap.append(NoEscape(r'&= ' + m_d + r'-' + beta + r'*('+m_d+r'-'+m_fd+r') \\'))
    moment_cap.append(NoEscape(r'&= ' + mom_cap + r'\end{aligned}'))
    return moment_cap

def moment_CAP( m_d, f_y, gamma_m0, Z_e, mom_cap):
    m_d = str(m_d)
    f_y = str(f_y)
    gamma_m0 = str(gamma_m0)
    Z_e = str(Z_e)
    mom_cap = str(mom_cap)
    moment_cap = Math(inline=True)

    moment_cap.append(NoEscape(r'\begin{aligned} mom_cap &=  \frac{Z_e*f_y}{\ gamma_m0}  \\'))
    moment_cap.append(NoEscape(r'&= \frac{' + Z_e + '*'+f_y+ r'}{' +gamma_m0+r'} \\'))
    moment_cap.append(NoEscape(r'&= ' + mom_cap + r'\end{aligned}'))
    return moment_CAP

def no_of_bolts_along_web(D,T_f,e,p,n_bw):
    D = str(D)
    e= str(e)
    p = str(p)
    T_f = str(T_f)
    n_bw = str(n_bw)
    no_of_bolts_along_web = Math(inline=True)
    no_of_bolts_along_web.append(NoEscape(r'\begin{aligned} n_{bw} &=  \frac{D -(2*T_f) -(2*e)}{\ p}  + 1 \\'))
    no_of_bolts_along_web.append(NoEscape(r'&= \frac{' + D + ' -(2*'+T_f +')-(2*'+e + r')}{' + p + r'} +1 \\'))
    no_of_bolts_along_web.append(NoEscape(r'&= ' + n_bw + r'\end{aligned}'))
    return no_of_bolts_along_web

def no_of_bolts_along_flange(b,T_w,e,p,n_bf):
    b = str(b)
    e= str(e)
    p = str(p)
    T_w = str(T_w)
    n_bf = str(n_bf)
    no_of_bolts_along_flange = Math(inline=True)
    no_of_bolts_along_flange.append(NoEscape(r'\begin{aligned} n_{bf} &=  \frac{b/2 -(T_w / 2) -(2*e)}{\ p}  + 1 \\'))
    no_of_bolts_along_flange.append(NoEscape(r'&= \frac{0.5*' + b + ' -(0.5*'+T_w +')-(2*'+e + r')}{' + p + r'} +1 \\'))
    no_of_bolts_along_flange.append(NoEscape(r'&= ' + n_bf + r'\end{aligned}'))
    return no_of_bolts_along_flange


def shear_force_in_bolts_near_web(V,n_wb,V_sb):
    V = str(V)
    n_wb = str(n_wb)
    V_sb = str(V_sb)
    shear_force_in_bolts_near_web = Math(inline=True)
    shear_force_in_bolts_near_web.append(NoEscape(r'\begin{aligned} V_{sb} &= \frac{V}{\ n_{wb}} \\'))
    shear_force_in_bolts_near_web.append(NoEscape(r'&=\frac{' + V + '}{' + n_wb + r'} \\'))
    shear_force_in_bolts_near_web.append(NoEscape(r'&= ' + V_sb + r'\end{aligned}'))
    return shear_force_in_bolts_near_web

def tension_capacity_of_bolt(f_ub,A_nb,T_db):
     f_ub= str(f_ub)
     A_nb= str(A_nb)
     T_db= str(T_db)
     tension_capacity_of_bolt =  Math(inline=True)
     tension_capacity_of_bolt.append(NoEscape(r'\begin{aligned} T_{db} &= 0.9*A_{nb}*f_{ub}\\'))
     tension_capacity_of_bolt.append(NoEscape(r'&=0.9*'+A_nb+ r'*'+f_ub+ r'\\'))
     tension_capacity_of_bolt.append(NoEscape(r'&= ' + T_db+ r'\end{aligned}'))
     return  tension_capacity_of_bolt



def web_plate_area_prov_bolt(D, y, webwidth, wp_area, T, r_1):
    D = str(D)
    T = str(T)
    r_1 = str(r_1)
    webwidth = str(webwidth)
    wp_area = str(wp_area)
    y = str(y)

    web_plate_area_prov = Math(inline=True)
    web_plate_area_prov.append(NoEscape(r'\begin{aligned} W_{wp}&= D-(2*T)-(2*R1)\\'))
    web_plate_area_prov.append(NoEscape(r'&=' + D + '-(2*' + T + ')-(2*' + r_1 + r')\\'))
    web_plate_area_prov.append(NoEscape(r'&= ' + webwidth + r' \\'))
    web_plate_area_prov.append(NoEscape(r' pt.area &= ' + y + '*2* ' + webwidth + r'\\'))
    web_plate_area_prov.append(NoEscape(r'&= ' + wp_area + r'\end{aligned}'))
    return web_plate_area_prov


# def eff_len_prov(l):
#     l =str(l)
#     eff_len_eqn = Math(inline=True)
#     eff_len_eqn.append(NoEscape(r'\begin{aligned} l_w &='+l+ r' \end{aligned}'))
#
#     return eff_len_eqn
#
# def diameter_prov(d):
#     d = str(d)
#     diameter_eqn = Math(inline=True)
#     diameter_eqn.append(NoEscape(r'\begin{aligned} d &=' + d + r' \end{aligned}'))
#
#     return diameter_eqn
#
# def diahole_prov(d0):
#     d0 = str(d0)
#     diahole_eqn = Math(inline=True)
#     diahole_eqn.append(NoEscape(r'\begin{aligned} d &=' + d0 + r' \end{aligned}'))

    # return diahole_eqn


def display_prov(v,t, ref = None):

    v = str(v)
    display_eqn = Math(inline=True)
    if ref is not None:
        display_eqn.append(NoEscape(r'\begin{aligned} '+t+' &=' + v + '~('+ref+r')\end{aligned}'))
    else:
        display_eqn.append(NoEscape(r'\begin{aligned} ' + t + ' &=' + v + r'\end{aligned}'))
    return display_eqn


def gamma(v,t):
    v = str(v)
    gamma = Math(inline=True)
    gamma.append(NoEscape(r'\begin{aligned}\gamma_{' + t + '}&=' + v + r'\end{aligned}'))

    return gamma


def kb_prov(e,p,d,fub,fu):
    kb1 = round((e / (3.0 * d)),2)
    kb2 = round((p / (3.0 * d)-0.25),2)
    kb3 = round(( fub / fu),2)
    kb4 = 1.0
    kb_1 = min(kb1,kb2,kb3,kb4)
    kb_2 = min(kb1,kb3,kb4)
    pitch = p
    e = str(e)
    p = str(p)
    d = str(d)
    fub = str(fub)
    fu = str(fu)
    kb1 = str(kb1)
    kb2 = str(kb2)
    kb3 = str(kb3)
    kb4 = str(kb4)
    kb_1 = str(kb_1)
    kb_2 = str(kb_2)
    kb_eqn = Math(inline=True)
    if pitch != 0 :
        kb_eqn.append(NoEscape(r'\begin{aligned} k_b & = min(\frac{e}{3*d_0},\frac{p}{3*d_0}-0.25,\frac{f_{ub}}{f_u},1.0)\\' ))
        kb_eqn.append(NoEscape(r'& = min(\frac{'+e+'}{3*'+d+r'},\frac{'+p+'}{3*'+d+r'}-0.25,\frac{'+fub+'}{'+fu+r'},1.0)\\'))
        kb_eqn.append(NoEscape(r'& = min('+kb1+','+kb2+','+kb3+','+kb4+r')\\'))
        kb_eqn.append(NoEscape(r'& = '+kb_1+r'\end{aligned}'))

    else:
        kb_eqn.append(NoEscape(r'\begin{aligned} k_b & = min(\frac{e}{3*d_0},\frac{f_{ub}}{f_u},1.0)\\'))
        kb_eqn.append(NoEscape(r'& = min(\frac{' + e + '}{3*' + d + r'},\frac{' + fub + '}{' + fu + r'},1.0)\\'))
        kb_eqn.append(NoEscape(r'& = min(' + kb1 + ',' + kb3 + ',' + kb4 + r')\\'))
        kb_eqn.append(NoEscape(r'& = ' + kb_2 + r'\end{aligned}'))
    return kb_eqn


def depth_req(e, g, row, sec =None):
    d = 2*e + (row-1)*g
    depth = d
    depth = str(depth)
    e = str(e)
    g = str(g)
    row = str(row)

    depth_eqn = Math(inline=True)
    if sec == "C":
        depth_eqn.append(NoEscape(r'\begin{aligned} depth & = 2 * e + (rl -1) * g \\'))
        depth_eqn.append(NoEscape(r'& = 2 * '+e+'+('+row+'-1)*'+g+r' \\'))
        depth_eqn.append(NoEscape(r'& = ' + depth + r'\end{aligned}'))
    elif sec == "column":
        depth_eqn.append(NoEscape(r'\begin{aligned} depth & = 2 * e + (c_l -1) * g\\'))
        depth_eqn.append(NoEscape(r'& = 2 * ' + e + '+(' + row + '-1)*' + g +  r'\\'))
        depth_eqn.append(NoEscape(r'& = ' + depth + r'\end{aligned}'))
    elif sec =="beam":
        depth_eqn.append(NoEscape(r'\begin{aligned} depth & = 2 * e + (r_l -1) * g\\'))
        depth_eqn.append(NoEscape(r'& = 2 * ' + e + '+(' + row + '-1)*' + g + r'\\'))
        depth_eqn.append(NoEscape(r'& = ' + depth + r'\end{aligned}'))
    else:
        depth_eqn.append(NoEscape(r'\begin{aligned} depth & = 2 * e + (r_l -1) * g\\'))
        depth_eqn.append(NoEscape(r'& = 2 * ' + e + '+(' + row + '-1)*' + g + r'\\'))
        depth_eqn.append(NoEscape(r'& = ' + depth + r'\end{aligned}'))

    return depth_eqn

    # slender = (float(K) * float(L)) / float(r)
    #
    # self.slenderness = round(slender, 2)
    #
    #
    # doc.generate_pdf('report_functions', clean_tex=False)


# geometry_options = {"top": "2in", "bottom": "1in", "left": "0.6in", "right": "0.6in", "headsep": "0.8in"}
# doc = Document(geometry_options=geometry_options, indent=False)
# report_bolt_shear_check(doc)<|MERGE_RESOLUTION|>--- conflicted
+++ resolved
@@ -46,13 +46,8 @@
     max_pitch_eqn = Math(inline=True)
     max_pitch_eqn.append(NoEscape(r'\begin{aligned}p/g_{max} &=\min(32~t,~300~mm)&\\'))
     max_pitch_eqn.append(NoEscape(r'&=\min(32 *~' + t+ r',~ 300 ~mm)\\&='+max_pitch+r'\\'))
-<<<<<<< HEAD
-   # max_pitch_eqn.append(NoEscape(r'where,&\\'))
     max_pitch_eqn.append(NoEscape(r' t& = min('+t1+','+t2+r')\end{aligned}'))
-=======
-    max_pitch_eqn.append(NoEscape(r'where,&\\'))
-    max_pitch_eqn.append(NoEscape(r' t &= min('+t1+','+t2+r')\end{aligned}'))
->>>>>>> 2a630d12
+
     return max_pitch_eqn
 
 
