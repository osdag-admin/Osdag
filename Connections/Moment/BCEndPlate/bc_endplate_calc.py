"""
Started on 22nd April, 2019.

@author: ajmalbabums


Module: Beam to column end plate moment connection

Reference:
            1) IS 800: 2007 General construction in steel - Code of practice (Third revision)
            2) Design of Steel structures by Dr. N Subramanian (chapter 5 and 6)
            3) Fundamentals of Structural steel design by M.L Gambhir
            4) AISC Design guide 16 and 4


ASCII diagram


"""

from model import *
from utilities.is800_2007 import IS800_2007
from utilities.other_standards import IS1363_part_1_2002, IS1363_part_3_2002, IS1367_Part3_2002
from utilities.common_calculation import *
import math
import logging
flag = 1
logger = None


def module_setup():
    global logger
    logger = logging.getLogger("osdag.bc_endplate_calc")


module_setup()

#######################################################################

# Start of Main Program


def bc_endplate_design(uiObj):
    global logger
    global design_status
    design_status = True

    if uiObj['Member']['Connectivity'] == "Column web-Beam web":
        conn_type = 'col_web_connectivity'
    else:   # "Column flange-Beam web"
        conn_type = 'col_flange_connectivity'

    if uiObj['Member']['EndPlate_type'] == "Extended one way":
        endplate_type = "one_way"
    elif uiObj['Member']['EndPlate_type'] == "Flush end plate":
        endplate_type = "flush"
    else:  # uiObj['Member']['EndPlate_type'] == "Extended both ways":
        endplate_type = "both_way"

    beam_sec = uiObj['Member']['BeamSection']
    column_sec = uiObj['Member']['ColumnSection']
    beam_fu = float(uiObj['Member']['fu (MPa)'])
    beam_fy = float(uiObj['Member']['fy (MPa)'])
    column_fu = float(uiObj['Member']['fu (MPa)'])
    column_fy = float(uiObj['Member']['fy (MPa)'])
    weld_fu = float(uiObj['weld']['fu_overwrite'])

    factored_moment = float(uiObj['Load']['Moment (kNm)']) * 1e6
    factored_shear_load = float(uiObj['Load']['ShearForce (kN)']) * 1e3
    factored_axial_load = uiObj['Load']['AxialForce (kN)']
    if factored_axial_load == '':
        factored_axial_load = 0
    else:
        factored_axial_load = float(factored_axial_load) * 1e3

    bolt_dia = int(uiObj['Bolt']['Diameter (mm)'])
    bolt_type = uiObj["Bolt"]["Type"]
    bolt_grade = float(uiObj['Bolt']['Grade'])
    bolt_fu = uiObj["bolt"]["bolt_fu"]
    bolt_fy = (bolt_grade - int(bolt_grade)) * bolt_fu
    mu_f = float(uiObj["bolt"]["slip_factor"])
    gamma_mw = float(uiObj["weld"]["safety_factor"])
    if gamma_mw == 1.50:
        weld_fabrication = 'field'
    else:
        weld_fabrication = 'shop'

    dp_bolt_hole_type = uiObj["bolt"]["bolt_hole_type"]
    if dp_bolt_hole_type == "Over-sized":
        bolt_hole_type = 'over_size'
    else:   # "Standard"
        bolt_hole_type = 'standard'

    dia_hole = bolt_dia + int(uiObj["bolt"]["bolt_hole_clrnce"])
    end_plate_thickness = float(uiObj['Plate']['Thickness (mm)'])

    # TODO implement after excomm review for different grades of plate
    end_plate_fu = float(uiObj['Member']['fu (MPa)'])
    end_plate_fy = float(uiObj['Member']['fy (MPa)'])

    if uiObj["Weld"]["Method"] == "Fillet Weld":
        weld_method = 'fillet'
    else:   # "Groove Weld (CJP)"
        weld_method = 'groove'

    weld_thickness_flange = float(uiObj['Weld']['Flange (mm)'])
    weld_thickness_web = float(uiObj['Weld']['Web (mm)'])

    if uiObj["detailing"]["typeof_edge"] == "a - Sheared or hand flame cut":
        edge_type = 'hand_flame_cut'
    else:   # "b - Rolled, machine-flame cut, sawn and planed"
        edge_type = 'machine_flame_cut'

    corrosive_influences = False
    if uiObj['detailing']['is_env_corrosive'] == "Yes":
        corrosive_influences = True

    [bolt_shank_area, bolt_net_area] = IS1367_Part3_2002.bolt_area(bolt_dia)

    old_beam_section = get_oldbeamcombolist()
    old_column_section = get_oldcolumncombolist()

    if beam_sec in old_beam_section or column_sec in old_column_section:
        logger.warning(": You are using a section (in red colour) that is not available in the latest version of IS 808")

    if beam_fu < 410 or beam_fy < 230 or column_fu < 410 or column_fy < 230:
        logger.warning(" : You are using a section of grade that is not available in the latest version of IS 2062")

    #######################################################################
    # Read input values from Beam database
    # Here,
    #    beam_tw - Thickness of beam web
    #    beam_tf - Thickness of beam Flange
    #    beam_d  - Depth of beam
    #    beam_B  - Width of beam Flange
    #    beam_R1 - Radius of beam at root

    dictbeamdata = get_beamdata(beam_sec)

    beam_tw = float(dictbeamdata["tw"])
    beam_tf = float(dictbeamdata["T"])
    beam_d = float(dictbeamdata["D"])
    beam_B = float(dictbeamdata["B"])
    beam_R1 = float(dictbeamdata["R1"])
    beam_R2 = float(dictbeamdata["R2"])

    #######################################################################
    # Read input values from column database
    # Here,
    #    column_tw - Thickness of column web
    #    column_tf - Thickness of column Flange
    #    column_d  - Depth of column
    #    column_B  - Width of column Flange
    #    column_R1 - Radius of column at root

    dictcolumndata = get_columndata(column_sec)

    column_tw = float(dictcolumndata["tw"])
    column_tf = float(dictcolumndata["T"])
    column_d = float(dictcolumndata["D"])
    column_B = float(dictcolumndata["B"])
    column_R1 = float(dictcolumndata["R1"])

    if conn_type == 'col_web_connectivity':
        bolt_plates_tk = [column_tw, end_plate_thickness]
    else:
        bolt_plates_tk = [column_tf, end_plate_thickness]

    web_weld_plates = [end_plate_thickness, beam_tw]
    flange_weld_plates = [end_plate_thickness, beam_tf]

    #######################################################################
    # Calculation of Spacing (Min values rounded to next multiple of 5)

    # min_pitch & max_pitch = Minimum and Maximum pitch distance (mm)
    pitch_dist_min = IS800_2007.cl_10_2_2_min_spacing(bolt_dia)
    pitch_dist_max = IS800_2007.cl_10_2_3_1_max_spacing(bolt_plates_tk)
    pitch_dist = round_up(pitch_dist_min, multiplier=5)

    # min_end_distance & max_end_distance = Minimum and Maximum end distance
    #       [Cl. 10.2.4.2 & Cl. 10.2.4.3, IS 800:2007]

    end_dist_min = IS800_2007.cl_10_2_4_2_min_edge_end_dist(
        d=bolt_dia, bolt_hole_type=bolt_hole_type,edge_type=edge_type)
    end_dist_max = IS800_2007.cl_10_2_4_3_max_edge_dist(
        plate_thicknesses=bolt_plates_tk, f_y=end_plate_fy, corrosive_influences=corrosive_influences)
    end_dist = round_up(end_dist_min, multiplier=5)

    # min_edge_distance = Minimum edge distance (mm) [Cl. 10.2.4.2 & Cl. 10.2.4.3, IS 800:2007]
    edge_dist_min = end_dist_min
    edge_dist_max = end_dist_max
    edge_dist = round_up(edge_dist_min, multiplier=5)

    #######################################################################
    # l_v = Distance from the edge of flange to the centre of the nearer bolt (mm) [AISC design guide 16]
    # g_1 = Gauge 1 distance (mm) (also known as cross-centre gauge, Steel designers manual, pp733, 6th edition - 2003)
    # TODO: for different end plate type
    if endplate_type == 'flush':
        l_v = 45.0
        g_1 = 90.0
    elif endplate_type == 'one_way':
        l_v = 50.0
        g_1 = 100.0
    else:   # endplate_type == 'both_ways':
        l_v = 50.0
        g_1 = 100.0

    if weld_method == 'fillet':
        flange_projection = round_up(value=weld_thickness_flange + 2, multiplier=5, minimum_value=5)
    else:   # 'groove'
        flange_projection = 5

    #######################################################################
    # Calculate bolt capacities

    if bolt_type == "Friction Grip Bolt":
        bolt_slip_capacity = IS800_2007.cl_10_4_3_bolt_slip_resistance(
            f_ub=bolt_fu, A_nb=bolt_net_area, n_e=1, mu_f=mu_f, bolt_hole_type=bolt_hole_type)
        bolt_tension_capacity = IS800_2007.cl_10_4_5_friction_bolt_tension_resistance(
            f_ub=bolt_fu, f_yb=bolt_fy, A_sb=bolt_shank_area, A_n=bolt_net_area)
        bearing_capacity = 0.0
        bolt_shear_capacity = 0.0
        bolt_capacity = bolt_slip_capacity

    else:
        bolt_shear_capacity = IS800_2007.cl_10_3_3_bolt_shear_capacity(
            f_u=bolt_fu, A_nb=bolt_net_area, A_sb=bolt_shank_area, n_n=1, n_s=0)
        bearing_capacity = IS800_2007.cl_10_3_4_bolt_bearing_capacity(
            f_u=min(column_fu, end_plate_fu), f_ub=bolt_fu, t=sum(bolt_plates_tk), d=bolt_dia, e=edge_dist,
            p=pitch_dist, bolt_hole_type=bolt_hole_type)
        bolt_slip_capacity = 0.0
        bolt_capacity = min(bolt_shear_capacity, bearing_capacity)
        bolt_tension_capacity = IS800_2007.cl_10_3_5_bearing_bolt_tension_resistance(
            f_ub=bolt_fu, f_yb=bolt_fy, A_sb=bolt_shank_area, A_n=bolt_net_area)

    #######################################################################

    # Calculation for number of bolts around tension flange
    flange_tension = factored_moment / (beam_d - beam_tf) + factored_axial_load / 2
    no_tension_side_rqd = flange_tension / (0.80 * bolt_tension_capacity)
    no_tension_side = round_up(no_tension_side_rqd, multiplier=2, minimum_value=2)

    # Prying force
    b_e = beam_B / 2
    prying_force = IS800_2007.cl_10_4_7_bolt_prying_force(
        T_e=flange_tension/4, l_v=l_v, f_o=0.7*bolt_fu, b_e=b_e, t=end_plate_thickness, f_y=end_plate_fy,
        end_dist=end_dist, pre_tensioned=False)
    toe_of_weld_moment = abs(flange_tension/4 * l_v - prying_force * end_dist)
    end_plate_thickness_min = math.sqrt(toe_of_weld_moment * 1.10 * 4 / (end_plate_fy * b_e))

    # End Plate Thickness
    if end_plate_thickness < max(column_tf, end_plate_thickness_min):
        end_plate_thickness_min = math.ceil(max(column_tf, end_plate_thickness_min))
        design_status = False
        logger.error(": Chosen end plate thickness is not sufficient")
        logger.warning(": Minimum required thickness of end plate is %2.2f mm " % end_plate_thickness_min)
        logger.info(": Increase the thickness of end plate ")

    # Detailing
    bolt_combined_status = False
    detailing_status = True
    while bolt_combined_status is False:

        if endplate_type == 'flush':
            number_of_bolts = 2 * no_tension_side

            if no_tension_side == 2:
                no_rows = {'out_tension_flange': 0, 'in_tension_flange': 1,
                           'out_compression_flange': 0, 'in_compression_flange': 1}

            elif no_tension_side == 4:
                no_rows = {'out_tension_flange': 0, 'in_tension_flange': 2,
                           'out_compression_flange': 0, 'in_compression_flange': 2}
                if beam_d - 2 * beam_tf - 2 * l_v < 3 * pitch_dist:
                    detailing_status = False
                    # logger.error("Large number of bolts are required for the connection")
                    # # logger.warning()
                    # logger.info(": Re-design the connection using bolt of higher grade or diameter")

                    # TODO Re-detail the connection
                    # no_rows = {'out_tension_flange': 2, 'in_tension_flange': 1,
                    #            'out_compression_flange': 2, 'in_compression_flange': 1}

            elif no_tension_side == 6:
                no_rows = {'out_tension_flange': 0, 'in_tension_flange': 3,
                           'out_compression_flange': 0, 'in_compression_flange': 3}
                if beam_d - 2 * beam_tf - 2 * l_v < 5 * pitch_dist:
                    detailing_status = False
                    # logger.error("Large number of bolts are required for the connection")
                    # logger.info(": Re-design the connection using bolt of higher grade or diameter")

                    # TODO Re-detail the connection
                    # no_rows = {'out_tension_flange': 3, 'in_tension_flange': 1,
                    #            'out_compression_flange': 3, 'in_compression_flange': 1}

            else:
                detailing_status = False
                # logger.error("Large number of bolts are required for the connection")
                # logger.info(": Re-design the connection using bolt of higher grade or diameter")
                no_rows = {'out_tension_flange': (no_tension_side-6)/2, 'in_tension_flange': 2,
                           'out_compression_flange': (no_tension_side-6)/2, 'in_compression_flange': 2}

            # #######################################################################

        elif endplate_type == 'one_way':
            number_of_bolts = no_tension_side + 2

            if no_tension_side <= 4:
                no_tension_side = 4
                number_of_bolts = no_tension_side + 2
                no_rows = {'out_tension_flange': 1, 'in_tension_flange': 1,
                           'out_compression_flange': 0, 'in_compression_flange': 1}

            elif no_tension_side == 6:
                no_rows = {'out_tension_flange': 1, 'in_tension_flange': 2,
                           'out_compression_flange': 0, 'in_compression_flange': 1}
                if beam_d - 2 * beam_tf - 2 * l_v < 2 * pitch_dist:
                    detailing_status = False
                    # logger.error("Large number of bolts are required for the connection")
                    # # logger.warning()
                    # logger.info(": Re-design the connection using bolt of higher grade or diameter")

                    # TODO Re-detail the connection
                    # no_rows = {'out_tension_flange': 2, 'in_tension_flange': 1,
                    #            'out_compression_flange': 0, 'in_compression_flange': 1}

            elif no_tension_side == 8:
                no_rows = {'out_tension_flange': 1, 'in_tension_flange': 3,
                           'out_compression_flange': 0, 'in_compression_flange': 1}
                if beam_d - 2 * beam_tf - 2 * l_v < 3 * pitch_dist:
                    detailing_status = False
                    # logger.error("Large number of bolts are required for the connection")
                    # logger.info(": Re-design the connection using bolt of higher grade or diameter")

                    # TODO Re-detail the connection
                    # no_rows = {'out_tension_flange': 3, 'in_tension_flange': 1,
                    #            'out_compression_flange': 0, 'in_compression_flange': 1}
            elif no_tension_side == 10:
                no_rows = {'out_tension_flange': 2, 'in_tension_flange': 3,
                           'out_compression_flange': 0, 'in_compression_flange': 1}
                if beam_d - 2 * beam_tf - 2 * l_v < 3 * pitch_dist:
                    detailing_status = False
                    # logger.error("Large number of bolts are required for the connection")
                    # logger.info(": Re-design the connection using bolt of higher grade or diameter")

            else:
                detailing_status = False
                # logger.error("Large number of bolts are required for the connection")
                # logger.info(": Re-design the connection using bolt of higher grade or diameter")
                no_rows = {'out_tension_flange': (no_tension_side-6)/2, 'in_tension_flange': 2,
                           'out_compression_flange': (no_tension_side-6)/2, 'in_compression_flange': 2}

            # #######################################################################

        else:   # endplate_type == "both_way":
            number_of_bolts = 2 * no_tension_side

            if no_tension_side <= 4:
                no_tension_side = 4
                number_of_bolts = 2 * no_tension_side
                no_rows = {'out_tension_flange': 1, 'in_tension_flange': 1,
                           'out_compression_flange': 1, 'in_compression_flange': 1}

            elif no_tension_side == 6:
                no_rows = {'out_tension_flange': 1, 'in_tension_flange': 2,
                           'out_compression_flange': 1, 'in_compression_flange': 2}
                if beam_d - 2 * beam_tf - 2 * l_v < 3 * pitch_dist:
                    detailing_status = False
                    # logger.error("Large number of bolts are required for the connection")
                    # # logger.warning()
                    # logger.info(": Re-design the connection using bolt of higher grade or diameter")

                    # TODO Re-detail the connection
                    # no_rows = {'out_tension_flange': 2, 'in_tension_flange': 1,
                    #            'out_compression_flange': 2, 'in_compression_flange': 1}

            elif no_tension_side == 8:
                no_rows = {'out_tension_flange': 1, 'in_tension_flange': 3,
                           'out_compression_flange': 1, 'in_compression_flange': 3}
                if beam_d - 2 * beam_tf - 2 * l_v < 5 * pitch_dist:
                    detailing_status = False
                    # logger.error("Large number of bolts are required for the connection")
                    # logger.info(": Re-design the connection using bolt of higher grade or diameter")

                    # TODO Re-detail the connection
                    # no_rows = {'out_tension_flange': 3, 'in_tension_flange': 1,
                    #            'out_compression_flange': 3, 'in_compression_flange': 1}
            elif no_tension_side == 10:
                no_rows = {'out_tension_flange': 2, 'in_tension_flange': 3,
                           'out_compression_flange': 2, 'in_compression_flange': 3}
                if beam_d - 2 * beam_tf - 2 * l_v < 5 * pitch_dist:
                    detailing_status = False
                    # logger.error("Large number of bolts are required for the connection")
                    # logger.info(": Re-design the connection using bolt of higher grade or diameter")

            else:
                detailing_status = False
                # logger.error("Large number of bolts are required for the connection")
                # logger.info(": Re-design the connection using bolt of higher grade or diameter")
                no_rows = {'out_tension_flange': (no_tension_side-6)/2, 'in_tension_flange': 2,
                           'out_compression_flange': (no_tension_side-6)/2, 'in_compression_flange': 2}

            # #######################################################################

        # Plate height and width
            ''' tens_plate_no_pitch : projection of end plate beyond the beam flange excluding the 
                                        distances b/w bolts on tension side '''
        if no_rows['out_tension_flange'] == 0:
            tens_plate_outer = flange_projection
        else:
            tens_plate_outer = end_dist + l_v + (no_rows['out_tension_flange'] - 1) * pitch_dist
        if no_rows['out_compression_flange'] == 0:
            comp_plate_outer = flange_projection
        else:
            comp_plate_outer = end_dist + l_v + (no_rows['out_compression_flange'] - 1) * pitch_dist

        plate_height = beam_d + comp_plate_outer + tens_plate_outer
        plate_width = g_1 + 2 * edge_dist
        while plate_width < beam_B:
            edge_dist += 5
            plate_width = g_1 + 2 * edge_dist
            if edge_dist > edge_dist_max:
                edge_dist -= 5
                g_1 += 5
                plate_width = g_1 + 2 * edge_dist
                # TODO: Apply max limit for g_1, design fails

        # Tension in bolts
        axial_tension = factored_axial_load / number_of_bolts
        if no_rows['out_tension_flange'] == 0:
            extreme_bolt_dist = beam_d - beam_tf * 3/2 - l_v
        else:
            extreme_bolt_dist = beam_d - beam_tf/2 + l_v + (no_rows['out_tension_flange']-1) * pitch_dist
        sigma_yi_sq = 0
        for bolt_row in range(int(no_rows['out_tension_flange'])):
            sigma_yi_sq += (beam_d - beam_tf/2 + l_v + bolt_row * pitch_dist) ** 2
        for bolt_row in range(int(no_rows['in_tension_flange'])):
            sigma_yi_sq += (beam_d - 3 * beam_tf/2 - l_v - bolt_row * pitch_dist) ** 2

        moment_tension = factored_moment * extreme_bolt_dist / sigma_yi_sq
        tension_in_bolt = axial_tension + moment_tension + prying_force
        shear_in_bolt = factored_shear_load / number_of_bolts
        # Check for combined tension and shear
        if bolt_type == "Friction Grip Bolt":
            bolt_combined_status = IS800_2007.cl_10_4_6_friction_bolt_combined_shear_and_tension(
                V_sf=shear_in_bolt, V_df=bolt_capacity, T_f=tension_in_bolt, T_df=bolt_tension_capacity) <= 1.0
        else:
            bolt_combined_status = IS800_2007.cl_10_3_6_bearing_bolt_combined_shear_and_tension(
                V_sb=shear_in_bolt, V_db=bolt_capacity, T_b=tension_in_bolt, T_db=bolt_tension_capacity) <= 1.0

        if bolt_combined_status is False:
            no_tension_side += 2
        if detailing_status is False:
            design_status = False
            logger.error("Large number of bolts are required for the connection")
            logger.info(": Re-design the connection using bolt of higher grade or diameter")
            break

    #######################################################################
    # WELD DESIGN

    if weld_method == 'fillet':
        # Flange weld
        flange_weld_size_min = IS800_2007.cl_10_5_2_3_min_weld_size(beam_tf, end_plate_thickness)
        flange_weld_throat_size = IS800_2007.cl_10_5_3_2_fillet_weld_effective_throat_thickness(
            fillet_size=weld_thickness_flange, fusion_face_angle=90)
        flange_weld_throat_max = IS800_2007.cl_10_5_3_1_max_weld_throat_thickness(beam_tf, end_plate_thickness)

        # Web welds

        web_weld_size_min = IS800_2007.cl_10_5_2_3_min_weld_size(beam_tw, end_plate_thickness)
        web_weld_throat_size = IS800_2007.cl_10_5_3_2_fillet_weld_effective_throat_thickness(
            fillet_size=weld_thickness_web, fusion_face_angle=90)
        web_weld_throat_max = IS800_2007.cl_10_5_3_1_max_weld_throat_thickness(beam_tw, end_plate_thickness)

        # check min and max weld size

        if weld_thickness_flange <= flange_weld_size_min:
            design_status = False
            logger.error(": The weld size at beam flange is less than required")
            logger.warning(": The minimum required weld size at beam flange is %s mm" % flange_weld_size_min)
            logger.info(": Increase the size of weld at beam flanges")

        if flange_weld_throat_size >= flange_weld_throat_max:
            design_status = False
            logger.error(": The weld size at beam flange is more than allowed")
            logger.warning(": The maximum allowed throat size of weld at flanges is %s mm" % flange_weld_throat_max)
            logger.info(": Decrease the size of weld at beam flanges")

        if weld_thickness_web <= web_weld_size_min:
            design_status = False
            logger.error(": The weld size at beam web is less than required")
            logger.warning(": The minimum required weld size at beam web is %s mm" % web_weld_size_min)
            logger.info(": Increase the size of weld at beam web")

        if web_weld_throat_size >= web_weld_throat_max:
            design_status = False
            logger.error(": The weld size at beam web is more than allowed")
            logger.warning(": The maximum allowed throat size of weld at webs is %s mm" % web_weld_throat_max)
            logger.info(": Decrease the size of weld at beam web")

        # Weld lengths - available and effective, long joint reduction factors

        flange_weld_available_length_top = beam_B
        flange_weld_available_length_bottom = (beam_B - beam_tw - 2*beam_R1 - 2*beam_R2) / 2

        flange_weld_effective_length_top = IS800_2007.cl_10_5_4_1_fillet_weld_effective_length(
            fillet_size=weld_thickness_flange, available_length=flange_weld_available_length_top)
        flange_weld_effective_length_bottom = IS800_2007.cl_10_5_4_1_fillet_weld_effective_length(
            fillet_size=weld_thickness_flange, available_length=flange_weld_available_length_bottom)

        flange_weld_long_joint_top = IS800_2007.cl_10_5_7_3_weld_long_joint(
            l_j=flange_weld_effective_length_top, t_t=flange_weld_throat_size)
        flange_weld_long_joint_bottom = IS800_2007.cl_10_5_7_3_weld_long_joint(
            l_j=flange_weld_effective_length_bottom, t_t=flange_weld_throat_size)

        web_weld_available_length = beam_d - 2 * (beam_tf + beam_R1)
        web_weld_effective_length = IS800_2007.cl_10_5_4_1_fillet_weld_effective_length(
            fillet_size=weld_thickness_web, available_length=web_weld_available_length)
        web_weld_long_joint = IS800_2007.cl_10_5_7_3_weld_long_joint(
            l_j=web_weld_effective_length, t_t=web_weld_throat_size)

        # Weld strength

        flange_weld_strength = IS800_2007.cl_10_5_7_1_1_fillet_weld_design_stress(
            ultimate_stresses=[beam_fu, weld_fu], fabrication=weld_fabrication)

        web_weld_strength = IS800_2007.cl_10_5_7_1_1_fillet_weld_design_stress(
            ultimate_stresses=[beam_fu, weld_fu], fabrication=weld_fabrication)

        #  Design forces at welds due to loads

        weld_force_axial = factored_axial_load / (
                2 * (flange_weld_effective_length_top * flange_weld_long_joint_top +
                    2 * flange_weld_effective_length_bottom * flange_weld_long_joint_bottom +
                    web_weld_effective_length * web_weld_long_joint))

        flange_tension_moment = factored_moment / (beam_d - beam_tf)
        weld_force_moment = flange_tension_moment / (flange_weld_effective_length_top +
                                                             2 * flange_weld_effective_length_bottom)
        weld_force_shear = factored_shear_load / (2 * web_weld_effective_length * web_weld_long_joint)

        # check for weld strength

        flange_weld_stress = (weld_force_moment + weld_force_axial) / flange_weld_throat_size
        flange_weld_throat_reqd = round((weld_force_moment + weld_force_axial) / flange_weld_strength, 3)

        web_weld_stress = math.sqrt(weld_force_axial ** 2 + weld_force_shear ** 2) / web_weld_throat_size

        web_weld_throat_reqd = round(math.sqrt(weld_force_axial ** 2 + weld_force_shear ** 2) / web_weld_strength, 3)

        if flange_weld_stress >= flange_weld_strength:
            design_status = False
            logger.error(": The weld size at beam flange is less than required")
            logger.warning(": The minimum required throat size of weld flanges is %s mm" % flange_weld_throat_reqd)
            logger.info(": Increase the size of weld at beam flanges")

        if web_weld_stress >= web_weld_strength:
            design_status = False
            logger.error(": The weld size at beam web is less than required")
            logger.warning(": The minimum required throat size of weld web is %s mm" % web_weld_throat_reqd)
            logger.info(": Increase the size of weld at beam web")

    else:   # weld_method == 'groove'
        groove_weld_size = IS800_2007.cl_10_5_3_3_groove_weld_effective_throat_thickness(
            beam_tf, beam_tw, end_plate_thickness)

    # Continuity Plates on compression side
    cont_plate_fu = beam_fu
    cont_plate_fy = beam_fy
    cont_plate_e = math.sqrt(250/cont_plate_fy)
    gamma_m0 = 1.10
    gamma_m1 = 1.10
    p_bf = factored_moment / (beam_d - beam_tf) - factored_axial_load   # Compressive force at beam flanges

    cont_plate_comp_length = column_d - 2 * column_tf
    cont_plate_comp_width = (column_B - column_tw) / 2
    available_plates = [6, 8, 10, 12, 14, 16, 18, 20, 22, 24, 26, 30]
    for plate_tk in available_plates:
        if plate_tk >= beam_tf:
            cont_plate_tk_flange = plate_tk
            break

    col_web_capacity_yielding = column_tw * (5 * column_tf + 5 * column_R1 + beam_tf) * column_fy / gamma_m0

    col_web_capacity_crippling = ((300 * column_tw ** 2) / gamma_m1) * (
        1 + 3 * (beam_tf / column_d) * (column_tw / column_tf) ** 1.5) * math.sqrt(column_fy * column_tf / column_tw)
    col_web_capacity_buckling = (10710 * (column_tw ** 3) / column_d) * math.sqrt(column_fy / gamma_m0)
    col_web_capacity = max(col_web_capacity_yielding, col_web_capacity_crippling, col_web_capacity_buckling)

    cont_plate_comp_tk_local_buckling = cont_plate_comp_length / (9.4 * cont_plate_e)
    cont_plate_comp_tk_min = max(cont_plate_comp_tk_local_buckling, cont_plate_tk_flange,
                                 (p_bf - col_web_capacity) / (cont_plate_fy / gamma_m0))

    # Continuity Plates on compression side
    cont_plate_tens_length = column_d - 2 * column_tf
    cont_plate_tens_width = (column_B - column_tw) / 2

    t_bf = factored_moment / (beam_d - beam_tf) + factored_axial_load   # Tensile force at beam flanges
    col_flange_tens_capacity = (column_tf ** 2) * beam_fy / (0.16 * gamma_m0)
    cont_plate_tens_tk_min = max(cont_plate_tk_flange, (t_bf - col_flange_tens_capacity) / (cont_plate_fy / gamma_m0))

    # Beam stiffeners
    st_fu = beam_fu
    st_fy = beam_fy
    st_height = l_v + pitch_dist + end_dist
    for plate_tk in available_plates:
        if plate_tk >= beam_tw:
            st_thickness = plate_tk
            break
    st_width = st_height + 100.0
    st_notch_top = 50.0
    st_notch_bottom = round_up(value=weld_thickness_flange, multiplier=5)
    st_beam_weld = 1.0
    st_plate_weld = 10.0

    st_force = 4 * tension_in_bolt
    st_moment = st_force * (l_v + pitch_dist / 2)
    st_eff_length = st_width - st_notch_bottom

    st_shear_capacity = st_eff_length * st_thickness * st_fy / (math.sqrt(3) * gamma_m0)
    st_moment_capacity = st_eff_length ** 2 * st_thickness * st_fy / (4 * gamma_m0)

    st_weld_eff = st_eff_length - 2 * st_beam_weld
    st_weld_shear_capacity = 2 * st_weld_eff * 0.7 * st_beam_weld * st_fu / (math.sqrt(3) * gamma_mw)

    st_shear_stress = st_force / (2 * st_weld_eff * 0.7 * st_beam_weld)

    st_moment_stress = st_moment / (2 * st_beam_weld ** 2 / 4)

    st_eq_weld_stress = math.sqrt(st_shear_stress ** 2 + st_moment_stress ** 2)

    st_weld_fu_gov = min(st_fu, beam_fu, weld_fu)

    st_weld_status = st_eq_weld_stress <= st_weld_fu_gov / (math.sqrt(3) * gamma_mw)

    # Shear yielding of end plate (TODO: Clause 8.4.1, IS 800:2007)

    A_v = plate_width * end_plate_thickness  # gross shear area of end plate
    V_d = 0.6 * A_v * end_plate_fy / (math.sqrt(3) * gamma_m0)

    if V_d < factored_shear_load:
        design_status = False
        logger.error(": The End Plate might yield due to Shear")
        logger.warning(": The maximum allowable shear in end plate is %2.2f kN" % factored_shear_load)
        logger.info(": Increase the thickness of End Plate")

    # Strength of flange under compression or tension TODO IS 800

    A_f = beam_B * beam_tf  # area of beam flange
    capacity_beam_flange = (beam_fy / gamma_m0) * A_f
    force_flange = max(t_bf, p_bf)

    if capacity_beam_flange < force_flange:
        design_status = False
        logger.error(": Forces in the beam flange is greater than its load carrying capacity")
        logger.warning(": The maximum allowable force on beam flange of selected section is %2.2f kN"
                       % capacity_beam_flange)
        logger.info(": Use a higher beam section with wider and/or thicker flange")

<<<<<<< HEAD
    #######################################################################
      '''

    #######################################################################
    # # Design of Stiffener
    # stiffener_fy = end_plate_fy
    # stiffener_fu = end_plate_fu
    #
    # P_bf = M_f/d_b
    #    # d_b = beam depth
    #    # M_f = external moment on beam
    #
    # web_strength_web_yielding = f_yw * t_wc /(5*k + t_fb)
    #    # f_yw = yield stress of column web
    #    # t_wc = thickness of column web
    #    # t_fb = thickness of beam flange
    #    # k = dist from extreme fibre to toe of web fillet (column)
    #
    # ######################################
=======
    ######################################
>>>>>>> 5543bb31
    # End of Calculation, SAMPLE Output dictionary
    outputobj = dict()

    # FOR OUTPUT DOCK
    outputobj['Bolt'] = {}
    outputobj["Weld"] = {}
    outputobj['Plate'] = {}
    outputobj['ContPlateTens'] = {}
    outputobj['ContPlateComp'] = {}
    outputobj['Stiffener'] = {}

    outputobj['Bolt']['status'] = design_status
    outputobj['Bolt']['NumberOfBolts'] = int(number_of_bolts)

    outputobj["Bolt"]["ShearBolt"] = float(round(shear_in_bolt/1000, 3))    # kN
    outputobj["Bolt"]["ShearCapacity"] = float(round(bolt_shear_capacity/1000, 3))
    outputobj["Bolt"]["SlipCapacity"] = float(round(bolt_slip_capacity/1000, 3))
    outputobj["Bolt"]["BearingCapacity"] = float(round(bearing_capacity/1000, 3))
    outputobj["Bolt"]["BoltCapacity"] = float(round(bolt_capacity/1000, 3))

    outputobj["Bolt"]["TensionCapacity"] = float(round(bolt_tension_capacity/1000, 3))
    outputobj["Bolt"]["TensionBolt"] = float(round(tension_in_bolt/1000, 3))
    outputobj["Bolt"]["CombinedCapacity"] = float(round(bolt_combined_status, 3))

    outputobj['Bolt']['CrossCentreGauge'] = float(round(g_1, 3))
    outputobj['Bolt']['End'] = float(round(end_dist, 3))
    outputobj['Bolt']['Edge'] = float(round(edge_dist, 3))
    outputobj['Bolt']['Lv'] = float(round(l_v, 3))
    outputobj['Bolt']['Pitch'] = float(round(pitch_dist, 3))
    outputobj['Bolt']['PitchMini'] = float(round(pitch_dist_min, 3))
    outputobj['Bolt']['PitchMax'] = float(round(pitch_dist_max, 3))
    outputobj['Bolt']['EndMax'] = float(round(end_dist_max, 3))
    outputobj['Bolt']['EndMini'] = float(round(end_dist_min, 3))
    outputobj['Bolt']['DiaHole'] = int(dia_hole)

    outputobj['Bolt']['BoltFy'] = 0.0           ###
   # outputobj['Bolt']['NumberOfRows'] = int(no_rows)     ###
    outputobj['Bolt']['BoltsPerColumn'] = 0.0   ###
    outputobj['Bolt']['Gauge'] = 0.0            ###
    outputobj['Bolt']['kb'] = 0.0               ###
    outputobj['Bolt']['SumPlateThick'] = 0.0     ###


    outputobj['Plate']['Height'] = float(round(plate_height, 3))
    outputobj['Plate']['Width'] = float(round(plate_width, 3))
    outputobj['Plate']['Thickness'] = float(round(end_plate_thickness, 3))
    outputobj['Plate']['ThickRequired'] = float(round(end_plate_thickness_min, 3))
    outputobj['Bolt']['projection'] = float(round(flange_projection, 3))

<<<<<<< HEAD
    outputobj['Plate']['Mp'] = 0.0      ##
    outputobj['Plate']['MomentDemand'] = 0.0    ##
    outputobj['Plate']['MomentCapacity'] = 0.0    ##




    outputobj['ContPlateTens']['Length'] = cont_plate_tens_length
    outputobj['ContPlateTens']['Width'] = cont_plate_tens_width
    outputobj['ContPlateTens']['Thickness'] = 10.0

=======
>>>>>>> 5543bb31
    outputobj['ContPlateComp']['Length'] = cont_plate_comp_length
    outputobj['ContPlateComp']['Width'] = cont_plate_comp_width
    outputobj['ContPlateComp']['Thickness'] = cont_plate_tk_flange  #TODO bottom continuity plate thickness Anand
    outputobj['ContPlateComp']['ThicknessMin'] = cont_plate_comp_tk_min
    outputobj['ContPlateComp']['Weld'] = 8

    outputobj['ContPlateTens']['Length'] = cont_plate_tens_length
    outputobj['ContPlateTens']['Width'] = cont_plate_tens_width
    outputobj['ContPlateTens']['Thickness'] = cont_plate_tk_flange          #TODO uper continuity plate thickness Anand
    outputobj['ContPlateTens']['ThicknessMin'] = cont_plate_tens_tk_min
    outputobj['ContPlateTens']['Weld'] = 8

    outputobj['Stiffener']['Length'] = st_eff_length     # TODO:
    outputobj['Stiffener']['Height'] = st_height
    outputobj['Stiffener']['Thickness'] = 10.0
    outputobj['Stiffener']['NotchBottom'] = st_notch_bottom
    outputobj['Stiffener']['NotchTop'] = st_notch_top
    outputobj['Stiffener']['Weld'] = 8.0




    # Detailing
    if endplate_type == 'flush':
        if number_of_bolts == 4:
            outputobj['Bolt']['Pitch12'] = float(round(beam_d - 2 * (beam_tf + l_v), 3))

        elif number_of_bolts == 8:
            outputobj['Bolt']['Pitch12'] = float(round(pitch_dist, 3))
            outputobj['Bolt']['Pitch23'] = float(round(beam_d - 2 * (beam_tf + l_v + pitch_dist), 3))
            outputobj['Bolt']['Pitch34'] = float(round(pitch_dist, 3))

        elif number_of_bolts == 12:
            outputobj['Bolt']['Pitch12'] = float(round(pitch_dist, 3))
            outputobj['Bolt']['Pitch23'] = float(round(pitch_dist, 3))
            outputobj['Bolt']['Pitch34'] = float(round(beam_d - 2 * (beam_tf + l_v + 2 * pitch_dist), 3))
            outputobj['Bolt']['Pitch45'] = float(round(pitch_dist, 3))
            outputobj['Bolt']['Pitch56'] = float(round(pitch_dist, 3))

        else:
            pass

    elif endplate_type == 'one_way':

        if number_of_bolts == 6:
            outputobj['Bolt']['Pitch12'] = float(round(2 * l_v + beam_tf, 3))
            outputobj['Bolt']['Pitch23'] = float(round(beam_d - 2 * (beam_tf + l_v), 3))

        elif number_of_bolts == 8:
            outputobj['Bolt']['Pitch12'] = float(round(2 * l_v + beam_tf, 3))
            outputobj['Bolt']['Pitch23'] = float(round(pitch_dist, 3))
            outputobj['Bolt']['Pitch34'] = float(round(beam_d - 2 * (beam_tf + l_v + 0.5 * pitch_dist), 3))

        elif number_of_bolts == 10:
            outputobj['Bolt']['Pitch12'] = float(round(2 * l_v + beam_tf, 3))
            outputobj['Bolt']['Pitch23'] = float(round(pitch_dist, 3))
            outputobj['Bolt']['Pitch34'] = float(round(pitch_dist, 3))
            outputobj['Bolt']['Pitch45'] = float(round(beam_d - 2 * (beam_tf + l_v + pitch_dist), 3))

        elif number_of_bolts == 12:
            outputobj['Bolt']['Pitch12'] = float(round(pitch_dist, 3))
            outputobj['Bolt']['Pitch23'] = float(round(2 * l_v + beam_tf, 3))
            outputobj['Bolt']['Pitch34'] = float(round(pitch_dist, 3))
            outputobj['Bolt']['Pitch45'] = float(round(pitch_dist, 3))
            outputobj['Bolt']['Pitch56'] = float(round(beam_d - 2 * (beam_tf + l_v + pitch_dist), 3))

        else:
            pass

    else:   # endplate_type == 'both_way':
        if number_of_bolts == 8:
            outputobj['Bolt']['Pitch'] = float(round(beam_d - 2 * (beam_tf + l_v), 3))
        elif number_of_bolts == 12:
            outputobj['Bolt']['Pitch23'] = float(round(pitch_dist, 3))
            outputobj['Bolt']['Pitch34'] = float(round(beam_d - 2 * (beam_tf + l_v + pitch_dist), 3))
            outputobj['Bolt']['Pitch45'] = float(round(pitch_dist, 3))
        elif number_of_bolts == 16:
            outputobj['Bolt']['Pitch23'] = float(round(pitch_dist, 3))
            outputobj['Bolt']['Pitch34'] = float(round(pitch_dist, 3))
            outputobj['Bolt']['Pitch45'] = float(round(beam_d - 2 * (beam_tf + l_v + 2 * pitch_dist), 3))
            outputobj['Bolt']['Pitch56'] = float(round(pitch_dist, 3))
            outputobj['Bolt']['Pitch67'] = float(round(pitch_dist, 3))
        elif number_of_bolts == 20:
            outputobj['Bolt']['Pitch12'] = float(round(pitch_dist, 3))
            outputobj['Bolt']['Pitch34'] = float(round(pitch_dist, 3))
            outputobj['Bolt']['Pitch45'] = float(round(pitch_dist, 3))
            outputobj['Bolt']['Pitch56'] = float(round(beam_d - 2 * (beam_tf + l_v + 2 * pitch_dist), 3))
            outputobj['Bolt']['Pitch67'] = float(round(pitch_dist, 3))
            outputobj['Bolt']['Pitch78'] = float(round(pitch_dist, 3))
            outputobj['Bolt']['Pitch910'] = float(round(pitch_dist, 3))
        else:
            pass

    if weld_method == 'fillet':
        outputobj["Weld"]["FlangeSizeMin"] = float(round(flange_weld_size_min, 3))
        outputobj["Weld"]["FlangeSizeMax"] = float(round(flange_weld_throat_max, 3))
        outputobj["Weld"]["FlangeLengthTop"] = float(round(flange_weld_effective_length_top, 3))
        outputobj["Weld"]["FlangeLengthBottom"] = float(round(flange_weld_effective_length_bottom, 3))
        outputobj["Weld"]["FlangeThroat"] = float(round(flange_weld_throat_size, 3))
        outputobj["Weld"]["FlangeThroatMin"] = float(round(flange_weld_throat_reqd, 3))
        outputobj["Weld"]["FlangeStress"] = float(round(flange_weld_stress, 3))
        outputobj["Weld"]["FlangeStrength"] = float(round(flange_weld_strength, 3))

        outputobj["Weld"]["WebSizeMin"] = float(round(web_weld_size_min, 3))
        outputobj["Weld"]["WebSizeMax"] = float(round(web_weld_throat_max, 3))
        outputobj["Weld"]["WebLength"] = float(round(web_weld_effective_length, 3))
        outputobj["Weld"]["WebThroat"] = float(round(web_weld_throat_size, 3))
        outputobj["Weld"]["WebThroatMin"] = float(round(web_weld_throat_reqd, 3))
        outputobj["Weld"]["WebStress"] = float(round(web_weld_stress, 3))
        outputobj["Weld"]["WebStrength"] = float(round(web_weld_strength, 3))

    else:  # weld_method == 'groove':
        outputobj["Weld"]["Size"] = float(round(groove_weld_size, 3))

    outputobj['Weld']['WeldFuGovern'] = 0.0   ###

    # End of SAMPLE Output dictionary
    
    if design_status is True:
        logger.info(": Overall extended end plate connection design is safe \n")
        logger.debug(" :=========End Of design===========")
    else:
        logger.error(": Design is not safe \n ")
        logger.debug(" :=========End Of design===========")

    return outputobj<|MERGE_RESOLUTION|>--- conflicted
+++ resolved
@@ -658,11 +658,8 @@
                        % capacity_beam_flange)
         logger.info(": Use a higher beam section with wider and/or thicker flange")
 
-<<<<<<< HEAD
-    #######################################################################
-      '''
-
-    #######################################################################
+
+
     # # Design of Stiffener
     # stiffener_fy = end_plate_fy
     # stiffener_fu = end_plate_fu
@@ -677,10 +674,7 @@
     #    # t_fb = thickness of beam flange
     #    # k = dist from extreme fibre to toe of web fillet (column)
     #
-    # ######################################
-=======
-    ######################################
->>>>>>> 5543bb31
+
     # End of Calculation, SAMPLE Output dictionary
     outputobj = dict()
 
@@ -730,7 +724,7 @@
     outputobj['Plate']['ThickRequired'] = float(round(end_plate_thickness_min, 3))
     outputobj['Bolt']['projection'] = float(round(flange_projection, 3))
 
-<<<<<<< HEAD
+
     outputobj['Plate']['Mp'] = 0.0      ##
     outputobj['Plate']['MomentDemand'] = 0.0    ##
     outputobj['Plate']['MomentCapacity'] = 0.0    ##
@@ -742,8 +736,7 @@
     outputobj['ContPlateTens']['Width'] = cont_plate_tens_width
     outputobj['ContPlateTens']['Thickness'] = 10.0
 
-=======
->>>>>>> 5543bb31
+
     outputobj['ContPlateComp']['Length'] = cont_plate_comp_length
     outputobj['ContPlateComp']['Width'] = cont_plate_comp_width
     outputobj['ContPlateComp']['Thickness'] = cont_plate_tk_flange  #TODO bottom continuity plate thickness Anand
