--- conflicted
+++ resolved
@@ -340,13 +340,10 @@
     sp = str(sp)
     b_fp = str (b_fp)
     height_for_flange_cover_plate_eqn =Math(inline=True)
-<<<<<<< HEAD
-    height_for_flange_cover_plate_eqn.append(NoEscape(r'\begin{aligned} b_{fp} &= \B - 2*sp \\'))
-    height_for_flange_cover_plate_eqn.append(NoEscape(r'&= \{'+B+'-2*'+sp+r'} \\'))
-=======
+
     height_for_flange_cover_plate_eqn.append(NoEscape(r'\begin{aligned} b_{fp} &= {B - 2*sp} \\'))
     height_for_flange_cover_plate_eqn.append(NoEscape(r'&= {' + B + ' - 2 * ' + sp + r'} \\'))
->>>>>>> aa7e53d8
+
     height_for_flange_cover_plate_eqn.append(NoEscape(r'&=' + b_fp + '\end{aligned}'))
     return height_for_flange_cover_plate_eqn
 
@@ -369,14 +366,10 @@
     g = str (g)
     l_fp = str(l_fp)
     min_flange_plate_Length_eqn = Math(inline=True)
-<<<<<<< HEAD
-    min_flange_plate_Length_eqn.append(NoEscape(r'\begin{aligned} l_{fp} & = \{ 2*(l+ 2*s) + g}}\\'))
-    min_flange_plate_Length_eqn.append(NoEscape(r'&= \{2*('+l+'+2*'+s+')+'+g+r'}\\'))
-   # min_flange_plate_Length_eqn.append(NoEscape(r'&= + \frac{'+g+r'}]\\'))
-=======
+
     min_flange_plate_Length_eqn.append(NoEscape(r'\begin{aligned} l_{fp} & = [2*(l_{w} + 2*s) + g]\\'))
     min_flange_plate_Length_eqn.append(NoEscape(r'&= [2*('+ l_w + '2*'+s+') +' + g+ r']\\'))
->>>>>>> aa7e53d8
+
     min_flange_plate_Length_eqn.append(NoEscape(r'&=' + l_fp + '\end{aligned}'))
     return min_flange_plate_Length_eqn
 
