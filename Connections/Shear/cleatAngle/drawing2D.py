--- conflicted
+++ resolved
@@ -339,11 +339,7 @@
             txt_pt_down = p2 - 0.1 * lengthB * (label_vector) - (txt_offset + 15) * offset_vector
         elif (orientation == "SW"):
             txt_pt_up = p3 + 0.1 * lengthB * label_vector + (txt_offset) * offset_vector
-<<<<<<< HEAD
-            txt_pt_down = p3 - 0.1 * lengthB * label_vector - (txt_offset + 15) * offset_vector
-=======
             txt_pt_down = p3 - 0.1 * lengthB * label_vector - (txt_offset + 10) * offset_vector
->>>>>>> e1b76852
 
         line = dwg.add(dwg.polyline(points=[p1, p2, p3], fill='none', stroke='black', stroke_width=2.5))
 
