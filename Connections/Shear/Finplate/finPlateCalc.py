--- conflicted
+++ resolved
@@ -271,16 +271,9 @@
         # Bolt capacity calculation
         t_thinner = min(beam_w_t, web_plate_t);
         bolt_planes = 1
-<<<<<<< HEAD
-        bolt_shear_capacity = bolt_shear(bolt_dia, bolt_planes, bolt_fu);
-        bolt_bearing_capacity = bolt_bearing(bolt_dia, t_thinner, beam_fu, kb);
-         
-=======
-
-        bolt_shear_capacity = bolt_shear(bolt_dia,bolt_planes,bolt_fu).real;
-        bolt_bearing_capacity = bolt_bearing(bolt_dia,t_thinner,kb, beam_fu).real;
-
->>>>>>> be716f45
+        bolt_shear_capacity = bolt_shear(bolt_dia,bolt_planes,bolt_fu)
+        bolt_bearing_capacity = bolt_bearing(bolt_dia,t_thinner,kb, beam_fu)
+
         bolt_capacity = min(bolt_shear_capacity, bolt_bearing_capacity);
         if shear_load != 0:
        # bolts_required = int(math.ceil(shear_load/(2*bolt_capacity)))
