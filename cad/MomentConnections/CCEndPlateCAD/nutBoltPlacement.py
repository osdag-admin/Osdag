"""
created on 02-06-2020
@auther: Anand Swaroop
"""

import numpy as np
from OCC.Core.BRepPrimAPI import BRepPrimAPI_MakeSphere
from OCC.Core.BRepAlgoAPI import BRepAlgoAPI_Fuse
from cad.items.ModelUtils import getGpPt
from cad.items.bolt import Bolt
from cad.items.nut import Nut


class NutBoltArray(object):
    def __init__(self, Obj, column, nut, bolt, nut_space):

        self.Obj = Obj
        self.column = column
        self.nut = nut
        self.bolt = bolt
        self.gap = nut_space

        self.origin = None
        self.gaugeDir = None
        self.pitchDir = None
        self.boltDir = None

        self.initBoltPlaceParams(Obj)

        self.bolts = []
        self.nuts = []
        self.initialiseNutBolts()

        self.positions = []

        self.models = []

    def initialiseNutBolts(self):
        """
        Initialise the Nut and Bolt 
        """
        b = self.bolt
        n = self.nut
        for i in range(self.numOfBolts):
            bolt_length_required = float(b.T + self.gap)
            b.H = bolt_length_required + (bolt_length_required - 5) % 5
            self.bolts.append(Bolt(b.R, b.T, b.H, b.r))
            self.nuts.append(Nut(n.R, n.T, n.H, n.r1))

    def initBoltPlaceParams(self, Obj):
        self.row = int(Obj.n_bw)  # int(Obj.n_bw)  # 4    #         #4
        self.col = int(Obj.n_bf) * 2  # 2  # int(Obj.n_bf * 2)  #4    #        #4
        self.webcol = 2
        self.numOfBolts = Obj.no_bolts  # 12    #
        self.endDist = Obj.end_dist

        self.pitch = Obj.pitch
        self.p2flange = Obj.p_2_flange
        self.p2web = Obj.p_2_web
        # self.webColgauge = 2 * self.endDist + self.column.t
        self.edgeDist = self.column.B / 2 - self.endDist - self.column.t / 2
        # todo for flush plate
        if Obj.connection == "Flush End Plate":
            if self.row == 2:
                self.pitchDist = [self.endDist + self.column.T, self.p2web]
            elif self.row == 3:
                self.pitchDist = [self.endDist + self.column.T, self.p2web, self.p2web]
            elif self.row == 4:
                self.pitchDist = [self.endDist + self.column.T, self.pitch,
                                  self.p2web, self.pitch]
            elif self.row == 5:
                self.pitchDist = [self.endDist + self.column.T, self.pitch,
                                  self.p2web, self.p2web, self.pitch]

            elif self.row == 6:
                self.pitchDist = [self.endDist + self.column.T, self.pitch,
                                  self.pitch, self.p2web, self.pitch, self.pitch]
            elif self.row == 7:
                self.pitchDist = [self.endDist + self.column.T, self.pitch,
                                  self.pitch, self.p2web, self.p2web, self.pitch, self.pitch]
            elif self.row == 8:
                self.pitchDist = [self.endDist + self.column.T, self.pitch,
                                  self.pitch, self.pitch, self.p2web, self.pitch, self.pitch, self.pitch]
            elif self.row == 9:
                self.pitchDist = [self.endDist + self.column.T, self.pitch,
                                  self.pitch, self.pitch, self.p2web, self.p2web, self.pitch, self.pitch, self.pitch]
            elif self.row == 10:
                self.pitchDist = [self.endDist + self.column.T, self.pitch,
                                  self.pitch, self.pitch, self.pitch, self.p2web, self.pitch, self.pitch, self.pitch, self.pitch]

            elif self.row == 11:
                self.pitchDist = [self.endDist + self.column.T, self.pitch,
                                  self.pitch, self.pitch, self.pitch,self.p2web, self.p2web, self.pitch, self.pitch, self.pitch, self.pitch]

            elif self.row == 12:
                self.pitchDist = [self.endDist + self.column.T, self.pitch,
                                  self.pitch, self.pitch, self.pitch, self.pitch, self.p2web, self.pitch, self.pitch, self.pitch, self.pitch, self.pitch]

            elif self.row == 13:
                self.pitchDist = [self.endDist + self.column.T, self.pitch,
                                  self.pitch, self.pitch, self.pitch, self.pitch, self.p2web, self.p2web, self.pitch, self.pitch, self.pitch, self.pitch, self.pitch]

            elif self.row == 14:
                self.pitchDist = [self.endDist + self.column.T, self.pitch, self.pitch,
                                  self.pitch, self.pitch, self.pitch, self.pitch, self.p2web, self.pitch, self.pitch, self.pitch, self.pitch, self.pitch, self.pitch]

            elif self.row == 15:
                self.pitchDist = [self.endDist + self.column.T, self.pitch, self.pitch,
                                  self.pitch, self.pitch, self.pitch, self.pitch, self.p2web, self.p2web, self.pitch, self.pitch, self.pitch, self.pitch, self.pitch, self.pitch]

            elif self.row == 16:
                self.pitchDist = [self.endDist + self.column.T, self.pitch, self.pitch, self.pitch,
                                  self.pitch, self.pitch, self.pitch, self.pitch, self.p2web, self.pitch, self.pitch, self.pitch, self.pitch, self.pitch, self.pitch, self.pitch]

            elif self.row == 17:
                self.pitchDist = [self.endDist + self.column.T, self.pitch, self.pitch, self.pitch,
                                  self.pitch, self.pitch, self.pitch, self.pitch, self.p2web, self.p2web, self.pitch, self.pitch, self.pitch, self.pitch, self.pitch, self.pitch, self.pitch]

            elif self.row == 18:
                self.pitchDist = [self.endDist + self.column.T, self.pitch, self.pitch, self.pitch, self.pitch,
                                  self.pitch, self.pitch, self.pitch, self.pitch, self.p2web, self.pitch, self.pitch, self.pitch, self.pitch, self.pitch, self.pitch, self.pitch, self.pitch]

            elif self.row == 19:
                self.pitchDist = [self.endDist + self.column.T, self.pitch, self.pitch, self.pitch, self.pitch,
                                  self.pitch, self.pitch, self.pitch, self.pitch, self.p2web, self.p2web, self.pitch, self.pitch, self.pitch, self.pitch, self.pitch, self.pitch, self.pitch, self.pitch]

            elif self.row == 20:
                self.pitchDist = [self.endDist + self.column.T, self.pitch, self.pitch, self.pitch, self.pitch, self.pitch,
                                  self.pitch, self.pitch, self.pitch, self.pitch, self.p2web, self.pitch, self.pitch,
                                  self.pitch, self.pitch, self.pitch, self.pitch, self.pitch, self.pitch, self.pitch]


        elif Obj.connection == "Extended Both Ways":
            self.row = self.row + 2
            if self.row == 4:
                self.pitchDist = [self.endDist, 2 * self.endDist + self.column.T, self.p2web,
                                  2 * self.endDist + self.column.T]
            elif self.row == 5:
                self.pitchDist = [self.endDist, 2 * self.endDist + self.column.T, self.p2web, self.p2web,
                                  2 * self.endDist + self.column.T]
            elif self.row == 6:
                self.pitchDist = [self.endDist, 2 * self.endDist + self.column.T, self.pitch,
                                  self.p2web, self.pitch, 2 * self.endDist + self.column.T]
            elif self.row == 7:
                self.pitchDist = [self.endDist, 2 * self.endDist + self.column.T, self.pitch,
                                  self.p2web, self.p2web, self.pitch, 2 * self.endDist + self.column.T]

            elif self.row == 8:
                self.pitchDist = [self.endDist, 2 * self.endDist + self.column.T, self.pitch,
                                  self.pitch, self.p2web, self.pitch, self.pitch, 2 * self.endDist + self.column.T]
            elif self.row == 9:
                self.pitchDist = [self.endDist, 2 * self.endDist + self.column.T, self.pitch,
                                  self.pitch, self.p2web, self.p2web, self.pitch, self.pitch, 2 * self.endDist + self.column.T]

            elif self.row == 10:
                self.pitchDist = [self.endDist, 2 * self.endDist + self.column.T, self.pitch, self.pitch,
                                  self.pitch, self.p2web, self.pitch, self.pitch, self.pitch, 2 * self.endDist + self.column.T]

            elif self.row == 11:
                self.pitchDist = [self.endDist, 2 * self.endDist + self.column.T, self.pitch, self.pitch,
                                  self.pitch, self.p2web, self.p2web, self.pitch, self.pitch, self.pitch, 2 * self.endDist + self.column.T]

            elif self.row == 12:
                self.pitchDist = [self.endDist, 2 * self.endDist + self.column.T, self.pitch, self.pitch, self.pitch,
                                  self.pitch, self.p2web, self.pitch, self.pitch, self.pitch, self.pitch, 2 * self.endDist + self.column.T]

            elif self.row == 13:
                self.pitchDist = [self.endDist, 2 * self.endDist + self.column.T, self.pitch, self.pitch, self.pitch,
                                  self.pitch, self.p2web, self.p2web, self.pitch, self.pitch, self.pitch, self.pitch, 2 * self.endDist + self.column.T]

            elif self.row == 14:
                self.pitchDist = [self.endDist, 2 * self.endDist + self.column.T, self.pitch, self.pitch, self.pitch, self.pitch,
                                  self.pitch, self.p2web, self.pitch, self.pitch, self.pitch, self.pitch, self.pitch, 2 * self.endDist + self.column.T]

            elif self.row == 15:
                self.pitchDist = [self.endDist, 2 * self.endDist + self.column.T, self.pitch, self.pitch, self.pitch, self.pitch,
                                  self.pitch, self.p2web, self.p2web, self.pitch, self.pitch, self.pitch, self.pitch, self.pitch, 2 * self.endDist + self.column.T]

            elif self.row == 16:
                self.pitchDist = [self.endDist, 2 * self.endDist + self.column.T, self.pitch, self.pitch, self.pitch, self.pitch, self.pitch,
                                  self.pitch, self.p2web, self.pitch, self.pitch, self.pitch, self.pitch, self.pitch, self.pitch, 2 * self.endDist + self.column.T]

            elif self.row == 17:
                self.pitchDist = [self.endDist, 2 * self.endDist + self.column.T, self.pitch, self.pitch, self.pitch, self.pitch, self.pitch,
                                  self.pitch, self.p2web, self.p2web, self.pitch, self.pitch, self.pitch, self.pitch, self.pitch, self.pitch, 2 * self.endDist + self.column.T]

            elif self.row == 18:
                self.pitchDist = [self.endDist, 2 * self.endDist + self.column.T, self.pitch, self.pitch, self.pitch, self.pitch, self.pitch, self.pitch,
                                  self.pitch, self.p2web, self.pitch, self.pitch, self.pitch, self.pitch, self.pitch, self.pitch, self.pitch, 2 * self.endDist + self.column.T]

            elif self.row == 19:
                self.pitchDist = [self.endDist, 2 * self.endDist + self.column.T, self.pitch, self.pitch, self.pitch, self.pitch,
                                  self.pitch, self.pitch,self.pitch, self.p2web, self.p2web, self.pitch, self.pitch, self.pitch,self.pitch, self.pitch,
                                  self.pitch, self.pitch, 2 * self.endDist + self.column.T]

            elif self.row == 20:
                self.pitchDist = [self.endDist, 2 * self.endDist + self.column.T, self.pitch, self.pitch, self.pitch, self.pitch, self.pitch, self.pitch,
                                  self.pitch, self.p2web, self.pitch, self.pitch, self.pitch, self.pitch, self.pitch, self.pitch, self.pitch, 2 * self.endDist + self.column.T]

            elif self.row == 21:
                self.pitchDist = [self.endDist, 2 * self.endDist + self.column.T, self.pitch, self.pitch, self.pitch, self.pitch, self.pitch,
                                  self.pitch, self.pitch,self.pitch, self.p2web, self.p2web, self.pitch, self.pitch, self.pitch, self.pitch,self.pitch, self.pitch,
                                  self.pitch, self.pitch, 2 * self.endDist + self.column.T]

            elif self.row == 22:
                self.pitchDist = [self.endDist, 2 * self.endDist + self.column.T, self.pitch, self.pitch, self.pitch,
                                  self.pitch, self.pitch, self.pitch, self.pitch,
                                  self.pitch, self.p2web, self.pitch, self.pitch, self.pitch, self.pitch, self.pitch, self.pitch,
                                  self.pitch, self.pitch, 2 * self.endDist + self.column.T]

        if self.col == 2:
            self.gauge = [self.edgeDist, 2 * self.endDist + self.column.t]  # end+T+end

        elif self.col == 4:
            self.gauge = [self.endDist, self.p2flange, 2 * self.endDist + self.column.t, self.p2flange]
        elif self.col == 6:
            self.gauge = [self.endDist, self.p2flange, self.p2flange, 2 * self.endDist + self.column.t, self.p2flange,
                          self.p2flange]

        elif self.col == 8:
            self.gauge = [self.endDist, self.pitch, self.p2flange, self.pitch, 2 * self.endDist + self.column.t,
                          self.pitch, self.p2flange, self.pitch]

        elif self.col == 10:
            self.gauge = [self.endDist, self.pitch, self.p2flange, self.p2flange, self.pitch,
                          self.column.t + 2 * self.endDist, self.pitch, self.p2flange, self.p2flange, self.pitch]

        elif self.col == 12:
            self.gauge = [self.endDist, self.pitch, self.pitch, self.p2flange, self.pitch, self.pitch, 2 * self.endDist + self.column.t,
                          self.pitch, self.pitch, self.p2flange, self.pitch, self.pitch]

        elif self.col == 14:
            self.gauge = [self.endDist, self.pitch, self.pitch, self.p2flange, self.p2flange, self.pitch, self.pitch, 2 * self.endDist + self.column.t,
                          self.pitch, self.pitch, self.p2flange, self.p2flange, self.pitch, self.pitch]

        elif self.col == 16:
            self.gauge = [self.endDist, self.pitch, self.pitch, self.pitch, self.p2flange, self.pitch, self.pitch, self.pitch, 2 * self.endDist + self.column.t,
                          self.pitch, self.pitch, self.pitch, self.p2flange, self.pitch, self.pitch, self.pitch]

    def calculatePositions(self):
        self.positions = []

        # Todo: if member == flush:
        self.boltOrigin = self.origin  # + (self.edgeDist + self.column.t) * self.gaugeDir
        # self.boltOrigin = self.boltOrigin  # + self.endDist * self.pitchDir
        xrow = 0.0
        for rw in range(self.row):
            xcol = 0.0
            xrow = xrow.__add__(self.pitchDist[rw])
            if self.Obj.connection == "Flush End Plate":
                if rw == 0 or rw == self.row - 1:
                    for col in range(self.col):
                        xcol = xcol.__add__(self.gauge[col])
                        pos = self.boltOrigin
                        pos = pos + xrow * self.pitchDir
                        pos = pos + xcol * self.gaugeDir

                        self.positions.append(pos)

                else:
                    for col in range(self.webcol):
                        # xcol = xcol.__add__(self.gauge[col])
                        pos = self.boltOrigin + self.edgeDist * self.gaugeDir
                        pos = pos + xrow * self.pitchDir
                        pos = pos + col * (2 * self.endDist + self.column.t) * self.gaugeDir
<<<<<<< HEAD

                        self.positions.append(pos)

=======

                        self.positions.append(pos)

>>>>>>> ac4786f1
            else:
                if rw == 0 or rw == 1 or rw == self.row - 1 or rw == self.row - 2:
                    for col in range(self.col):
                        xcol = xcol.__add__(self.gauge[col])
                        pos = self.boltOrigin
                        pos = pos + xrow * self.pitchDir
                        pos = pos + xcol * self.gaugeDir

                        self.positions.append(pos)

                else:
                    for col in range(self.webcol):
                        # xcol = xcol.__add__(self.gauge[col])
                        pos = self.boltOrigin + self.edgeDist * self.gaugeDir
                        pos = pos + xrow * self.pitchDir
                        pos = pos + col * (2 * self.endDist + self.column.t) * self.gaugeDir

                        self.positions.append(pos)

    def place(self, origin, gaugeDir, pitchDir, boltDir):
        """
        :param origin: Origin for bolt placement
        :param gaugeDir: gauge distance direction
        :param pitchDir: pitch distance direction
        :param boltDir: bolts screwing direction
        :return:
        """

        self.origin = origin
        self.gaugeDir = gaugeDir
        self.pitchDir = pitchDir
        self.boltDir = boltDir

        self.calculatePositions()

        for index, pos in enumerate(self.positions):
            self.bolts[index].place(pos, gaugeDir, boltDir)
            self.nuts[index].place((pos + self.gap * boltDir), gaugeDir,
                                   -boltDir)  # gap here is between bolt head and nut

    def create_model(self):
        """

        :return: cad model of nut bolt arrangement
        """
        for bolt in self.bolts:
            self.models.append(bolt.create_model())

        for nut in self.nuts:
            self.models.append(nut.create_model())

        dbg = self.dbgSphere(self.origin)  # TODO : know why sphere is appended to the model (by Anand Swaroop)
        self.models.append(dbg)

        nut_bolts = self.models
        array = nut_bolts[0]
        for comp in nut_bolts:
            array = BRepAlgoAPI_Fuse(comp, array).Shape()

        return array

    def dbgSphere(self, pt):
        """
        TODO : know why sphere is appended to the model, if no reason than remove sphere from all the cad files (by Anand Swaroop)
        :param pt: pt of origin for the nut bol placement
        :return: returns the sphere
        """
        return BRepPrimAPI_MakeSphere(getGpPt(pt), 0.1).Shape()

    def get_models(self):
        """

        :return: cad model for nut and bolt arrangement
        """
        nut_bolts = self.models
        array = nut_bolts[0]
        for comp in nut_bolts:
            array = BRepAlgoAPI_Fuse(comp, array).Shape()

        return array


if __name__ == '__main__':
    from cad.items.bolt import Bolt
    from cad.items.nut import Nut
    import numpy

    from OCC.gp import gp_Pnt
    from OCC.Display.SimpleGui import init_display

    display, start_display, add_menu, add_function_to_menu = init_display()

    nutboltArrayOrigin = numpy.array([0., 0., 0.])
    gaugeDir = numpy.array([0.0, 1.0, 0])
    pitchDir = numpy.array([1.0, 0.0, 0])
    boltDir = numpy.array([0, 0, 1.0])

    bolt = Bolt(R=6, T=5, H=6, r=3)
    nut = Nut(R=bolt.R, T=bolt.T, H=bolt.T + 1, innerR1=bolt.r)
    nut_space = 10 + 5 + nut.T  # member.T + plate.T + nut.T
    Obj = '6'

    nut_bolt_array = NutBoltArray(Obj, nut, bolt, nut_space)

    nut_bolt_array.place(nutboltArrayOrigin, pitchDir, gaugeDir, boltDir)
    nut_bolt_array.create_model()

    array = nut_bolt_array.get_models()

    Point = gp_Pnt(0.0, 0.0, 0.0)
    display.DisplayMessage(Point, "Origin")

    display.DisplayShape(array, color='YELLOW', update=True)
    # display.DisplayShape(parray, color= 'BLUE', update=True)
    display.DisableAntiAliasing()
    start_display()<|MERGE_RESOLUTION|>--- conflicted
+++ resolved
@@ -263,15 +263,9 @@
                         pos = self.boltOrigin + self.edgeDist * self.gaugeDir
                         pos = pos + xrow * self.pitchDir
                         pos = pos + col * (2 * self.endDist + self.column.t) * self.gaugeDir
-<<<<<<< HEAD
 
                         self.positions.append(pos)
 
-=======
-
-                        self.positions.append(pos)
-
->>>>>>> ac4786f1
             else:
                 if rw == 0 or rw == 1 or rw == self.row - 1 or rw == self.row - 2:
                     for col in range(self.col):
