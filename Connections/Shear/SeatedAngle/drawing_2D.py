'''
Created on 08-Nov-2016
@author: jayant patil
'''
import svgwrite
from PyQt4.QtCore import QString
import numpy as np
from numpy import math
import cairosvg


class SeatCommonData(object):
    """Contain common data and functions for use in generating different views.
    Attributes:


    """

    def __init__(self, input_dict, output_dict, beam_data, column_data, angle_data, top_angle_data, folder):
        """Initialise seated angle connection's geometric properties as class attributes.

        Args:
            input_dict (dictionary): input parameters from GUI
            output_dict (dictionary): output parameters based on calculation
            beam_data (dictionary): geometric properties of beam
            column_data (dictionary): geometric properties of column
            folder (str): path to save the generated images
            angle_data (dictionary):
            top_angle_data (dictionary):

        Returns:
            None

        """
        self.beam_flange_thk = float(beam_data[QString("T")])
        self.col_flange_thk = float(column_data[QString("T")])
        self.beam_depth = int(beam_data[QString("D")])
        self.col_depth = int(column_data[QString("D")])
        self.col_width = int(column_data[QString("B")])
        self.beam_width = int(beam_data[QString("B")])
        self.col_web_thk = float(column_data[QString("tw")])
        self.beam_web_thk = float(beam_data[QString("tw")])
        self.col_designation = column_data[QString("Designation")]
        self.beam_designation = beam_data[QString("Designation")]
        self.beam_R1 = float(beam_data[QString("R1")])
        self.col_R1 = float(column_data[QString("R1")])
        self.bolt_dia = input_dict["Bolt"]["Diameter (mm)"]
        self.grade = input_dict["Bolt"]["Grade"]
        self.connectivity = input_dict['Member']['Connectivity']
        self.pitch = output_dict['Bolt']["Pitch Distance (mm)"]
        self.gauge = output_dict['Bolt']["Gauge Distance (mm)"]
        self.end_dist = output_dict['Bolt']["End Distance (mm)"]
        self.edge_dist = output_dict['Bolt']["Edge Distance (mm)"]

        self.no_of_rows = output_dict['Bolt']["No. of Row"]
        self.no_of_col = output_dict['Bolt']["No. of Column"]

        self.bolts_top_column_col = 2                                       #bolts attached to column top angle in no. of column
        self.bolts_top_column_row = 1                                       #bolts attached to column top angle in no. of rows
        self.bolts_top_beam_col = 2                                         #bolts attached to beam top angle in no. of column
        self.bolts_top_beam_row = 1                                         #bolts attached to beam top angle in no. of rows

        self.bolts_seat_column_col = output_dict['Bolt']["No. of Column"]   #bolts attached to column top angle in no.of column
        self.bolts_seat_column_row = output_dict['Bolt']["No. of Row"]      #bolts attached to column top angle in no. of rows
        self.bolts_seat_beam_col = 2                                        #bolts attached to beam top angle in no. of column
        self.bolts_seat_beam_row = 1                                        #bolts attached to beam top angle in no. of rows

        self.angle_length = output_dict['SeatAngle']['Length (mm)']
        self.col_length = 1000
        self.beam_length = 500
        self.gap = 20  # Clear distance between column and beam
        # self.notch_L = (self.col_width - (self.col_web_thk + 40)) / 2.0
        # self.notch_ht = self.col_flange_thk + self.col_R1

        # ================  seat angle  ==============================
        self.seat_angle_legsize_vertical = int(angle_data[QString("A")])
        self.seat_angle_legsize_horizontal = int(angle_data[QString("B")])
        self.seat_angle_thickness = int(angle_data[QString("t")])
        # self.seat_angle_R1 = int(angle_data[QString("R1")])
        # self.seat_angle_R2 = float(angle_data[QString("R2")])

        # ================  top angle  ================================
        self.top_angle_legsize_vertical = int(top_angle_data[QString("A")])
        self.top_angle_legsize_horizontal = int(top_angle_data[QString("B")])
        self.top_angle_thickness = int(top_angle_data[QString("t")])
        # self.top_angle_R1 = int(top_angle_data[QString("R1")])
        # self.top_angle_R2 = float(top_angle_data[QString("R2")])

        self.folder = folder

        print self.beam_flange_thk, "beam_flange_thk"
        print self.col_flange_thk, "col_flange_thk"
        print self.beam_depth,"beam_depth"
        print self.col_depth ,"col_depth"
        print self.col_width ,"col_width"
        print self.beam_width ,"beam_width"
        print self.col_web_thk ,"col_web_thk"
        print self.beam_web_thk ,"beam_web_thk"
        print self.col_designation ,"col_designation"
        print self.beam_designation ,"beam_designation"
        print self.beam_R1 ,"beam_R1"
        print self.col_R1 ,"col_R1"
        print self.bolt_dia,"bolt_dia"
        print self.grade ,"grade"
        print self.connectivity ,"connectivity"
        print self.pitch ,"pitch"
        print self.gauge ,"gauge"
        print self.end_dist ,"end_dist"
        print self.edge_dist ,"edge_dist"
        print self.no_of_rows ,"no_of_rows"
        print self.no_of_col ,"no_of_col"
        print self.col_length,"col_length"
        print self.beam_length,"beam_length"

    def arc_for_angle(self, dwg):
        '''

        :param dwg:
        :return:
        '''

        arch = dwg.marker(insert=(0, 3), size=(30, 20), orient="auto")
        arch.add(dwg.path(d=" M0,3 L8,6 L5,3 L8,0 L0,3", fill='blue'))

    def add_start_marker(self, dwg):
        '''Draw start arrow to given line.  -------->

        Args:
            dwg (svgwrite object): Container for all svg elements

        Return:
            smarker (svgwrite object)
        '''
        smarker = dwg.marker(insert=(8, 3), size=(30, 30), orient="auto")

        smarker.add(dwg.path(d=" M0,0 L3,3 L0,6 L8,3 L0,0", fill='black'))
        dwg.defs.add(smarker)

        return smarker

    def add_section_marker(self, dwg):
        '''Draw section marking arrow to given line.  -------->

        Args:
            dwg (svgwrite object): Container for all svg elements

        Return:
            section_marker (svgwrite object)
        '''
        section_marker = dwg.marker(insert=(0, 5), size=(10, 10), orient="auto")
        section_marker.add(dwg.path(d="M 0 0 L 10 5 L 0 10 z", fill='blue', stroke='black'))
        dwg.defs.add(section_marker)

        return section_marker

    def add_end_marker(self, dwg):
        '''Draw end arrow.  <---------

        Args:
            dwg (svgwrite object): Container for all svg elements

        Return:
            emarker (svgwrite object)
        '''
        emarker = dwg.marker(insert=(0, 3), size=(30, 20), orient="auto")
        emarker.add(dwg.path(d=" M0,3 L8,6 L5,3 L8,0 L0,3", fill='black'))
        dwg.defs.add(emarker)

        return emarker

    def draw_start_arrow(self, line, s_arrow):
        line['marker-start'] = s_arrow.get_funciri()

    def draw_end_arrow(self, line, e_arrow):
        line['marker-end'] = e_arrow.get_funciri()

    def draw_faint_line(self, ptOne, ptTwo, dwg):
        '''Draw faint line to show dimensions.

        Args:
            dwg (svgwrite object): Container for all svg elements
            ptOne (NumPy array): start point
            ptTwo (NumPy array): end point

        Return:
            None
        '''
        dwg.add(dwg.line(ptOne, ptTwo).stroke('#D8D8D8', width=2.5, linecap='square', opacity=0.7))          # #D8D8D8 = grey color

    def draw_dimension_outer_arrow(self, dwg, pt1, pt2, text, params):
        '''Draw outer arrow of dimension line.

        Args:
            dwg (svgwrite object): Container for all svg elements
            pt1 (NumPy array): start point
            pt2 (NumPy array): end point
            text (string): dimension length
            params (dictionary):
                params["offset"] (float): offset of the dimension line
                params["textoffset"] (float): offset of text from dimension line
                params["lineori"] (float): orientation of line [right/left]
                params["endlinedim"] (float): dimension line at the end of the outer arrow

        Return:
            None
        '''
        smarker = self.add_start_marker(dwg)
        emarker = self.add_end_marker(dwg)

        lineVec = pt2 - pt1  # [a, b]
        normal_vector = np.array([-lineVec[1], lineVec[0]])  # [-b, a]
        normal_unit_vector = self.normalize(normal_vector)
        if (params["lineori"] == "left"):
            normal_unit_vector = -normal_unit_vector

        Q1 = pt1 + params["offset"] * normal_unit_vector
        Q2 = pt2 + params["offset"] * normal_unit_vector
        line = dwg.add(dwg.line(Q1, Q2).stroke('black', width=2.5, linecap='square'))
        self.draw_start_arrow(line, emarker)
        self.draw_end_arrow(line, smarker)

        Q12mid = 0.5 * (Q1 + Q2)
        txt_pt = Q12mid + params["textoffset"] * normal_unit_vector
        dwg.add(dwg.text(text, insert=txt_pt, fill='black', font_family="sans-serif", font_size=28))

        L1 = Q1 + params["endlinedim"] * normal_unit_vector
        L2 = Q1 + params["endlinedim"] * (-normal_unit_vector)
        dwg.add(dwg.line(L1, L2).stroke('black', width=2.5, linecap='square', opacity=1.0))
        L3 = Q2 + params["endlinedim"] * normal_unit_vector
        L4 = Q2 + params["endlinedim"] * (-normal_unit_vector)

        dwg.add(dwg.line(L3, L4).stroke('black', width=2.5, linecap='square', opacity=1.0))

    def normalize(self, vec):
        '''Normalize given vecto.

        Args:
            vec (list of floats): list containing X, Y ordinates of vector

        Return:
            vector containing normalized X and Y ordinates
        '''
        a = vec[0]
        b = vec[1]
        mag = math.sqrt(a * a + b * b)
        return vec / mag

    def draw_cross_section(self, dwg, ptA, ptB, txt_pt, text):
        '''Draw cross section.

        Args:
            dwg (svgwrite object): Container for all svg elements
            ptA (NumPy array): start point
            ptB (NumPy array): end point
            txt_pt (NumPy array): location of point to insert text
            text (string):

        Return:
            None
        '''
        line = dwg.add(dwg.line((ptA), (ptB)).stroke('black', width=2.5, linecap='square'))
        sec_arrow = self.add_section_marker(dwg)
        self.draw_end_arrow(line, sec_arrow)
        dwg.add(dwg.text(text, insert=(txt_pt), fill='black', font_family="sans-serif", font_size=52))

    def draw_dimension_inner_arrow(self, dwg, ptA, ptB, text, params):
        '''Draw inner arrow of dimension line.

         Args:
            dwg (svgwrite object): Container for all svg elements
            ptA (NumPy array): start point
            ptB (NumPy array): end point
            text (string): dimension length
            params (dictionary):
                params["offset"] (float): offset of the dimension line
                params["textoffset"] (float): offset of text from dimension line
                params["lineori"] (float): orientation of line [right/left]
                params["endlinedim"] (float): dimension line at the end of the outer arrow
                params["arrowlen"] (float): size of the arrow

        Return:
            None
        '''
        smarker = self.add_start_marker(dwg)
        emarker = self.add_end_marker(dwg)

        u = ptB - ptA  # [a, b]
        u_unit_vector = self.normalize(u)

        v_unit_vector = np.array([-u_unit_vector[1], u_unit_vector[0]])  # [-b, a]

        A1 = ptA + params["endlinedim"] * v_unit_vector
        A2 = ptA + params["endlinedim"] * (-v_unit_vector)
        dwg.add(dwg.line(A1, A2).stroke('black', width=2.5, linecap='square'))
        B1 = ptB + params["endlinedim"] * v_unit_vector
        B2 = ptB + params["endlinedim"] * (-v_unit_vector)
        dwg.add(dwg.line(B1, B2).stroke('black', width=2.5, linecap='square'))
        A3 = ptA - params["arrowlen"] * u_unit_vector
        B3 = ptB + params["arrowlen"] * u_unit_vector

        line = dwg.add(dwg.line(A3, ptA).stroke('black', width=2.5, linecap='square'))
        self.draw_end_arrow(line, smarker)
        # self.draw_start_arrow(line, emarker)
        line = dwg.add(dwg.line(B3, ptB).stroke('black', width=2.5, linecap='butt'))
        self.draw_end_arrow(line, smarker)
        # self.draw_start_arrow(line, emarker)
        if (params["lineori"] == "right"):
            txt_pt = B3 + params["textoffset"] * u_unit_vector
        else:
            txt_pt = A3 - (params["textoffset"] + 100) * u_unit_vector

        dwg.add(dwg.text(text, insert=(txt_pt), fill='black', font_family="sans-serif", font_size=28))

    def draw_oriented_arrow(self, dwg, pt, theta, orientation, offset, text_up, text_down):   #, element):
        '''Drawing an arrow in given direction.

         Args:
            dwg (svgwrite object): Container for all svg elements
            pt (NumPy array): start point
            theta (int):
            orientation (string):
            offset (float): offset of the dimension line
            text_up (float):
            text_down (float):
            element :

        Return:
            None
        '''
        # Right Up.
        theta = math.radians(theta)
        char_width = 16
        x_vector = np.array([1, 0])
        y_vector = np.array([0, 1])
        p1 = pt
        lengthA = offset / math.sin(theta)

        arrow_vector = None
        if orientation == "NE":
            arrow_vector = np.array([-math.cos(theta), math.sin(theta)])
        elif orientation == "NW":
            arrow_vector = np.array([math.cos(theta), math.sin(theta)])
        elif orientation == "SE":
            arrow_vector = np.array([-math.cos(theta), -math.sin(theta)])
        elif orientation == "SW":
            arrow_vector = np.array([math.cos(theta), -math.sin(theta)])

        p2 = p1 - lengthA * arrow_vector

        text = text_down if len(text_down) > len(text_up) else text_up
        lengthB = len(text) * char_width

        label_vector = None
        if orientation == "NE":
            label_vector = -x_vector
        elif orientation == "NW":
            label_vector = x_vector
        elif orientation == "SE":
            label_vector = -x_vector
        elif orientation == "SW":
            label_vector = x_vector

        p3 = p2 + lengthB * (-label_vector)

        txt_offset = 18
        offset_vector = -y_vector

        txt_pt_up = None
        if orientation == "NE":
            txt_pt_up = p2 + 0.2 * lengthB * (-label_vector) + txt_offset * offset_vector
            txt_pt_down = p2 - 0.2 * lengthB * label_vector - (txt_offset + 15) * offset_vector
        elif orientation == "NW":
            txt_pt_up = p3 + 0.2 * lengthB * label_vector + txt_offset * offset_vector
            txt_pt_down = p3 - 0.1 * lengthB * label_vector - (txt_offset + 15) * offset_vector

        elif orientation == "SE":
            txt_pt_up = p2 + 0.1 * lengthB * (-label_vector) + txt_offset * offset_vector
            txt_pt_down = p2 - 0.1 * lengthB * label_vector - (txt_offset + 15) * offset_vector

        elif orientation == "SW":
            txt_pt_up = p3 + 0.2 * lengthB * label_vector + txt_offset * offset_vector
            txt_pt_down = p3 - 0.06 * lengthB * label_vector - (txt_offset + 15) * offset_vector

        line = dwg.add(dwg.polyline(points=[p1, p2, p3], fill='none', stroke='black', stroke_width=2.5))

        emarker = self.add_end_marker(dwg)
        self.draw_start_arrow(line, emarker)

        dwg.add(dwg.text(text_up, insert=(txt_pt_up), fill='black', font_family="sans-serif", font_size=28))
        dwg.add(dwg.text(text_down, insert=(txt_pt_down), fill='black', font_family="sans-serif", font_size=28))

    # ????????????????????????????????????????????????
    #     if element == "weld":
    #         if orientation == "NW":
    #             self.draw_weld_marker(dwg, 15, 7.5, line)
    #         else:
    #             self.draw_weld_marker(dwg, 45, 7.5, line)

    # ????????????????????????????????????????????????

    def save_to_svg(self, file_name, view):
        '''Create and return svg drawings.

        Args:
            file_name (str):
            view (str): view(s) of drawings to be generated

        Return:
            None

        Note:
            CFBF = Column Flange Beam Flange
            CWBF = Column Web Beam Flange
        '''
        seat_2d_front = Seat2DCreatorFront(self)
        seat_2d_top = Seat2DCreatorTop(self)
        seat_2d_side = Seat2DCreatorSide(self)

        if self.connectivity == 'Column flange-Beam flange':
            if view == "Front":
                seat_2d_front.call_CFBF_front(file_name)
            elif view == "Side":
                seat_2d_side.call_CFBF_side(file_name)
            elif view == "Top":
                seat_2d_top.call_CFBF_top(file_name)
            else:
                file_name = str(self.folder) + '/images_html/seatFront.svg'
                seat_2d_front.call_CFBF_front(file_name)
                cairosvg.svg2png(file_obj=file_name, write_to=str(self.folder) + '/images_html/seatFront.png')

                file_name = str(self.folder) + '/images_html/seatSide.svg'
                seat_2d_side.call_CFBF_side(file_name)
                cairosvg.svg2png(file_obj=file_name, write_to=str(self.folder) + '/images_html/seatSide.png')

                file_name = str(self.folder) + '/images_html/seatTop.svg'
                seat_2d_top.call_CFBF_top(file_name)
                cairosvg.svg2png(file_obj=file_name, write_to=str(self.folder) + '/images_html/seatTop.png')

        elif self.connectivity == 'Column web-Beam flange':
            if view == "Front":
                seat_2d_front.call_CWBF_front(file_name)
            elif view == "Side":
                seat_2d_side.call_CWBF_side(file_name)
            elif view == "Top":
                seat_2d_top.call_CWBF_top(file_name)
            else:
                file_name = str(self.folder) + '/images_html/seatFront.svg'
                seat_2d_front.call_CWBF_front(file_name)
                cairosvg.svg2png(file_obj=file_name, write_to=str(self.folder) + '/images_html/seatFront.png')

                file_name = str(self.folder) + '/images_html/seatSide.svg'
                seat_2d_side.call_CWBF_side(file_name)
                cairosvg.svg2png(file_obj=file_name, write_to=str(self.folder) + '/images_html/seatSide.png')

                file_name = str(self.folder) + '/images_html/seatTop.svg'
                seat_2d_top.call_CWBF_top(file_name)
                cairosvg.svg2png(file_obj=file_name, write_to=str(self.folder) + '/images_html/seatTop.png')


class Seat2DCreatorFront(object):
    """Contains functions for generating the front view of the seated angle connection.
        Attributes:


    """

    def __init__(self, seat_common_object):

        self.data_object = seat_common_object
        # -----------------------------------------------------------------------------------------------
        #              COLUMN FLANGE BEAM FLANGE CONNECTIVITY (FRONT VIEW)
        # -----------------------------------------------------------------------------------------------
        # =================  Column plotting  ===================================

        beam_start_X = self.data_object.col_depth + self.data_object.gap  # 20 mm clear distance between column and beam
        ptSAx = 0
        ptSAy = 0
        self.SA = np.array([ptSAx, ptSAy])

        ptSEx = self.data_object.col_flange_thk
        ptSEy = 0.0
        self.SE = np.array([ptSEx, ptSEy])

        ptSFx = self.data_object.col_depth - self.data_object.col_flange_thk
        ptSFy = 0.0
        self.SF = np.array([ptSFx, ptSFy])

        ptSBx = self.data_object.col_depth
        ptSBy = 0.0
        self.SB = np.array([ptSBx, ptSBy])

        ptSCx = self.data_object.col_depth
        ptSCy = self.data_object.col_length
        self.SC = np.array([ptSCx, ptSCy])

        ptSGx = self.data_object.col_depth - self.data_object.col_flange_thk
        ptSGy = self.data_object.col_length
        self.SG = np.array([ptSGx, ptSGy])

        ptSHx = self.data_object.col_flange_thk
        ptSHy = self.data_object.col_length
        self.SH = np.array([ptSHx, ptSHy])

        ptSDx = 0.0
        ptSDy = self.data_object.col_length
        self.SD = np.array([ptSDx, ptSDy])

        ptSPx = self.data_object.col_depth
        ptSPy = (self.data_object.col_length - self.data_object.beam_depth)/2 + self.data_object.beam_flange_thk
        self.SP = np.array([ptSPx, ptSPy])

        # =================  Beam plotting  ===================================
        # SA1
        ptSA1x = beam_start_X
        ptSA1y = (self.data_object.col_length - self.data_object.beam_depth) / 2
        self.SA1 = np.array([ptSA1x, ptSA1y])

        # SA2
        ptSA2x = ptSA1x + self.data_object.beam_length
        ptSA2y = ptSA1y
        self.SA2 = np.array([ptSA2x, ptSA2y])

        # SA3
        ptSA3x = ptSA1x + self.data_object.beam_length
        ptSA3y = ptSA1y + self.data_object.beam_flange_thk
        self.SA3 = np.array([ptSA3x, ptSA3y])

        # SA4
        ptSA4x = ptSA1x
        ptSA4y = ptSA1y + self.data_object.beam_flange_thk
        self.SA4 = np.array([ptSA4x, ptSA4y])

        # SB1
        ptSB1x = ptSA1x
        ptSB1y = ptSA1y + self.data_object.beam_depth
        self.SB1 = np.array([ptSB1x, ptSB1y])

        # SB2
        ptSB2x = ptSA1x + self.data_object.beam_length
        ptSB2y = ptSA1y + self.data_object.beam_depth
        self.SB2 = np.array([ptSB2x, ptSB2y])

        # SB3
        ptSB3x = ptSA1x + self.data_object.beam_length
        ptSB3y = ptSA1y + self.data_object.beam_depth - self.data_object.beam_flange_thk
        self.SB3 = np.array([ptSB3x, ptSB3y])

        # SB4
        ptSB4x = ptSA1x
        ptSB4y = ptSA1y + self.data_object.beam_depth - self.data_object.beam_flange_thk
        self.SB4 = np.array([ptSB4x, ptSB4y])

        # ============================  Top Angle  ===================================
        ptSC5x = self.data_object.col_depth
        ptSC5y = (self.data_object.col_length - self.data_object.beam_depth) / 2
        self.SC5 = (ptSC5x, ptSC5y)

        ptSC1x = self.data_object.col_depth
        ptSC1y = ptSC5y - self.data_object.top_angle_legsize_vertical
        self.SC1 = (ptSC1x, ptSC1y)

        ptSC4x = ptSC5x + self.data_object.top_angle_legsize_horizontal
        ptSC4y = ptSC5y
        self.SC4 = (ptSC4x, ptSC4y)

        ptSC2x = ptSC1x + self.data_object.top_angle_thickness
        ptSC2y = ptSC5y - self.data_object.top_angle_legsize_vertical
        self.SC2 = (ptSC2x, ptSC2y)

        ptSC3x = ptSC4x
        ptSC3y = ptSC5y - self.data_object.top_angle_thickness
        self.SC3 = (ptSC3x, ptSC3y)

        ptSC6x = ptSC2x
        ptSC6y = ptSC5y # ptSC2y - self.data_object.top_angle_thickness
        self.SC6 = np.array([ptSC6x, ptSC6y])

        ptSC7x = ptSC5x
        ptSC7y = ptSC5y - self.data_object.top_angle_thickness
        self.SC7 = np.array([ptSC7x, ptSC7y])

        ptSCTx = ptSC7x + self.data_object.top_angle_thickness
        ptSCTy = ptSC6y - self.data_object.top_angle_thickness
        self.SCT = np.array([ptSCTx, ptSCTy])

        # ============================  Seat Angle  ===================================
        ptSD5x = self.data_object.col_depth
        ptSD5y = (self.data_object.col_length + self.data_object.beam_depth)/2
        self.SD5 = (ptSD5x, ptSD5y)

        ptSD1x = self.data_object.col_depth
        ptSD1y = ptSD5y + self.data_object.seat_angle_legsize_vertical
        self.SD1 = (ptSD1x, ptSD1y)

        ptSD4x = self.data_object.col_depth + self.data_object.seat_angle_legsize_horizontal
        ptSD4y = ptSD5y
        self.SD4 = (ptSD4x, ptSD4y)

        ptSD2x = ptSD1x + self.data_object.seat_angle_thickness
        ptSD2y = ptSD5y + self.data_object.seat_angle_legsize_vertical
        self.SD2 = (ptSD2x, ptSD2y)

        ptSD3x = ptSD4x
        ptSD3y = ptSD4y + self.data_object.seat_angle_thickness
        self.SD3 = (ptSD3x, ptSD3y)

        ptSD6x = ptSD2x
        ptSD6y = ptSD5y
        self.SD6 = np.array([ptSD6x, ptSD6y])

        ptSD7x = ptSD5x
        ptSD7y = ptSD5y + self.data_object.seat_angle_thickness
        self.SD7 = np.array([ptSD7x, ptSD7y])

        ptSDTx = ptSD7x + self.data_object.seat_angle_thickness
        ptSDTy = ptSD6y + self.data_object.seat_angle_thickness
        self.SDT = np.array([ptSDTx, ptSDTy])
        # -----------------------------------------------------------------------------------------------
        #              COLUMN WEB BEAM FLANGE CONNECTIVITY (FRONT VIEW)
<<<<<<< HEAD
        # -----------------------------------------------------------------------------------------------

        # ========================  Column plotting  ===================================

        ptSWAx = 0
        ptSWAy = 0
        self.SWA = np.array([ptSWAx, ptSWAy])

        ptSWBx = ptSWAx + self.data_object.col_width
        ptSWBy = 0
        self.SWB = np.array([ptSWBx, ptSWBy])

        ptSWCx = ptSWBx
        ptSWCy = ptSWBy + self.data_object.col_length
        self.SWC = np.array([ptSWCx, ptSWCy])

        ptSWDx = ptSWAx
        ptSWDy = ptSWAy + self.data_object.col_length
        self.SWD = np.array([ptSWDx, ptSWDy])

        ptSWEx = self.data_object.col_width / 2 - self.data_object.col_web_thk / 2
        ptSWEy = 0.0
        self.SWE = np.array([ptSWEx, ptSWEy])

        ptSWFx = self.data_object.col_width / 2 + self.data_object.col_web_thk / 2
        ptSWFy = 0
        self.SWF = np.array([ptSWFx, ptSWFy])

        ptSWGx = self.data_object.col_width / 2 + self.data_object.col_web_thk / 2
        ptSWGy = self.data_object.col_length
        self.SWG = np.array([ptSWGx, ptSWGy])

        ptSWHx = self.data_object.col_width / 2 - self.data_object.col_web_thk / 2
        ptSWHy = self.data_object.col_length
        self.SWH = np.array([ptSWHx, ptSWHy])

        ptSWPx = self.data_object.col_width / 2 + self.data_object.col_flange_thk / 2
        ptSWPy = (self.data_object.col_length - self.data_object.beam_depth) / 2 + self.data_object.beam_flange_thk
        self.SWP = np.array([ptSWPx, ptSWPy])

        # =========================  Beam plotting  ===================================

        ptSWA6x = (self.data_object.col_width + self.data_object.col_flange_thk) / 2 + self.data_object.gap
        ptSWA6y = (self.data_object.col_length - self.data_object.beam_depth) / 2
        self.SWA6 = np.array([ptSWA6x, ptSWA6y])

        ptSWA1x = self.data_object.col_width
        ptSWA1y = ptSWA6y
        self.SWA1 = np.array([ptSWA1x, ptSWA1y])

        ptSWA2x = ptSWA6x + self.data_object.beam_length
        ptSWA2y = (self.data_object.col_length - self.data_object.beam_depth) / 2
        self.SWA2 = np.array([ptSWA2x, ptSWA2y])

        ptSWA3x = ptSWA6x + self.data_object.beam_length
        ptSWA3y = ptSWA6y + self.data_object.beam_flange_thk
        self.SWA3 = np.array([ptSWA3x, ptSWA3y])

        ptSWA4x = ptSWA1x
        ptSWA4y = ptSWA1y + self.data_object.beam_flange_thk
        self.SWA4 = np.array([ptSWA4x, ptSWA4y])

        ptSWA5x = ptSWA6x
        ptSWA5y = ptSWA4y
        self.SWA5 = np.array([ptSWA5x, ptSWA5y])

        ptSWB6x = (self.data_object.col_width + self.data_object.col_flange_thk) / 2 + self.data_object.gap
        ptSWB6y = (self.data_object.col_length + self.data_object.beam_depth) / 2 - self.data_object.beam_flange_thk
        self.SWB6 = np.array([ptSWB6x, ptSWB6y])

        ptSWB1x = ptSWA1x
        ptSWB1y = (self.data_object.col_length + self.data_object.beam_depth) / 2 - self.data_object.beam_flange_thk
        self.SWB1 = np.array([ptSWB1x, ptSWB1y])

        ptSWB2x = ptSWB6x +self.data_object.beam_length
        ptSWB2y = (self.data_object.col_length + self.data_object.beam_depth) / 2 - self.data_object.beam_flange_thk
        self.SWB2 = np.array([ptSWB2x, ptSWB2y])

        ptSWB3x = ptSWB6x +self.data_object.beam_length
        ptSWB3y = (self.data_object.col_length + self.data_object.beam_depth) / 2
        self.SWB3 = np.array([ptSWB3x, ptSWB3y])

        ptSWB4x = ptSWA1x
        ptSWB4y = (self.data_object.col_length + self.data_object.beam_depth) / 2
        self.SWB4 = np.array([ptSWB4x, ptSWB4y])

        ptSWB5x = ptSWB6x
        ptSWB5y = (self.data_object.col_length + self.data_object.beam_depth) / 2
        self.SWB5 = np.array([ptSWB5x, ptSWB5y])

        # ============================  Top Angle  ===================================
        ptSWC5x = (self.data_object.col_width + self.data_object.col_web_thk) / 2
        ptSWC5y = (self.data_object.col_length - self.data_object.beam_depth) / 2
        self.SWC5 = (ptSWC5x, ptSWC5y)

        ptSWC1x = ptSWC5x
        ptSWC1y = ptSC5y - self.data_object.top_angle_legsize_vertical
        self.SWC1 = (ptSWC1x, ptSWC1y)

        ptSWC4x = ptSWC5x + self.data_object.top_angle_legsize_horizontal
        ptSWC4y = ptSWC5y
        self.SWC4 = (ptSWC4x, ptSWC4y)

        ptSWC2x = ptSWC1x + self.data_object.top_angle_thickness
        ptSWC2y = ptSWC5y - self.data_object.top_angle_legsize_vertical
        self.SWC2 = (ptSWC2x, ptSWC2y)

        ptSWC3x = ptSWC4x
        ptSWC3y = ptSWC5y - self.data_object.top_angle_thickness
        self.SWC3 = (ptSWC3x, ptSWC3y)

        ptSWC6x = ptSWC2x
        ptSWC6y = ptSWC5y  # ptSC2y - self.data_object.top_angle_thickness
        self.SWC6 = np.array([ptSWC6x, ptSWC6y])

        ptSWC7x = ptSWC5x
        ptSWC7y = ptSWC5y - self.data_object.top_angle_thickness
        self.SWC7 = np.array([ptSWC7x, ptSWC7y])

        ptSWCTx = ptSWC7x + self.data_object.top_angle_thickness
        ptSWCTy = ptSWC6y - self.data_object.top_angle_thickness
        self.SWCT = np.array([ptSWCTx, ptSWCTy])

        # ============================  Seat Angle  ===================================
        ptSWD5x = (self.data_object.col_width + self.data_object.col_web_thk) / 2
        ptSWD5y = (self.data_object.col_length + self.data_object.beam_depth) / 2
        self.SWD5 = (ptSWD5x, ptSWD5y)

        ptSWD1x = ptSWD5x
        ptSWD1y = ptSD5y + self.data_object.seat_angle_legsize_vertical
        self.SWD1 = (ptSWD1x, ptSWD1y)

        ptSWD4x = ptSWD5x + self.data_object.seat_angle_legsize_horizontal
        ptSWD4y = ptSWD5y
        self.SWD4 = (ptSWD4x, ptSWD4y)

        ptSWD2x = ptSWD1x + self.data_object.seat_angle_thickness
        ptSWD2y = ptSWD5y + self.data_object.seat_angle_legsize_vertical
        self.SWD2 = (ptSWD2x, ptSWD2y)

        ptSWD3x = ptSWD4x
        ptSWD3y = ptSWD4y + self.data_object.seat_angle_thickness
        self.SWD3 = (ptSWD3x, ptSWD3y)

        ptSWD6x = ptSWD2x
        ptSWD6y = ptSWD5y
        self.SWD6 = np.array([ptSWD6x, ptSWD6y])

        ptSWD7x = ptSWD5x
        ptSWD7y = ptSWD5y + self.data_object.seat_angle_thickness
        self.SWD7 = np.array([ptSWD7x, ptSWD7y])

        ptSWDTx = ptSWD7x + self.data_object.seat_angle_thickness
        ptSWDTy = ptSWD6y + self.data_object.seat_angle_thickness
        self.SWDT = np.array([ptSWDTx, ptSWDTy])
        # ------------------------------------------------------------------------------------------------------------

    def call_CFBF_front(self, file_name):

        dwg = svgwrite.Drawing(file_name, size=('100%', '100%'), viewBox=('-410 -350 1300 1600'))
        dwg.add(dwg.polyline(points=[self.SA, self.SB, self.SC, self.SD, self.SA], stroke='blue', fill='none', stroke_width=2.5))
        dwg.add(dwg.line(self.SE, self.SH).stroke('blue', width=2.5, linecap='square'))
        dwg.add(dwg.line(self.SF, self.SG).stroke('blue', width=2.5, linecap='square'))
        dwg.add(dwg.polyline(points =[self.SA1, self.SA2, self.SB2, self.SB1, self.SA1], stroke = 'blue', fill = 'none', stroke_width =2.5))
        dwg.add(dwg.line(self.SA4, self.SA3).stroke('blue', width=2.5, linecap='square'))
        dwg.add(dwg.line(self.SB4, self.SB3).stroke('blue', width=2.5, linecap='square'))
        dwg.add(dwg.polyline(points=[self.SCT, self.SC2, self.SC1, self.SC5, self.SC4, self.SC3, self.SCT], stroke='blue', fill='none', stroke_width=2.5))
        dwg.add(dwg.polyline(points=[self.SDT, self.SD2, self.SD1, self.SD5, self.SD4, self.SD3, self.SDT], stroke='blue', fill='none', stroke_width=2.5))

        # ===============================  Top angle Bolts plotting  ========================================
        btcr = self.data_object.bolts_top_column_row
        btbr = self.data_object.bolts_top_beam_row

        pt_top_column_list = []
        pt_top_beam_list = []

=======
        # ------------------------------------------------------------------------------


        self.A = np.array([0, 0])
        self.B = np.array([self.data_object.col_width, 0])
        self.C = np.array([self.data_object.col_width, self.data_object.col_length])
        self.D = np.array([0, self.data_object.col_length])
        self.A2 = np.array([self.data_object.col_width, (self.data_object.col_length - self.data_object.beam_depth) / 2])
        self.B2 = np.array([self.data_object.col_width, (self.data_object.beam_depth + self.data_object.col_length) / 2])

        ptEx = self.data_object.col_width / 2 - self.data_object.col_web_thk / 2
        ptEy = 0.0
        self.E = np.array([ptEx, ptEy])

        ptFx = self.data_object.col_width / 2 + self.data_object.col_web_thk / 2
        ptFy = 0
        self.F = np.array([ptFx, ptFy])

        ptGx = self.data_object.col_width / 2 + self.data_object.col_web_thk / 2
        ptGy = self.data_object.col_length
        self.G = np.array([ptGx, ptGy])

        ptHx = self.data_object.col_width / 2 - self.data_object.col_web_thk / 2
        ptHy = self.data_object.col_length
        self.H = np.array([ptHx, ptHy])

        ptA1x = ((self.data_object.col_width + self.data_object.col_web_thk) / 2 + self.data_object.gap)
        ptA1y = ((self.data_object.col_length - self.data_object.beam_depth) / 2)
        self.A1 = np.array([ptA1x, ptA1y])

        ptA3x = ((
                     self.data_object.col_width + self.data_object.col_web_thk) / 2 + self.data_object.gap) + self.data_object.beam_length
        ptA3y = ((self.data_object.col_length - self.data_object.beam_depth) / 2)
        self.A3 = (ptA3x, ptA3y)

        ptB3x = ((
                     self.data_object.col_width + self.data_object.col_web_thk) / 2 + self.data_object.gap) + self.data_object.beam_length
        ptB3y = ((self.data_object.col_length + self.data_object.beam_depth) / 2)
        self.B3 = (ptB3x, ptB3y)

        ptB1x = ((self.data_object.col_width + self.data_object.col_web_thk) / 2 + self.data_object.gap)
        ptB1y = ((self.data_object.col_length + self.data_object.beam_depth) / 2)
        # self.B1 = np.array([ptB1x,ptB1y])
        self.ptB1 = np.array([ptB1x, ptB1y])

        ptA5x = ((self.data_object.col_width + self.data_object.col_web_thk) / 2 + 20)
        ptA5y = ((self.data_object.col_length - self.data_object.beam_depth) / 2) + self.data_object.beam_flange_thk
        self.A5 = ptA5x, ptA5y

        ptA4x = ((self.data_object.col_width + self.data_object.col_web_thk) / 2 + 20) + self.data_object.beam_length
        ptA4y = ((self.data_object.col_length - self.data_object.beam_depth) / 2) + self.data_object.beam_flange_thk
        self.A4 = (ptA4x, ptA4y)

        ptB4x = ((self.data_object.col_width + self.data_object.col_web_thk) / 2 + 20) + self.data_object.beam_length
        ptB4y = ((self.data_object.col_length + self.data_object.beam_depth) / 2) - self.data_object.beam_flange_thk
        self.B4 = (ptB4x, ptB4y)

        ptBx5 = ((self.data_object.col_width + self.data_object.col_web_thk) / 2) + 20
        ptBy5 = ((self.data_object.col_length + self.data_object.beam_depth) / 2) - self.data_object.beam_flange_thk
        self.B5 = (ptBx5, ptBy5)

        ptP1x = ((self.data_object.col_width + self.data_object.col_web_thk) / 2 + self.data_object.plateEdge_dist)
        ptP1y = ((self.data_object.col_length - self.data_object.beam_depth) / 2 + (
            self.data_object.col_web_thk + self.data_object.beam_R1 + 3) + self.data_object.end_dist)
        self.P1 = (ptP1x, ptP1y)

    def callCFBFfront(self, file_name):
        dwg = svgwrite.Drawing(file_name, size=('100%', '100%'), viewBox=('-340 -350 1200 1300'))

        dwg.add(dwg.polyline(points=[(self.FA), (self.FB), (self.FC), (self.FD), (self.FA)], stroke='blue', fill='none',
                             stroke_width=2.5))
        dwg.add(dwg.line((self.FE), (self.FH)).stroke('blue', width=2.5, linecap='square'))
        dwg.add(dwg.line((self.FF), (self.FG)).stroke('blue', width=2.5, linecap='square'))
        dwg.add(
            dwg.polyline(points=[(self.FC1), (self.FA1), (self.FA2), (self.FB2), (self.FB1), (self.FC2)], stroke='blue',
                         fill='none', stroke_width=2.5))
        dwg.add(
            dwg.line((self.FC1), (self.FC2)).stroke('red', width=2.5, linecap='square').dasharray(dasharray=([5, 5])))
        dwg.add(dwg.line((self.FA4), (self.FA3)).stroke('blue', width=2.5, linecap='square'))
        dwg.add(dwg.line((self.FB4), (self.FB3)).stroke('blue', width=2.5, linecap='square'))

        # Weld hatching to represent WELD.
        pattern = dwg.defs.add(dwg.pattern(id="diagonalHatch", size=(6, 8), patternUnits="userSpaceOnUse",
                                           patternTransform="rotate(45 2 2)"))
        pattern.add(dwg.path(d="M -1,2 l 6,0", stroke='#000000', stroke_width=2.5))
        dwg.add(
            dwg.rect(insert=(self.FP), size=(12, self.data_object.plate_ht), fill="url(#diagonalHatch)", stroke='white',
                     stroke_width=2.0))

        dwg.add(dwg.rect(insert=(self.FP), size=(self.data_object.plate_width, self.data_object.plate_ht), fill='none',
                         stroke='blue', stroke_width=2.5))
        dwg.add(dwg.rect(insert=(self.FP), size=(self.data_object.plate_width, self.data_object.plate_ht), fill='none',
                         stroke='blue', stroke_width=2.5))

        nr = self.data_object.no_of_rows
        nc = self.data_object.no_of_col
>>>>>>> f4c4c57e
        bolt_r = self.data_object.bolt_dia / 2

        # ---------------------------------  column bolts --------------------------------------
        if btcr >= 1:
            for column in range(btcr):
                ptx = self.SC5 + (self.data_object.top_angle_legsize_vertical - self.data_object.end_dist) * np.array([0, -1]) - \
                      self.data_object.col_flange_thk * np.array([1, 0]) + column * self.data_object.gauge * np.array([0, 1])
                ptx1 = ptx - bolt_r * np.array([0, 1])
                rect_width = self.data_object.bolt_dia
                rect_length = self.data_object.col_flange_thk + self.data_object.top_angle_thickness
                dwg.add(dwg.rect(insert=ptx1, size=(rect_length, rect_width), fill='black', stroke='black', stroke_width=2.5))

                pt_Cx = ptx + 10 * np.array([1, 0 ])
                pt_Dx = ptx + (rect_length + 9) * np.array([1, 0])
                dwg.add(dwg.line(pt_Cx, pt_Dx).stroke('black', width=2.0, linecap='square'))
                pt_top_column_list.append(ptx)

                pt_Cx1 = ptx + np.array([-1, 0])
                pt_Dx1 = ptx + (rect_length - 9) * np.array([-1, 0])
                dwg.add(dwg.line(pt_Cx1, pt_Dx1).stroke('black', width=2.0, linecap='square'))
                pt_top_column_list.append(ptx)

        # -----------------------------------  beam bolts --------------------------------------
        if btbr >= 1:
            for column in range(btbr):
                pty = self.SC5 + (self.data_object.top_angle_legsize_horizontal - self.data_object.edge_dist) * np.array([1, 0]) - \
                      self.data_object.beam_flange_thk * np.array([0, 1]) + column * self.data_object.gauge * np.array([1, 0])
                pty1 = pty - bolt_r * np.array([1, 0])
                rect_width = self.data_object.bolt_dia
                rect_length = self.data_object.beam_flange_thk + self.data_object.top_angle_thickness
                dwg.add(dwg.rect(insert=pty1, size=(rect_width, rect_length), fill='black', stroke='black', stroke_width=2.5))

                pt_Cx = pty + np.array([0, -1])
                pt_Dx = pty + (rect_length - 6) * np.array([0, -1])
                dwg.add(dwg.line(pt_Cx, pt_Dx).stroke('black', width=2.0, linecap='square'))
                pt_top_beam_list.append(pty)

                pt_Cx1 = pty + 15 * np.array([0, 1])
                pt_Dx1 = pty + (rect_length + 15) * np.array([0, 1])
                dwg.add(dwg.line(pt_Cx1, pt_Dx1).stroke('black', width=2.0, linecap='square'))
                pt_top_beam_list.append(pty)

        # ===============================  Seat angle Bolts plotting  ========================================
        bscr = self.data_object.bolts_seat_column_row
        bsbr = self.data_object.bolts_seat_beam_row
        pt_seat_column_list = []
        pt_seat_beam_list = []

        # ---------------------------------  column bolts --------------------------------------
        if bscr >= 1:
            for column in range(bscr):
                ptx = self.SD5 + (self.data_object.seat_angle_legsize_vertical - self.data_object.end_dist) * np.array([0, 1]) - \
                      self.data_object.col_flange_thk * np.array([1, 0]) + column * self.data_object.gauge * np.array([0, 1])
                ptx1 = ptx - bolt_r * np.array([0, 1])
                rect_width = self.data_object.bolt_dia
                rect_length = self.data_object.col_flange_thk + self.data_object.seat_angle_thickness
                dwg.add(dwg.rect(insert=ptx1, size=(rect_length, rect_width), fill='black', stroke='black', stroke_width=2.5))

                pt_Cx = ptx + 10 * np.array([1, 0])
                pt_Dx = ptx + (rect_length + 9) * np.array([1, 0])
                dwg.add(dwg.line(pt_Cx, pt_Dx).stroke('black', width=2.0, linecap='square'))
                pt_seat_column_list.append(ptx)

                pt_Cx1 = ptx + np.array([-1, 0])
                pt_Dx1 = ptx + (rect_length - 9) * np.array([-1, 0])
                dwg.add(dwg.line(pt_Cx1, pt_Dx1).stroke('black', width=2.0, linecap='square'))
                pt_seat_column_list.append(ptx)

        # -----------------------------------  beam bolts --------------------------------------
        if bsbr >= 1:
            for column in range(bsbr):
                pty = self.SD5 + (self.data_object.seat_angle_legsize_horizontal - self.data_object.edge_dist) * np.array([1, 0]) - \
                      self.data_object.beam_flange_thk * np.array([0, 1]) + column * self.data_object.gauge * np.array([1, 0])
                pty1 = pty - bolt_r * np.array([1, 0])
                rect_width = self.data_object.bolt_dia
                rect_length = self.data_object.beam_flange_thk + self.data_object.seat_angle_thickness
                dwg.add(dwg.rect(insert=pty1, size=(rect_width, rect_length), fill='black', stroke='black', stroke_width=2.5))

                pt_Cx = pty + np.array([0, -1])
                pt_Dx = pty + (rect_length - 6) * np.array([0, -1])
                dwg.add(dwg.line(pt_Cx, pt_Dx).stroke('black', width=2.0, linecap='square'))
                pt_seat_beam_list.append(pty)

                pt_Cx1 = pty + 5 * np.array([0, 1])
                pt_Dx1 = pty + (rect_length + 15) * np.array([0, 1])
                dwg.add(dwg.line(pt_Cx1, pt_Dx1).stroke('black', width=2.0, linecap='square'))
                pt_seat_beam_list.append(pty)

        # ===============================  Beam Top angle Bolts Information  ========================================
        no_of_bolts_beam = self.data_object.bolts_top_beam_row * self.data_object.bolts_top_beam_col
        bolt_pt = np.array(pt_top_beam_list[1])
        theta = 60
        offset = 240
        text_up = str(no_of_bolts_beam) + " nos " + str(self.data_object.bolt_dia) + u'\u00d8' + " holes"
        text_down = "for M " + str(self.data_object.bolt_dia) + " bolts (grade " + str(self.data_object.grade) + ")"
        self.data_object.draw_oriented_arrow(dwg, bolt_pt, theta, "NE", offset, text_up, text_down)

        # ===============================  Column Top angle Bolts Information  ========================================
        no_of_bolts_column = self.data_object.bolts_top_column_row * self.data_object.bolts_top_column_col
        bolt_pt = np.array(pt_top_column_list[0])
        theta = 40
        offset = 90
        text_up = str(no_of_bolts_column) + " nos " + str(self.data_object.bolt_dia) + u'\u00d8' + " holes"
        text_down = "for M " + str(self.data_object.bolt_dia) + "bolts (grade " + str(self.data_object.grade) + ")"
        self.data_object.draw_oriented_arrow(dwg, bolt_pt, theta, "NW", offset, text_up, text_down)

        # ===============================  Beam Seat angle Bolts Information  ========================================
        no_of_bolts_beam = self.data_object.bolts_seat_beam_row * self.data_object.bolts_seat_beam_col
        bolt_pt = np.array(pt_seat_beam_list[1])
        theta = 60
        offset = 220
        text_up = str(no_of_bolts_beam) + " nos " + str(self.data_object.bolt_dia) + u'\u00d8' + " holes"
        text_down = "for M " + str(self.data_object.bolt_dia) + " bolts (grade " + str(self.data_object.grade) + ")"
        self.data_object.draw_oriented_arrow(dwg, bolt_pt, theta, "SE", offset, text_up, text_down)

        # ===============================  Column Seat angle Bolts Information  ========================================
        no_of_bolts_column = self.data_object.bolts_seat_column_row * self.data_object.bolts_seat_column_col
        bolt_pt = np.array(pt_seat_column_list[0])
        theta = 45
        offset = 100
        text_up = str(no_of_bolts_column) + " nos " + str(self.data_object.bolt_dia) + u'\u00d8' + " holes"
        text_down = "for M " + str(self.data_object.bolt_dia) + "bolts (grade " + str(self.data_object.grade) + ")"
        self.data_object.draw_oriented_arrow(dwg, bolt_pt, theta, "SW", offset, text_up, text_down)


                # ^^^^^^^^^^^^^^^^^^^^^^^^^^^^^^^^^^^^^^^^^^^^^^^^^^^^^^^^^^^^^^^^^^^^^^^^^^^^^^^^^^^^^^^^^^^^^^^^^^^^^^^^^^^^^^^^^^^^^^^^^^^^^^^^^^^^^^^^^^^^^^^^^^^^^^^^^^^^^^^^^^^^
#         nr = self.data_object.no_of_rows
#         nc = self.data_object.no_of_col
#         bolt_r = self.data_object.bolt_dia / 2
#         ptList = []
#
#         for i in range(1, (nr + 1)):
#             colList = []
#             for j in range(1, (nc + 1)):
#                 pt = self.SC1  + self.data_object.end_dist * np.array([0, 1]) + \
#                      (i - 1) * self.data_object.pitch * np.array([0, 1]) + (j - 1) * self.data_object.gauge * np.array([1, 0])
#                 dwg.add(dwg.circle(center=(pt), r=bolt_r, stroke='blue', fill='none', stroke_width=1.5))
#
#                 ptC = pt - (bolt_r + 4) * np.array([1, 0])
#                 PtD = pt + (bolt_r + 4) * np.array([1, 0])
#                 dwg.add(dwg.line((ptC), (PtD)).stroke('red', width=2.0, linecap='square'))
#
#                 ptE = self.SC1 + (j - 1) * self.data_object.gauge * np.array([1, 0])
#                 ptF = ptE +  np.array([0, 1])
#                 dwg.add(dwg.line((ptE), (ptF)).stroke('blue', width=1.5, linecap='square').dasharray(dasharray=([20, 5, 1, 5])))
#                 colList.append(pt)
#             ptList.append(colList)
#
#         pitchPts = []
#         for row in ptList:
#             if len(row) > 0:
#                 pitchPts.append(row[0])
#         params = {"offset": self.data_object.col_depth + 50, "textoffset": 235,
#                   "lineori": "right", "endlinedim": 10}
#         self.data_object.draw_dimension_outer_arrow(dwg, np.array(pitchPts[0]), np.array(pitchPts[len(pitchPts) - 1]),str(len(pitchPts) - 1) + u' \u0040' + str(int(self.data_object.pitch)) + " mm c/c", params)
# ^^^^^^^^^^^^^^^^^^^^^^^^^^^^^^^^^^^^^^^^^^^^^^^^^^^^^^^^^^^^^^^^^^^^^^^^^^^^^^^^^^^^^^^^^^^^^^^^^^^^^^^^^^^^^^^^^^^^^^^^^^^^^^^^^^^^^^^^^^^^^^^^^^^^^^^^^^^^^^^^^^^^

        # ===============================  Cross section A-A  ===============================================
        ptSecA = self.SA + (50 * np.array([0, -1])) + ((self.data_object.beam_depth/2 + 10) * np.array([0, -1]))
        ptSecB = ptSecA + (50 * np.array([0, 1]))                                       # here 50 is the length of arrow vertically
        txt_pt = ptSecB + (10 * np.array([-1, 0])) + (80 * np.array([0, 1]))
        txt = "A"
        self.data_object.draw_cross_section(dwg, ptSecA, ptSecB, txt_pt, txt)

        ptSecC = ptSecA+ (self.data_object.col_width / 2 + self.data_object.beam_length + 60) * np.array([1, 0])
        ptSecD = ptSecC + (50 * np.array([0, 1]))                                         # here 50 is the length of arrow vertically
        txt_pt = ptSecD + (10 * np.array([-1, 0])) + (80 * np.array([0, 1]))
        self.data_object.draw_cross_section(dwg, ptSecC, ptSecD, txt_pt, txt)
        dwg.add(dwg.line(ptSecA, ptSecC).stroke('#666666', width=1.0, linecap='square'))  # #666666 is red color

        # ===============================  Label Gap Distance  ===============================
        gap_pt = self.data_object.col_length - ((self.data_object.col_length - self.data_object.beam_depth) / 2 + self.data_object.beam_flange_thk)
        # ------------------------  here "gap_pt" represents labelling of [ ___  ___20 ] & "30" represents move 'gap_pt'vertically  ------------------------
        ptG1 = self.SP + (gap_pt + 50) * np.array([0, 1])
        ptG2 = self.SA4 + (gap_pt + 50) * np.array([0, 1])
        offset = self.data_object.col_length  # 60% of the column length
        params = {"offset": offset, "textoffset": 20, "lineori": "right", "endlinedim": 10, "arrowlen": 50}
        self.data_object.draw_dimension_inner_arrow(dwg, ptG1, ptG2, str(self.data_object.gap) + " mm", params)

<<<<<<< HEAD
        # ===============================  Draw Faint line for Gap Distance  ===============================
        # ------------------------  here "40" represents length of the faint line vertically(left)  ------------------------
        pt_L_G1x = self.SC
        pt_L_G1y = pt_L_G1x + 45 * np.array([0, 1])
        self.data_object.draw_faint_line(pt_L_G1x, pt_L_G1y, dwg)

        # ------------------------  here "70" represents length of the faint line vertically(right)  ------------------------
        pt_R_G2x = self.SB1
        pt_R_G2y = pt_R_G2x + 400 * np.array([0, 1])
        self.data_object.draw_faint_line(pt_R_G2x, pt_R_G2y, dwg)

        # ===============================   Beam Information   ===============================
        beam_pt = self.SA1 + (self.data_object.beam_length / 2 + 10) * np.array([1, 0])
        theta = 40
        offset = 30
        text_up = "Beam " + self.data_object.beam_designation
        text_down = ""       # text_down shows empty
        self.data_object.draw_oriented_arrow(dwg, beam_pt, theta, "NE", offset, text_up, text_down)

        # ===============================   Draw faint line for Beam Information   ===============================
        # pt_B1 = self.SA1
        # pt_B2x = -30
        # pt_B2y = (self.data_object.col_length - self.data_object.beam_depth) / 2
        # pt_B2 = (pt_B2x, pt_B2y)
        # self.data_object.draw_faint_line(pt_B1, pt_B2, dwg)
        #
        # pt_B3 = self.SB1
        # pt_B4x = -30
        # pt_B4y = ((self.data_object.col_length + self.data_object.beam_depth) / 2)
        # pt_B4 = (pt_B4x, pt_B4y)
        # self.data_object.draw_faint_line(pt_B3, pt_B4, dwg)

        # ===============================   Column Designation  ===============================
        pt_x = self.data_object.col_depth / 2
        pt_y = 0
        pt = np.array([pt_x, pt_y])
=======
        # Draw Faint line for Gap Distance
        ptC1 = self.FC
        ptC2 = ptC1 + 20 * np.array([0, 1])
        self.data_object.draw_faint_line(ptC1, ptC2, dwg)

        ptD1 = self.FB1
        ptD2 = ptD1 + 70 * np.array([0, 1])
        self.data_object.draw_faint_line(ptD1, ptD2, dwg)

        # Draws faint line to show dimensions
        # Faint lines for gauge and edge distances
        ptA1 = self.ptFP + self.data_object.plateEdge_dist * np.array([1, 0]) + \
               (self.data_object.no_of_col - 1) * self.data_object.gauge * np.array([1, 0])
        ptA2 = ptA1 + ((
                           self.data_object.end_dist + self.data_object.beam_flange_thk + self.data_object.beam_R1 + 3) + 115) * np.array(
            [0, -1])
        self.data_object.draw_faint_line(ptA1, ptA2, dwg)

        ptA = self.FP
        ptBx = -30
        ptBy = ((self.data_object.col_length - self.data_object.beam_depth) / 2) + (
            self.data_object.beam_flange_thk + self.data_object.beam_R1 + 3)
        ptB = (ptBx, ptBy)
        self.data_object.draw_faint_line(ptA, ptB, dwg)

        pt1 = np.array(pitchPts[0]) - 20 * np.array([1, 0])
        ptBx = -30
        ptBy = ((self.data_object.col_length - self.data_object.beam_depth) / 2) + (
            self.data_object.beam_flange_thk + self.data_object.beam_R1 + 3) + self.data_object.end_dist
        pt2 = (ptBx, ptBy)
        self.data_object.draw_faint_line(pt1, pt2, dwg)

        ptOne = np.array(pitchPts[len(pitchPts) - 1])
        ptBx = -30
        ptBy = ((self.data_object.col_length - self.data_object.beam_depth) / 2) + (
            self.data_object.beam_flange_thk + self.data_object.beam_R1 + 3) + (
                   self.data_object.plate_ht - self.data_object.end_dist)
        ptTwo = (ptBx, ptBy)
        self.data_object.draw_faint_line(ptOne, ptTwo, dwg)

        ptOne = self.FU
        ptBx = -30
        ptBy = ((self.data_object.col_length - self.data_object.beam_depth) / 2) + (
            self.data_object.beam_flange_thk + self.data_object.beam_R1 + 3) + self.data_object.plate_ht
        ptTwo = (ptBx, ptBy)
        self.data_object.draw_faint_line(ptOne, ptTwo, dwg)

        # Beam Information
        beam_pt = self.FA2 + self.data_object.beam_depth / 2 * np.array([0, 1])
        theta = 1
        offset = 0.0
        textUp = "Beam " + self.data_object.beam_designation
        textDown = ""
        element = ""
        self.data_object.draw_oriented_arrow(dwg, beam_pt, theta, "SE", offset, textUp, textDown, element)

        # Column Designation
        ptx = self.data_object.col_depth / 2
        pty = 0
        pt = self.FA + 10 * np.array([1, 0])  # np.array([ptx,pty])
>>>>>>> f4c4c57e
        theta = 30
        offset = 30
        text_up = "Column " + self.data_object.col_designation
        text_down = ""
        self.data_object.draw_oriented_arrow(dwg, pt, theta, "NW", offset, text_up, text_down)

        # ===============================   Seat angle information  ===============================
        seat_angle_pt = self.SD3
        theta = 45
        offset = 90
        text_up = "ISA." + str(int(self.data_object.seat_angle_legsize_vertical)) + "X" + str(int(self.data_object.seat_angle_legsize_horizontal)) +\
                  "X" + str(int(self.data_object.seat_angle_thickness))
        text_down = ""
        self.data_object.draw_oriented_arrow(dwg, seat_angle_pt, theta, "SE", offset, text_up, text_down)

        # ===============================   Top angle information  ===============================
        top_angle_pt = self.SC3
        theta = 55
        offset = 150
        text_up =  "ISA." + str(int(self.data_object.top_angle_legsize_vertical)) + "X" + str(int(self.data_object.top_angle_legsize_horizontal)) +\
                  "X" + str(int(self.data_object.top_angle_thickness))
        text_down = ""
        self.data_object.draw_oriented_arrow(dwg, top_angle_pt, theta, "NE", offset, text_up, text_down)

        # ======================================  Faint line for TOp angle bolts distances  ================================================
        pt_top_anglex = self.SC2
        pt_top_angley = pt_top_anglex + self.data_object.beam_length * np.array([1, 0])
        self.data_object.draw_faint_line(pt_top_anglex, pt_top_angley, dwg)

        pt_top_anglex1 = np.array(pt_top_column_list[0])
        pt_top_angley1 = pt_top_anglex1 + self.data_object.beam_length * np.array([1, 0])
        self.data_object.draw_faint_line(pt_top_anglex1, pt_top_angley1, dwg)

        point = pt_top_anglex1 - self.data_object.end_dist * np.array([0, 1])
        params = {"offset": self.data_object.beam_length, "textoffset": 10, "lineori": "right", "endlinedim": 10, "arrowlen": 20}
        self.data_object.draw_dimension_outer_arrow(dwg, pt_top_anglex1, point, str(self.data_object.end_dist), params)
        # --------------------------------------------------------------------------------------------------------------------------------------------------------------------------

        pt_top_anglexx = self.SC3
        pt_top_angleyy = pt_top_anglexx + (self.data_object.beam_length - 150) * np.array([0, -1])
        self.data_object.draw_faint_line(pt_top_anglexx, pt_top_angleyy, dwg)

        pt_top_anglexx1 = np.array(pt_top_beam_list[1])
        pt_top_angleyy1 = pt_top_anglexx1 + (self.data_object.beam_length - 150) * np.array([0, -1])
        self.data_object.draw_faint_line(pt_top_anglexx1, pt_top_angleyy1, dwg)

        point1 = pt_top_anglexx1 +  self.data_object.edge_dist * np.array([1, 0])
        params = {"offset": (self.data_object.beam_length - 150), "textoffset": 10, "lineori": "left", "endlinedim": 10, "arrowlen": 20}
        self.data_object.draw_dimension_outer_arrow(dwg, pt_top_anglexx1, point1, str(self.data_object.edge_dist), params)


        # ======================================  Faint line for Seat angle bolts distances  ================================================
        pt_seat_anglex = self.SD2
        pt_seat_angley = pt_seat_anglex + self.data_object.beam_length * np.array([1, 0])
        self.data_object.draw_faint_line(pt_seat_anglex, pt_seat_angley, dwg)

        pt_seat_anglex1 = np.array(pt_seat_column_list[1])
        pt_seat_angley1 = pt_seat_anglex1 + self.data_object.beam_length * np.array([1, 0])
        self.data_object.draw_faint_line(pt_seat_anglex1, pt_seat_angley1, dwg)

        point2 = pt_seat_anglex1 - self.data_object.end_dist * np.array([0, -1])
        params = {"offset": self.data_object.beam_length, "textoffset": 20, "lineori": "left", "endlinedim": 10, "arrowlen": 20}
        self.data_object.draw_dimension_outer_arrow(dwg, pt_seat_anglex1, point2, str(self.data_object.end_dist) , params)
        # ----------------------------------------------------------------------------------------------------------------------------------------------------------------------------

        pt_seat_anglexx = self.SD3
        pt_seat_angleyy = pt_seat_anglexx + (self.data_object.beam_length - 230) * np.array([0, 1])
        self.data_object.draw_faint_line(pt_seat_anglexx, pt_seat_angleyy, dwg)

        pt_seat_anglexx1 = np.array(pt_seat_beam_list[1])
        pt_seat_angleyy1 = pt_seat_anglexx1 + (self.data_object.beam_length - 200) * np.array([0, 1])
        self.data_object.draw_faint_line(pt_seat_anglexx1, pt_seat_angleyy1, dwg)

        point3 = pt_seat_anglexx1 - self.data_object.edge_dist * np.array([-1, 0])
        params = {"offset": (self.data_object.beam_length - 200), "textoffset": 10, "lineori": "right", "endlinedim": 10, "arrowlen": 20}
        self.data_object.draw_dimension_outer_arrow(dwg, pt_seat_anglexx1, point3, str(self.data_object.edge_dist), params)



        # =================================    2D view name   ==================================
        ptx = self.SA + np.array([1, 0]) + 1100 * np.array([0, 1])
        dwg.add(dwg.text('Front view (Sec C-C) (All distances are in "mm")', insert=ptx, fill='black', font_family="sans-serif", font_size=30))
        dwg.save()
        print"########### Column Flange Beam Flange Saved ############"


# ^^^^^^^^^^^^^^^^^^^^^^^^^^^^^^^^^^^^^^^^^^^^^^^^^^^^^^^^^^^^^^^^^^^^^^^^^^^^^^^^^^^^^^^^^^^^^^^^^^^^^^^^^^^^^^^^^^^^^^^^^^^^^^^^^^^^^^^^^^^^^^^^^^^^^^^^^^^^^^^^^^^^
#         # End Distance from the starting point of plate Information
#         edgPtx = (self.data_object.col_depth) + self.data_object.plateEdge_dist
#         edgPty = ((self.data_object.col_length - self.data_object.beam_depth) / 2) + (self.data_object.beam_flange_thk + self.data_object.beam_R1 + 3)
#         edgPt = (edgPtx, edgPty)
#         params = {"offset": self.data_object.col_depth + self.data_object.plateEdge_dist + 50, "textoffset": 125,"lineori": "left", "endlinedim": 10}
#         self.data_object.draw_dimension_outer_arrow(dwg, np.array(pitchPts[0]), np.array([edgPtx, edgPty]),str(int(self.data_object.end_dist)) + " mm", params)
#
#         # End Distance from plate end point.
#         edgPt1x = edgPtx
#         edgPt1y = edgPty + self.data_object.plate_ht
#         edgPt1 = (edgPt1x, edgPt1y)
#         params = {"offset": self.data_object.col_depth + self.data_object.plateEdge_dist + 50, "textoffset": 125,"lineori": "right", "endlinedim": 10}
#         self.data_object.draw_dimension_outer_arrow(dwg, np.array(pitchPts[len(pitchPts) - 1]),np.array([edgPt1x, edgPt1y]),str(int(self.data_object.end_dist)) + " mm", params)
#
#         # Edge Distance information
#         pt1A = self.ptFP + self.data_object.plateEdge_dist * np.array([1, 0]) + (self.data_object.no_of_col - 1) * self.data_object.gauge * np.array(
#                    [1, 0]) + self.data_object.end_dist * np.array([0, 1])
#         pt1B = self.ptFP + self.data_object.plateEdge_dist * np.array([1, 0]) + (self.data_object.no_of_col - 1) * self.data_object.gauge * np.array(
#                    [1, 0]) + self.data_object.edge_dist * np.array([1, 0]) + self.data_object.end_dist * np.array([0, 1])
#         offset = self.data_object.end_dist + self.data_object.beam_flange_thk + self.data_object.beam_R1 + 3
#         params = {"offset": self.data_object.col_depth + self.data_object.plateEdge_dist, "textoffset": 20,"lineori": "left", "endlinedim": 10}
#         self.data_object.draw_dimension_outer_arrow(dwg, pt1A, pt1B, str(int(self.data_object.edge_dist)) + " mm",
#                                                     params)
#
#         # Faint line for Edge distance dimension
#         ptB1 = self.ptFP + self.data_object.plateEdge_dist * np.array([1, 0]) +(self.data_object.no_of_col - 1) * self.data_object.gauge * np.array(
#                    [1, 0]) + self.data_object.edge_dist * np.array([1, 0])
#         ptB2 = ptB1 + ((self.data_object.end_dist + self.data_object.beam_flange_thk + self.data_object.beam_R1 + 3) + 115) * np.array([0, -1])
#         self.data_object.draw_faint_line(ptB1, ptB2, dwg)
#
#         # Gauge Distance
#
#         if self.data_object.no_of_col > 1:
#             A = self.ptFP + self.data_object.plateEdge_dist * np.array([1, 0]) + self.data_object.end_dist * np.array([0, 1])
#             B = self.ptFP + self.data_object.plateEdge_dist * np.array([1, 0]) + (self.data_object.no_of_col - 1) * self.data_object.gauge * np.array(
#                     [1, 0]) + self.data_object.end_dist * np.array([0, 1])
#             offset = (self.data_object.beam_flange_thk + self.data_object.beam_R1 + 3) + 130
#             params = {"offset": offset, "textoffset": 20, "lineori": "left", "endlinedim": 10}
#             self.data_object.draw_dimension_outer_arrow(dwg, A, B, str(int(self.data_object.gauge)) + " mm", params)
#             FA = self.FP + self.data_object.plateEdge_dist * np.array([1, 0])
#             FB = self.FP + self.data_object.plateEdge_dist * np.array([1, 0]) + ((self.data_object.beam_flange_thk + self.data_object.beam_R1 + 3) + 70) * np.array(
#                 [0, -1])
#             self.data_object.draw_faint_line(FA, FB, dwg)
#
#
#         # Draws faint line to show dimensions
#         # Faint lines for gauge and edge distances
#         ptA1 = self.ptFP + self.data_object.plateEdge_dist * np.array([1, 0]) + (self.data_object.no_of_col - 1) * self.data_object.gauge * np.array([1, 0])
#         ptA2 = ptA1 + ((self.data_object.end_dist + self.data_object.beam_flange_thk + self.data_object.beam_R1 + 3) + 115) * np.array([0, -1])
#         self.data_object.draw_faint_line(ptA1, ptA2, dwg)
#
#         ptA = self.FP
#         ptBx = -30
#         ptBy = ((self.data_object.col_length - self.data_object.beam_depth) / 2) + (self.data_object.beam_flange_thk + self.data_object.beam_R1 + 3)
#         ptB = (ptBx, ptBy)
#         self.data_object.draw_faint_line(ptA, ptB, dwg)
#
#         pt1 = np.array(pitchPts[0]) - 20 * np.array([1, 0])
#         ptBx = -30
#         ptBy = ((self.data_object.col_length - self.data_object.beam_depth) / 2) + (self.data_object.beam_flange_thk + self.data_object.beam_R1 + 3) + self.data_object.end_dist
#         pt2 = (ptBx, ptBy)
#         self.data_object.draw_faint_line(pt1, pt2, dwg)
#
#         ptOne = np.array(pitchPts[len(pitchPts) - 1])
#         ptBx = -30
#         ptBy = ((self.data_object.col_length - self.data_object.beam_depth) / 2) + (self.data_object.beam_flange_thk + self.data_object.beam_R1 + 3) + (
#                    self.data_object.plate_ht - self.data_object.end_dist)
#         ptTwo = (ptBx, ptBy)
#         self.data_object.draw_faint_line(ptOne, ptTwo, dwg)
#
#         ptOne = self.FU
#         ptBx = -30
#         ptBy = ((self.data_object.col_length - self.data_object.beam_depth) / 2) + (self.data_object.beam_flange_thk + self.data_object.beam_R1 + 3) + self.data_object.plate_ht
#         ptTwo = (ptBx, ptBy)
#         self.data_object.draw_faint_line(ptOne, ptTwo, dwg)
#
#
#         # Weld Information
#         #         weldPtx = (self.data_object.col_depth)
#         #         weldPty = ((self.data_object.col_length - self.data_object.beam_depth)/2) + (self.data_object.beam_flange_thk + self.data_object.beam_R1 + 3)
#         weldPt = self.ptFP + 6 * np.array([1, 0]) + self.data_object.end_dist * np.array([0, 1])
#         theta = 45
#         offset = self.data_object.col_width
#         text_up = "         z " + str(int(self.data_object.weld_thick)) + " mm"
#         text_down = ""  # u"\u25C1"
#         element = "weld"
#         self.data_object.draw_oriented_arrow(dwg, weldPt, theta, "NW", offset, text_up, text_down, element)
#
#         # Bolt Information
#         bltPtx = self.FP + self.data_object.plateEdge_dist * np.array([1, 0]) + self.data_object.end_dist * np.array([0, 1]) + (self.data_object.no_of_col - 1) * self.data_object.gauge * np.array([1, 0])
#         theta = 45
#         offset = (self.data_object.beam_depth * 3) / 8
#         text_up = str(self.data_object.no_of_rows) + " nos " + str(int(self.data_object.bolt_dia)) + u'\u00d8' + " holes"
#         text_down = "for M" + str(int(self.data_object.bolt_dia)) + " bolts (grade" + str(self.data_object.grade) + ")"
#         element = ""
#         self.data_object.draw_oriented_arrow(dwg, bltPtx, theta, "NE", offset, text_up, text_down, element)
#
#         # Plate Information
#         pltPtx = self.data_object.col_depth + self.data_object.plate_width / 2
#         pltPty = ((self.data_object.col_length - self.data_object.beam_depth) / 2) + (self.data_object.beam_flange_thk + self.data_object.beam_R1 + 3) + self.data_object.plate_ht
#         pltPt = np.array([pltPtx, pltPty])
#         theta = 45
#         offset = (self.data_object.beam_depth) / 2
#         text_up = "PLT. " + str(int(self.data_object.plate_ht)) + "X" + str(int(self.data_object.plate_width)) + "X" + str(int(self.data_object.plate_thick))
#         text_down = ""
#         element = ""
#         self.data_object.draw_oriented_arrow(dwg, pltPt, theta, "SE", offset, text_up, text_down, element)
# ^^^^^^^^^^^^^^^^^^^^^^^^^^^^^^^^^^^^^^^^^^^^^^^^^^^^^^^^^^^^^^^^^^^^^^^^^^^^^^^^^^^^^^^^^^^^^^^^^^^^^^^^^^^^^^^^^^^^^^^^^^^^^^^^^^^^^^^^^^^^^^^^^^^^^^^^^^^^^^^^^^^^

    def call_CWBF_front(self, file_name):

        dwg = svgwrite.Drawing(file_name, size=('100%', '100%'), viewBox=('-410 -400 1300 1600'))
        dwg.add(dwg.polyline(points=[self.SWA, self.SWB, self.SWC, self.SWD, self.SWA], stroke='blue', fill='none', stroke_width=2.5))
        # ------------------------  here "[5,5]" represents hatching of line  ------------------------
        dwg.add(dwg.line(self.SWE, self.SWH).stroke('red', width=2.5, linecap='square').dasharray(dasharray=([5, 5])))
        dwg.add(dwg.line(self.SWF, self.SWG).stroke('red', width=2.5, linecap='square').dasharray(dasharray=([5, 5])))
        dwg.add(dwg.polyline(points=[self.SWA1, self.SWA2, self.SWB3, self.SWB4, self.SWA1], stroke='blue', fill='none', stroke_width=2.5))
        dwg.add(dwg.line(self.SWA4, self.SWA3).stroke('blue', width=2.5, linecap='square'))
        dwg.add(dwg.line(self.SWB1, self.SWB2).stroke('blue', width=2.5, linecap='square'))
        dwg.add(dwg.polyline(points=[self.SWA1, self.SWA6, self.SWB5, self.SWB4], stroke='red', fill='none',
                             stroke_width=2.5).dasharray(dasharray=([5, 5])))
        dwg.add(dwg.line(self.SWA5, self.SWA4).stroke('red', width=2.5, linecap='square').dasharray(dasharray=([5, 5])))
        dwg.add(dwg.line(self.SWB6, self.SWB1).stroke('red', width=2.5, linecap='square').dasharray(dasharray=([5, 5])))
        dwg.add(dwg.polyline(points=[self.SWCT, self.SWC2, self.SWC1, self.SWC5, self.SWC4, self.SWC3, self.SWCT], stroke='red', fill='none',
                             stroke_width=2.5).dasharray(dasharray=([2, 2])))
        dwg.add(dwg.polyline(points=[self.SWDT, self.SWD2, self.SWD1, self.SWD5, self.SWD4, self.SWD3, self.SWDT], stroke='red', fill='none',
                             stroke_width=2.5).dasharray(dasharray=([2, 2])))

        # ===============================  Cross section A-A  ===============================================
        ptSecA = self.SWA + (50 * np.array([0, -1])) + (self.data_object.beam_depth/3 * np.array([0, -1]))
        ptSecB = ptSecA + (50 * np.array([0, 1]))                                       # here 50 is the length of arrow vertically
        txt_pt = ptSecB + (10 * np.array([-1, 0])) + (80 * np.array([0, 1]))
        txt = "A"
<<<<<<< HEAD
        self.data_object.draw_cross_section(dwg, ptSecA, ptSecB, txt_pt, txt)

        ptSecC = ptSecA+ (self.data_object.col_width / 2 + self.data_object.beam_length + 60) * np.array([1, 0])
        ptSecD = ptSecC + (50 * np.array([0, 1]))                                         # here 50 is the length of arrow vertically
        txt_pt = ptSecD + (10 * np.array([-1, 0])) + (80 * np.array([0, 1]))
        self.data_object.draw_cross_section(dwg, ptSecC, ptSecD, txt_pt, txt)
        dwg.add(dwg.line(ptSecA, ptSecC).stroke('#666666', width=1.0, linecap='square'))  # #666666 is red color

        # ===============================  Label Gap Distance  ===============================
        gap_pt = ((self.data_object.col_length - self.data_object.beam_depth) / 2 + self.data_object.beam_flange_thk)
        # ------------------------  here "gap_pt" represents labelling of [ ___  ___20 ] & "600" represents move 'gap_pt'vertically  ------------------------
        ptG1 = self.SWP + (gap_pt + 600) * np.array([0, 1])
        ptG2 = self.SWA5 + (gap_pt + 600) * np.array([0, 1])
        offset = self.data_object.col_length  # 60% of the column length
        params = {"offset": offset, "textoffset": 20, "lineori": "right", "endlinedim": 10, "arrowlen": 50}
        self.data_object.draw_dimension_inner_arrow(dwg, ptG1, ptG2, str(self.data_object.gap) + " mm", params)

        # ===============================  Draw Faint line for Gap Distance  ===============================
        # ------------------------  here "40" represents length of the faint line vertically(left)  ------------------------
        pt_L_G1x = self.SWG
        pt_L_G1y = pt_L_G1x + 40 * np.array([0, 1])
        self.data_object.draw_faint_line(pt_L_G1x, pt_L_G1y, dwg)
=======
        self.data_object.draw_cross_section(dwg, ptSecA, ptSecB, txtpt, txt)
        ptSecC = self.A3 + (472 * np.array([0, -1]))
        ptSecD = ptSecC + (50 * np.array([0, 1]))
        txtpt = ptSecD + (10 * np.array([-1, 0])) + (80 * np.array([0, 1]))
        self.data_object.draw_cross_section(dwg, ptSecC, ptSecD, txtpt, txt)

        dwg.add(dwg.line((ptSecA), (ptSecC)).stroke('#666666', width=1.0, linecap='square'))

        dwg.add(dwg.polyline(points=[(self.A2), (self.B), (self.A), (self.D), (self.C), (self.B2)], stroke='blue',
                             fill='none', stroke_width=2.5))
        # dwg.add(dwg.line((self.E),(self.H)).stroke('blue',width = 2.5,linecap = 'square'))
        # dwg.add(dwg.line((self.F),(self.G)).stroke('blue',width = 2.5,linecap = 'square'))
        dwg.add(
            dwg.rect(insert=(self.E), size=(self.data_object.col_web_thk, self.data_object.col_length), fill='#E0E0E0',
                     stroke='blue', stroke_width=2.5))

        # Diagonal Hatching to represent WELD
        pattern = dwg.defs.add(dwg.pattern(id="diagonalHatch", size=(6, 8), patternUnits="userSpaceOnUse",
                                           patternTransform="rotate(45 2 2)"))
        pattern.add(dwg.path(d="M -1,2 l 6,0", stroke='#000000', stroke_width=2.5))
        dwg.add(
            dwg.rect(insert=(self.P), size=(12, self.data_object.plate_ht), fill="url(#diagonalHatch)", stroke='white',
                     stroke_width=2.0))

        dwg.add(dwg.rect(insert=(self.P), size=(self.data_object.plate_width, self.data_object.plate_ht), fill='none',
                         stroke='blue', stroke_width=2.5))

        # C1,A1,A3,B3,B1,C2
        dwg.add(dwg.polyline(points=[(self.C1), (self.A1), (self.A3), (self.B3), (self.ptB1), (self.C2)], stroke='blue',
                             fill='none', stroke_width=2.5))
        # C1,C2
        dwg.add(dwg.line((self.C1), (self.C2)).stroke('red', width=2.5, linecap='square').dasharray(dasharray=([5, 5])))
        # A2,B2
        dwg.add(dwg.line((self.A2), (self.B2)).stroke('red', width=2.5, linecap='square').dasharray(dasharray=([5, 5])))
        dwg.add(dwg.line((self.A5), (self.A4)).stroke('blue', width=2.5, linecap='square'))
        dwg.add(dwg.line((self.B5), (self.B4)).stroke('blue', width=2.5, linecap='square'))
        nr = self.data_object.no_of_rows
        nc = self.data_object.no_of_col
        bolt_r = self.data_object.bolt_dia / 2
        ptList = []

        for i in range(1, (nr + 1)):
            colList = []
            for j in range(1, (nc + 1)):
                pt = self.ptP + self.data_object.plateEdge_dist * np.array(
                    [1, 0]) + self.data_object.end_dist * np.array(
                    [0, 1]) + \
                     (i - 1) * self.data_object.pitch * np.array([0, 1]) + (j - 1) * self.data_object.gauge * np.array(
                    [1, 0])
                dwg.add(dwg.circle(center=(pt), r=bolt_r, stroke='blue', fill='none', stroke_width=1.5))
                ptC = pt - (bolt_r + 4) * np.array([1, 0])
                PtD = pt + (bolt_r + 4) * np.array([1, 0])
                dwg.add(dwg.line((ptC), (PtD)).stroke('red', width=2.0, linecap='square'))
                ptE = self.ptP + self.data_object.plateEdge_dist * np.array([1, 0]) + (
                                                                                          j - 1) * self.data_object.gauge * np.array(
                    [1, 0])
                ptF = ptE + self.data_object.plate_ht * np.array([0, 1])
                dwg.add(dwg.line((ptE), (ptF)).stroke('blue', width=1.5, linecap='square').dasharray(
                    dasharray=([20, 5, 1, 5])))
                colList.append(pt)
            ptList.append(colList)

        pitchPts = []
        for row in ptList:
            if len(row) > 0:
                pitchPts.append(row[0])
        txtOffset = (
                        self.data_object.col_width + self.data_object.col_web_thk) / 2 + self.data_object.plateEdge_dist + 80
        params = {"offset": (
                                self.data_object.col_width + self.data_object.col_web_thk) / 2 + self.data_object.plateEdge_dist + 80,
                  "textoffset": txtOffset, "lineori": "right", "endlinedim": 10}
        self.data_object.draw_dimension_outer_arrow(dwg, np.array(pitchPts[0]), np.array(pitchPts[len(pitchPts) - 1]),
                                                    str(len(pitchPts) - 1) + u' \u0040' + str(
                                                        int(self.data_object.pitch)) + " mm c/c", params)

        # End Distance from the starting point of plate Information
        edgPtx = (self.data_object.col_width + self.data_object.col_web_thk) / 2 + self.data_object.plateEdge_dist
        edgPty = ((self.data_object.col_length - self.data_object.beam_depth) / 2) + (
            self.data_object.beam_flange_thk + self.data_object.beam_R1 + 3)
        edgPt = (edgPtx, edgPty)
        params = {"offset": (
                                self.data_object.col_width + self.data_object.col_web_thk) / 2 + self.data_object.plateEdge_dist + 80,
                  "textoffset": 120, "lineori": "left", "endlinedim": 10}
        self.data_object.draw_dimension_outer_arrow(dwg, np.array(pitchPts[0]), np.array([edgPtx, edgPty]),
                                                    str(int(self.data_object.end_dist)) + " mm", params)

        # Distance between Beam Flange and Plate
        offset = (self.data_object.col_width + self.data_object.col_web_thk) / 2 + self.data_object.gap + 50
        params = {"offset": (self.data_object.col_width + self.data_object.col_web_thk) / 2 + self.data_object.gap + 80,
                  "textoffset": 125, "lineori": "right", "endlinedim": 10}
        self.data_object.draw_dimension_outer_arrow(dwg, self.A1, self.C1, str(
            int(self.data_object.beam_flange_thk + self.data_object.beam_R1 + 3)) + " mm", params)

        # Draw Faint line for dimensions
        ptOne = self.P
        ptTwox = -60
        ptTwoy = ((self.data_object.col_length - self.data_object.beam_depth) / 2) + (
            self.data_object.beam_flange_thk + self.data_object.beam_R1 + 3)
        ptTwo = (ptTwox, ptTwoy)
        self.data_object.draw_faint_line(ptOne, ptTwo, dwg)

        pt1 = np.array(pitchPts[0])
        ptTwox = -60
        ptTwoy = ((self.data_object.col_length - self.data_object.beam_depth) / 2) + (
            self.data_object.beam_flange_thk + self.data_object.beam_R1 + 3) + self.data_object.end_dist
        pt2 = (ptTwox, ptTwoy)
        self.data_object.draw_faint_line(pt1, pt2, dwg)

        ptA = np.array(pitchPts[len(pitchPts) - 1])
        ptBx = -60
        ptBy = ((self.data_object.col_length - self.data_object.beam_depth) / 2) + (
            self.data_object.beam_flange_thk + self.data_object.beam_R1 + 3) + (
                   self.data_object.plate_ht - self.data_object.end_dist)
        ptB = (ptBx, ptBy)
        self.data_object.draw_faint_line(ptA, ptB, dwg)

        ptOne = self.U
        ptBx = -60
        ptBy = ((self.data_object.col_length - self.data_object.beam_depth) / 2) + (
            self.data_object.beam_flange_thk + self.data_object.beam_R1 + 3) + self.data_object.plate_ht
        ptTwo = (ptBx, ptBy)
        self.data_object.draw_faint_line(ptOne, ptTwo, dwg)

        # End Distance from plate end point.
        edgPt1x = edgPtx
        edgPt1y = edgPty + self.data_object.plate_ht
        edgPt1 = (edgPt1x, edgPt1y)
        params = {"offset": (
                                self.data_object.col_width + self.data_object.col_web_thk) / 2 + self.data_object.plateEdge_dist + 80,
                  "textoffset": 120, "lineori": "right", "endlinedim": 10}
        self.data_object.draw_dimension_outer_arrow(dwg, np.array(pitchPts[len(pitchPts) - 1]),
                                                    np.array([edgPt1x, edgPt1y]),
                                                    str(int(self.data_object.end_dist)) + " mm", params)

        # Gap Distance
        # Draw Faint Lines to representation of Gap distance #
        dist1 = self.data_object.col_length - (
            (self.data_object.col_length - self.data_object.beam_depth) / 2 + self.data_object.beam_depth)
        ptA = self.ptB1
        ptB = self.ptB1 + (dist1 + 100) * np.array([0, 1])
        self.data_object.draw_faint_line(ptA, ptB, dwg)
        ptC = self.G
        ptD = ptC + (100) * np.array([0, 1])
        self.data_object.draw_faint_line(ptC, ptD, dwg)
        ptG1 = self.ptB1 + (dist1 + 50) * np.array([0, 1])
        ptG2 = self.ptB1 + self.data_object.gap * np.array([-1, 0]) + (dist1 + 50) * np.array([0, 1])
        offset = 1
        params = {"offset": offset, "textoffset": 120, "lineori": "right", "endlinedim": 10, "arrowlen": 50}
        self.data_object.draw_dimension_inner_arrow(dwg, ptG1, ptG2, str(self.data_object.gap) + " mm", params)

        # Gauge Distance Information
        gaugePts = ptList[0]
        for i in range(len(gaugePts) - 1):
            offset_dist = -(
                self.data_object.end_dist + self.data_object.beam_flange_thk + self.data_object.beam_R1 + 3 + dist1 + 100)
            params = {"offset": offset_dist, "textoffset": 35, "lineori": "right", "endlinedim": 10}
            ptP = np.array(gaugePts[i])
            ptQ = np.array(gaugePts[i + 1])
            self.data_object.draw_dimension_outer_arrow(dwg, ptP, ptQ, str(int(self.data_object.gauge)) + " mm", params)

        if len(ptList[(len(ptList) - 1)]) > 1:
            ptA = self.ptP + self.data_object.plateEdge_dist * np.array([1, 0])
            ptB = ptA + (
                            self.data_object.end_dist + self.data_object.beam_flange_thk + self.data_object.beam_R1 + 3 + dist1 + 50) * np.array(
                [0, -1])
            self.data_object.draw_faint_line(ptA, ptB, dwg)

            ptC = self.ptP + self.data_object.plateEdge_dist * np.array([1, 0]) + self.data_object.gauge * np.array(
                [1, 0])
            ptD = ptC + (
                            self.data_object.end_dist + self.data_object.beam_flange_thk + self.data_object.beam_R1 + 3 + dist1 + 50) * np.array(
                [0, -1])
            # self.data_object.draw_faint_line(ptC, ptD, dwg)

        # Edge Distance Information
        ptA = self.ptP + self.data_object.plateEdge_dist * np.array([1, 0]) + (
                                                                                  self.data_object.no_of_col - 1) * self.data_object.gauge * np.array(
            [1, 0])
        ptB = ptA + self.data_object.edge_dist * np.array([1, 0])
        offsetDist = -(
            self.data_object.end_dist + self.data_object.beam_flange_thk + self.data_object.beam_R1 + 3 + dist1 + 120)
        params = {"offset": offsetDist, "textoffset": 35, "lineori": "right", "endlinedim": 10}
        self.data_object.draw_dimension_outer_arrow(dwg, ptA, ptB, str(int(self.data_object.edge_dist)) + " mm", params)
        # Draw Faint line for Edge distance
        ptC = self.ptP + self.data_object.plateEdge_dist * np.array([1, 0]) + (
                                                                                  self.data_object.no_of_col - 1) * self.data_object.gauge * np.array(
            [1, 0])
        ptD = ptC + (
                        self.data_object.end_dist + self.data_object.beam_flange_thk + self.data_object.beam_R1 + 3 + dist1 + 100) * np.array(
            [0, -1])
        self.data_object.draw_faint_line(ptC, ptD, dwg)
        ptE = self.ptP + self.data_object.plateEdge_dist * np.array([1, 0]) + (
                                                                                  self.data_object.no_of_col - 1) * self.data_object.gauge * np.array(
            [1, 0]) + self.data_object.edge_dist * np.array([1, 0])
        ptF = ptE + (
                        self.data_object.end_dist + self.data_object.beam_flange_thk + self.data_object.beam_R1 + 3 + dist1 + 100) * np.array(
            [0, -1])
        self.data_object.draw_faint_line(ptE, ptF, dwg)

        # Plate Width Information
        pltPtx = (self.data_object.col_width + self.data_object.col_web_thk) / 2 + self.data_object.plate_width / 2
        pltPty = ((self.data_object.col_length - self.data_object.beam_depth) / 2) + (
            self.data_object.beam_flange_thk + self.data_object.beam_R1 + 3) + self.data_object.plate_ht
        pltPt = np.array([pltPtx, pltPty])
        theta = 45
        offset = (self.data_object.beam_depth) / 2
        textUp = "PLT. " + str(int(self.data_object.plate_ht)) + "X" + str(
            int(self.data_object.plate_width)) + "X" + str(
            int(self.data_object.plate_thick))
        textDown = ""
        element = ""
        self.data_object.draw_oriented_arrow(dwg, pltPt, theta, "SE", offset, textUp, textDown, element)
>>>>>>> f4c4c57e

        # ------------------------  here "70" represents length of the faint line vertically(right)  ------------------------
        pt_R_G2x = self.SWB5
        pt_R_G2y = pt_R_G2x + 250 * np.array([0, 1])
        self.data_object.draw_faint_line(pt_R_G2x, pt_R_G2y, dwg)


        # ===============================  Top angle Bolts plotting  ========================================
        btcr = self.data_object.bolts_top_column_row
        btbr = self.data_object.bolts_top_beam_row

        bolt_r = self.data_object.bolt_dia / 2
        pt_top_column_list = []
        pt_top_beam_list = []

        # ---------------------------------  column bolts --------------------------------------
        for i in range(1, (btcr + 1)):
            ptx = self.SWC5 + (self.data_object.top_angle_legsize_vertical - self.data_object.end_dist) * np.array([0, -1]) - \
                  self.data_object.col_web_thk * np.array([1, 0]) #+ column * self.data_object.gauge * np.array([0, 1])
            ptx1 = ptx - bolt_r * np.array([0, 1])
            rect_width = self.data_object.bolt_dia
            rect_length = self.data_object.col_web_thk + self.data_object.top_angle_thickness
            dwg.add(dwg.rect(insert=ptx1, size=(rect_length, rect_width), fill='black', stroke='black', stroke_width=2.5))

            pt_Cx = ptx + 10 * np.array([1, 0])
            pt_Dx = ptx + (rect_length + 9) * np.array([1, 0])
            dwg.add(dwg.line(pt_Cx, pt_Dx).stroke('black', width=2.0, linecap='square'))
            pt_top_column_list.append(ptx)

            pt_Cx1 = ptx + np.array([-1, 0])
            pt_Dx1 = ptx + (rect_length - 9) * np.array([-1, 0])
            dwg.add(dwg.line(pt_Cx1, pt_Dx1).stroke('black', width=2.0, linecap='square'))
            pt_top_column_list.append(ptx)

        # -----------------------------------  beam bolts --------------------------------------
        if btbr >= 1:
            for column in range(btbr):
                pty = self.SWC5 + (self.data_object.top_angle_legsize_horizontal - self.data_object.edge_dist) * np.array([1, 0]) - self.data_object.beam_flange_thk * np.array([0, 1]) + column * self.data_object.gauge * np.array([1, 0])
                pty1 = pty - bolt_r * np.array([1, 0])
                rect_width = self.data_object.bolt_dia
                rect_length = self.data_object.beam_flange_thk + self.data_object.top_angle_thickness
                dwg.add(dwg.rect(insert=pty1, size=(rect_width, rect_length), fill='black', stroke='black',stroke_width=2.5))

                pt_Cx = pty + np.array([0, -1])
                pt_Dx = pty + (rect_length - 6) * np.array([0, -1])
                dwg.add(dwg.line(pt_Cx, pt_Dx).stroke('black', width=2.0, linecap='square'))
                pt_top_beam_list.append(pty)

                pt_Cx1 = pty + 15 * np.array([0, 1])
                pt_Dx1 = pty + (rect_length + 15) * np.array([0, 1])
                dwg.add(dwg.line(pt_Cx1, pt_Dx1).stroke('black', width=2.0, linecap='square'))
                pt_top_beam_list.append(pty)

        # if btbr >= 1:
        #     for column in range(btbr):
        #         pty = self.SWC5 + (self.data_object.top_angle_legsize_horizontal - self.data_object.edge_dist) * np.array([1, 0]) - \
        #               self.data_object.beam_flange_thk * np.array([0, 1]) + column * self.data_object.gauge * np.array([1, 0])
        #         pty1 = pty - bolt_r * np.array([1, 0])
        #         rect_width = self.data_object.bolt_dia
        #         rect_length = self.data_object.beam_flange_thk + self.data_object.top_angle_thickness
        #         dwg.add(dwg.rect(insert=pty1, size=(rect_width, rect_length), fill='black', stroke='black', stroke_width=2.5))
        #
        #         pt_Cx = pty + np.array([0, -1])
        #         pt_Dx = pty + (rect_length - 6) * np.array([0, -1])
        #         dwg.add(dwg.line(pt_Cx, pt_Dx).stroke('black', width=2.0, linecap='square'))
        #         pt_top_beam_list.append(pty)
        #
        #         pt_Cx1 = pty + 15 * np.array([0, 1])
        #         pt_Dx1 = pty + (rect_length + 15) * np.array([0, 1])
        #         dwg.add(dwg.line(pt_Cx1, pt_Dx1).stroke('black', width=2.0, linecap='square'))
        #         pt_top_beam_list.append(pty)

        # ===============================  Seat angle Bolts plotting  ========================================
        bscr = self.data_object.bolts_seat_column_row
        bsbr = self.data_object.bolts_seat_beam_row
        pt_seat_column_list = []
        pt_seat_beam_list = []
        # ---------------------------------  column bolts --------------------------------------
        for bscr in range(1, (bscr+1)):
            ptx = self.SWD5 + (self.data_object.seat_angle_legsize_vertical - self.data_object.end_dist) * np.array([0, 1]) - \
                  self.data_object.col_web_thk * np.array([1, 0]) #+ column * self.data_object.gauge * np.array([0, 1])
            ptx1 = ptx - bolt_r * np.array([0, 1])
            rect_width = self.data_object.bolt_dia
            rect_length = self.data_object.col_web_thk + self.data_object.seat_angle_thickness
            dwg.add(dwg.rect(insert=ptx1, size=(rect_length, rect_width), fill='black', stroke='black', stroke_width=2.5))

            pt_Cx = ptx + 10 * np.array([1, 0])
            pt_Dx = ptx + (rect_length + 9) * np.array([1, 0])
            dwg.add(dwg.line(pt_Cx, pt_Dx).stroke('black', width=2.0, linecap='square'))
            pt_seat_column_list.append(ptx)

            pt_Cx1 = ptx + np.array([-1, 0])
            pt_Dx1 = ptx + (rect_length - 9) * np.array([-1, 0])
            dwg.add(dwg.line(pt_Cx1, pt_Dx1).stroke('black', width=2.0, linecap='square'))
            pt_seat_column_list.append(ptx)

        # -----------------------------------  beam bolts --------------------------------------
        for bsbr in range(1, (bsbr + 1)):
            pty = self.SWD5 + (self.data_object.seat_angle_legsize_horizontal - self.data_object.edge_dist) * np.array([1, 0]) - \
                      self.data_object.beam_flange_thk * np.array([0, 1])  #+ column * self.data_object.gauge * np.array([1, 0])
            pty1 = pty - bolt_r * np.array([1, 0])
            rect_width = self.data_object.bolt_dia
            rect_length = self.data_object.beam_flange_thk + self.data_object.seat_angle_thickness
            dwg.add(dwg.rect(insert=pty1, size=(rect_width, rect_length), fill='black', stroke='black', stroke_width=2.5))

            pt_Cx = pty + np.array([0, -1])
            pt_Dx = pty + (rect_length - 6) * np.array([0, -1])
            dwg.add(dwg.line(pt_Cx, pt_Dx).stroke('black', width=2.0, linecap='square'))
            pt_seat_beam_list.append(pty)

            pt_Cx1 = pty + 5 * np.array([0, 1])
            pt_Dx1 = pty + (rect_length + 15) * np.array([0, 1])
            dwg.add(dwg.line(pt_Cx1, pt_Dx1).stroke('black', width=2.0, linecap='square'))
            pt_seat_beam_list.append(pty)

            # ^^^^^^^^^^^^^^^^^^^^^^^^^^^^^^^^^^^^^^^^^^^^^^^^^^^^^^^^^^^^^^^^^^^^^^^^^^^^^^^^^^^^^^^^^^^^^^^^^^^^^^^^^^^^^^^^^^^^^^^^^^^^^^^^^^^^^^^^^^^^^^^^^^^^^^^^^^^^^^^^^^^^
#         nr = self.data_object.no_of_rows
#         nc = self.data_object.no_of_col
#         bolt_r = self.data_object.bolt_dia / 2
#         ptList = []
#
#         for i in range(1, (nr + 1)):
#             colList = []
#             for j in range(1, (nc + 1)):
#                 pt = self.ptP + self.data_object.plateEdge_dist * np.array([1, 0]) + self.data_object.end_dist * np.array([0, 1]) + \
#                      (i - 1) * self.data_object.pitch * np.array([0, 1]) + (j - 1) * self.data_object.gauge * np.array([1, 0])
#                 dwg.add(dwg.circle(center=(pt), r=bolt_r, stroke='blue', fill='none', stroke_width=1.5))
#                 ptC = pt - (bolt_r + 4) * np.array([1, 0])
#                 PtD = pt + (bolt_r + 4) * np.array([1, 0])
#                 dwg.add(dwg.line((ptC), (PtD)).stroke('red', width=2.0, linecap='square'))
#                 ptE = self.ptP + self.data_object.plateEdge_dist * np.array([1, 0]) + (j - 1) * self.data_object.gauge * np.array([1, 0])
#                 ptF = ptE + self.data_object.plate_ht * np.array([0, 1])
#                 dwg.add(dwg.line((ptE), (ptF)).stroke('blue', width=1.5, linecap='square').dasharray(dasharray=([20, 5, 1, 5])))
#                 colList.append(pt)
#             ptList.append(colList)
#
#         pitchPts = []
#         for row in ptList:
#             if len(row) > 0:
#                 pitchPts.append(row[0])
#         txt_offset = (self.data_object.col_width + self.data_object.col_web_thk) / 2 + self.data_object.plateEdge_dist + 80
#         params = {"offset": (self.data_object.col_width + self.data_object.col_web_thk) / 2 + self.data_object.plateEdge_dist + 80,
#                   "textoffset": txt_offset, "lineori": "right", "endlinedim": 10}
#         self.data_object.draw_dimension_outer_arrow(dwg, np.array(pitchPts[0]), np.array(pitchPts[len(pitchPts) - 1]),
#                                                     str(len(pitchPts) - 1) + u' \u0040' + str(int(self.data_object.pitch)) + " mm c/c", params)
# ^^^^^^^^^^^^^^^^^^^^^^^^^^^^^^^^^^^^^^^^^^^^^^^^^^^^^^^^^^^^^^^^^^^^^^^^^^^^^^^^^^^^^^^^^^^^^^^^^^^^^^^^^^^^^^^^^^^^^^^^^^^^^^^^^^^^^^^^^^^^^^^^^^^^^^^^^^^^^^^^^^^^

        # ===============================   Beam Information   ===============================
        beam_pt = self.SWA1 + self.data_object.beam_length / 4 * np.array([1, 0])
        theta = 45
        offset = 50
        text_up = "Beam " + self.data_object.beam_designation
        text_down = ""  # text_down shows empty
        element = ""    # elements shows empty
        self.data_object.draw_oriented_arrow(dwg, beam_pt, theta, "NE", offset, text_up, text_down)

        # ===============================   Column Designation  ===============================
        pt_x = self.data_object.col_width / 2 - 20
        pt_y = 0
        pt = np.array([pt_x, pt_y])
        theta = 30
        offset = 35
        text_up = "Column " + self.data_object.col_designation
        text_down = ""
        element = ""
        self.data_object.draw_oriented_arrow(dwg, pt, theta, "NW", offset, text_up, text_down)

        # ===============================   Seat angle information  ===============================
        seat_angle_pt = self.SWD3
        theta = 45
        offset = self.data_object.beam_depth / 4
        text_up = "ISA." + str(int(self.data_object.seat_angle_legsize_vertical)) + "X" + str(int(self.data_object.seat_angle_legsize_horizontal)) +\
                  "X" + str(int(self.data_object.seat_angle_thickness))
        text_down = ""
        self.data_object.draw_oriented_arrow(dwg, seat_angle_pt, theta, "SE", offset, text_up, text_down)

        # ===============================   Top angle information  ===============================
        top_angle_pt = self.SWC3
        theta = 50
        offset = 90
        text_up = "ISA." + str(int(self.data_object.top_angle_legsize_vertical)) + "X" + str(int(self.data_object.top_angle_legsize_horizontal)) +\
                  "X" + str(int(self.data_object.top_angle_thickness))
        text_down = ""
        self.data_object.draw_oriented_arrow(dwg, top_angle_pt, theta, "NE", offset, text_up, text_down)

        # ===============================   Bolts - Top angle Beam part information  ===============================
        no_of_bolts = self.data_object.bolts_top_beam_row * self.data_object.bolts_top_beam_col
        bolt_pt_x = np.array(pt_top_beam_list[1])
        theta = 45
        offset = 50
        text_up = str(no_of_bolts) + "nos " + str(int(self.data_object.bolt_dia)) + u'\u00d8' + "holes "
        text_down = "for M " + str(self.data_object.bolt_dia) + "bolts(grade" + str(self.data_object.grade) + ")"
        self.data_object.draw_oriented_arrow(dwg, bolt_pt_x, theta, "SW", offset, text_up, text_down)

        # ===============================   Bolts - Top angle Column part information  ===============================
        no_of_bolts = self.data_object.bolts_top_column_row * self.data_object.bolts_top_column_col
        bolt_pt_x = np.array(pt_top_column_list[0])
        theta = 45
        offset = 30
        text_up = str(no_of_bolts) + "nos " + str(int(self.data_object.bolt_dia)) + u'\u00d8' + "holes "
        text_down = "for M " + str(self.data_object.bolt_dia) + "bolts(grade" + str(self.data_object.grade) + ")"
        self.data_object.draw_oriented_arrow(dwg, bolt_pt_x, theta, "NW", offset, text_up, text_down)

        # ===============================   Bolts - Seat angle Beam part information  ===============================
        no_of_bolts = self.data_object.bolts_seat_beam_row * self.data_object.bolts_seat_beam_col
        bolt_pt_x = np.array(pt_seat_beam_list[0])
        theta = 45
        offset = 60
        text_up = str(no_of_bolts) + "nos " + str(int(self.data_object.bolt_dia)) + u'\u00d8' + "holes "
        text_down = "for M " + str(self.data_object.bolt_dia) + "bolts(grade" + str(self.data_object.grade) + ")"
        self.data_object.draw_oriented_arrow(dwg, bolt_pt_x, theta, "NW", offset, text_up, text_down)

        # ===============================   Bolts - Seat angle Column part information  ===============================
        no_of_bolts = self.data_object.bolts_seat_column_row * self.data_object.bolts_seat_column_col
        bolt_pt_x = np.array(pt_seat_column_list[-1])
        theta = 45
        offset = (self.data_object.col_width * 3) / 8
        text_up = str(no_of_bolts) + "nos " + str(int(self.data_object.bolt_dia)) + u'\u00d8' + "holes "
        text_down = "for M " + str(self.data_object.bolt_dia) + "bolts(grade" + str(self.data_object.grade) + ")"
        self.data_object.draw_oriented_arrow(dwg, bolt_pt_x, theta, "SW", offset, text_up, text_down)

        # ======================================  Faint line for TOp angle bolts distances  ================================================
        pt_top_anglex = self.SWC2
        pt_top_angley = pt_top_anglex + self.data_object.beam_length * np.array([1, 0])
        self.data_object.draw_faint_line(pt_top_anglex, pt_top_angley, dwg)

        pt_top_anglex1 = np.array(pt_top_column_list[0])
        pt_top_angley1 = pt_top_anglex1 + self.data_object.beam_length * np.array([1, 0])
        self.data_object.draw_faint_line(pt_top_anglex1, pt_top_angley1, dwg)

        point = pt_top_anglex1 - self.data_object.end_dist * np.array([0, 1])
        params = {"offset": self.data_object.beam_length, "textoffset": 10, "lineori": "right", "endlinedim": 10, "arrowlen": 20}
        self.data_object.draw_dimension_outer_arrow(dwg, pt_top_anglex1, point, str(self.data_object.end_dist), params)
        # -----------------------------------------------------------------------------------------------------------------------------------------------------------------------

        pt_top_anglexx = self.SWC3
        pt_top_angleyy = pt_top_anglexx + (self.data_object.beam_length - 150) * np.array([0, -1])
        self.data_object.draw_faint_line(pt_top_anglexx, pt_top_angleyy, dwg)

        pt_top_anglexx1 = np.array(pt_top_beam_list[1])
        pt_top_angleyy1 = pt_top_anglexx1 + (self.data_object.beam_length - 150) * np.array([0, -1])
        self.data_object.draw_faint_line(pt_top_anglexx1, pt_top_angleyy1, dwg)

        point1 = pt_top_anglexx1 +  self.data_object.edge_dist * np.array([1, 0])
        params = {"offset": (self.data_object.beam_length - 150), "textoffset": 10, "lineori": "left", "endlinedim": 10, "arrowlen": 20}
        self.data_object.draw_dimension_outer_arrow(dwg, pt_top_anglexx1, point1, str(self.data_object.edge_dist), params)


        # ======================================  Faint line for Seat angle bolts distances  ================================================
        pt_seat_anglex = self.SWD2
        pt_seat_angley = pt_seat_anglex + self.data_object.beam_length * np.array([1, 0])
        self.data_object.draw_faint_line(pt_seat_anglex, pt_seat_angley, dwg)

        pt_seat_anglex1 = np.array(pt_seat_column_list[1])
        pt_seat_angley1 = pt_seat_anglex1 + self.data_object.beam_length * np.array([1, 0])
        self.data_object.draw_faint_line(pt_seat_anglex1, pt_seat_angley1, dwg)

        point2 = pt_seat_anglex1 - self.data_object.end_dist * np.array([0, -1])
        params = {"offset": self.data_object.beam_length, "textoffset": 20, "lineori": "left", "endlinedim": 10, "arrowlen": 20}
        self.data_object.draw_dimension_outer_arrow(dwg, pt_seat_anglex1, point2, str(self.data_object.end_dist) , params)
        # ------------------------------------------------------------------------------------------------------------------------------------------------------------------------------

        pt_seat_anglexx = self.SWD3
        pt_seat_angleyy = pt_seat_anglexx + (self.data_object.beam_length - 230) * np.array([0, 1])
        self.data_object.draw_faint_line(pt_seat_anglexx, pt_seat_angleyy, dwg)

        pt_seat_anglexx1 = np.array(pt_seat_beam_list[1])
        pt_seat_angleyy1 = pt_seat_anglexx1 + (self.data_object.beam_length - 200) * np.array([0, 1])
        self.data_object.draw_faint_line(pt_seat_anglexx1, pt_seat_angleyy1, dwg)

        point3 = pt_seat_anglexx1 - self.data_object.edge_dist * np.array([-1, 0])
        params = {"offset": (self.data_object.beam_length - 200), "textoffset": 10, "lineori": "right", "endlinedim": 10, "arrowlen": 20}
        self.data_object.draw_dimension_outer_arrow(dwg, pt_seat_anglexx1, point3, str(self.data_object.edge_dist), params)


        # pt_rightx = self.SWD3
        # pt_righty = pt_rightx + (self.data_object.beam_length - 200) * np.array([0, 1])
        # self.data_object.draw_faint_line(pt_rightx, pt_righty, dwg)
        # pt_right1x = np.array(pt_seat_beam_list[1])
        # pt_right1y = pt_right1x + (self.data_object.beam_length - 200) * np.array([0, 1])
        # self.data_object.draw_faint_line(pt_right1x, pt_right1y, dwg)
        # params = {"offset": (self.data_object.beam_length - 200), "textoffset": 20, "lineori": "right", "endlinedim": 10, "arrowlen": 20}
        # self.data_object.draw_dimension_outer_arrow(dwg, pt_righty, pt_right1y, str(self.data_object.edge_dist) + " mm", params)

        # ======================================   2D view name  =======================================
        ptx = self.SWA + np.array([1, 0]) + 1160 * np.array([0, 1])
        dwg.add(dwg.text('Front view (Sec C-C) (All distances are in "mm")', insert=ptx, fill='black', font_family="sans-serif", font_size=30))
        dwg.save()
        print"########### Column Web Beam Flange Saved ############"

# ^^^^^^^^^^^^^^^^^^^^^^^^^^^^^^^^^^^^^^^^^^^^^^^^^^^^^^^^^^^^^^^^^^^^^^^^^^^^^^^^^^^^^^^^^^^^^^^^^^^^^^^^^^^^^^^^^^^^^^^^^^^^^^^^^^^^^^^^^^^^^^^^^^^^^^^^^^^^^^^^^^^^
#         # End Distance from the starting point of plate Information
#         edgPtx = (self.data_object.col_width + self.data_object.col_web_thk) / 2 + self.data_object.plateEdge_dist
#         edgPty = ((self.data_object.col_length - self.data_object.beam_depth) / 2) + (self.data_object.beam_flange_thk + self.data_object.beam_R1 + 3)
#         edgPt = (edgPtx, edgPty)
#         params = {"offset": (self.data_object.col_width + self.data_object.col_web_thk) / 2 + self.data_object.plateEdge_dist + 80,
#                   "textoffset": 120, "lineori": "left", "endlinedim": 10}
#         self.data_object.draw_dimension_outer_arrow(dwg, np.array(pitchPts[0]), np.array([edgPtx, edgPty]), str(int(self.data_object.end_dist)) + " mm", params)
#
#         # Distance between Beam Flange and Plate
#         offset = (self.data_object.col_width + self.data_object.col_web_thk) / 2 + self.data_object.gap + 50
#         params = {"offset": (self.data_object.col_width + self.data_object.col_web_thk) / 2 + self.data_object.gap + 80, "textoffset": 125, "lineori": "right", "endlinedim": 10}
#         self.data_object.draw_dimension_outer_arrow(dwg, self.A1, self.C1, str(int(self.data_object.beam_flange_thk + self.data_object.beam_R1 + 3)) + " mm", params)
#
#         # Draw Faint line for dimensions
#         ptOne = self.P
#         ptTwox = -60
#         ptTwoy = ((self.data_object.col_length - self.data_object.beam_depth) / 2) + (self.data_object.beam_flange_thk + self.data_object.beam_R1 + 3)
#         ptTwo = (ptTwox, ptTwoy)
#         self.data_object.draw_faint_line(ptOne, ptTwo, dwg)
#
#         pt1 = np.array(pitchPts[0])
#         ptTwox = -60
#         ptTwoy = ((self.data_object.col_length - self.data_object.beam_depth) / 2) + (self.data_object.beam_flange_thk + self.data_object.beam_R1 + 3) + self.data_object.end_dist
#         pt2 = (ptTwox, ptTwoy)
#         self.data_object.draw_faint_line(pt1, pt2, dwg)
#
#         ptA = np.array(pitchPts[len(pitchPts) - 1])
#         ptBx = -60
#         ptBy = ((self.data_object.col_length - self.data_object.beam_depth) / 2) + (self.data_object.beam_flange_thk + self.data_object.beam_R1 + 3) + (
#                    self.data_object.plate_ht - self.data_object.end_dist)
#         ptB = (ptBx, ptBy)
#         self.data_object.draw_faint_line(ptA, ptB, dwg)
#
#         ptOne = self.U
#         ptBx = -60
#         ptBy = ((self.data_object.col_length - self.data_object.beam_depth) / 2) + (self.data_object.beam_flange_thk + self.data_object.beam_R1 + 3) + self.data_object.plate_ht
#         ptTwo = (ptBx, ptBy)
#         self.data_object.draw_faint_line(ptOne, ptTwo, dwg)
#
#         # End Distance from plate end point.
#         edgPt1x = edgPtx
#         edgPt1y = edgPty + self.data_object.plate_ht
#         edgPt1 = (edgPt1x, edgPt1y)
#         params = {"offset": (self.data_object.col_width + self.data_object.col_web_thk) / 2 + self.data_object.plateEdge_dist + 80,
#                   "textoffset": 120, "lineori": "right", "endlinedim": 10}
#         self.data_object.draw_dimension_outer_arrow(dwg, np.array(pitchPts[len(pitchPts) - 1]), np.array([edgPt1x, edgPt1y]), str(int(self.data_object.end_dist)) + " mm", params)
#
#         # Gap Distance
#         # Draw Faint Lines to representation of Gap distance #
#         dist1 = self.data_object.col_length - (
#             (self.data_object.col_length - self.data_object.beam_depth) / 2 + self.data_object.beam_depth)
#         ptA = self.ptB1
#         ptB = self.ptB1 + (dist1 + 100) * np.array([0, 1])
#         self.data_object.draw_faint_line(ptA, ptB, dwg)
#         ptC = self.G
#         ptD = ptC + (100) * np.array([0, 1])
#         self.data_object.draw_faint_line(ptC, ptD, dwg)
#         ptG1 = self.ptB1 + (dist1 + 50) * np.array([0, 1])
#         ptG2 = self.ptB1 + self.data_object.gap * np.array([-1, 0]) + (dist1 + 50) * np.array([0, 1])
#         offset = 1
#         params = {"offset": offset, "textoffset": 120, "lineori": "right", "endlinedim": 10, "arrowlen": 50}
#         self.data_object.draw_dimension_inner_arrow(dwg, ptG1, ptG2, str(self.data_object.gap) + " mm", params)
#
#         # Gauge Distance Information
#         gaugePts = ptList[0]
#         for i in range(len(gaugePts) - 1):
#             offset_dist = -(self.data_object.end_dist + self.data_object.beam_flange_thk + self.data_object.beam_R1 + 3 + dist1 + 100)
#             params = {"offset": offset_dist, "textoffset": 35, "lineori": "right", "endlinedim": 10}
#             ptP = np.array(gaugePts[i])
#             ptQ = np.array(gaugePts[i + 1])
#             self.data_object.draw_dimension_outer_arrow(dwg, ptP, ptQ, str(int(self.data_object.gauge)) + " mm", params)
#
#         if len(ptList[(len(ptList) - 1)]) > 1:
#             ptA = self.ptP + self.data_object.plateEdge_dist * np.array([1, 0])
#             ptB = ptA + (self.data_object.end_dist + self.data_object.beam_flange_thk + self.data_object.beam_R1 + 3 + dist1 + 50) * np.array([0, -1])
#             self.data_object.draw_faint_line(ptA, ptB, dwg)
#             ptC = self.ptP + self.data_object.plateEdge_dist * np.array([1, 0]) + self.data_object.gauge * np.array([1, 0])
#             ptD = ptC + (self.data_object.end_dist + self.data_object.beam_flange_thk + self.data_object.beam_R1 + 3 + dist1 + 50) * np.array([0, -1])
#             # self.data_object.draw_faint_line(ptC, ptD, dwg)
#
#         # Edge Distance Information
#         ptA = self.ptP + self.data_object.plateEdge_dist * np.array([1, 0]) + (self.data_object.no_of_col - 1) * self.data_object.gauge * np.array([1, 0])
#         ptB = ptA + self.data_object.edge_dist * np.array([1, 0])
#         offsetDist = -(self.data_object.end_dist + self.data_object.beam_flange_thk + self.data_object.beam_R1 + 3 + dist1 + 120)
#         params = {"offset": offsetDist, "textoffset": 35, "lineori": "right", "endlinedim": 10}
#         self.data_object.draw_dimension_outer_arrow(dwg, ptA, ptB, str(int(self.data_object.edge_dist)) + " mm", params)
#         # Draw Faint line for Edge distance
#         ptC = self.ptP + self.data_object.plateEdge_dist * np.array([1, 0]) + (self.data_object.no_of_col - 1) * self.data_object.gauge * np.array([1, 0])
#         ptD = ptC + (self.data_object.end_dist + self.data_object.beam_flange_thk + self.data_object.beam_R1 + 3 + dist1 + 100) * np.array( [0, -1])
#         self.data_object.draw_faint_line(ptC, ptD, dwg)
#         ptE = self.ptP + self.data_object.plateEdge_dist * np.array([1, 0]) + (self.data_object.no_of_col - 1) * self.data_object.gauge * np.array(
#             [1, 0]) + self.data_object.edge_dist * np.array([1, 0])
#         ptF = ptE + (self.data_object.end_dist + self.data_object.beam_flange_thk + self.data_object.beam_R1 + 3 + dist1 + 100) * np.array([0, -1])
#         self.data_object.draw_faint_line(ptE, ptF, dwg)
#
#         # Plate Width Information
#         pltPtx = (self.data_object.col_width + self.data_object.col_web_thk) / 2 + self.data_object.plate_width / 2
#         pltPty = ((self.data_object.col_length - self.data_object.beam_depth) / 2) + (
#             self.data_object.beam_flange_thk + self.data_object.beam_R1 + 3) + self.data_object.plate_ht
#         pltPt = np.array([pltPtx, pltPty])
#         theta = 45
#         offset = (self.data_object.beam_depth) / 2
#         text_up = "PLT. " + str(int(self.data_object.plate_ht)) + "X" + str(
#             int(self.data_object.plate_width)) + "X" + str(
#             int(self.data_object.plate_thick))
#         text_down = ""
#         element = ""
#         self.data_object.draw_oriented_arrow(dwg, pltPt, theta, "SE", offset, text_up, text_down, element)
#
#         # Weld Information
#         weldPt = self.ptP + 6 * np.array([1, 0]) + self.data_object.end_dist / 2 * np.array([0, 1])
#         theta = 45
#         offset = self.data_object.col_width
#         text_up = "          z " + str(self.data_object.weld_thick) + " mm"
#         text_down = ""
#         element = "weld"
#         self.data_object.draw_oriented_arrow(dwg, weldPt, theta, "NW", offset, text_up, text_down, element)
# ^^^^^^^^^^^^^^^^^^^^^^^^^^^^^^^^^^^^^^^^^^^^^^^^^^^^^^^^^^^^^^^^^^^^^^^^^^^^^^^^^^^^^^^^^^^^^^^^^^^^^^^^^^^^^^^^^^^^^^^^^^^^^^^^^^^^^^^^^^^^^^^^^^^^^^^^^^^^^^^^^^^^


class Seat2DCreatorTop(object):
    def __init__(self, seat_common_object):

        self.data_object = seat_common_object
        # --------------------------------------------------------------------------------------------------------------
        #                           COLUMN FLANGE BEAM FLANGE (TOP VIEW)
        # --------------------------------------------------------------------------------------------------------------
        # ========================  Column plotting  ===================================

        ptSAx = 0
        ptSAy = 0
        self.SA = np.array([ptSAx, ptSAy])

        ptSBx = ptSAy + self.data_object.col_flange_thk
        ptSBy = 0
        self.SB = np.array([ptSBx, ptSBy])

        ptSCx = ptSBx
        ptSCy = ptSBy + self.data_object.col_width / 2 - self.data_object.col_web_thk / 2
        self.SC = np.array([ptSCx, ptSCy])

        ptSDx = (self.data_object.col_depth - self.data_object.col_flange_thk)
        ptSDy = ptSCy
        self.SD = np.array([ptSDx, ptSDy])

        ptSEx = ptSDx
        ptSEy = ptSBy
        self.SE = np.array([ptSEx, ptSEy])

        ptSFx = ptSEx + self.data_object.col_flange_thk
        ptSFy = ptSEy
        self.SF = np.array([ptSFx, ptSFy])

        ptSGx = ptSFx
        ptSGy = ptSFy + self.data_object.col_width
        self.SG = np.array([ptSGx, ptSGy])

        ptSHx = ptSDx
        ptSHy = ptSGy
        self.SH = np.array([ptSHx, ptSHy])

        ptSIx = ptSDx
        ptSIy = ptSDy + self.data_object.col_web_thk
        self.SI = np.array([ptSIx, ptSIy])

        ptSJx = ptSCx
        ptSJy = ptSIy
        self.SJ = np.array([ptSJx, ptSJy])

        ptSKx = ptSBx
        ptSKy = ptSBy + self.data_object.col_width
        self.SK = np.array([ptSKx, ptSKy])

        ptSLx = 0
        ptSLy = ptSAx + self.data_object.col_width
        self.SL = np.array([ptSLx, ptSLy])

        ptSPx = self.data_object.col_depth
        ptSPy = self.data_object.col_width / 2
        self.SP = np.array([ptSPx, ptSPy])

        ptSQx = ptSPx
        ptSQy = self.data_object.angle_length / 2
        self.SQ = np.array([ptSQx, ptSQy])

        # ========================  Beam plotting  ===================================


        ptSB1x = ptSPx + self.data_object.gap
        ptSB1y = (self.data_object.col_width - self.data_object.beam_width ) / 2
        self.SB1 = np.array([ptSB1x, ptSB1y])

        ptSB2x = ptSB1x + self.data_object.beam_length
        ptSB2y = ptSB1y
        self.SB2 = np.array([ptSB2x, ptSB2y])

        ptSB3x = ptSB2x
        ptSB3y = ptSB2y + self.data_object.beam_width
        self.SB3 = np.array([ptSB3x, ptSB3y])

        ptSB4x = ptSB1x
        ptSB4y = (self.data_object.col_width + self.data_object.beam_width ) / 2
        self.SB4 = np.array([ptSB4x, ptSB4y])

        # ptSWB6x = ptSWB1x
        # ptSWB6y = ptSWB1y + (self.data_object.beam_width - self.data_object.angle_length) / 2
        # self.SWB6 = np.array([ptSWB6x, ptSWB6y])
        #
        # ptSWB5x = ptSWB1x
        # ptSWB5y = ptSWB1y + (self.data_object.beam_width + self.data_object.angle_length) / 2
        # self.SWB5 = np.array([ptSWB5x, ptSWB5y])

        # ========================  Top Angle plotting  ===================================
        ptSA1x = ptSQx
        ptSA1y = (self.data_object.col_depth - self.data_object.angle_length ) / 2
        self.SA1 = np.array([ptSA1x, ptSA1y])

        ptSA2x = ptSA1x + self.data_object.top_angle_thickness
        ptSA2y = ptSA1y
        self.SA2 = np.array([ptSA2x, ptSA2y])

        ptSA3x = ptSA1x + self.data_object.top_angle_legsize_horizontal
        ptSA3y = ptSA1y
        self.SA3 = np.array([ptSA3x, ptSA3y])

        ptSA4x = ptSA3x
        ptSA4y = ptSA3y + self.data_object.angle_length
        self.SA4 = np.array([ptSA4x, ptSA4y])

        ptSA5x = ptSA2x
        ptSA5y = ptSA2y + self.data_object.angle_length
        self.SA5 = np.array([ptSA5x, ptSA5y])

        ptSA6x = ptSA1x
        ptSA6y = ptSA1y + self.data_object.angle_length
        self.SA6 = np.array([ptSA6x, ptSA6y])

        # --------------------------------------------------------------------------------------------------------------
        #          COLUMN WEB BEAM FLANGE CONNECTIVITY (TOP VIEW)
<<<<<<< HEAD
        # --------------------------------------------------------------------------------------------------------------
        # ========================  Column plotting  ===================================

        ptSWAx = 0
        ptSWAy = 0
        self.SWA = np.array([ptSWAx, ptSWAy])

        ptSWBx = 0
        ptSWBy = ptSWAy + self.data_object.col_flange_thk
        self.SWB = np.array([ptSWBx, ptSWBy])

        ptSWCx = ptSWBx + self.data_object.col_width / 2 - self.data_object.col_web_thk / 2
        ptSWCy = ptSWBy
        self.SWC = np.array([ptSWCx, ptSWCy])

        ptSWDx = ptSWCx
        ptSWDy = (self.data_object.col_depth - self.data_object.col_flange_thk)
        self.SWD = np.array([ptSWDx, ptSWDy])

        ptSWEx = ptSWBx
        ptSWEy = ptSWDy
        self.SWE = np.array([ptSWEx, ptSWEy])

        ptSWFx = ptSWEx
        ptSWFy = ptSWEy + self.data_object.col_flange_thk
        self.SWF = np.array([ptSWFx, ptSWFy])

        ptSWGx = ptSWFx + self.data_object.col_width
        ptSWGy = ptSWFy
        self.SWG = np.array([ptSWGx, ptSWGy])

        ptSWHx = ptSWGx
        ptSWHy = ptSWDy
        self.SWH = np.array([ptSWHx, ptSWHy])

        ptSWIx = ptSWDx + self.data_object.col_web_thk
        ptSWIy = ptSWDy
        self.SWI = np.array([ptSWIx, ptSWIy])

        ptSWJx = ptSWIx
        ptSWJy = ptSWCy
        self.SWJ = np.array([ptSWJx, ptSWJy])

        ptSWKx = ptSWBx + self.data_object.col_width
        ptSWKy = ptSWBy
        self.SWK = np.array([ptSWKx, ptSWKy])

        ptSWLx = ptSWAx + self.data_object.col_width
        ptSWLy = 0
        self.SWL = np.array([ptSWLx, ptSWLy])

        ptSWPx = (self.data_object.col_width + self.data_object.col_web_thk) / 2
        ptSWPy = self.data_object.col_depth / 2
        self.SWP = np.array([ptSWPx, ptSWPy])

        ptSWQx = ptSWPx
        ptSWQy = self.data_object.angle_length / 2
        self.SWQ = np.array([ptSWQx, ptSWQy])

        # ========================  Beam plotting  ===================================

        ptSWB1x = ptSWPx + self.data_object.gap
        ptSWB1y = (self.data_object.col_depth - self.data_object.beam_width) / 2
        self.SWB1 = np.array([ptSWB1x, ptSWB1y])

        ptSWB2x = ptSWB1x + self.data_object.beam_length
        ptSWB2y = ptSWB1y
        self.SWB2 = np.array([ptSWB2x, ptSWB2y])

        ptSWB3x = ptSWB2x
        ptSWB3y = ptSWB2y + self.data_object.beam_width
        self.SWB3 = np.array([ptSWB3x, ptSWB3y])

        ptSWB4x = ptSWB1x
        ptSWB4y = ptSWB1y + self.data_object.beam_width
        self.SWB4 = np.array([ptSWB4x, ptSWB4y])

        ptSWB6x = ptSWB1x
        ptSWB6y = ptSWB1y + (self.data_object.beam_width - self.data_object.angle_length) / 2
        self.SWB6 = np.array([ptSWB6x, ptSWB6y])

        ptSWB5x = ptSWB1x
        ptSWB5y = ptSWB1y + (self.data_object.beam_width + self.data_object.angle_length) / 2
        self.SWB5 = np.array([ptSWB5x, ptSWB5y])

        # ========================  Top Angle plotting  ===================================

        ptSWA1x = ptSWQx
        ptSWA1y = (self.data_object.col_depth - self.data_object.angle_length ) / 2
        self.SWA1 = np.array([ptSWA1x, ptSWA1y])

        ptSWA2x = ptSWA1x + self.data_object.top_angle_thickness
        ptSWA2y = ptSWA1y
        self.SWA2 = np.array([ptSWA2x, ptSWA2y])

        ptSWA3x = ptSWA1x + self.data_object.top_angle_legsize_horizontal
        ptSWA3y = ptSWA1y
        self.SWA3 = np.array([ptSWA3x, ptSWA3y])

        ptSWA4x = ptSWA3x
        ptSWA4y = ptSWA3y + self.data_object.angle_length
        self.SWA4 = np.array([ptSWA4x, ptSWA4y])

        ptSWA5x = ptSWA2x
        ptSWA5y = ptSWA2y + self.data_object.angle_length
        self.SWA5 = np.array([ptSWA5x, ptSWA5y])

        ptSWA6x = ptSWA1x
        ptSWA6y = ptSWA1y + self.data_object.angle_length
        self.SWA6 = np.array([ptSWA6x, ptSWA6y])
        # ------------------------------------------------------------------------------------------------------------

    def call_CFBF_top(self, file_name):
        # vb_width = str(int(self.data_object.col_depth) + 750)
        # vb_ht = str(800)
        dwg = svgwrite.Drawing(file_name, size=('100%', '100%'), viewBox=('-400 -250 1500 1020'))
        dwg.add(dwg.polyline(points=[self.SA, self.SB, self.SC, self.SD, self.SE, self.SF, self.SG, self.SH, self.SI, self.SJ, self.SK,
                                     self.SL, self.SA], stroke='blue', fill='none', stroke_width=2.5))
        dwg.add(dwg.polyline(points=[self.SB1, self.SB2, self.SB3, self.SB4], stroke='blue', fill='none', stroke_width=2.5))
        dwg.add(dwg.line(self.SB1, self.SB4).stroke('red', width=2.5, linecap='square').dasharray(dasharray=([5, 5])))
        dwg.add(dwg.line(self.SA2, self.SA5).stroke('blue', width=2.5, linecap='square'))
        dwg.add(dwg.polyline(points=[self.SA1, self.SA2, self.SA3, self.SA4, self.SA5, self.SA6,
                                     self.SA1], stroke='blue',fill='none', stroke_width=2.5))

        # ===============================  Cross section B-B  ===============================================

        ptSecA = self.SF + (230 + self.data_object.gap + self.data_object.beam_length) * np.array([1, 0])
        ptSecB = ptSecA + 50 * np.array([-1, 0])
        txt_pt = ptSecB + 80 * np.array([-1, 0]) + (20 * np.array([0, 1]))
=======
        # =======================================================================
        self.A = np.array([0, 0])
        self.B = np.array([0, 0]) + (self.data_object.col_width) * np.array([1, 0])
        self.C = self.B + (self.data_object.col_flange_thk) * np.array([0, 1])
        self.D = self.A + (self.data_object.col_width + self.data_object.col_web_thk) / 2 * np.array([1, 0]) + (
                                                                                                                   self.data_object.col_flange_thk) * np.array(
            [0, 1])
        self.E = self.A + (self.data_object.col_width + self.data_object.col_web_thk) / 2 * np.array([1, 0]) + (
                                                                                                                   self.data_object.col_depth - self.data_object.col_flange_thk) * np.array(
            [0, 1])
        self.F = self.B + (self.data_object.col_depth - self.data_object.col_flange_thk) * np.array([0, 1])
        self.G = self.B + (self.data_object.col_depth) * np.array([0, 1])
        self.H = self.A + (self.data_object.col_depth) * np.array([0, 1])
        self.I = self.A + (self.data_object.col_depth - self.data_object.col_flange_thk) * np.array([0, 1])
        self.J = self.E - (self.data_object.col_web_thk) * np.array([1, 0])
        self.K = self.D - (self.data_object.col_web_thk) * np.array([1, 0])
        self.L = self.A + (self.data_object.col_flange_thk) * np.array([0, 1])
        self.A1 = self.A + ((self.data_object.col_width + self.data_object.col_web_thk) / 2 + self.data_object.gap) * np.array(
            [1, 0]) + ((self.data_object.col_flange_thk) + (10)) * np.array([0, 1])
        self.A4 = self.A1 + self.data_object.beam_width * np.array([0, 1])
        self.A7 = self.A1 + (self.data_object.beam_width - self.data_object.beam_web_thk) / 2 * np.array([0, 1])
        self.A5 = self.A7 - 20 * np.array([1, 0])
        self.A8 = self.A7 + (self.data_object.beam_length) * np.array([1, 0])
        self.P1 = self.A1 + (self.data_object.beam_width + self.data_object.beam_web_thk) / 2 * np.array([0, 1])
        self.A6 = self.P1 + (self.data_object.beam_length) * np.array([1, 0])
        self.P = self.P1 - 20 * np.array([1, 0])
        self.P2 = self.P + (self.data_object.plate_width) * np.array([1, 0])
        self.P4 = self.P1 + (self.data_object.plate_thick) * np.array([0, 1])
        self.P3 = self.P2 + (self.data_object.plate_thick) * np.array([0, 1])

        # Weld Triangle

        self.ptP = self.P + 2.5 * np.array([1, 0]) + 2.5 * np.array([0, -1])
        self.O = self.P + self.data_object.weld_thick * np.array([1, 0])
        self.ptO = self.O + 2.5 * np.array([1, 0]) + 2.5 * np.array([0, -1])
        self.R = self.P + self.data_object.weld_thick * np.array([0, -1])
        self.ptR = self.R + 2.5 * np.array([1, 0]) + 2.5 * np.array([0, -1])

        self.X = self.P + (self.data_object.plate_thick) * np.array([0, 1])
        self.ptX = self.X + 2.5 * np.array([1, 0]) + 2.5 * np.array([0, 1])
        self.Y = self.X + (self.data_object.weld_thick) * np.array([0, 1])
        self.ptY = self.Y + 2.5 * np.array([1, 0]) + 2.5 * np.array([0, 1])
        self.Z = self.X + (self.data_object.weld_thick) * np.array([1, 0])
        self.ptZ = self.Z + 2.5 * np.array([1, 0]) + 2.5 * np.array([0, 1])

        # =======================================================================
        #            COLUMN FLANGE BEAM FLANGE CONNECTIVITY (TOP VIEW)
        # =======================================================================
        self.FA = np.array([0, 0])
        self.FB = self.FA + self.data_object.col_flange_thk * np.array([1, 0])
        self.FC = self.FB + (self.data_object.col_width - self.data_object.col_web_thk) / 2 * np.array([0, 1])
        self.FD = self.FC + (self.data_object.col_depth - 2 * (self.data_object.col_flange_thk)) * np.array([1, 0])
        self.FE = self.A + (self.data_object.col_depth - self.data_object.col_flange_thk) * np.array([1, 0])
        self.FF = self.FA + self.data_object.col_depth * np.array([1, 0])
        self.FG = self.FF + self.data_object.col_width * np.array([0, 1])
        self.FH = self.FG + self.data_object.col_flange_thk * np.array([-1, 0])
        self.FI = self.FD + self.data_object.col_web_thk * np.array([0, 1])
        self.FJ = self.FC + self.data_object.col_web_thk * np.array([0, 1])
        self.FK = self.FB + self.data_object.col_width * np.array([0, 1])
        self.FL = self.FK + self.data_object.col_flange_thk * np.array([-1, 0])
        self.FA7 = self.FD + (self.data_object.col_flange_thk + self.data_object.gap) * np.array([1, 0])
        self.FP1 = self.FA7 + self.data_object.beam_web_thk * np.array([0, 1])
        self.FP = self.FP1 + self.data_object.gap * np.array([-1, 0])
        self.FA1 = self.FA7 + (self.data_object.beam_width - self.data_object.beam_web_thk) / 2 * np.array([0, -1])
        self.FA2 = self.FA1 + self.data_object.beam_length * np.array([1, 0])
        self.FA3 = self.FA2 + self.data_object.beam_width * np.array([0, 1])
        self.FA4 = self.FA1 + self.data_object.beam_width * np.array([0, 1])
        self.FX = self.FP + self.data_object.plate_thick * np.array([0, 1])
        self.FP2 = self.FP + self.data_object.plate_width * np.array([1, 0])
        self.FP3 = self.FP2 + self.data_object.plate_thick * np.array([0, 1])
        self.FP4 = self.FX + self.data_object.gap * np.array([1, 0])
        self.FA8 = self.FA7 + self.data_object.beam_length * np.array([1, 0])
        self.FA6 = self.FP1 + self.data_object.beam_length * np.array([1, 0])
        self.FP5 = self.FA7 + self.data_object.gap * np.array([-1, 0])
        # Weld Triangle

        self.ptFP = self.FP + 2.5 * np.array([1, 0]) + 2.5 * np.array([0, -1])
        self.FQ = self.FP + self.data_object.weld_thick * np.array([1, 0])
        self.ptFQ = self.FQ + 2.5 * np.array([1, 0]) + 2.5 * np.array([0, -1])
        self.FR = self.FP + self.data_object.weld_thick * np.array([0, -1])
        self.ptFR = self.FR + 2.5 * np.array([1, 0]) + 2.5 * np.array([0, -1])

        self.FX = self.FP + (self.data_object.plate_thick) * np.array([0, 1])
        self.ptFX = self.FX + 2.5 * np.array([1, 0]) + 2.5 * np.array([0, 1])
        self.FY = self.FX + (self.data_object.weld_thick) * np.array([0, 1])
        self.ptFY = self.FY + 2.5 * np.array([1, 0]) + 2.5 * np.array([0, 1])
        self.FZ = self.FX + (self.data_object.weld_thick) * np.array([1, 0])
        self.ptFZ = self.FZ + 2.5 * np.array([1, 0]) + 2.5 * np.array([0, 1])

    def callCFBFTop(self, file_name):
        vb_width = str(int(self.data_object.col_depth) + 750)
        vb_ht = str(800)
        dwg = svgwrite.Drawing(file_name, size=('100%', '100%'), viewBox=('-50 -250 ' + vb_width + ' ' + vb_ht))

        ptSecA = self.FF + ((230 + self.data_object.gap + self.data_object.beam_length) * np.array([1, 0]))
        ptSecB = ptSecA + (50 * np.array([-1, 0]))
        txtpt = ptSecB + (80 * np.array([-1, 0])) + (20 * np.array([0, 1]))
>>>>>>> f4c4c57e
        txt = "B"
        self.data_object.draw_cross_section(dwg, ptSecA, ptSecB, txt_pt, txt)
        ptSecC = self.SG + (230 + self.data_object.gap + self.data_object.beam_length) * np.array([1, 0])
        ptSecD = ptSecC + (50 * np.array([-1, 0]))
        txt_pt = ptSecD + (80 * np.array([-1, 0])) + (20 * np.array([0, 1]))
        self.data_object.draw_cross_section(dwg, ptSecC, ptSecD, txt_pt, txt)
        dwg.add(dwg.line(ptSecA, ptSecC).stroke('#666666', width=1.0, linecap='square'))

        #  ===============================  C-C section  ====================================================
        ptSecA = self.SL + 50 * np.array([-1, 0]) + (self.data_object.beam_width * 5) / 3 * np.array([0, 1])
        ptSecB = ptSecA + (50 * np.array([0, -1]))
        txt_pt = ptSecB + (20 * np.array([-1, 0])) + (40 * np.array([0, -1]))
        txt = "C"
        self.data_object.draw_cross_section(dwg, ptSecA, ptSecB, txt_pt, txt)
        ptSecC = ptSecA + (self.data_object.col_depth + self.data_object.gap + self.data_object.beam_length + 100) * np.array([1, 0])
        ptSecD = ptSecC + (50 * np.array([0, -1]))
        txt_pt = ptSecD + (20 * np.array([-1, 0])) + (40 * np.array([0, -1]))
        self.data_object.draw_cross_section(dwg, ptSecC, ptSecD, txt_pt, txt)
        dwg.add(dwg.line(ptSecA, ptSecC).stroke('#666666', width=1.0, linecap='square'))

        # ===============================  Top angle Bolts plotting  ========================================
        btbc = self.data_object.bolts_top_beam_col
        btbr = self.data_object.bolts_top_beam_row
        btcc = self.data_object.bolts_top_column_col

        bolt_r = self.data_object.bolt_dia / 2
        pt_top_column_list = []
        pt_top_beam_list = []

        # --------------------------------  beam bolts -----------------------------
        for i in range(1, (btbr + 1)):
            col_list = []
            for j in range(1, (btbc+ 1)):
                pt = self.SA1 + (self.data_object.top_angle_legsize_horizontal - self.data_object.end_dist) * np.array([1, 0]) + \
                     self.data_object.edge_dist * np.array([0, 1]) + (i-1) * self.data_object.pitch * np.array([0, 1]) + (j-1) * self.data_object.gauge * np.array([0, 1])
                dwg.add(dwg.circle(center=pt, r=bolt_r, stroke='blue', fill='none', stroke_width=1.5))
                pt_C = pt - (bolt_r + 4) * np.array([1, 0])
                pt_D = pt + (bolt_r + 4) * np.array([1, 0])
                dwg.add(dwg.line(pt_C, pt_D).stroke('red', width=1.0, linecap='square'))

                pt_C1 = pt - (bolt_r + 4) * np.array([0, 1])
                pt_D1 = pt + (bolt_r + 4) * np.array([0, 1])
                dwg.add(dwg.line(pt_C1, pt_D1).stroke('red', width=1.0, linecap='square'))

                col_list.append(pt)
            pt_top_beam_list.append(col_list)

        # --------------------------------  column bolts -----------------------------
        if btcc >= 1:
            for column in range(btcc):
                ptx = self.SA6 + (self.data_object.angle_length - self.data_object.edge_dist) * np.array([0, -1]) - self.data_object.col_flange_thk * np.array([1, 0]) + column * self.data_object.gauge * np.array([0, 1])
                ptx1 = ptx - bolt_r * np.array([0, 1])
                rect_width = self.data_object.bolt_dia
                rect_length = self.data_object.col_flange_thk + self.data_object.top_angle_thickness
                dwg.add(dwg.rect(insert=ptx1, size=(rect_length, rect_width), fill='black', stroke='black', stroke_width=2.5))

                pt_Cx = ptx + 10 * np.array([1, 0])
                pt_Dx = ptx + (rect_length + 10) * np.array([1, 0])
                dwg.add(dwg.line(pt_Cx, pt_Dx).stroke('black', width=2.0, linecap='square'))
                pt_top_column_list.append(ptx)

                pt_Cx1 = ptx + 1 * np.array([-1, 0])
                pt_Dx1 = ptx + (rect_length - 14) * np.array([-1, 0])
                dwg.add(dwg.line(pt_Cx1, pt_Dx1).stroke('black', width=2.0, linecap='square'))
                pt_top_column_list.append(ptx)

    # ^^^^^^^^^^^^^^^^^^^^^^^^^^^^^^^^^^^^^^^^^^^^^^^^^^^^^^^^^^^^^^^^^^^^^^^^^^^^^^^^^^^^^^^^^^^^^^^^^^^^^^^^^^^^^^^^^^^^^^^^^^^^^^^^^^^^^^^^^^^^^^^^^^^^^^^^^^^^^^^^^^^^
            # if nc >= 1:
        #     for column in range(nc):
        #         pt = self.SA1 + (self.data_object.top_angle_legsize_horizontal - self.data_object.end_dist) * np.array([1, 0]) + column * self.data_object.gauge * np.array([1, 0])
        #         pt1 = pt - bolt_r * np.array([1, 0])
                # rect_width = self.data_object.bolt_dia
                # rect_ht = self.data_object.beam_web_thk + self.data_object.plate_thick
                # dwg.add(
                #     dwg.rect(insert=(pt1), size=(rect_width, rect_ht), fill='black', stroke='black', stroke_width=2.5))
                # B1 = pt + 10 * np.array([0, -1])
                # B2 = pt + (rect_ht + 10) * np.array([0, 1])
                # dwg.add(dwg.line((B1), (B2)).stroke('black', width=2.5, linecap='square'))
                # ptList.append(pt)
                # dimOffset = self.data_object.beam_width / 2 + self.data_object.col_flange_thk + self.data_object.col_R1 + 150
                # Draw Faint line between edge and gauge distance
                # ptA = B1 + (dimOffset) * np.array([0, -1])
                # self.data_object.draw_faint_line(B1, ptA, dwg)

                # if len(ptList) > 1:
                #     params = {"offset": dimOffset, "textoffset": 20, "lineori": "left", "endlinedim": 10}
                #     self.data_object.draw_dimension_outer_arrow(dwg, np.array(ptList[0]), np.array(ptList[1]),
                #                                                 str(int(self.data_object.gauge)) + " mm", params)
# ^^^^^^^^^^^^^^^^^^^^^^^^^^^^^^^^^^^^^^^^^^^^^^^^^^^^^^^^^^^^^^^^^^^^^^^^^^^^^^^^^^^^^^^^^^^^^^^^^^^^^^^^^^^^^^^^^^^^^^^^^^^^^^^^^^^^^^^^^^^^^^^^^^^^^^^^^^^^^^^^^^^^
        # ===============================  Beam Bolts Information  ========================================
        no_of_bolts_beam = self.data_object.bolts_top_beam_col * self.data_object.bolts_top_beam_row
        bolt_pt = np.array(pt_top_beam_list[0][0])
        theta = 55
        offset = 170
        text_up = str(no_of_bolts_beam) + " nos " + str(self.data_object.bolt_dia) + u'\u00d8' + " holes"
        text_down = "for M " + str(self.data_object.bolt_dia) + " bolts (grade " + str(self.data_object.grade) + ")"
        self.data_object.draw_oriented_arrow(dwg, bolt_pt, theta, "NE", offset, text_up, text_down)

        # ===============================  Column Bolts Information  ========================================
        no_of_bolts_column = self.data_object.bolts_top_column_col * self.data_object.bolts_top_column_row
        bolt_pt = np.array(pt_top_column_list[0])
        theta = 45
        offset = 100
        text_up = str(no_of_bolts_column) + " nos " + str(self.data_object.bolt_dia) + u'\u00d8' + " holes"
        text_down = "for M " + str(self.data_object.bolt_dia) + "bolts (grade " + str(self.data_object.grade) + ")"
        self.data_object.draw_oriented_arrow(dwg, bolt_pt, theta, "NW", offset, text_up, text_down)

        # ===============================  Beam Information  ========================================
        beam_pt = self.SB1 + (self.data_object.beam_length / 2) * np.array([1, 0])
        theta = 45
        offset = 40
        text_up = "Beam " + self.data_object.beam_designation
        text_down = ""
        self.data_object.draw_oriented_arrow(dwg, beam_pt, theta, "NE", offset, text_up, text_down)

        # =================================  Column Information  ========================================
        column_pt = self.SG + np.array([1, 0])
        theta = 45
        offset = 70
        text_up = ""
        text_down = "Column " + self.data_object.col_designation
        self.data_object.draw_oriented_arrow(dwg, column_pt, theta, "SE", offset, text_up, text_down)

        # ===============================  Top Angle Information  ========================================
        beam_pt = self.SA3 + (self.data_object.angle_length / 2  + 10) * np.array([0, 1])
        theta = 45
        offset = 120
        text_up = "ISA " + str(int(self.data_object.top_angle_legsize_vertical)) + 'x' + str(int(self.data_object.top_angle_legsize_horizontal)) + 'x' + \
                  str(int(self.data_object.top_angle_thickness))
        text_down = ""
        self.data_object.draw_oriented_arrow(dwg, beam_pt, theta, "SE", offset, text_up, text_down)

        # ======================================  Faint line for TOp angle bolts distances  ================================================
        pt_leftx = self.SA1
        pt_lefty = pt_leftx + (self.data_object.col_depth + 60) * np.array([-1, 0])
        self.data_object.draw_faint_line(pt_leftx, pt_lefty, dwg)

        pt_top_anglex1 = np.array(pt_top_column_list[1])
        pt_top_angley1 = pt_top_anglex1 + (self.data_object.col_depth + 60) * np.array([-1, 0])
        self.data_object.draw_faint_line(pt_top_anglex1, pt_top_angley1, dwg)

        point1 = pt_top_anglex1 - self.data_object.edge_dist * np.array([0, 1])
        params = {"offset": (self.data_object.col_depth + 60), "textoffset": 10, "lineori": "left", "endlinedim": 10, "arrowlen": 20}
        self.data_object.draw_dimension_outer_arrow(dwg, pt_top_anglex1, point1, str(self.data_object.edge_dist), params)

        # -----------------------------------------------------------------------------------------------------------------------------
        pt_rightx = self.SA6
        pt_righty = pt_rightx + (self.data_object.col_depth + 60) * np.array([-1, 0])
        self.data_object.draw_faint_line(pt_rightx, pt_righty, dwg)

        pt_top_anglexx1 = np.array(pt_top_column_list[1]) + self.data_object.gauge * np.array([0, 1])
        pt_top_angleyy1 = pt_top_anglexx1 + (self.data_object.col_depth + 60) * np.array([-1, 0])
        self.data_object.draw_faint_line(pt_top_anglexx1, pt_top_angleyy1, dwg)

        point2 = pt_top_anglexx1 - self.data_object.edge_dist * np.array([0, -1])
        params = {"offset": (self.data_object.col_depth + 60), "textoffset": 10, "lineori": "right", "endlinedim": 10, "arrowlen": 20}
        self.data_object.draw_dimension_outer_arrow(dwg, pt_top_anglexx1, point2, str(self.data_object.edge_dist), params)

        params = {"offset": (self.data_object.col_depth + 60), "textoffset": 10, "lineori": "right", "endlinedim": 10, "arrowlen": 20}
        self.data_object.draw_dimension_outer_arrow(dwg, point1, point2, str(self.data_object.gauge), params)

        # -----------------------------------------------------------------------------------------------------------------------------
        pt_leftx1 = self.SA3
        pt_lefty1 = pt_leftx1 + (self.data_object.col_depth - 40) * np.array([0, -1])
        self.data_object.draw_faint_line(pt_leftx1, pt_lefty1, dwg)

        pt_beamx = np.array(pt_top_beam_list[0][0]) -  np.array([0, -1])
        pt_beamy = pt_beamx + (self.data_object.col_depth) * np.array([0, -1])
        self.data_object.draw_faint_line(pt_beamx, pt_beamy, dwg)

        point3 = pt_beamx + self.data_object.edge_dist * np.array([ 1, 0])
        params = {"offset": self.data_object.col_depth, "textoffset": 10, "lineori": "left", "endlinedim":10, "arrowlen":20}
        self.data_object.draw_dimension_outer_arrow(dwg,  pt_beamx, point3,  str(self.data_object.edge_dist), params)

        # ====================================  Label Gap Distance  =======================================
        gap_pt = self.data_object.col_width - 350
        ptG1 = self.SG + (gap_pt +30 ) * np.array([0, -1])
        ptG2 = self.SB4 + (gap_pt ) * np.array([0, -1])
        offset = 1
        params = {"offset": offset, "textoffset": 20, "lineori": "left", "endlinedim": 10, "arrowlen": 50}
        self.data_object.draw_dimension_inner_arrow(dwg, ptG1, ptG2, str(self.data_object.gap) + " mm", params)

        # ===============================  Draw Faint line for Gap Distance  ===============================
        pt_L_G1x = self.SG
        pt_L_G1y = ptG1 + 20 * np.array([0, 1])
        self.data_object.draw_faint_line(pt_L_G1x, pt_L_G1y, dwg)

        pt_R_G2x = self.SB4
        pt_R_G2y = ptG2 + 20 * np.array([0, 1])
        self.data_object.draw_faint_line(pt_R_G2x, pt_R_G2y, dwg)

        # ================================  2D view name  ==============================================
        ptx = self.SK + 280 * np.array([0, 1])
        dwg.add(dwg.text('Top view (Sec A-A) (All distances are in "mm")', insert=ptx, fill='black', font_family="sans-serif", font_size=30))
        dwg.save()
        print"########### Saved Column Flange Beam Flange Top ########### "

# ^^^^^^^^^^^^^^^^^^^^^^^^^^^^^^^^^^^^^^^^^^^^^^^^^^^^^^^^^^^^^^^^^^^^^^^^^^^^^^^^^^^^^^^^^^^^^^^^^^^^^^^^^^^^^^^^^^^^^^^^^^^^^^^^^^^^^^^^^^^^^^^^^^^^^^^^^^^^^^^^^^^^
#         # Draw Faint line to represent edge distance
#         ptB = self.FP5 + self.data_object.plateEdge_dist * np.array([1, 0]) + (col) * self.data_object.gauge * np.array([1, 0]) + self.data_object.edge_dist * np.array([1, 0])
#         ptC = ptB + (self.data_object.beam_width / 2 + self.data_object.col_flange_thk + self.data_object.col_R1 + 90) * np.array([0, -1])
#         self.data_object.draw_faint_line(ptB, ptC, dwg)
#
#         ptx = self.FP5 + self.data_object.plateEdge_dist * np.array([1, 0]) + (col) * self.data_object.gauge * np.array([1, 0])
#         ptY = ptx + self.data_object.edge_dist * np.array([1, 0])
#         offset = self.data_object.beam_width / 2 + self.data_object.col_flange_thk + self.data_object.col_R1 + 100
#         params = {"offset": offset, "textoffset": 20, "lineori": "left", "endlinedim": 10}
#         self.data_object.draw_dimension_outer_arrow(dwg, ptx, ptY, str(int(self.data_object.edge_dist)) + " mm", params)
#
#         # Plate  Information
#         plt_pt = self.FP3
#         theta = 60
#         offset = self.data_object.beam_width / 2 + 50
#         text_up = "PLT. " + str(int(self.data_object.plate_ht)) + 'x' + str(int(self.data_object.plate_width)) + 'x' + str(int(self.data_object.plate_thick))
#         text_down = ""
#         element = ""
#         self.data_object.draw_oriented_arrow(dwg, plt_pt, theta, "SE", offset, text_up, text_down, element)
#
#         # Bolt Information
#         bltPt = self.FP5 + self.data_object.plateEdge_dist * np.array([1, 0]) + (nc - 1) * self.data_object.gauge * np.array([1, 0])
#         theta = 55
#         offset = (self.data_object.beam_width) + 130
#         text_up = str(self.data_object.no_of_rows) + " nos " + str(self.data_object.bolt_dia) + u'\u00d8' + " holes"
#         text_down = "for M" + str(self.data_object.bolt_dia) + " bolts (grade " + str(self.data_object.grade) + ")"
#         element = ""
#         self.data_object.draw_oriented_arrow(dwg, bltPt, theta, "NE", offset, text_up, text_down, element)
#
#         # Weld Information
#         weldPt = self.FY
#         theta = 60
#         offset = self.data_object.weld_thick + self.data_object.plate_thick + self.data_object.beam_width / 2 + 80
#         text_up = "          z " + str(int(self.data_object.weld_thick)) + " mm"
#         text_down = ""  # u"\u25C1"
#         element = "weld"
#         self.data_object.draw_oriented_arrow(dwg, weldPt, theta, "SE", offset, text_up, text_down, element)
# ^^^^^^^^^^^^^^^^^^^^^^^^^^^^^^^^^^^^^^^^^^^^^^^^^^^^^^^^^^^^^^^^^^^^^^^^^^^^^^^^^^^^^^^^^^^^^^^^^^^^^^^^^^^^^^^^^^^^^^^^^^^^^^^^^^^^^^^^^^^^^^^^^^^^^^^^^^^^^^^^^^^^


    def call_CWBF_top(self, file_name):
        # vb_ht = str(float(self.data_object.col_depth) + 750)
        dwg = svgwrite.Drawing(file_name, size=('100%', '100%'), viewBox=('-430 -300 1500 1200'))
        dwg.add(dwg.polyline(points=[self.SWA, self.SWB, self.SWC, self.SWD, self.SWE, self.SWF, self.SWG, self.SWH, self.SWI, self.SWJ, self.SWK, self.SWL,
                                     self.SWA], stroke='blue', fill='none', stroke_width=2.5))
        dwg.add(dwg.polyline(points=[self.SWA1, self.SWA3, self.SWA4, self.SWA6, self.SWA1], stroke='blue', fill='none', stroke_width=2.5))
        dwg.add(dwg.line(self.SWA2, self.SWA5).stroke('blue', width=2.5, linecap='square'))

        dwg.add(dwg.line(self.SWB6, self.SWB5).stroke('red', width=2.5, linecap='square').dasharray(dasharray=([5, 5])))
        dwg.add(dwg.line(self.SWB1, self.SWB6).stroke('blue', width=2.5, linecap='square'))
        dwg.add(dwg.line(self.SWB4, self.SWB5).stroke('blue', width=2.5, linecap='square'))
        dwg.add(dwg.polyline(points=[self.SWB1, self.SWB2, self.SWB3, self.SWB4], stroke='blue', fill='none', stroke_width=2.5))

        # ===============================  Cross section B-B  ===============================================

        ptSecA = self.SWF + (430 + self.data_object.gap + self.data_object.beam_length) * np.array([1, 0])
        ptSecB = ptSecA + 50 * np.array([-1, 0])
        txt_pt = ptSecB + 80 * np.array([-1, 0]) + (20 * np.array([0, 1]))
        txt = "B"
        self.data_object.draw_cross_section(dwg, ptSecA, ptSecB, txt_pt, txt)
        ptSecC = self.SWA + (430 + self.data_object.gap + self.data_object.beam_length) * np.array([1, 0])
        ptSecD = ptSecC + (50 * np.array([-1, 0]))
        txt_pt = ptSecD + (80 * np.array([-1, 0])) + (20 * np.array([0, 1]))
        self.data_object.draw_cross_section(dwg, ptSecC, ptSecD, txt_pt, txt)
        dwg.add(dwg.line(ptSecA, ptSecC).stroke('#666666', width=1.0, linecap='square'))

        #  ===============================  Cross section C-C  ====================================================
        ptSecA = self.SWA + 50 * np.array([-1, 0]) + (self.data_object.beam_width * 2.5) * np.array([0, 1])
        ptSecB = ptSecA + (50 * np.array([0, -1]))
        txt_pt = ptSecB + (20 * np.array([-1, 0])) + (40 * np.array([0, -1]))
        txt = "C"
        self.data_object.draw_cross_section(dwg, ptSecA, ptSecB, txt_pt, txt)
        ptSecC = ptSecA + (self.data_object.col_width + self.data_object.gap + self.data_object.beam_length + 100) * np.array([1, 0])
        ptSecD = ptSecC + (50 * np.array([0, -1]))
        txt_pt = ptSecD + (20 * np.array([-1, 0])) + (40 * np.array([0, -1]))
        self.data_object.draw_cross_section(dwg, ptSecC, ptSecD, txt_pt, txt)
        dwg.add(dwg.line(ptSecA, ptSecC).stroke('#666666', width=1.0, linecap='square'))

        # ===============================  Top angle Bolts plotting  ========================================

        btcc = self.data_object.bolts_top_column_col
        btbc = self.data_object.bolts_top_beam_col
        btbr = self.data_object.bolts_top_beam_row

        bolt_r = self.data_object.bolt_dia / 2
        pt_top_column_list = []
        pt_top_beam_list = []
        # --------------------------------  beam bolts -----------------------------
        for i in range(1, (btbr + 1)):
            col_list = []
            for j in range(1, (btbc + 1)):
                pt = self.SWA1 + (self.data_object.top_angle_legsize_horizontal - self.data_object.end_dist) * np.array([1, 0]) + \
                     self.data_object.edge_dist * np.array([0, 1]) + (i - 1) * self.data_object.pitch * np.array([0, 1]) + (j - 1) * self.data_object.gauge * np.array([0, 1])
                dwg.add(dwg.circle(center=pt, r=bolt_r, stroke='blue', fill='none', stroke_width=1.5))
                pt_C = pt - (bolt_r + 4) * np.array([1, 0])
                pt_D = pt + (bolt_r + 4) * np.array([1, 0])
                dwg.add(dwg.line(pt_C, pt_D).stroke('red', width=1.0, linecap='square'))

                pt_C1 = pt - (bolt_r + 4) * np.array([0, 1])
                pt_D1 = pt + (bolt_r + 4) * np.array([0, 1])
                dwg.add(dwg.line(pt_C1, pt_D1).stroke('red', width=1.0, linecap='square'))

                col_list.append(pt)
            pt_top_beam_list.append(col_list)

            # --------------------------------  column bolts -----------------------------
            if btcc >= 1:
                for column in range(btcc):
                    ptx = self.SWA6 + (self.data_object.angle_length - self.data_object.edge_dist) * np.array([0, -1]) -\
                          self.data_object.col_web_thk * np.array([1, 0]) + column * self.data_object.gauge * np.array([0, 1])
                    ptx1 = ptx - bolt_r * np.array([0, 1])
                    rect_width = self.data_object.bolt_dia
                    rect_length = self.data_object.col_web_thk + self.data_object.top_angle_thickness
                    dwg.add(dwg.rect(insert=ptx1, size=(rect_length, rect_width), fill='black', stroke='black', stroke_width=2.5))

                    pt_Cx = ptx + 10 * np.array([1, 0])
                    pt_Dx = ptx + (rect_length + 9) * np.array([1, 0])
                    dwg.add(dwg.line(pt_Cx, pt_Dx).stroke('black', width=2.0, linecap='square'))
                    pt_top_column_list.append(ptx)

                    pt_Cx1 = ptx +  np.array([-1, 0])
                    pt_Dx1 = ptx + (rect_length - 9) * np.array([-1, 0])
                    dwg.add(dwg.line(pt_Cx1, pt_Dx1).stroke('black', width=2.0, linecap='square'))
                    pt_top_column_list.append(ptx)


# ^^^^^^^^^^^^^^^^^^^^^^^^^^^^^^^^^^^^^^^^^^^^^^^^^^^^^^^^^^^^^^^^^^^^^^^^^^^^^^^^^^^^^^^^^^^^^^^^^^^^^^^^^^^^^^^^^^^^^^^^^^^^^^^^^^^^^^^^^^^^^^^^^^^^^^^^^^^^^^^^^^^^
#         nc = self.data_object.no_of_col
#         bolt_r = self.data_object.bolt_dia / 2
#         ptList = []
#         if nc >= 1:
#             for col in range(nc):
#                 pt = self.A5 + self.data_object.plateEdge_dist * np.array([1, 0]) + (
#                                                                                     col) * self.data_object.gauge * np.array(
#                     [1, 0])
#
#                 pt1 = pt - bolt_r * np.array([1, 0])
#                 rect_width = self.data_object.bolt_dia
#                 rect_ht = self.data_object.beam_web_thk + self.data_object.plate_thick
#                 dwg.add(
#                     dwg.rect(insert=(pt1), size=(rect_width, rect_ht), fill='black', stroke='black', stroke_width=2.5))
#                 B1 = pt + 10 * np.array([0, -1])
#                 B2 = pt + (rect_ht + 10) * np.array([0, 1])
#                 dwg.add(dwg.line((B1), (B2)).stroke('black', width=2.5, linecap='square'))
#                 ptList.append(pt)
#                 if len(ptList) > 1:
#                     dimOffset = self.data_object.beam_width / 2 + self.data_object.col_flange_thk + self.data_object.col_R1 + 50
#                     params = {"offset": dimOffset, "textoffset": 20, "lineori": "left", "endlinedim": 10}
#                     self.data_object.draw_dimension_outer_arrow(dwg, np.array(ptList[0]), np.array(ptList[1]),
#                                                                 str(int(self.data_object.gauge)) + "mm", params)
# ^^^^^^^^^^^^^^^^^^^^^^^^^^^^^^^^^^^^^^^^^^^^^^^^^^^^^^^^^^^^^^^^^^^^^^^^^^^^^^^^^^^^^^^^^^^^^^^^^^^^^^^^^^^^^^^^^^^^^^^^^^^^^^^^^^^^^^^^^^^^^^^^^^^^^^^^^^^^^^^^^^^^

        # ===============================  Beam Bolts Information  ========================================
        no_of_bolts_beam = self.data_object.bolts_top_beam_col * self.data_object.bolts_top_beam_row
        bolt_pt = np.array(pt_top_beam_list[0][0])
        theta = 60
        offset = 200
        text_up = str(no_of_bolts_beam) + " nos " + str(self.data_object.bolt_dia) + u'\u00d8' + " holes"
        text_down = "for M " + str(self.data_object.bolt_dia) + " bolts (grade " + str(self.data_object.grade) + ")"
        self.data_object.draw_oriented_arrow(dwg, bolt_pt, theta, "NE", offset, text_up, text_down)

        # ===============================  Column Bolts Information  ========================================
        no_of_bolts_column = self.data_object.bolts_top_column_col * self.data_object.bolts_top_column_row
        bolt_pt = np.array(pt_top_column_list[0])
        theta = 55
        offset = 100
        text_up = str(no_of_bolts_column) + " nos " + str(self.data_object.bolt_dia) + u'\u00d8' + " holes"
        text_down = "for M " + str(self.data_object.bolt_dia) + "bolts (grade " + str(self.data_object.grade) + ")"
        self.data_object.draw_oriented_arrow(dwg, bolt_pt, theta, "NW", offset, text_up, text_down)

        # ===============================  Beam Information  ========================================
        beam_pt = self.SWB1 + (self.data_object.beam_length / 2) * np.array([1, 0])
        theta = 50
        offset = 30
        text_up = "Beam " + self.data_object.beam_designation
        text_down = ""
        self.data_object.draw_oriented_arrow(dwg, beam_pt, theta, "NE", offset, text_up, text_down)

        # =================================  Column Information  ========================================
        column_pt = self.SWG - 30 * np.array([1, 0])
        theta = 40
        offset = 90
        text_up = ""
        text_down = "Column " + self.data_object.col_designation
        self.data_object.draw_oriented_arrow(dwg, column_pt, theta, "SE", offset, text_up, text_down)

        # ===============================  Top Angle Information  ========================================
        beam_pt = self.SWA3 + ((self.data_object.angle_length / 2) + 20) * np.array([0, 1])
        theta = 40
        offset = 130
        text_up = ""
        text_down = "ISA " + str(int(self.data_object.top_angle_legsize_vertical)) + 'x' + str(int(self.data_object.top_angle_legsize_horizontal)) + 'x' + \
                  str(int(self.data_object.top_angle_thickness))
        self.data_object.draw_oriented_arrow(dwg, beam_pt, theta, "SE", offset, text_up, text_down)

        # ======================================  Faint line for TOp angle bolts distances  ================================================
        pt_leftx = self.SWA1
        pt_lefty = pt_leftx + self.data_object.col_depth * np.array([-1, 0])
        self.data_object.draw_faint_line(pt_leftx, pt_lefty, dwg)

        pt_top_anglex1 = np.array(pt_top_column_list[1])
        pt_top_angley1 = pt_top_anglex1 + self.data_object.col_depth * np.array([-1, 0])
        self.data_object.draw_faint_line(pt_top_anglex1, pt_top_angley1, dwg)

        point1 = pt_top_anglex1 - self.data_object.edge_dist * np.array([0, 1])
        params = {"offset": self.data_object.col_depth, "textoffset": 10, "lineori": "left", "endlinedim": 10, "arrowlen": 20}
        self.data_object.draw_dimension_outer_arrow(dwg, pt_top_anglex1, point1, str(self.data_object.edge_dist), params)

        # -----------------------------------------------------------------------------------------------------------------------------
        pt_rightx = self.SWA6
        pt_righty = pt_rightx + self.data_object.col_depth * np.array([-1, 0])
        self.data_object.draw_faint_line(pt_rightx, pt_righty, dwg)

        pt_top_anglexx1 = np.array(pt_top_column_list[1]) + self.data_object.gauge * np.array([0, 1])
        pt_top_angleyy1 = pt_top_anglexx1 + self.data_object.col_depth * np.array([-1, 0])
        self.data_object.draw_faint_line(pt_top_anglexx1, pt_top_angleyy1, dwg)

        point2 = pt_top_anglexx1 - self.data_object.edge_dist * np.array([0, -1])
        params = {"offset": self.data_object.col_depth, "textoffset": 10, "lineori": "right", "endlinedim": 10, "arrowlen": 20}
        self.data_object.draw_dimension_outer_arrow(dwg, pt_top_anglexx1, point2, str(self.data_object.edge_dist), params)

        params = {"offset": self.data_object.col_depth, "textoffset": 10, "lineori": "right", "endlinedim": 10, "arrowlen": 20}
        self.data_object.draw_dimension_outer_arrow(dwg, point1, point2, str(self.data_object.gauge), params)

        # -----------------------------------------------------------------------------------------------------------------------------
        pt_leftx1 = self.SWA3
        pt_lefty1 = pt_leftx1 + (self.data_object.col_depth - 40) * np.array([0, -1])
        self.data_object.draw_faint_line(pt_leftx1, pt_lefty1, dwg)

        pt_beamx = np.array(pt_top_beam_list[0][0]) -  np.array([0, -1])
        pt_beamy = pt_beamx + (self.data_object.col_depth) * np.array([0, -1])
        self.data_object.draw_faint_line(pt_beamx, pt_beamy, dwg)

        point3 = pt_beamx + self.data_object.edge_dist * np.array([ 1, 0])
        params = {"offset": self.data_object.col_depth, "textoffset": 10, "lineori": "left", "endlinedim":10, "arrowlen":20}
        self.data_object.draw_dimension_outer_arrow(dwg,  pt_beamx, point3,  str(self.data_object.edge_dist), params)


        # ====================================  Label Gap Distance  =======================================
        gap_pt = self.data_object.col_depth - 340
        ptG1 = self.SWI + (gap_pt + 13) * np.array([0, -1])
        ptG2 = self.SWB4 + (gap_pt + 10) * np.array([0, -1])
        offset = 1
        params = {"offset": offset, "textoffset": 20, "lineori": "left", "endlinedim": 10, "arrowlen": 30}
        self.data_object.draw_dimension_inner_arrow(dwg, ptG1, ptG2, str(self.data_object.gap) + " mm", params)

        # ===============================  Draw Faint line for Gap Distance  ===============================
        pt_L_G1x = self.SWI
        pt_L_G1y = pt_L_G1x + 70 * np.array([0, 1])
        self.data_object.draw_faint_line(pt_L_G1x, pt_L_G1y, dwg)

        pt_R_G2x = self.SWB4
        pt_R_G2y = pt_R_G2x + 70 * np.array([0, 1])
        self.data_object.draw_faint_line(pt_R_G2x, pt_R_G2y, dwg)



        # ================================  2D view name  ==============================================
        ptx = self.SC + 470 * np.array([0, 1])
        dwg.add(dwg.text('Top view (Sec A-A) (All distances are in "mm")', insert=ptx, fill='black', font_family="sans-serif", font_size=30))
        dwg.save()
        print"########### Saved Column Web Beam Flange Top ########### "

# ^^^^^^^^^^^^^^^^^^^^^^^^^^^^^^^^^^^^^^^^^^^^^^^^^^^^^^^^^^^^^^^^^^^^^^^^^^^^^^^^^^^^^^^^^^^^^^^^^^^^^^^^^^^^^^^^^^^^^^^^^^^^^^^^^^^^^^^^^^^^^^^^^^^^^^^^^^^^^^^^^^^^
#         # Draw Faint line to represent edge distance
#         ptB = self.A5 + self.data_object.plateEdge_dist * np.array([1, 0]) + (nc - 1) * self.data_object.gauge * np.array(
#             [1, 0]) + self.data_object.edge_dist * np.array([1, 0])
#         ptC = ptB + (self.data_object.beam_width / 2 + self.data_object.col_flange_thk + self.data_object.col_R1 + 150) * np.array([0, -1])
#         self.data_object.draw_faint_line(ptB, ptC, dwg)
#         ptL = self.A5 + self.data_object.plateEdge_dist * np.array([1, 0]) + (nc - 1) * self.data_object.gauge * np.array([1, 0])
#         ptM = ptL + (self.data_object.beam_width / 2 + self.data_object.col_flange_thk + self.data_object.col_R1 + 150) * np.array([0, -1])
#         self.data_object.draw_faint_line(ptL, ptM, dwg)
#
#         # Edge Distance
#         ptx = self.A5 + self.data_object.plateEdge_dist * np.array([1, 0]) + (nc - 1) * self.data_object.gauge * np.array([1, 0])
#         ptY = ptx + self.data_object.edge_dist * np.array([1, 0])
#         offset = self.data_object.beam_width / 2 + self.data_object.col_flange_thk + self.data_object.col_R1 + 150
#         params = {"offset": offset, "textoffset": 20, "lineori": "left", "endlinedim": 10}
#         self.data_object.draw_dimension_outer_arrow(dwg, ptx, ptY, str(int(self.data_object.edge_dist)) + " mm", params)
#
#         #  Draws Faint line to represent Gauge Distance
#         ptK = self.A5 + self.data_object.plateEdge_dist * np.array([1, 0])
#         ptM = ptK + (self.data_object.beam_width / 2 + self.data_object.col_flange_thk + self.data_object.col_R1 + 50) * np.array(
#             [0, -1])
#         self.data_object.draw_faint_line(ptK, ptM, dwg)
#
#         # Plate  Information
#         plt_pt = self.P3
#         theta = 70
#         offset = self.data_object.beam_width / 2 + 130
#         text_up = "PLT. " + str(int(self.data_object.plate_ht)) + 'x' + str(int(self.data_object.plate_width)) + 'x' + str(int(self.data_object.plate_thick))
#         text_down = ""
#         element = ""
#         self.data_object.draw_oriented_arrow(dwg, plt_pt, theta, "SE", offset, text_up, text_down, element)
#
#         # Bolt Information
#         bltPt = self.A5 + self.data_object.plateEdge_dist * np.array([1, 0]) + (nc - 1) * self.data_object.gauge * np.array([1, 0])
#         theta = 60
#         offset = (self.data_object.beam_width) + 160
#         text_up = str(self.data_object.no_of_rows) + " nos " + str(self.data_object.bolt_dia) + u'\u00d8' + " holes"
#         text_down = "for M" + str(self.data_object.bolt_dia) + " bolts (grade " + str(self.data_object.grade) + ")"
#         element = ""
#         self.data_object.draw_oriented_arrow(dwg, bltPt, theta, "NE", offset, text_up, text_down, element)
#
#         # Weld Information
#         weldPt = self.Y
#         theta = 70
#         offset = self.data_object.col_depth * 3 / 4 + 100
#         text_up = "          z " + str(int(self.data_object.weld_thick)) + " mm"
#         text_down = ""  # u"\u25C1"
#         element = "weld"
#         self.data_object.draw_oriented_arrow(dwg, weldPt, theta, "SE", offset, text_up, text_down, element)
# ^^^^^^^^^^^^^^^^^^^^^^^^^^^^^^^^^^^^^^^^^^^^^^^^^^^^^^^^^^^^^^^^^^^^^^^^^^^^^^^^^^^^^^^^^^^^^^^^^^^^^^^^^^^^^^^^^^^^^^^^^^^^^^^^^^^^^^^^^^^^^^^^^^^^^^^^^^^^^^^^^^^^

class Seat2DCreatorSide(object):
    def __init__(self, seat_common_object):

        self.data_object = seat_common_object
<<<<<<< HEAD
        # --------------------------------------------------------------------------------------------------------------
        #                           COLUMN FLANGE BEAM FLANGE (SIDE VIEW)
        # --------------------------------------------------------------------------------------------------------------
        # ========================  Column plotting  ===================================

        self.SA = np.array([0, 0])

        ptSBx = self.data_object.col_width
        ptSBy = 0
        self.SB = np.array([ptSBx, ptSBy])

        ptSCx = self.data_object.col_width
        ptSCy = self.data_object.col_length
        self.SC = np.array([ptSCx, ptSCy])

        ptSDx = 0
        ptSDy = self.data_object.col_length
        self.SD = np.array([ptSDx, ptSDy])

        self.pt_mid_horizontal = self.SA + ((self.data_object.col_width / 2) + (self.data_object.col_web_thk / 2)) * np.array([1, 0])
        self.pt_mid_vertical = self.pt_mid_horizontal + ((self.data_object.col_length - self.data_object.beam_depth) / 2) * np.array([0, 1])

        # ========================  Beam plotting  ===================================

        ptSA1x = (self.data_object.col_depth - self.data_object.beam_width) / 2
        ptSA1y = (self.data_object.col_length - self.data_object.beam_depth) / 2
        self.SA1 = np.array([ptSA1x, ptSA1y])

        ptSA2x = ptSA1x + self.data_object.beam_width
        ptSA2y = ptSA1y
        self.SA2 = np.array([ptSA2x, ptSA2y])

        ptSA3x = ptSA2x
        ptSA3y = ptSA2y + self.data_object.beam_flange_thk
        self.SA3 = np.array([ptSA3x, ptSA3y])

        ptSA12x = ptSA1x
        ptSA12y = ptSA1y + self.data_object.beam_flange_thk
        self.SA12 = np.array([ptSA12x, ptSA12y])

        ptSA4x = ptSA12x + (self.data_object.beam_width / 2 + self.data_object.beam_web_thk / 2)
        ptSA4y = ptSA3y
        self.SA4 = np.array([ptSA4x, ptSA4y])

        ptSA8x = ptSA1x
        ptSA8y = (self.data_object.col_length + self.data_object.beam_depth) / 2
        self.SA8 = np.array([ptSA8x, ptSA8y])

        ptSA9x = ptSA1x
        ptSA9y = ptSA8y - self.data_object.beam_flange_thk
        self.SA9 = np.array([ptSA9x, ptSA9y])

        ptSA7x = ptSA8x + self.data_object.beam_width
        ptSA7y = ptSA8y
        self.SA7 = np.array([ptSA7x, ptSA7y])

        ptSA6x = ptSA7x
        ptSA6y = ptSA7y - self.data_object.beam_flange_thk
        self.SA6 = np.array([ptSA6x, ptSA6y])

        ptSA5x = ptSA4x
        ptSA5y = ptSA6y
        self.SA5 = np.array([ptSA5x, ptSA5y])

        ptSA11x = ptSA12x + (self.data_object.beam_width / 2 - self.data_object.beam_web_thk / 2)
        ptSA11y = ptSA12y
        self.SA11 = np.array([ptSA11x, ptSA11y])

        ptSA10x = ptSA11x
        ptSA10y = ptSA9y
        self.SA10 = np.array([ptSA10x, ptSA10y])

        ptSPx = self.data_object.beam_width / 2
        ptSPy = (self.data_object.col_length - self.data_object.beam_depth) / 2
        self.SP = (ptSPx, ptSPy)

        ptSQx = self.data_object.angle_length / 2
        ptSQy = ptSPy
        self.SQ = (ptSQx, ptSQy)

        # ============================  Top Angle  ===================================

        ptSB6x = (self.data_object.col_depth - self.data_object.angle_length) / 2
        ptSB6y = ptSQy
        self.SB6 = (ptSB6x, ptSB6y)

        ptSB1x = ptSB6x
        ptSB1y = ptSQy - self.data_object.top_angle_thickness
        self.SB1 = np.array([ptSB1x, ptSB1y])

        ptSB2x = ptSB6x
        ptSB2y = ptSQy - self.data_object.top_angle_legsize_vertical
        self.SB2 = np.array([ptSB2x, ptSB2y])

        ptSB3x = ptSB6x + self.data_object.angle_length
        ptSB3y = ptSB2y
        self.SB3 = np.array([ptSB3x, ptSB3y])

        ptSB4x = ptSB3x
        ptSB4y = ptSB1y
        self.SB4 = np.array([ptSB4x, ptSB4y])

        ptSB5x = ptSB6x + self.data_object.angle_length
        ptSB5y = ptSB6y
        self.SB5 = (ptSB5x, ptSB5y)
=======
        # =======================================================================
        # # COLUMN WEB BEAM FLANGE Side Connectivity Points
        # =======================================================================
        self.A = np.array([0, 0])
        self.B = self.A + self.data_object.col_flange_thk * np.array([1, 0])
        self.E = self.B + self.data_object.col_length * np.array([0, 1])
        self.C = self.A + (self.data_object.col_depth - self.data_object.col_flange_thk) * np.array([1, 0])
        self.D = self.A + self.data_object.col_depth * np.array([1, 0])
        self.H = self.C + self.data_object.col_length * np.array([0, 1])
        self.G = self.B + self.data_object.col_length * np.array([0, 1])
        self.A1 = (self.data_object.col_flange_thk + self.data_object.col_R1) * np.array((1, 0)) + ((
                                                                                                        self.data_object.col_length - self.data_object.beam_depth) / 2) * np.array(
            [0, 1])
        self.A2 = self.A1 + self.data_object.beam_width * np.array([1, 0])
        self.A3 = self.A2 + self.data_object.beam_flange_thk * np.array([0, 1])
        self.A12 = self.A1 + self.data_object.beam_flange_thk * np.array([0, 1])
        self.A11 = self.A12 + (self.data_object.beam_width - self.data_object.beam_web_thk) / 2 * np.array([1, 0])
        self.A4 = self.A11 + self.data_object.beam_web_thk * np.array([1, 0])
        self.A5 = self.A4 + (self.data_object.beam_depth - (2 * self.data_object.beam_flange_thk)) * np.array([0, 1])
        self.A6 = self.A2 + (self.data_object.beam_depth - self.data_object.beam_flange_thk) * np.array([0, 1])
        self.A7 = self.A2 + self.data_object.beam_depth * np.array([0, 1])
        self.A8 = self.A1 + self.data_object.beam_depth * np.array([0, 1])
        self.A9 = self.A1 + (self.data_object.beam_depth - self.data_object.beam_flange_thk) * np.array([0, 1])
        self.A10 = self.A11 + (self.data_object.beam_depth - (2 * self.data_object.beam_flange_thk)) * np.array([0, 1])
        self.P = self.A11 + (self.data_object.beam_R1 + 3) * np.array([0, 1])
        self.P1 = self.P + (self.data_object.end_dist) * np.array([0, 1])
        self.Q = self.P + self.data_object.plate_thick * np.array([-1, 0])
        # Hashing for weld is 8mm so self.X shfited in 8mm distance in -X axis direction
        self.X = self.Q + 8 * np.array([-1, 0])
        self.R = self.P + self.data_object.plate_ht * np.array([0, 1])
        self.Y = self.R + (self.data_object.plate_thick + self.data_object.weld_thick) * np.array([-1, 0])

        # =======================================================================
        # COLUMN FLANGE BEAM FLANGE Side Connectivity Points
        # =======================================================================
        self.FA = np.array([0, 0])
        self.FB = self.FA + self.data_object.col_width * np.array([1, 0])
        self.ptMid = self.FA + ((self.data_object.col_width / 2) + (self.data_object.col_web_thk / 2)) * np.array([1, 0])
        self.ptMid1 = self.ptMid + ((self.data_object.col_length - self.data_object.beam_depth) / 2) * np.array([0, 1])
        self.FC = self.FB + self.data_object.col_length * np.array([0, 1])
        self.FD = self.FA + self.data_object.col_length * np.array([0, 1])
        self.FA1 = self.ptMid1 + (self.data_object.beam_web_thk / 2) * np.array(
            [-1, 0]) + self.data_object.beam_width / 2 * np.array([-1, 0])
        self.FA2 = self.FA1 + self.data_object.beam_width * np.array([1, 0])
        self.FA3 = self.FA2 + self.data_object.beam_flange_thk * np.array([0, 1])
        self.FA12 = self.FA1 + self.data_object.beam_flange_thk * np.array([0, 1])
        self.FA11 = self.FA12 + (self.data_object.beam_width - self.data_object.beam_web_thk) / 2 * np.array([1, 0])
        self.FA4 = self.FA11 + self.data_object.beam_web_thk * np.array([1, 0])
        self.FA5 = self.FA4 + (self.data_object.beam_depth - (2 * self.data_object.beam_flange_thk)) * np.array([0, 1])
        self.FA6 = self.FA2 + (self.data_object.beam_depth - self.data_object.beam_flange_thk) * np.array([0, 1])
        self.FA7 = self.FA2 + self.data_object.beam_depth * np.array([0, 1])
        self.FA8 = self.FA1 + self.data_object.beam_depth * np.array([0, 1])
        self.FA9 = self.FA1 + (self.data_object.beam_depth - self.data_object.beam_flange_thk) * np.array([0, 1])
        self.FA10 = self.FA11 + (self.data_object.beam_depth - (2 * self.data_object.beam_flange_thk)) * np.array([0, 1])
        self.FP = self.FA11 + (self.data_object.beam_R1 + 3) * np.array([0, 1])
        self.FP = self.FA4 + (self.data_object.beam_R1 + 3) * np.array([0, 1])
        self.FP1 = self.FP + (self.data_object.end_dist) * np.array([0, 1])
        self.FQ = self.FP + self.data_object.plate_thick * np.array([-1, 0])
        self.FX = self.FQ + 8 * np.array([-1, 0])
        self.FR = self.FP + self.data_object.plate_ht * np.array([0, 1])
        self.FY = self.FX + self.data_object.plate_ht * np.array([0, 1])

    def callCWBFSide(self, file_name):
        vb_width = str(float(3.5 * self.data_object.col_depth))
        vb_ht = str(float(1.4 * self.data_object.col_length))

        dwg = svgwrite.Drawing(file_name, size=('100%', '100%'), viewBox=('-10 -100 ' + vb_width + ' ' + vb_ht))
        dwg.add(dwg.rect(insert=(self.A), size=(self.data_object.col_depth, self.data_object.col_length), fill='none',
                         stroke='blue', stroke_width=2.5))
        dwg.add(dwg.line((self.C), (self.H)).stroke('blue', width=2.5, linecap='square'))
        dwg.add(dwg.line((self.B), (self.G)).stroke('blue', width=2.5, linecap='square'))
        dwg.add(dwg.polyline(
            points=[(self.A1), (self.A2), (self.A3), (self.A4), (self.A5), (self.A6), (self.A7), (self.A8), (self.A9),
                    (self.A10), (self.A11), (self.A12), (self.A1)], stroke='blue', fill='#E0E0E0', stroke_width=2.5))

        # Diagonal Hatching for WELD
        pattern = dwg.defs.add(dwg.pattern(id="diagonalHatch", size=(6, 8), patternUnits="userSpaceOnUse",
                                           patternTransform="rotate(45 2 2)"))
        pattern.add(dwg.path(d="M -1,2 l 6,0", stroke='#000000', stroke_width=2.5))
        dwg.add(dwg.rect(insert=(self.X), size=(8, self.data_object.plate_ht), fill="url(#diagonalHatch)", stroke='white',
                         stroke_width=1.0))

        dwg.add(dwg.rect(insert=(self.Q), size=(self.data_object.plate_thick, self.data_object.plate_ht), fill='none',
                         stroke='blue', stroke_width=2.5))

        nr = self.data_object.no_of_rows
        pitchPts = []
        for row in range(nr):
            pt = self.P + self.data_object.end_dist * np.array([0, 1]) + (row) * self.data_object.pitch * np.array([0, 1])
            ptOne = pt + 20 * np.array([1, 0])
            ptTwo = pt + 30 * np.array([-1, 0])
            dwg.add(dwg.circle(center=(pt), r=1.5, stroke='red', fill='none', stroke_width=1.5))
            dwg.add(dwg.line((ptOne), (ptTwo)).stroke('red', width=1.5, linecap='square').dasharray(
                dasharray=([10, 5, 1, 5])))
            bltPt1 = pt + self.data_object.bolt_dia / 2 * np.array([0, -1]) + self.data_object.plate_thick * np.array([-1, 0])
            bltPt2 = pt + self.data_object.bolt_dia / 2 * np.array([0, -1]) + self.data_object.beam_web_thk * np.array([1, 0])
            rect_width = self.data_object.bolt_dia
            rect_ht = self.data_object.beam_web_thk + self.data_object.plate_thick
            dwg.add(
                dwg.rect(insert=(bltPt1), size=(rect_width, rect_ht), fill='black', stroke='black', stroke_width=2.5))
            bltPt3 = pt + self.data_object.bolt_dia / 2 * np.array([0, 1]) + self.data_object.plate_thick * np.array([-1, 0])
            bltPt4 = pt + self.data_object.bolt_dia / 2 * np.array([0, 1]) + self.data_object.beam_web_thk * np.array([1, 0])
            dwg.add(dwg.line((bltPt1), (bltPt2)).stroke('black', width=1.5, linecap='square'))
            dwg.add(dwg.line((bltPt3), (bltPt4)).stroke('black', width=1.5, linecap='square'))
            pitchPts.append(pt)

        # End and Pitch Distance Information
        params = {"offset": self.data_object.col_depth / 2 + 30, "textoffset": 15, "lineori": "left", "endlinedim": 10}
        self.data_object.draw_dimension_outer_arrow(dwg, np.array(pitchPts[0]), np.array(pitchPts[len(pitchPts) - 1]),
                                                    str(len(pitchPts) - 1) + u' \u0040' + str(
                                                        int(self.data_object.pitch)) + " mm c/c", params)
        params = {"offset": self.data_object.col_depth / 2 + 30, "textoffset": 15, "lineori": "left", "endlinedim": 10}
        self.data_object.draw_dimension_outer_arrow(dwg, self.P, np.array(pitchPts[0]),
                                                    str(int(self.data_object.end_dist)) + " mm ", params)
        params = {"offset": self.data_object.col_depth / 2 + 30, "textoffset": 15, "lineori": "left", "endlinedim": 10}
        self.data_object.draw_dimension_outer_arrow(dwg, np.array(pitchPts[len(pitchPts) - 1]), self.R,
                                                    str(int(self.data_object.end_dist)) + " mm", params)

        # Draw Faint Line
        pt2 = self.P + ((self.data_object.col_depth / 2) + 15) * np.array([1, 0])
        self.data_object.draw_faint_line(self.P, pt2, dwg)
        pt1 = np.array(pitchPts[0]) + ((self.data_object.col_depth / 2) + 15) * np.array([1, 0])
        self.data_object.draw_faint_line(np.array(pitchPts[0]), pt1, dwg)
        ptA = self.R + ((self.data_object.col_depth / 2) + 15) * np.array([1, 0])
        self.data_object.draw_faint_line(self.R, ptA, dwg)
        ptB = np.array(pitchPts[len(pitchPts) - 1]) + ((self.data_object.col_depth / 2) + 15) * np.array([1, 0])
        self.data_object.draw_faint_line(np.array(pitchPts[len(pitchPts) - 1]), ptB, dwg)

        # Column Information
        beam_pt = self.G + self.data_object.beam_width / 2 * np.array([1, 0])
        theta = 30
        offset = 50
        textUp = "Column " + self.data_object.col_designation
        textDown = ""
        element = ""
        self.data_object.draw_oriented_arrow(dwg, beam_pt, theta, "SE", offset, textUp, textDown, element)
>>>>>>> f4c4c57e

        # ============================  Seat Angle  ===================================

        ptSB11x = ptSB6x
        ptSB11y = ptSQy + self.data_object.beam_depth
        self.SB11 = (ptSB11x, ptSB11y)

        ptSB10x = ptSB11x
        ptSB10y = ptSB11y + self.data_object.seat_angle_thickness
        self.SB10 = np.array([ptSB10x, ptSB10y])

        ptSB9x = ptSB11x
        ptSB9y = ptSB11y + self.data_object.seat_angle_legsize_vertical
        self.SB9 = np.array([ptSB9x, ptSB9y])

        ptSB8x = ptSB9x + self.data_object.angle_length
        ptSB8y = ptSB9y
        self.SB8 = np.array([ptSB8x, ptSB8y])

        ptSB7x = ptSB10x + self.data_object.angle_length
        ptSB7y = ptSB10y
        self.SB7 = np.array([ptSB7x, ptSB7y])

        ptSB12x = ptSB11x + self.data_object.angle_length
        ptSB12y = ptSB11y
        self.SB12 = (ptSB12x, ptSB12y)

        # --------------------------------------------------------------------------------------------------------------
        #                           COLUMN WEB BEAM FLANGE (SIDE VIEW)
        # --------------------------------------------------------------------------------------------------------------
        # ========================  Column plotting  ===================================

        ptSWAx = 0
        ptSWAy = 0
        self.SWA = np.array([ptSWAx, ptSWAy])

        ptSWBx = ptSWAx + self.data_object.col_depth
        ptSWBy = 0
        self.SWB = np.array([ptSWBx, ptSWBy])

        ptSWCx = ptSWBx
        ptSWCy = self.data_object.col_length
        self.SWC = np.array([ptSWCx, ptSWCy])

        ptSWDx = 0
        ptSWDy = self.data_object.col_length
        self.SWD = np.array([ptSWDx, ptSWDy])

        ptSWEx = ptSWAx + self.data_object.col_flange_thk
        ptSWEy = 0
        self.SWE = np.array([ptSWEx, ptSWEy])

        ptSWFx = ptSWAx + (self.data_object.col_depth -  self.data_object.col_flange_thk)
        ptSWFy = 0
        self.SWF = np.array([ptSWFx, ptSWFy])

        ptSWGx = ptSWFx
        ptSWGy = self.data_object.col_length
        self.SWG = np.array([ptSWGx, ptSWGy])

        ptSWHx = ptSWEx
        ptSWHy = self.data_object.col_length
        self.SWH = np.array([ptSWHx, ptSWHy])

        self.pt_mid_horizontal = ptSWAx + ((self.data_object.col_depth / 2) + (self.data_object.col_web_thk / 2)) * np.array([1, 0])
        self.pt_mid_vertical = self.pt_mid_horizontal + ((self.data_object.col_length - self.data_object.beam_depth) / 2) * np.array([0, 1])

        # ========================  Beam plotting  ===================================

        ptSWA1x = (self.data_object.col_depth - self.data_object.beam_width) / 2
        ptSWA1y = (self.data_object.col_length - self.data_object.beam_depth) / 2
        self.SWA1 = np.array([ptSWA1x, ptSWA1y])

        ptSWA2x = ptSWA1x + self.data_object.beam_width
        ptSWA2y = ptSWA1y
        self.SWA2 = np.array([ptSWA2x, ptSWA2y])

        ptSWA3x = ptSA2x
        ptSWA3y = ptSWA2y + self.data_object.beam_flange_thk
        self.SWA3 = np.array([ptSWA3x, ptSWA3y])

        ptSWA12x = ptSWA1x
        ptSWA12y = ptSWA1y+ self.data_object.beam_flange_thk
        self.SWA12 = np.array([ptSWA12x, ptSWA12y])

        ptSWA4x = ptSWA12x + (self.data_object.beam_width / 2 + self.data_object.beam_web_thk / 2)
        ptSWA4y = ptSWA3y
        self.SWA4 = np.array([ptSWA4x, ptSWA4y])

        ptSWA8x = ptSWA1x
        ptSWA8y = (self.data_object.col_length + self.data_object.beam_depth) / 2
        self.SWA8 = np.array([ptSWA8x, ptSWA8y])

        ptSWA9x = ptSWA1x
        ptSWA9y = ptSWA8y - self.data_object.beam_flange_thk
        self.SWA9 = np.array([ptSWA9x, ptSWA9y])

        ptSWA7x = ptSWA8x + self.data_object.beam_width
        ptSWA7y = ptSWA8y
        self.SWA7 = np.array([ptSWA7x, ptSWA7y])

        ptSWA6x = ptSWA7x
        ptSWA6y = ptSWA7y - self.data_object.beam_flange_thk
        self.SWA6 = np.array([ptSWA6x, ptSWA6y])

        ptSWA5x = ptSWA4x
        ptSWA5y = ptSWA6y
        self.SWA5 = np.array([ptSWA5x, ptSWA5y])

        ptSWA11x = ptSWA12x + (self.data_object.beam_width / 2 - self.data_object.beam_web_thk / 2)
        ptSWA11y = ptSWA12y
        self.SWA11 = np.array([ptSWA11x, ptSWA11y])

        ptSWA10x = ptSWA11x
        ptSWA10y = ptSWA9y
        self.SWA10 = np.array([ptSWA10x, ptSWA10y])

        ptSWPx = self.data_object.beam_width / 2
        ptSWPy = (self.data_object.col_length - self.data_object.beam_depth) / 2
        self.SWP = (ptSWPx, ptSWPy)

        ptSWQx = self.data_object.angle_length / 2
        ptSWQy = ptSWPy
        self.SWQ = (ptSWQx, ptSWQy)

        ptSWQ1x = self.data_object.angle_length / 2
        ptSWQ1y = (self.data_object.col_length + self.data_object.beam_depth) / 2
        self.SWQ1 = (ptSWQ1x, ptSWQ1y)

        # ============================  Top Angle  ===================================
        ptSWB6x = (self.data_object.col_depth - self.data_object.angle_length) / 2
        ptSWB6y = ptSWQy
        self.SWB6 = (ptSWB6x, ptSWB6y)

        ptSWB1x = ptSWB6x
        ptSWB1y = ptSWQy - self.data_object.top_angle_thickness
        self.SWB1 = np.array([ptSWB1x, ptSWB1y])

        ptSWB2x = ptSWB6x
        ptSWB2y = ptSWQy - self.data_object.top_angle_legsize_vertical
        self.SWB2 = np.array([ptSWB2x, ptSWB2y])

        ptSWB3x = ptSWB6x + self.data_object.angle_length
        ptSWB3y = ptSWB2y
        self.SWB3 = np.array([ptSWB3x, ptSWB3y])

        ptSWB4x = ptSWB3x
        ptSWB4y = ptSWB1y
        self.SWB4 = np.array([ptSWB4x, ptSWB4y])

        ptSWB5x = ptSWB6x + self.data_object.angle_length
        ptSWB5y = ptSWB6y
        self.SWB5 = (ptSWB5x, ptSWB5y)

        # ============================  Seat Angle  ===================================
        ptSWB11x = ptSWB6x
        ptSWB11y = ptSWQy + self.data_object.beam_depth
        self.SWB11 = (ptSWB11x, ptSWB11y)

        ptSWB10x = ptSWB11x
        ptSWB10y = ptSWB11y + self.data_object.seat_angle_thickness
        self.SWB10 = np.array([ptSWB10x, ptSWB10y])

        ptSWB9x = ptSWB11x
        ptSWB9y = ptSWB11y + self.data_object.seat_angle_legsize_vertical
        self.SWB9 = np.array([ptSWB9x, ptSWB9y])

        ptSWB8x = ptSWB9x + self.data_object.angle_length
        ptSWB8y = ptSWB9y
        self.SWB8 = np.array([ptSWB8x, ptSWB8y])

        ptSWB7x = ptSWB10x + self.data_object.angle_length
        ptSWB7y = ptSWB10y
        self.SWB7 = np.array([ptSWB7x, ptSWB7y])

        ptSWB12x = ptSWB11x + self.data_object.angle_length
        ptSWB12y = ptSWB11y
        self.SWB12 = (ptSWB12x, ptSWB12y)

    # ------------------------------------------------------------------------------------------------------------

    def call_CWBF_side(self, file_name):
        dwg = svgwrite.Drawing(file_name, size=('100%', '100%'), viewBox=('-480 -350 1300 1600'))
        dwg.add(dwg.polyline(points=[self.SWA, self.SWB, self.SWC, self.SWD, self.SWA], stroke='blue', fill='none', stroke_width=2.5))
        dwg.add(dwg.line(self.SWE, self.SWH).stroke('blue', width=2.5, linecap='square'))
        dwg.add(dwg.line(self.SWF, self.SWG).stroke('blue', width=2.5, linecap='square'))

        dwg.add(dwg.polyline(points=[self.SWA1, self.SWA2, self.SWA3, self.SWA4, self.SWA5, self.SWA6, self.SWA7, self.SWA8, self.SWA9, self.SWA10,
                                     self.SWA11, self.SWA12, self.SWA1], stroke='blue', fill='none', stroke_width=2.5))
        dwg.add(dwg.polyline(points=[self.SWB6, self.SWB2, self.SWB3, self.SWB5, self.SWB6], stroke='blue', fill='none', stroke_width=2.5))
        dwg.add(dwg.line(self.SWB1, self.SWB4).stroke('blue', width=2.5, linecap='square'))
        dwg.add(dwg.polyline(points=[self.SWB12, self.SWB8, self.SWB9, self.SWB11, self.SWB12], stroke='blue', fill='none', stroke_width=2.5))
        dwg.add(dwg.line(self.SWB10, self.SWB7).stroke('blue', width=2.5, linecap='square'))

        # ===============================  Beam Information  ========================================
        beam_pt = self.SWA4 + 80 * np.array([1, 0])
        theta = 45
        offset = 80
        text_up = "Beam " + self.data_object.beam_designation
        text_down = ""
        element = ""
        self.data_object.draw_oriented_arrow(dwg, beam_pt, theta, "SE", offset, text_up, text_down)

        # =================================  Column Information  ========================================
        beam_pt = self.SWA + self.data_object.col_depth / 2 * np.array([1, 0])
        theta = 30
        offset = 50
        text_up = "Column " + self.data_object.col_designation
        text_down = ""
        element = ""
        self.data_object.draw_oriented_arrow(dwg, beam_pt, theta, "NW", offset, text_up, text_down)

        # ====================================  Top Angle Information  =========================================
        beam_pt = self.SWB3
        theta = 45
        offset = 40
        text_up = "ISA " + str(int(self.data_object.top_angle_legsize_vertical)) + 'x' + str(int(self.data_object.top_angle_legsize_horizontal)) + 'x' + \
                  str(int(self.data_object.top_angle_thickness))
        text_down = ""
        self.data_object.draw_oriented_arrow(dwg, beam_pt, theta, "NE", offset, text_up, text_down)

        # ====================================  Seat Angle Information  =========================================
        beam_pt = self.SWB8
        theta = 45
        offset = 40
        text_up = "ISA " + str(int(self.data_object.seat_angle_legsize_vertical)) + 'x' + str(int(self.data_object.seat_angle_legsize_horizontal)) + 'x' + \
                  str(int(self.data_object.seat_angle_thickness))
        text_down = ""
        self.data_object.draw_oriented_arrow(dwg, beam_pt, theta, "SE", offset, text_up, text_down)


        # ===============================  Top angle Bolts plotting  ========================================
        btcr = self.data_object.bolts_top_column_row
        btcc = self.data_object.bolts_top_column_col
        btbc = self.data_object.bolts_top_beam_col

        bolt_r = self.data_object.bolt_dia / 2
        pt_top_column_list = []
        pt_top_beam_list = []

        # ---------------------------------  column bolts --------------------------------------
        for i in range(1, (btcr + 1)):
            col_list_top = []
            for j in range(1, (btcc + 1)):
                pt = self.SWB6 + (self.data_object.top_angle_legsize_vertical - self.data_object.end_dist) * np.array([0, -1]) + \
                     self.data_object.edge_dist * np.array([1, 0]) + (i - 1) * self.data_object.pitch * np.array([0, 1]) + (j - 1) * self.data_object.gauge * np.array([1, 0])
                dwg.add(dwg.circle(center=pt, r=bolt_r, stroke='blue', fill='none', stroke_width=1.5))
                pt_C = pt - (bolt_r + 4) * np.array([1, 0])
                pt_D = pt + (bolt_r + 4) * np.array([1, 0])
                dwg.add(dwg.line(pt_C, pt_D).stroke('red', width=1.0, linecap='square'))

                pt_C1 = pt - (bolt_r + 4) * np.array([0, 1])
                pt_D1 = pt + (bolt_r + 4) * np.array([0, 1])
                dwg.add(dwg.line(pt_C1, pt_D1).stroke('red', width=1.0, linecap='square'))

                col_list_top.append(pt)
            pt_top_column_list.append(col_list_top)

        # ---------------------------------  beam bolts --------------------------------------
        if btbc >= 1:
            for column in range(btbc):
                ptx = self.SWB5 - (self.data_object.angle_length - self.data_object.edge_dist) * np.array( [1, 0]) - self.data_object.beam_flange_thk * np.array([0, 1]) + column * self.data_object.gauge * np.array([1, 0])  # + 20
                ptx1 = ptx - bolt_r * np.array([1, 0])
                rect_width = self.data_object.bolt_dia
                rect_length = self.data_object.beam_flange_thk + self.data_object.top_angle_thickness
                dwg.add(dwg.rect(insert=ptx1, size=(rect_width, rect_length), fill='black', stroke='black',stroke_width=2.5))

                pt_Cx = ptx +  np.array([0, -1])
                pt_Dx = ptx + (rect_length - 5) * np.array([0, -1])
                dwg.add(dwg.line(pt_Cx, pt_Dx).stroke('black', width=2.0, linecap='square'))
                pt_top_beam_list.append(ptx)

                pt_Cx1 = ptx +  np.array([0, 1])
                pt_Dx1 = ptx + (rect_length + 9) * np.array([0, 1])
                dwg.add(dwg.line(pt_Cx1, pt_Dx1).stroke('black', width=2.0, linecap='square'))
                pt_top_beam_list.append(ptx)


        # for row in range(1, (btbc + 1)):
        #     # ptx = self.SWB6 + (self.data_object.angle_length - self.data_object.edge_dist) * np.array([1, 0]) - \
        #     #       self.data_object.beam_flange_thk * np.array([0, 1]) + row * self.data_object.gauge * np.array([-1, 0]) #+ 20
        #     ptx = self.SWB5 + self.data_object.edge_dist * np.array([1, 0]) - row * self.data_object.gauge * np.array([1, 0])
        #     ptx1 = ptx - bolt_r * np.array([0, 1])
        #     rect_width = self.data_object.bolt_dia
        #     rect_length = self.data_object.beam_flange_thk + self.data_object.top_angle_thickness
        #     dwg.add(dwg.rect(insert=ptx1, size=(rect_width, rect_length), fill='black', stroke='black', stroke_width=2.5))
        #
        #     pt_Cx = ptx + 10 * np.array([0, -1])
        #     pt_Dx = ptx + (rect_length + 9) * np.array([0, -1])
        #     dwg.add(dwg.line(pt_Cx, pt_Dx).stroke('black', width=2.0, linecap='square'))
        #     pt_top_beam_list.append(ptx)
        #
        #     pt_Cx1 = ptx + np.array([0, 1])
        #     pt_Dx1 = ptx + (rect_length - 9) * np.array([0, 1])
        #     dwg.add(dwg.line(pt_Cx1, pt_Dx1).stroke('black', width=2.0, linecap='square'))
        #     pt_top_beam_list.append(ptx)

        # ===============================  Seat angle Bolts plotting  ========================================

        bscr = self.data_object.bolts_seat_column_row
        bscc = self.data_object.bolts_seat_column_col
        bsbc = self.data_object.bolts_seat_beam_col
        pt_seat_column_list = []
        pt_seat_beam_list = []
        # ---------------------------------  column bolts --------------------------------------
        for i in range(1, (bscr + 1)):
            col_list_seat = []
            for j in range(1, (bscc + 1)):
                pt = self.SWB11 + (self.data_object.seat_angle_legsize_vertical - self.data_object.end_dist) * np.array([0, 1]) + \
                     self.data_object.edge_dist * np.array([1, 0]) + (i - 1) * self.data_object.pitch * np.array([0, 1]) + (j - 1) * self.data_object.gauge * np.array([1, 0])
                dwg.add(dwg.circle(center=pt, r=bolt_r, stroke='blue', fill='none', stroke_width=1.5))
                pt_C = pt - (bolt_r + 4) * np.array([1, 0])
                pt_D = pt + (bolt_r + 4) * np.array([1, 0])
                dwg.add(dwg.line(pt_C, pt_D).stroke('red', width=1.0, linecap='square'))

                pt_C1 = pt - (bolt_r + 4) * np.array([0, 1])
                pt_D1 = pt + (bolt_r + 4) * np.array([0, 1])
                dwg.add(dwg.line(pt_C1, pt_D1).stroke('red', width=1.0, linecap='square'))

                col_list_seat.append(pt)
            pt_seat_column_list.append(col_list_seat)

        # ---------------------------------  beam bolts --------------------------------------
        if bsbc >= 1:
            for column in range(bsbc):
                ptx = self.SWB12 - (self.data_object.angle_length - self.data_object.edge_dist) * np.array( [1, 0]) - self.data_object.beam_flange_thk * np.array([0, 1]) + column * self.data_object.gauge * np.array([1, 0])  # + 20
                ptx1 = ptx - bolt_r * np.array([1, 0])
                rect_width = self.data_object.bolt_dia
                rect_length = self.data_object.beam_flange_thk + self.data_object.top_angle_thickness
                dwg.add(dwg.rect(insert=ptx1, size=(rect_width, rect_length), fill='black', stroke='black',stroke_width=2.5))

                pt_Cx = ptx +  np.array([0, -1])
                pt_Dx = ptx + (rect_length - 5) * np.array([0, -1])
                dwg.add(dwg.line(pt_Cx, pt_Dx).stroke('black', width=2.0, linecap='square'))
                pt_seat_beam_list.append(ptx)

                pt_Cx1 = ptx +  np.array([0, 1])
                pt_Dx1 = ptx + (rect_length + 9) * np.array([0, 1])
                dwg.add(dwg.line(pt_Cx1, pt_Dx1).stroke('black', width=2.0, linecap='square'))
                pt_seat_beam_list.append(ptx)

        # ===============================  Beam Top angle Bolts Information  ========================================
        no_of_bolts_beam = self.data_object.bolts_top_beam_row * self.data_object.bolts_top_beam_col
        bolt_pt = np.array(pt_top_beam_list[0])
        theta = 45
        offset = 50
        text_up = str(no_of_bolts_beam) + " nos " + str(self.data_object.bolt_dia) + u'\u00d8' + " holes"
        text_down = "for M " + str(self.data_object.bolt_dia) + " bolts (grade " + str(self.data_object.grade) + ")"
        self.data_object.draw_oriented_arrow(dwg, bolt_pt, theta, "SW", offset, text_up, text_down)

        # ===============================  Column Top angle Bolts Information  ========================================
        no_of_bolts_column = self.data_object.bolts_top_column_row * self.data_object.bolts_top_column_col
        bolt_pt = np.array(pt_top_column_list[0][0])
        theta = 45
        offset = 50
        text_up = str(no_of_bolts_column) + " nos " + str(self.data_object.bolt_dia) + u'\u00d8' + " holes"
        text_down = "for M " + str(self.data_object.bolt_dia) + "bolts (grade " + str(self.data_object.grade) + ")"
        self.data_object.draw_oriented_arrow(dwg, bolt_pt, theta, "NW", offset, text_up, text_down)

        # ===============================  Beam Seat angle Bolts Information  ========================================
        no_of_bolts_beam = self.data_object.bolts_seat_beam_row * self.data_object.bolts_seat_beam_col
        bolt_pt = np.array(pt_seat_beam_list[0])
        theta = 45
        offset = 60
        text_up = str(no_of_bolts_beam) + " nos " + str(self.data_object.bolt_dia) + u'\u00d8' + " holes"
        text_down = "for M " + str(self.data_object.bolt_dia) + " bolts (grade " + str(self.data_object.grade) + ")"
        self.data_object.draw_oriented_arrow(dwg, bolt_pt, theta, "NW", offset, text_up, text_down)

        # ===============================  Column Seat angle Bolts Information  ========================================
        no_of_bolts_column = self.data_object.bolts_seat_column_row * self.data_object.bolts_seat_column_col
        bolt_pt = np.array(pt_seat_column_list[0][0])
        theta = 45
        offset = 50
        text_up = str(no_of_bolts_column) + " nos " + str(self.data_object.bolt_dia) + u'\u00d8' + " holes"
        text_down = "for M " + str(self.data_object.bolt_dia) + "bolts (grade " + str(self.data_object.grade) + ")"
        self.data_object.draw_oriented_arrow(dwg, bolt_pt, theta, "SW", offset, text_up, text_down)

        # ======================================  Faint line for TOp angle bolts distances  ================================================
        pt_leftx = self.SWB2
        pt_lefty = pt_leftx + self.data_object.col_depth * np.array([0, -1])
        self.data_object.draw_faint_line(pt_leftx, pt_lefty, dwg)

        pt_top_anglex1 = np.array(pt_top_column_list[0][0])
        pt_top_angley1 = pt_top_anglex1 + (self.data_object.col_depth + 50) * np.array([0, -1])
        self.data_object.draw_faint_line(pt_top_anglex1, pt_top_angley1, dwg)

        point1 = pt_top_anglex1 + self.data_object.edge_dist * np.array([-1, 0])
        params = {"offset": (self.data_object.col_depth + 50), "textoffset": 10, "lineori": "right", "endlinedim": 10, "arrowlen": 20}
        self.data_object.draw_dimension_outer_arrow(dwg, pt_top_anglex1, point1, str(self.data_object.edge_dist), params)

        # -----------------------------------------------------------------------------------------------------------------------------
        pt_rightx = self.SWB3
        pt_righty = pt_rightx + self.data_object.col_depth * np.array([0, -1])
        self.data_object.draw_faint_line(pt_rightx, pt_righty, dwg)

        pt_top_anglexx1 = np.array(pt_top_column_list[0][0]) + self.data_object.gauge * np.array([1, 0])
        pt_top_angleyy1 = pt_top_anglexx1 - (self.data_object.col_depth + 50) * np.array([0, 1])
        self.data_object.draw_faint_line(pt_top_anglexx1, pt_top_angleyy1, dwg)

        point2 = pt_top_anglexx1 + self.data_object.edge_dist * np.array([1, 0])
        params = {"offset": (self.data_object.col_depth + 50), "textoffset": 10, "lineori": "left", "endlinedim": 10, "arrowlen": 20}
        self.data_object.draw_dimension_outer_arrow(dwg, pt_top_anglexx1, point2, str(self.data_object.edge_dist), params)

        params = {"offset": (self.data_object.col_depth + 50), "textoffset": 10, "lineori": "left", "endlinedim": 10, "arrowlen": 20}
        self.data_object.draw_dimension_outer_arrow(dwg, point1, point2, str(self.data_object.gauge), params)

        # ======================================  2D view name  ================================================
        ptx = self.SWH + (self.data_object.col_width / 5.5) * np.array([0, 1]) + 50 * np.array([-1, 0])
        dwg.add(dwg.text('Side view (Sec B-B) (All distances are in "mm")', insert=ptx, fill='black', font_family="sans-serif", font_size=30))
        dwg.save()
<<<<<<< HEAD
        print "================================= Column Web Beam Flange Side Saved =========================="


    # ^^^^^^^^^^^^^^^^^^^^^^^^^^^^^^^^^^^^^^^^^^^^^^^^^^^^^^^^^^^^^^^^^^^^^^^^^^^^^^^^^^^^^^^^^^^^^^^^^^^^^^^^^^^^^^^^^^^^^^^^^^^^^^^^^^^^^^^^^^^^^^^^^^^^^^^^^^^^^^^^^^^^
    #     btcr = self.data_object.bolts_top_column_row
    #     nr = self.data_object.no_of_rows
    #     pitchPts = []
    #     for row in range(btcr):
    #         pt = self.SWB2 + self.data_object.end_dist * np.array([0, 1]) + (row) * self.data_object.pitch * np.array([0, 1])
    #         ptOne = pt + 20 * np.array([1, 0])
    #         ptTwo = pt + 30 * np.array([-1, 0])
#             dwg.add(dwg.circle(center=(pt), r=1.5, stroke='red', fill='none', stroke_width=1.5))
#             dwg.add(dwg.line((ptOne), (ptTwo)).stroke('red', width=1.5, linecap='square').dasharray(dasharray=([10, 5, 1, 5])))
#             bltPt1 = pt + self.data_object.bolt_dia / 2 * np.array([0, -1]) + self.data_object.plate_thick * np.array(
#                 [-1, 0])
#             bltPt2 = pt + self.data_object.bolt_dia / 2 * np.array([0, -1]) + self.data_object.beam_web_thk * np.array(
#                 [1, 0])
#             rect_width = self.data_object.bolt_dia
#             rect_ht = self.data_object.beam_web_thk + self.data_object.plate_thick
#             dwg.add(
#                 dwg.rect(insert=(bltPt1), size=(rect_width, rect_ht), fill='black', stroke='black', stroke_width=2.5))
#             bltPt3 = pt + self.data_object.bolt_dia / 2 * np.array([0, 1]) + self.data_object.plate_thick * np.array(
#                 [-1, 0])
#             bltPt4 = pt + self.data_object.bolt_dia / 2 * np.array([0, 1]) + self.data_object.beam_web_thk * np.array(
#                 [1, 0])
#             dwg.add(dwg.line((bltPt1), (bltPt2)).stroke('black', width=1.5, linecap='square'))
#             dwg.add(dwg.line((bltPt3), (bltPt4)).stroke('black', width=1.5, linecap='square'))
#             pitchPts.append(pt)
# ^^^^^^^^^^^^^^^^^^^^^^^^^^^^^^^^^^^^^^^^^^^^^^^^^^^^^^^^^^^^^^^^^^^^^^^^^^^^^^^^^^^^^^^^^^^^^^^^^^^^^^^^^^^^^^^^^^^^^^^^^^^^^^^^^^^^^^^^^^^^^^^^^^^^^^^^^^^^^^^^^^^^


# ^^^^^^^^^^^^^^^^^^^^^^^^^^^^^^^^^^^^^^^^^^^^^^^^^^^^^^^^^^^^^^^^^^^^^^^^^^^^^^^^^^^^^^^^^^^^^^^^^^^^^^^^^^^^^^^^^^^^^^^^^^^^^^^^^^^^^^^^^^^^^^^^^^^^^^^^^^^^^^^^^^^^
#         # Diagonal Hatching for WELD
#         pattern = dwg.defs.add(dwg.pattern(id="diagonalHatch", size=(6, 8), patternUnits="userSpaceOnUse", patternTransform="rotate(45 2 2)"))
#         pattern.add(dwg.path(d="M -1,2 l 6,0", stroke='#000000', stroke_width=2.5))
#         dwg.add(dwg.rect(insert=(self.X), size=(8, self.data_object.plate_ht), fill="url(#diagonalHatch)", stroke='white', stroke_width=1.0))
#         dwg.add(dwg.rect(insert=(self.Q), size=(self.data_object.plate_thick, self.data_object.plate_ht), fill='none', stroke='blue', stroke_width=2.5))
#
#         # End and Pitch Distance Information
#         params = {"offset": self.data_object.col_depth / 2 + 30, "textoffset": 15, "lineori": "left", "endlinedim": 10}
#         self.data_object.draw_dimension_outer_arrow(dwg, np.array(pitchPts[0]), np.array(pitchPts[len(pitchPts) - 1]),
#                                                     str(len(pitchPts) - 1) + u' \u0040' + str(int(self.data_object.pitch)) + " mm c/c", params)
#         params = {"offset": self.data_object.col_depth / 2 + 30, "textoffset": 15, "lineori": "left", "endlinedim": 10}
#         self.data_object.draw_dimension_outer_arrow(dwg, self.P, np.array(pitchPts[0]), str(int(self.data_object.end_dist)) + " mm ", params)
#         params = {"offset": self.data_object.col_depth / 2 + 30, "textoffset": 15, "lineori": "left", "endlinedim": 10}
#         self.data_object.draw_dimension_outer_arrow(dwg, np.array(pitchPts[len(pitchPts) - 1]), self.R, str(int(self.data_object.end_dist)) + " mm", params)
#
#         # Draw Faint Line
#         pt2 = self.P + ((self.data_object.col_depth / 2) + 15) * np.array([1, 0])
#         self.data_object.draw_faint_line(self.P, pt2, dwg)
#         pt1 = np.array(pitchPts[0]) + ((self.data_object.col_depth / 2) + 15) * np.array([1, 0])
#         self.data_object.draw_faint_line(np.array(pitchPts[0]), pt1, dwg)
#         ptA = self.R + ((self.data_object.col_depth / 2) + 15) * np.array([1, 0])
#         self.data_object.draw_faint_line(self.R, ptA, dwg)
#         ptB = np.array(pitchPts[len(pitchPts) - 1]) + ((self.data_object.col_depth / 2) + 15) * np.array([1, 0])
#         self.data_object.draw_faint_line(np.array(pitchPts[len(pitchPts) - 1]), ptB, dwg)
#
#         # Plate  Information
#         beam_pt = self.R + self.data_object.plate_thick / 2 * np.array([-1, 0])
#         theta = 45
#         offset = self.data_object.col_length / 4
#         text_up = "PLT. " + str(int(self.data_object.plate_ht)) + 'x' + str(int(self.data_object.plate_width)) + 'x' + str( int(self.data_object.plate_thick))
#         text_down = ""
#         element = ""
#         self.data_object.draw_oriented_arrow(dwg, beam_pt, theta, "SE", offset, text_up, text_down, element)
#
#         # Bolt Information
#         boltPt = self.P1
#         theta = 45
#         offset = self.data_object.weld_thick + self.data_object.plate_thick + self.data_object.beam_width / 2 + 80
#         text_up = str(self.data_object.no_of_rows) + " nos " + str(self.data_object.bolt_dia) + u'\u00d8' + " holes"
#         text_down = "for M " + str(self.data_object.bolt_dia) + " bolts (grade " + str(self.data_object.grade) + ")"
#         element = ""
#         self.data_object.draw_oriented_arrow(dwg, boltPt, theta, "NE", offset, text_up, text_down, element)
#
#         # Weld Information
#         weldPt = np.array(pitchPts[len(pitchPts) - 1]) + self.data_object.pitch / 2 * np.array([0, -1]) + (self.data_object.plate_thick +4) * np.array([-1, 0])
#         theta = 45
#         offset = self.data_object.col_length / 5
#         text_up = "          z " + str(int(self.data_object.weld_thick)) + " mm"
#         text_down = ""  # u"\u25C1"
#         element = "weld"
#         self.data_object.draw_oriented_arrow(dwg, weldPt, theta, "SE", offset, text_up, text_down, element)
# ^^^^^^^^^^^^^^^^^^^^^^^^^^^^^^^^^^^^^^^^^^^^^^^^^^^^^^^^^^^^^^^^^^^^^^^^^^^^^^^^^^^^^^^^^^^^^^^^^^^^^^^^^^^^^^^^^^^^^^^^^^^^^^^^^^^^^^^^^^^^^^^^^^^^^^^^^^^^^^^^^^^^

    def call_CFBF_side(self, file_name):
        # vb_width = str(float(3.5 * self.data_object.col_depth))
        # vb_ht = str(float(1.4 * self.data_object.col_length))
        dwg = svgwrite.Drawing(file_name, size=('100%', '100%'), viewBox=('-440 -350 1200 1500'))
        dwg.add(dwg.rect(insert=self.SA, size=(self.data_object.col_width, self.data_object.col_length), fill='none', stroke='blue', stroke_width=2.5))
        dwg.add(dwg.polyline(points=[self.SA1, self.SA2, self.SA3, self.SA4, self.SA5, self.SA6, self.SA7, self.SA8, self.SA9, self.SA10, self.SA11,
                                     self.SA12, self.SA1], stroke='blue', fill='none', stroke_width=2.5))
        dwg.add(dwg.polyline(points=[self.SB1, self.SB2, self.SB3, self.SB4, self.SB5, self.SB6, self.SB1], stroke='blue', fill='none', stroke_width=2.5))
        dwg.add(dwg.polyline(points=[self.SB7, self.SB8, self.SB9, self.SB10, self.SB11, self.SB12, self.SB7], stroke='blue', fill='none', stroke_width=2.5))
        dwg.add(dwg.line(self.SB1, self.SB4).stroke('blue', width=2.5, linecap='square'))
        dwg.add(dwg.line(self.SB10, self.SB7).stroke('blue', width=2.5, linecap='square'))

        # ===============================  Beam Information  ========================================
        beam_pt = self.SA3 + np.array([1, 0])
=======
        print "********* Column Web Beam Flange Side Saved ***********"

    def callCFBFSide(self, file_name):
        vb_width = str(float(3.5 * self.data_object.col_depth))
        vb_ht = str(float(1.4 * self.data_object.col_length))
        dwg = svgwrite.Drawing(file_name, size=('100%', '100%'), viewBox=('-10 -100 ' + vb_width + ' ' + vb_ht))
        dwg.add(dwg.rect(insert=(self.FA), size=(self.data_object.col_width, self.data_object.col_length), fill='none',
                         stroke='blue', stroke_width=2.5))
        dwg.add(dwg.polyline(
            points=[(self.FA1), (self.FA2), (self.FA3), (self.FA4), (self.FA5), (self.FA6), (self.FA7), (self.FA8),
                    (self.FA9), (self.FA10), (self.FA11), (self.FA12), (self.FA1)], stroke='blue', fill='#E0E0E0',
            stroke_width=2.5))

        dwg.add(dwg.rect(insert=(self.FQ), size=(self.data_object.plate_thick, self.data_object.plate_ht), fill='none',
                         stroke='blue',
                         stroke_width=2.5))  # dwg.add(dwg.line((self.ptMid),(self.ptMid1)).stroke('green',width = 2.5,linecap = 'square'))
        # Diagonal Hatching for WELD
        pattern = dwg.defs.add(dwg.pattern(id="diagonalHatch", size=(6, 8), patternUnits="userSpaceOnUse",
                                           patternTransform="rotate(45 2 2)"))
        pattern.add(dwg.path(d="M -1,2 l 6,0", stroke='#000000', stroke_width=2.5))
        # 12 mm thickness is provided for weld to get clear visibility of weld hashed lines
        dwg.add(dwg.rect(insert=(self.FX), size=(8, self.data_object.plate_ht), fill="url(#diagonalHatch)", stroke='white',
                         stroke_width=1.0))

        nr = self.data_object.no_of_rows
        pitchPts = []
        for row in range(nr):
            pt = self.FP + self.data_object.end_dist * np.array([0, 1]) + (row) * self.data_object.pitch * np.array([0, 1])
            ptOne = pt + 20 * np.array([1, 0])
            ptTwo = pt + 30 * np.array([-1, 0])
            dwg.add(dwg.line((ptOne), (ptTwo)).stroke('red', width=1.5, linecap='square').dasharray(
                dasharray=([10, 5, 1, 5])))
            bltPt1 = pt + self.data_object.bolt_dia / 2 * np.array([0, -1]) + self.data_object.plate_thick * np.array([-1, 0])
            bltPt2 = pt + self.data_object.bolt_dia / 2 * np.array([0, -1]) + self.data_object.beam_web_thk * np.array([1, 0])

            bltPt2 = pt + self.data_object.bolt_dia / 2 * np.array([0, -1]) + self.data_object.beam_web_thk * np.array([1, 0])
            rect_width = self.data_object.bolt_dia
            rect_ht = self.data_object.beam_web_thk + self.data_object.plate_thick
            dwg.add(
                dwg.rect(insert=(bltPt1), size=(rect_width, rect_ht), fill='black', stroke='black', stroke_width=2.5))

            bltPt3 = pt + self.data_object.bolt_dia / 2 * np.array([0, 1]) + self.data_object.plate_thick * np.array([-1, 0])
            bltPt4 = pt + self.data_object.bolt_dia / 2 * np.array([0, 1]) + self.data_object.beam_web_thk * np.array([1, 0])
            dwg.add(dwg.line((bltPt1), (bltPt2)).stroke('black', width=1.5, linecap='square'))
            dwg.add(dwg.line((bltPt3), (bltPt4)).stroke('black', width=1.5, linecap='square'))
            pitchPts.append(pt)

        params = {"offset": self.data_object.col_width / 2 + 30, "textoffset": 15, "lineori": "left", "endlinedim": 10}
        self.data_object.draw_dimension_outer_arrow(dwg, np.array(pitchPts[0]), np.array(pitchPts[len(pitchPts) - 1]),
                                                    str(len(pitchPts) - 1) + u' \u0040' + str(
                                                        int(self.data_object.pitch)) + "mm c/c", params)
        params = {"offset": self.data_object.col_width / 2 + 30, "textoffset": 15, "lineori": "left", "endlinedim": 10}
        self.data_object.draw_dimension_outer_arrow(dwg, self.FP, np.array(pitchPts[0]),
                                                    str(int(self.data_object.end_dist)) + " mm ", params)
        params = {"offset": self.data_object.col_width / 2 + 30, "textoffset": 15, "lineori": "left", "endlinedim": 10}
        self.data_object.draw_dimension_outer_arrow(dwg, np.array(pitchPts[len(pitchPts) - 1]), self.FR,
                                                    str(int(self.data_object.end_dist)) + " mm", params)

        # Draw Faint Line
        pt2 = self.FP + ((self.data_object.col_width / 2) + 15) * np.array([1, 0])
        self.data_object.draw_faint_line(self.FP, pt2, dwg)
        pt1 = np.array(pitchPts[0]) + ((self.data_object.col_width / 2) + 15) * np.array([1, 0])
        self.data_object.draw_faint_line(np.array(pitchPts[0]), pt1, dwg)
        ptA = self.FR + ((self.data_object.col_width / 2) + 15) * np.array([1, 0])
        self.data_object.draw_faint_line(self.FR, ptA, dwg)
        ptB = np.array(pitchPts[len(pitchPts) - 1]) + ((self.data_object.col_width / 2) + 15) * np.array([1, 0])
        self.data_object.draw_faint_line(np.array(pitchPts[len(pitchPts) - 1]), ptB, dwg)

        # Beam Information
        beam_pt = self.FA1 + self.data_object.beam_width / 2 * np.array([1, 0])
>>>>>>> f4c4c57e
        theta = 45
        offset = 110
        text_up = "Beam " + self.data_object.beam_designation
        text_down = ""
        self.data_object.draw_oriented_arrow(dwg, beam_pt, theta, "SE", offset, text_up, text_down)

        # =================================  Column Information  ========================================
        beam_pt = self.SA + self.data_object.col_width / 2 * np.array([1, 0])
        theta = 30
        offset = 50
        text_up = "Column " + self.data_object.col_designation
        text_down = ""
        self.data_object.draw_oriented_arrow(dwg, beam_pt, theta, "NW", offset, text_up, text_down)

        # ===============================  Top angle Bolts plotting  ========================================
        btcc = self.data_object.bolts_top_column_col
        btcr = self.data_object.bolts_top_column_row
        btbc = self.data_object.bolts_top_beam_col
        bolt_r = self.data_object.bolt_dia / 2

        pt_top_column_list = []
        pt_top_beam_list = []

        # ---------------------------------  column bolts --------------------------------------
        for i in range(1, (btcr + 1)):
            col_list_top = []
            for j in range(1, (btcc + 1)):
                pt = self.SB6 + (self.data_object.top_angle_legsize_vertical - self.data_object.end_dist) * np.array([0, -1]) + \
                     self.data_object.edge_dist * np.array([1, 0]) + (i - 1) * self.data_object.pitch * np.array([0, 1]) + (j - 1) * self.data_object.gauge * np.array([1, 0])
                dwg.add(dwg.circle(center=pt, r=bolt_r, stroke='blue', fill='none', stroke_width=1.5))
                pt_C = pt - (bolt_r + 4) * np.array([1, 0])
                pt_D = pt + (bolt_r + 4) * np.array([1, 0])
                dwg.add(dwg.line(pt_C, pt_D).stroke('red', width=1.0, linecap='square'))

                pt_C1 = pt - (bolt_r + 4) * np.array([0, 1])
                pt_D1 = pt + (bolt_r + 4) * np.array([0, 1])
                dwg.add(dwg.line(pt_C1, pt_D1).stroke('red', width=1.0, linecap='square'))

                col_list_top.append(pt)
            pt_top_column_list.append(col_list_top)

        # ---------------------------------  beam bolts --------------------------------------
        if btbc >= 1:
            for column in range(btbc):
                ptx = self.SB5 - (self.data_object.angle_length - self.data_object.edge_dist) * np.array([1, 0]) - self.data_object.beam_flange_thk * np.array([0, 1]) + column * self.data_object.gauge * np.array([1, 0]) #+ 20
                ptx1 = ptx - bolt_r * np.array([1, 0])
                rect_width = self.data_object.bolt_dia
                rect_length = self.data_object.beam_flange_thk + self.data_object.top_angle_thickness
                dwg.add(dwg.rect(insert=ptx1, size=(rect_width, rect_length), fill='black', stroke='black', stroke_width=2.5))

                pt_Cx = ptx +  np.array([0, -1])
                pt_Dx = ptx + (rect_length - 4) * np.array([0, -1])
                dwg.add(dwg.line(pt_Cx, pt_Dx).stroke('black', width=2.0, linecap='square'))
                pt_top_beam_list.append(ptx)

                pt_Cx1 = ptx + 10 * np.array([0, 1])
                pt_Dx1 = ptx + (rect_length + 9) * np.array([0, 1])
                dwg.add(dwg.line(pt_Cx1, pt_Dx1).stroke('black', width=2.0, linecap='square'))
                pt_top_beam_list.append(ptx)

        # ===============================  Seat angle Bolts plotting  ========================================
        bscc = self.data_object.bolts_seat_column_col
        bscr = self.data_object.bolts_seat_column_row
        bsbc = self.data_object.bolts_seat_beam_col

        pt_seat_column_list = []
        pt_seat_beam_list = []

        # ---------------------------------  column bolts --------------------------------------
        for i in range(1, (bscr + 1)):
            col_list_seat = []
            for j in range(1, (bscc + 1)):
                pt = self.SB11 + (self.data_object.seat_angle_legsize_vertical - self.data_object.end_dist) * np.array([0, 1]) + \
                     self.data_object.edge_dist * np.array([1, 0]) + (i - 1) * self.data_object.pitch * np.array([0, 1]) + (j - 1) * self.data_object.gauge * np.array([1, 0])
                dwg.add(dwg.circle(center=pt, r=bolt_r, stroke='blue', fill='none', stroke_width=1.5))
                pt_C = pt - (bolt_r + 4) * np.array([1, 0])
                pt_D = pt + (bolt_r + 4) * np.array([1, 0])
                dwg.add(dwg.line(pt_C, pt_D).stroke('red', width=1.0, linecap='square'))

                pt_C1 = pt - (bolt_r + 4) * np.array([0, 1])
                pt_D1 = pt + (bolt_r + 4) * np.array([0, 1])
                dwg.add(dwg.line(pt_C1, pt_D1).stroke('red', width=1.0, linecap='square'))

                col_list_seat.append(pt)
            pt_seat_column_list.append(col_list_seat)

            # ---------------------------------  beam bolts --------------------------------------
            if bsbc >= 1:
                for column in range(bsbc):
                    ptx = self.SB12 - (self.data_object.angle_length - self.data_object.edge_dist) * np.array([1, 0]) - self.data_object.beam_flange_thk * np.array([0, 1]) + column * self.data_object.gauge * np.array([1, 0]) #+ 20
                    ptx1 = ptx - bolt_r * np.array([1, 0])
                    rect_width = self.data_object.bolt_dia
                    rect_length = self.data_object.beam_flange_thk + self.data_object.top_angle_thickness
                    dwg.add(dwg.rect(insert=ptx1, size=(rect_width, rect_length), fill='black', stroke='black', stroke_width=2.5))

                    pt_Cx = ptx + np.array([0, -1])
                    pt_Dx = ptx + (rect_length - 4) * np.array([0, -1])
                    dwg.add(dwg.line(pt_Cx, pt_Dx).stroke('black', width=2.0, linecap='square'))
                    pt_seat_beam_list.append(ptx)

                    pt_Cx1 = ptx + 10 * np.array([0, 1])
                    pt_Dx1 = ptx + (rect_length + 9) * np.array([0, 1])
                    dwg.add(dwg.line(pt_Cx1, pt_Dx1).stroke('black', width=2.0, linecap='square'))
                    pt_seat_beam_list.append(ptx)

            # ===============================  Beam Top angle Bolts Information  ========================================
            no_of_bolts_beam = self.data_object.bolts_top_beam_col * self.data_object.bolts_top_beam_row
            bolt_pt = np.array(pt_top_beam_list[0])
            theta = 45
            offset = 70
            text_up = str(no_of_bolts_beam) + " nos " + str(self.data_object.bolt_dia) + u'\u00d8' + " holes"
            text_down = "for M " + str(self.data_object.bolt_dia) + " bolts (grade " + str(self.data_object.grade) + ")"
            self.data_object.draw_oriented_arrow(dwg, bolt_pt, theta, "SW", offset, text_up, text_down)

            # ===============================  Column Top angle Bolts Information  ========================================
            no_of_bolts_column = self.data_object.bolts_top_column_col * self.data_object.bolts_top_column_row
            bolt_pt = np.array(pt_top_column_list[0][0])
            theta = 45
            offset = 50
            text_up = str(no_of_bolts_column) + " nos " + str(self.data_object.bolt_dia) + u'\u00d8' + " holes"
            text_down = "for M " + str(self.data_object.bolt_dia) + "bolts (grade " + str(self.data_object.grade) + ")"
            self.data_object.draw_oriented_arrow(dwg, bolt_pt, theta, "NW", offset, text_up, text_down)

            # ===============================  Beam Seat angle Bolts Information  ========================================
            no_of_bolts_beam = self.data_object.bolts_seat_beam_col * self.data_object.bolts_seat_beam_row
            bolt_pt = np.array(pt_seat_beam_list[0])
            theta = 45
            offset = 70
            text_up = str(no_of_bolts_beam) + " nos " + str(self.data_object.bolt_dia) + u'\u00d8' + " holes"
            text_down = "for M " + str(self.data_object.bolt_dia) + " bolts (grade " + str(self.data_object.grade) + ")"
            self.data_object.draw_oriented_arrow(dwg, bolt_pt, theta, "NW", offset, text_up, text_down)

            # ===============================  Column Seat angle Bolts Information  ========================================
            no_of_bolts_column = self.data_object.bolts_seat_column_col * self.data_object.bolts_seat_column_row
            bolt_pt = np.array(pt_seat_column_list[0][0])
            theta = 45
            offset = 50
            text_up = str(no_of_bolts_column) + " nos " + str(self.data_object.bolt_dia) + u'\u00d8' + " holes"
            text_down = "for M " + str(self.data_object.bolt_dia) + "bolts (grade " + str(self.data_object.grade) + ")"
            self.data_object.draw_oriented_arrow(dwg, bolt_pt, theta, "SW", offset, text_up, text_down)


                # # Diagonal Hatching for WELD
        # pattern = dwg.defs.add(dwg.pattern(id="diagonalHatch", size=(6, 8), patternUnits="userSpaceOnUse", patternTransform="rotate(45 2 2)"))
        # pattern.add(dwg.path(d="M -1,2 l 6,0", stroke='#000000', stroke_width=2.5))
        # # 12 mm thickness is provided for weld to get clear visibility of weld hashed lines
        # dwg.add(dwg.rect(insert=self.FX, size=(8, self.data_object.plate_ht), fill="url(#diagonalHatch)", stroke='white', stroke_width=1.0))

# ^^^^^^^^^^^^^^^^^^^^^^^^^^^^^^^^^^^^^^^^^^^^^^^^^^^^^^^^^^^^^^^^^^^^^^^^^^^^^^^^^^^^^^^^^^^^^^^^^^^^^^^^^^^^^^^^^^^^^^^^^^^^^^^^^^^^^^^^^^^^^^^^^^^^^^^^^^^^^^^^^^^^
#         nr = self.data_object.no_of_rows
#         pitchPts = []
#         for row in range(nr):
#             pt = self.FP + self.data_object.end_dist * np.array([0, 1]) + (row) * self.data_object.pitch * np.array([0, 1])
#             ptOne = pt + 20 * np.array([1, 0])
#             ptTwo = pt + 30 * np.array([-1, 0])
#             dwg.add(dwg.line((ptOne), (ptTwo)).stroke('red', width=1.5, linecap='square').dasharray(dasharray=([10, 5, 1, 5])))
#             bltPt1 = pt + self.data_object.bolt_dia / 2 * np.array([0, -1]) + self.data_object.plate_thick * np.array([-1, 0])
#             bltPt2 = pt + self.data_object.bolt_dia / 2 * np.array([0, -1]) + self.data_object.beam_web_thk * np.array([1, 0])
#
#             bltPt2 = pt + self.data_object.bolt_dia / 2 * np.array([0, -1]) + self.data_object.beam_web_thk * np.array([1, 0])
#             rect_width = self.data_object.bolt_dia
#             rect_ht = self.data_object.beam_web_thk + self.data_object.plate_thick
#             dwg.add(dwg.rect(insert=(bltPt1), size=(rect_width, rect_ht), fill='black', stroke='black', stroke_width=2.5))
#
#             bltPt3 = pt + self.data_object.bolt_dia / 2 * np.array([0, 1]) + self.data_object.plate_thick * np.array([-1, 0])
#             bltPt4 = pt + self.data_object.bolt_dia / 2 * np.array([0, 1]) + self.data_object.beam_web_thk * np.array([1, 0])
#             dwg.add(dwg.line((bltPt1), (bltPt2)).stroke('black', width=1.5, linecap='square'))
#             dwg.add(dwg.line((bltPt3), (bltPt4)).stroke('black', width=1.5, linecap='square'))
#             pitchPts.append(pt)
# ^^^^^^^^^^^^^^^^^^^^^^^^^^^^^^^^^^^^^^^^^^^^^^^^^^^^^^^^^^^^^^^^^^^^^^^^^^^^^^^^^^^^^^^^^^^^^^^^^^^^^^^^^^^^^^^^^^^^^^^^^^^^^^^^^^^^^^^^^^^^^^^^^^^^^^^^^^^^^^^^^^^^

        # ====================================  Top Angle Information  =========================================
        beam_pt = self.SB3
        theta = 45
        offset = 80
        text_up = "ISA " + str(int(self.data_object.top_angle_legsize_vertical)) + 'x' + str(int(self.data_object.top_angle_legsize_horizontal)) + 'x' + \
                  str(int(self.data_object.top_angle_thickness))
        text_down = ""
        self.data_object.draw_oriented_arrow(dwg, beam_pt, theta, "NE", offset, text_up, text_down)

        # ====================================  Seat Angle Information  =========================================
        beam_pt = self.SB8
        theta = 45
        offset = 80
        text_up = "ISA " + str(int(self.data_object.seat_angle_legsize_vertical)) + 'x' + str(int(self.data_object.seat_angle_legsize_horizontal)) + 'x' + \
                  str(int(self.data_object.seat_angle_thickness))
        text_down = ""
        self.data_object.draw_oriented_arrow(dwg, beam_pt, theta, "SE", offset, text_up, text_down)

        # ======================================  Faint line for TOp angle bolts distances  ================================================
        pt_leftx = self.SB2
        pt_lefty = pt_leftx + (self.data_object.col_depth + 50) * np.array([0, -1])
        self.data_object.draw_faint_line(pt_leftx, pt_lefty, dwg)

        pt_top_anglex1 = np.array(pt_top_column_list[0][0])
        pt_top_angley1 = pt_top_anglex1 + (self.data_object.col_depth + 100) * np.array([0, -1])
        self.data_object.draw_faint_line(pt_top_anglex1, pt_top_angley1, dwg)

        point1 = pt_top_anglex1 + self.data_object.edge_dist * np.array([-1, 0])
        params = {"offset": (self.data_object.col_depth + 100), "textoffset": 10, "lineori": "right", "endlinedim": 10, "arrowlen": 20}
        self.data_object.draw_dimension_outer_arrow(dwg, pt_top_anglex1, point1, str(self.data_object.edge_dist), params)

        # -----------------------------------------------------------------------------------------------------------------------------
        pt_rightx = self.SB3
        pt_righty = pt_rightx + (self.data_object.col_depth + 50) * np.array([0, -1])
        self.data_object.draw_faint_line(pt_rightx, pt_righty, dwg)

        pt_top_anglexx1 = np.array(pt_top_column_list[0][0]) + self.data_object.gauge * np.array([1, 0])
        pt_top_angleyy1 = pt_top_anglexx1 - (self.data_object.col_depth + 100) * np.array([0, 1])
        self.data_object.draw_faint_line(pt_top_anglexx1, pt_top_angleyy1, dwg)

        point2 = pt_top_anglexx1 + self.data_object.edge_dist * np.array([1, 0])
        params = {"offset": (self.data_object.col_depth + 100), "textoffset": 10, "lineori": "left", "endlinedim": 10, "arrowlen": 20}
        self.data_object.draw_dimension_outer_arrow(dwg, pt_top_anglexx1, point2, str(self.data_object.edge_dist), params)

        params = {"offset": (self.data_object.col_depth + 100), "textoffset": 10, "lineori": "left", "endlinedim": 10, "arrowlen": 20}
        self.data_object.draw_dimension_outer_arrow(dwg, point1, point2, str(self.data_object.gauge), params)


        # ======================================  2D view name ====================================
        ptx = self.SD + (self.data_object.col_width / 5.5) * np.array([0, 1]) + 50 * np.array([-1, 0])
        dwg.add(dwg.text('Side view (Sec B-B) (All distances are in "mm")', insert=ptx, fill='black', font_family="sans-serif", font_size=30))
        dwg.fit()
        dwg.save()
        print "=======================  Column Flange Beam Flange Side Saved  ============================"

# ^^^^^^^^^^^^^^^^^^^^^^^^^^^^^^^^^^^^^^^^^^^^^^^^^^^^^^^^^^^^^^^^^^^^^^^^^^^^^^^^^^^^^^^^^^^^^^^^^^^^^^^^^^^^^^^^^^^^^^^^^^^^^^^^^^^^^^^^^^^^^^^^^^^^^^^^^^^^^^^^^^^^
#         params = {"offset": self.data_object.col_width / 2 + 30, "textoffset": 15, "lineori": "left", "endlinedim": 10}
#         self.data_object.draw_dimension_outer_arrow(dwg, np.array(pitchPts[0]), np.array(pitchPts[len(pitchPts) - 1]),str(len(pitchPts) - 1) + u' \u0040'
#                                                     + str(int(self.data_object.pitch)) + "mm c/c", params)
#         params = {"offset": self.data_object.col_width / 2 + 30, "textoffset": 15, "lineori": "left", "endlinedim": 10}
#         self.data_object.draw_dimension_outer_arrow(dwg, self.FP, np.array(pitchPts[0]), str(int(self.data_object.end_dist)) + " mm ", params)
#         params = {"offset": self.data_object.col_width / 2 + 30, "textoffset": 15, "lineori": "left", "endlinedim": 10}
#         self.data_object.draw_dimension_outer_arrow(dwg, np.array(pitchPts[len(pitchPts) - 1]), self.FR, str(int(self.data_object.end_dist)) + " mm", params)
#
#         # Draw Faint Line
#         pt2 = self.FP + ((self.data_object.col_width / 2) + 15) * np.array([1, 0])
#         self.data_object.draw_faint_line(self.FP, pt2, dwg)
#         pt1 = np.array(pitchPts[0]) + ((self.data_object.col_width / 2) + 15) * np.array([1, 0])
#         self.data_object.draw_faint_line(np.array(pitchPts[0]), pt1, dwg)
#         ptA = self.FR + ((self.data_object.col_width / 2) + 15) * np.array([1, 0])
#         self.data_object.draw_faint_line(self.FR, ptA, dwg)
#         ptB = np.array(pitchPts[len(pitchPts) - 1]) + ((self.data_object.col_width / 2) + 15) * np.array([1, 0])
#         self.data_object.draw_faint_line(np.array(pitchPts[len(pitchPts) - 1]), ptB, dwg)
#
#         # Plate  Information
#         beam_pt = self.FR + self.data_object.plate_thick / 2 * np.array([-1, 0])
#         theta = 45
#         offset = self.data_object.col_length / 4
#         text_up = "PLT. " + str(int(self.data_object.plate_ht)) + 'x' + str(int(self.data_object.plate_width)) + 'x' + str(int(self.data_object.plate_thick))
#         text_down = ""
#         element = ""
#         self.data_object.draw_oriented_arrow(dwg, beam_pt, theta, "SE", offset, text_up, text_down, element)
#
#         # Bolt Information
#         boltPt = self.FP1
#         theta = 45
#         offset = (self.data_object.beam_depth * 3) / 8
#         text_up = str(self.data_object.no_of_rows) + " nos " + str(self.data_object.bolt_dia) + u'\u00d8' + " holes"
#         text_down = "for M " + str(self.data_object.bolt_dia) + " bolts (grade " + str(self.data_object.grade) + ")"
#         element = ""
#         self.data_object.draw_oriented_arrow(dwg, boltPt, theta, "NE", offset, text_up, text_down, element)
#
#         # Weld Information
#         weldPt = np.array(pitchPts[len(pitchPts) - 1]) + self.data_object.pitch / 2 * np.array([0, -1]) + (self.data_object.plate_thick + 4) * np.array([-1, 0])
#         theta = 45
#         offset = self.data_object.col_length / 5
#         text_up = "          z " + str(int(self.data_object.weld_thick)) + " mm"
#         text_down = ""
#         element = "weld"
#         self.data_object.draw_oriented_arrow(dwg, weldPt, theta, "SE", offset, text_up, text_down, element)
# ^^^^^^^^^^^^^^^^^^^^^^^^^^^^^^^^^^^^^^^^^^^^^^^^^^^^^^^^^^^^^^^^^^^^^^^^^^^^^^^^^^^^^^^^^^^^^^^^^^^^^^^^^^^^^^^^^^^^^^^^^^^^^^^^^^^^^^^^^^^^^^^^^^^^^^^^^^^^^^^^^^^^<|MERGE_RESOLUTION|>--- conflicted
+++ resolved
@@ -617,7 +617,6 @@
         self.SDT = np.array([ptSDTx, ptSDTy])
         # -----------------------------------------------------------------------------------------------
         #              COLUMN WEB BEAM FLANGE CONNECTIVITY (FRONT VIEW)
-<<<<<<< HEAD
         # -----------------------------------------------------------------------------------------------
 
         # ========================  Column plotting  ===================================
@@ -793,105 +792,6 @@
 
         pt_top_column_list = []
         pt_top_beam_list = []
-
-=======
-        # ------------------------------------------------------------------------------
-
-
-        self.A = np.array([0, 0])
-        self.B = np.array([self.data_object.col_width, 0])
-        self.C = np.array([self.data_object.col_width, self.data_object.col_length])
-        self.D = np.array([0, self.data_object.col_length])
-        self.A2 = np.array([self.data_object.col_width, (self.data_object.col_length - self.data_object.beam_depth) / 2])
-        self.B2 = np.array([self.data_object.col_width, (self.data_object.beam_depth + self.data_object.col_length) / 2])
-
-        ptEx = self.data_object.col_width / 2 - self.data_object.col_web_thk / 2
-        ptEy = 0.0
-        self.E = np.array([ptEx, ptEy])
-
-        ptFx = self.data_object.col_width / 2 + self.data_object.col_web_thk / 2
-        ptFy = 0
-        self.F = np.array([ptFx, ptFy])
-
-        ptGx = self.data_object.col_width / 2 + self.data_object.col_web_thk / 2
-        ptGy = self.data_object.col_length
-        self.G = np.array([ptGx, ptGy])
-
-        ptHx = self.data_object.col_width / 2 - self.data_object.col_web_thk / 2
-        ptHy = self.data_object.col_length
-        self.H = np.array([ptHx, ptHy])
-
-        ptA1x = ((self.data_object.col_width + self.data_object.col_web_thk) / 2 + self.data_object.gap)
-        ptA1y = ((self.data_object.col_length - self.data_object.beam_depth) / 2)
-        self.A1 = np.array([ptA1x, ptA1y])
-
-        ptA3x = ((
-                     self.data_object.col_width + self.data_object.col_web_thk) / 2 + self.data_object.gap) + self.data_object.beam_length
-        ptA3y = ((self.data_object.col_length - self.data_object.beam_depth) / 2)
-        self.A3 = (ptA3x, ptA3y)
-
-        ptB3x = ((
-                     self.data_object.col_width + self.data_object.col_web_thk) / 2 + self.data_object.gap) + self.data_object.beam_length
-        ptB3y = ((self.data_object.col_length + self.data_object.beam_depth) / 2)
-        self.B3 = (ptB3x, ptB3y)
-
-        ptB1x = ((self.data_object.col_width + self.data_object.col_web_thk) / 2 + self.data_object.gap)
-        ptB1y = ((self.data_object.col_length + self.data_object.beam_depth) / 2)
-        # self.B1 = np.array([ptB1x,ptB1y])
-        self.ptB1 = np.array([ptB1x, ptB1y])
-
-        ptA5x = ((self.data_object.col_width + self.data_object.col_web_thk) / 2 + 20)
-        ptA5y = ((self.data_object.col_length - self.data_object.beam_depth) / 2) + self.data_object.beam_flange_thk
-        self.A5 = ptA5x, ptA5y
-
-        ptA4x = ((self.data_object.col_width + self.data_object.col_web_thk) / 2 + 20) + self.data_object.beam_length
-        ptA4y = ((self.data_object.col_length - self.data_object.beam_depth) / 2) + self.data_object.beam_flange_thk
-        self.A4 = (ptA4x, ptA4y)
-
-        ptB4x = ((self.data_object.col_width + self.data_object.col_web_thk) / 2 + 20) + self.data_object.beam_length
-        ptB4y = ((self.data_object.col_length + self.data_object.beam_depth) / 2) - self.data_object.beam_flange_thk
-        self.B4 = (ptB4x, ptB4y)
-
-        ptBx5 = ((self.data_object.col_width + self.data_object.col_web_thk) / 2) + 20
-        ptBy5 = ((self.data_object.col_length + self.data_object.beam_depth) / 2) - self.data_object.beam_flange_thk
-        self.B5 = (ptBx5, ptBy5)
-
-        ptP1x = ((self.data_object.col_width + self.data_object.col_web_thk) / 2 + self.data_object.plateEdge_dist)
-        ptP1y = ((self.data_object.col_length - self.data_object.beam_depth) / 2 + (
-            self.data_object.col_web_thk + self.data_object.beam_R1 + 3) + self.data_object.end_dist)
-        self.P1 = (ptP1x, ptP1y)
-
-    def callCFBFfront(self, file_name):
-        dwg = svgwrite.Drawing(file_name, size=('100%', '100%'), viewBox=('-340 -350 1200 1300'))
-
-        dwg.add(dwg.polyline(points=[(self.FA), (self.FB), (self.FC), (self.FD), (self.FA)], stroke='blue', fill='none',
-                             stroke_width=2.5))
-        dwg.add(dwg.line((self.FE), (self.FH)).stroke('blue', width=2.5, linecap='square'))
-        dwg.add(dwg.line((self.FF), (self.FG)).stroke('blue', width=2.5, linecap='square'))
-        dwg.add(
-            dwg.polyline(points=[(self.FC1), (self.FA1), (self.FA2), (self.FB2), (self.FB1), (self.FC2)], stroke='blue',
-                         fill='none', stroke_width=2.5))
-        dwg.add(
-            dwg.line((self.FC1), (self.FC2)).stroke('red', width=2.5, linecap='square').dasharray(dasharray=([5, 5])))
-        dwg.add(dwg.line((self.FA4), (self.FA3)).stroke('blue', width=2.5, linecap='square'))
-        dwg.add(dwg.line((self.FB4), (self.FB3)).stroke('blue', width=2.5, linecap='square'))
-
-        # Weld hatching to represent WELD.
-        pattern = dwg.defs.add(dwg.pattern(id="diagonalHatch", size=(6, 8), patternUnits="userSpaceOnUse",
-                                           patternTransform="rotate(45 2 2)"))
-        pattern.add(dwg.path(d="M -1,2 l 6,0", stroke='#000000', stroke_width=2.5))
-        dwg.add(
-            dwg.rect(insert=(self.FP), size=(12, self.data_object.plate_ht), fill="url(#diagonalHatch)", stroke='white',
-                     stroke_width=2.0))
-
-        dwg.add(dwg.rect(insert=(self.FP), size=(self.data_object.plate_width, self.data_object.plate_ht), fill='none',
-                         stroke='blue', stroke_width=2.5))
-        dwg.add(dwg.rect(insert=(self.FP), size=(self.data_object.plate_width, self.data_object.plate_ht), fill='none',
-                         stroke='blue', stroke_width=2.5))
-
-        nr = self.data_object.no_of_rows
-        nc = self.data_object.no_of_col
->>>>>>> f4c4c57e
         bolt_r = self.data_object.bolt_dia / 2
 
         # ---------------------------------  column bolts --------------------------------------
@@ -1071,7 +971,6 @@
         params = {"offset": offset, "textoffset": 20, "lineori": "right", "endlinedim": 10, "arrowlen": 50}
         self.data_object.draw_dimension_inner_arrow(dwg, ptG1, ptG2, str(self.data_object.gap) + " mm", params)
 
-<<<<<<< HEAD
         # ===============================  Draw Faint line for Gap Distance  ===============================
         # ------------------------  here "40" represents length of the faint line vertically(left)  ------------------------
         pt_L_G1x = self.SC
@@ -1108,68 +1007,6 @@
         pt_x = self.data_object.col_depth / 2
         pt_y = 0
         pt = np.array([pt_x, pt_y])
-=======
-        # Draw Faint line for Gap Distance
-        ptC1 = self.FC
-        ptC2 = ptC1 + 20 * np.array([0, 1])
-        self.data_object.draw_faint_line(ptC1, ptC2, dwg)
-
-        ptD1 = self.FB1
-        ptD2 = ptD1 + 70 * np.array([0, 1])
-        self.data_object.draw_faint_line(ptD1, ptD2, dwg)
-
-        # Draws faint line to show dimensions
-        # Faint lines for gauge and edge distances
-        ptA1 = self.ptFP + self.data_object.plateEdge_dist * np.array([1, 0]) + \
-               (self.data_object.no_of_col - 1) * self.data_object.gauge * np.array([1, 0])
-        ptA2 = ptA1 + ((
-                           self.data_object.end_dist + self.data_object.beam_flange_thk + self.data_object.beam_R1 + 3) + 115) * np.array(
-            [0, -1])
-        self.data_object.draw_faint_line(ptA1, ptA2, dwg)
-
-        ptA = self.FP
-        ptBx = -30
-        ptBy = ((self.data_object.col_length - self.data_object.beam_depth) / 2) + (
-            self.data_object.beam_flange_thk + self.data_object.beam_R1 + 3)
-        ptB = (ptBx, ptBy)
-        self.data_object.draw_faint_line(ptA, ptB, dwg)
-
-        pt1 = np.array(pitchPts[0]) - 20 * np.array([1, 0])
-        ptBx = -30
-        ptBy = ((self.data_object.col_length - self.data_object.beam_depth) / 2) + (
-            self.data_object.beam_flange_thk + self.data_object.beam_R1 + 3) + self.data_object.end_dist
-        pt2 = (ptBx, ptBy)
-        self.data_object.draw_faint_line(pt1, pt2, dwg)
-
-        ptOne = np.array(pitchPts[len(pitchPts) - 1])
-        ptBx = -30
-        ptBy = ((self.data_object.col_length - self.data_object.beam_depth) / 2) + (
-            self.data_object.beam_flange_thk + self.data_object.beam_R1 + 3) + (
-                   self.data_object.plate_ht - self.data_object.end_dist)
-        ptTwo = (ptBx, ptBy)
-        self.data_object.draw_faint_line(ptOne, ptTwo, dwg)
-
-        ptOne = self.FU
-        ptBx = -30
-        ptBy = ((self.data_object.col_length - self.data_object.beam_depth) / 2) + (
-            self.data_object.beam_flange_thk + self.data_object.beam_R1 + 3) + self.data_object.plate_ht
-        ptTwo = (ptBx, ptBy)
-        self.data_object.draw_faint_line(ptOne, ptTwo, dwg)
-
-        # Beam Information
-        beam_pt = self.FA2 + self.data_object.beam_depth / 2 * np.array([0, 1])
-        theta = 1
-        offset = 0.0
-        textUp = "Beam " + self.data_object.beam_designation
-        textDown = ""
-        element = ""
-        self.data_object.draw_oriented_arrow(dwg, beam_pt, theta, "SE", offset, textUp, textDown, element)
-
-        # Column Designation
-        ptx = self.data_object.col_depth / 2
-        pty = 0
-        pt = self.FA + 10 * np.array([1, 0])  # np.array([ptx,pty])
->>>>>>> f4c4c57e
         theta = 30
         offset = 30
         text_up = "Column " + self.data_object.col_designation
@@ -1220,7 +1057,6 @@
         params = {"offset": (self.data_object.beam_length - 150), "textoffset": 10, "lineori": "left", "endlinedim": 10, "arrowlen": 20}
         self.data_object.draw_dimension_outer_arrow(dwg, pt_top_anglexx1, point1, str(self.data_object.edge_dist), params)
 
-
         # ======================================  Faint line for Seat angle bolts distances  ================================================
         pt_seat_anglex = self.SD2
         pt_seat_angley = pt_seat_anglex + self.data_object.beam_length * np.array([1, 0])
@@ -1246,8 +1082,6 @@
         point3 = pt_seat_anglexx1 - self.data_object.edge_dist * np.array([-1, 0])
         params = {"offset": (self.data_object.beam_length - 200), "textoffset": 10, "lineori": "right", "endlinedim": 10, "arrowlen": 20}
         self.data_object.draw_dimension_outer_arrow(dwg, pt_seat_anglexx1, point3, str(self.data_object.edge_dist), params)
-
-
 
         # =================================    2D view name   ==================================
         ptx = self.SA + np.array([1, 0]) + 1100 * np.array([0, 1])
@@ -1390,7 +1224,6 @@
         ptSecB = ptSecA + (50 * np.array([0, 1]))                                       # here 50 is the length of arrow vertically
         txt_pt = ptSecB + (10 * np.array([-1, 0])) + (80 * np.array([0, 1]))
         txt = "A"
-<<<<<<< HEAD
         self.data_object.draw_cross_section(dwg, ptSecA, ptSecB, txt_pt, txt)
 
         ptSecC = ptSecA+ (self.data_object.col_width / 2 + self.data_object.beam_length + 60) * np.array([1, 0])
@@ -1413,221 +1246,6 @@
         pt_L_G1x = self.SWG
         pt_L_G1y = pt_L_G1x + 40 * np.array([0, 1])
         self.data_object.draw_faint_line(pt_L_G1x, pt_L_G1y, dwg)
-=======
-        self.data_object.draw_cross_section(dwg, ptSecA, ptSecB, txtpt, txt)
-        ptSecC = self.A3 + (472 * np.array([0, -1]))
-        ptSecD = ptSecC + (50 * np.array([0, 1]))
-        txtpt = ptSecD + (10 * np.array([-1, 0])) + (80 * np.array([0, 1]))
-        self.data_object.draw_cross_section(dwg, ptSecC, ptSecD, txtpt, txt)
-
-        dwg.add(dwg.line((ptSecA), (ptSecC)).stroke('#666666', width=1.0, linecap='square'))
-
-        dwg.add(dwg.polyline(points=[(self.A2), (self.B), (self.A), (self.D), (self.C), (self.B2)], stroke='blue',
-                             fill='none', stroke_width=2.5))
-        # dwg.add(dwg.line((self.E),(self.H)).stroke('blue',width = 2.5,linecap = 'square'))
-        # dwg.add(dwg.line((self.F),(self.G)).stroke('blue',width = 2.5,linecap = 'square'))
-        dwg.add(
-            dwg.rect(insert=(self.E), size=(self.data_object.col_web_thk, self.data_object.col_length), fill='#E0E0E0',
-                     stroke='blue', stroke_width=2.5))
-
-        # Diagonal Hatching to represent WELD
-        pattern = dwg.defs.add(dwg.pattern(id="diagonalHatch", size=(6, 8), patternUnits="userSpaceOnUse",
-                                           patternTransform="rotate(45 2 2)"))
-        pattern.add(dwg.path(d="M -1,2 l 6,0", stroke='#000000', stroke_width=2.5))
-        dwg.add(
-            dwg.rect(insert=(self.P), size=(12, self.data_object.plate_ht), fill="url(#diagonalHatch)", stroke='white',
-                     stroke_width=2.0))
-
-        dwg.add(dwg.rect(insert=(self.P), size=(self.data_object.plate_width, self.data_object.plate_ht), fill='none',
-                         stroke='blue', stroke_width=2.5))
-
-        # C1,A1,A3,B3,B1,C2
-        dwg.add(dwg.polyline(points=[(self.C1), (self.A1), (self.A3), (self.B3), (self.ptB1), (self.C2)], stroke='blue',
-                             fill='none', stroke_width=2.5))
-        # C1,C2
-        dwg.add(dwg.line((self.C1), (self.C2)).stroke('red', width=2.5, linecap='square').dasharray(dasharray=([5, 5])))
-        # A2,B2
-        dwg.add(dwg.line((self.A2), (self.B2)).stroke('red', width=2.5, linecap='square').dasharray(dasharray=([5, 5])))
-        dwg.add(dwg.line((self.A5), (self.A4)).stroke('blue', width=2.5, linecap='square'))
-        dwg.add(dwg.line((self.B5), (self.B4)).stroke('blue', width=2.5, linecap='square'))
-        nr = self.data_object.no_of_rows
-        nc = self.data_object.no_of_col
-        bolt_r = self.data_object.bolt_dia / 2
-        ptList = []
-
-        for i in range(1, (nr + 1)):
-            colList = []
-            for j in range(1, (nc + 1)):
-                pt = self.ptP + self.data_object.plateEdge_dist * np.array(
-                    [1, 0]) + self.data_object.end_dist * np.array(
-                    [0, 1]) + \
-                     (i - 1) * self.data_object.pitch * np.array([0, 1]) + (j - 1) * self.data_object.gauge * np.array(
-                    [1, 0])
-                dwg.add(dwg.circle(center=(pt), r=bolt_r, stroke='blue', fill='none', stroke_width=1.5))
-                ptC = pt - (bolt_r + 4) * np.array([1, 0])
-                PtD = pt + (bolt_r + 4) * np.array([1, 0])
-                dwg.add(dwg.line((ptC), (PtD)).stroke('red', width=2.0, linecap='square'))
-                ptE = self.ptP + self.data_object.plateEdge_dist * np.array([1, 0]) + (
-                                                                                          j - 1) * self.data_object.gauge * np.array(
-                    [1, 0])
-                ptF = ptE + self.data_object.plate_ht * np.array([0, 1])
-                dwg.add(dwg.line((ptE), (ptF)).stroke('blue', width=1.5, linecap='square').dasharray(
-                    dasharray=([20, 5, 1, 5])))
-                colList.append(pt)
-            ptList.append(colList)
-
-        pitchPts = []
-        for row in ptList:
-            if len(row) > 0:
-                pitchPts.append(row[0])
-        txtOffset = (
-                        self.data_object.col_width + self.data_object.col_web_thk) / 2 + self.data_object.plateEdge_dist + 80
-        params = {"offset": (
-                                self.data_object.col_width + self.data_object.col_web_thk) / 2 + self.data_object.plateEdge_dist + 80,
-                  "textoffset": txtOffset, "lineori": "right", "endlinedim": 10}
-        self.data_object.draw_dimension_outer_arrow(dwg, np.array(pitchPts[0]), np.array(pitchPts[len(pitchPts) - 1]),
-                                                    str(len(pitchPts) - 1) + u' \u0040' + str(
-                                                        int(self.data_object.pitch)) + " mm c/c", params)
-
-        # End Distance from the starting point of plate Information
-        edgPtx = (self.data_object.col_width + self.data_object.col_web_thk) / 2 + self.data_object.plateEdge_dist
-        edgPty = ((self.data_object.col_length - self.data_object.beam_depth) / 2) + (
-            self.data_object.beam_flange_thk + self.data_object.beam_R1 + 3)
-        edgPt = (edgPtx, edgPty)
-        params = {"offset": (
-                                self.data_object.col_width + self.data_object.col_web_thk) / 2 + self.data_object.plateEdge_dist + 80,
-                  "textoffset": 120, "lineori": "left", "endlinedim": 10}
-        self.data_object.draw_dimension_outer_arrow(dwg, np.array(pitchPts[0]), np.array([edgPtx, edgPty]),
-                                                    str(int(self.data_object.end_dist)) + " mm", params)
-
-        # Distance between Beam Flange and Plate
-        offset = (self.data_object.col_width + self.data_object.col_web_thk) / 2 + self.data_object.gap + 50
-        params = {"offset": (self.data_object.col_width + self.data_object.col_web_thk) / 2 + self.data_object.gap + 80,
-                  "textoffset": 125, "lineori": "right", "endlinedim": 10}
-        self.data_object.draw_dimension_outer_arrow(dwg, self.A1, self.C1, str(
-            int(self.data_object.beam_flange_thk + self.data_object.beam_R1 + 3)) + " mm", params)
-
-        # Draw Faint line for dimensions
-        ptOne = self.P
-        ptTwox = -60
-        ptTwoy = ((self.data_object.col_length - self.data_object.beam_depth) / 2) + (
-            self.data_object.beam_flange_thk + self.data_object.beam_R1 + 3)
-        ptTwo = (ptTwox, ptTwoy)
-        self.data_object.draw_faint_line(ptOne, ptTwo, dwg)
-
-        pt1 = np.array(pitchPts[0])
-        ptTwox = -60
-        ptTwoy = ((self.data_object.col_length - self.data_object.beam_depth) / 2) + (
-            self.data_object.beam_flange_thk + self.data_object.beam_R1 + 3) + self.data_object.end_dist
-        pt2 = (ptTwox, ptTwoy)
-        self.data_object.draw_faint_line(pt1, pt2, dwg)
-
-        ptA = np.array(pitchPts[len(pitchPts) - 1])
-        ptBx = -60
-        ptBy = ((self.data_object.col_length - self.data_object.beam_depth) / 2) + (
-            self.data_object.beam_flange_thk + self.data_object.beam_R1 + 3) + (
-                   self.data_object.plate_ht - self.data_object.end_dist)
-        ptB = (ptBx, ptBy)
-        self.data_object.draw_faint_line(ptA, ptB, dwg)
-
-        ptOne = self.U
-        ptBx = -60
-        ptBy = ((self.data_object.col_length - self.data_object.beam_depth) / 2) + (
-            self.data_object.beam_flange_thk + self.data_object.beam_R1 + 3) + self.data_object.plate_ht
-        ptTwo = (ptBx, ptBy)
-        self.data_object.draw_faint_line(ptOne, ptTwo, dwg)
-
-        # End Distance from plate end point.
-        edgPt1x = edgPtx
-        edgPt1y = edgPty + self.data_object.plate_ht
-        edgPt1 = (edgPt1x, edgPt1y)
-        params = {"offset": (
-                                self.data_object.col_width + self.data_object.col_web_thk) / 2 + self.data_object.plateEdge_dist + 80,
-                  "textoffset": 120, "lineori": "right", "endlinedim": 10}
-        self.data_object.draw_dimension_outer_arrow(dwg, np.array(pitchPts[len(pitchPts) - 1]),
-                                                    np.array([edgPt1x, edgPt1y]),
-                                                    str(int(self.data_object.end_dist)) + " mm", params)
-
-        # Gap Distance
-        # Draw Faint Lines to representation of Gap distance #
-        dist1 = self.data_object.col_length - (
-            (self.data_object.col_length - self.data_object.beam_depth) / 2 + self.data_object.beam_depth)
-        ptA = self.ptB1
-        ptB = self.ptB1 + (dist1 + 100) * np.array([0, 1])
-        self.data_object.draw_faint_line(ptA, ptB, dwg)
-        ptC = self.G
-        ptD = ptC + (100) * np.array([0, 1])
-        self.data_object.draw_faint_line(ptC, ptD, dwg)
-        ptG1 = self.ptB1 + (dist1 + 50) * np.array([0, 1])
-        ptG2 = self.ptB1 + self.data_object.gap * np.array([-1, 0]) + (dist1 + 50) * np.array([0, 1])
-        offset = 1
-        params = {"offset": offset, "textoffset": 120, "lineori": "right", "endlinedim": 10, "arrowlen": 50}
-        self.data_object.draw_dimension_inner_arrow(dwg, ptG1, ptG2, str(self.data_object.gap) + " mm", params)
-
-        # Gauge Distance Information
-        gaugePts = ptList[0]
-        for i in range(len(gaugePts) - 1):
-            offset_dist = -(
-                self.data_object.end_dist + self.data_object.beam_flange_thk + self.data_object.beam_R1 + 3 + dist1 + 100)
-            params = {"offset": offset_dist, "textoffset": 35, "lineori": "right", "endlinedim": 10}
-            ptP = np.array(gaugePts[i])
-            ptQ = np.array(gaugePts[i + 1])
-            self.data_object.draw_dimension_outer_arrow(dwg, ptP, ptQ, str(int(self.data_object.gauge)) + " mm", params)
-
-        if len(ptList[(len(ptList) - 1)]) > 1:
-            ptA = self.ptP + self.data_object.plateEdge_dist * np.array([1, 0])
-            ptB = ptA + (
-                            self.data_object.end_dist + self.data_object.beam_flange_thk + self.data_object.beam_R1 + 3 + dist1 + 50) * np.array(
-                [0, -1])
-            self.data_object.draw_faint_line(ptA, ptB, dwg)
-
-            ptC = self.ptP + self.data_object.plateEdge_dist * np.array([1, 0]) + self.data_object.gauge * np.array(
-                [1, 0])
-            ptD = ptC + (
-                            self.data_object.end_dist + self.data_object.beam_flange_thk + self.data_object.beam_R1 + 3 + dist1 + 50) * np.array(
-                [0, -1])
-            # self.data_object.draw_faint_line(ptC, ptD, dwg)
-
-        # Edge Distance Information
-        ptA = self.ptP + self.data_object.plateEdge_dist * np.array([1, 0]) + (
-                                                                                  self.data_object.no_of_col - 1) * self.data_object.gauge * np.array(
-            [1, 0])
-        ptB = ptA + self.data_object.edge_dist * np.array([1, 0])
-        offsetDist = -(
-            self.data_object.end_dist + self.data_object.beam_flange_thk + self.data_object.beam_R1 + 3 + dist1 + 120)
-        params = {"offset": offsetDist, "textoffset": 35, "lineori": "right", "endlinedim": 10}
-        self.data_object.draw_dimension_outer_arrow(dwg, ptA, ptB, str(int(self.data_object.edge_dist)) + " mm", params)
-        # Draw Faint line for Edge distance
-        ptC = self.ptP + self.data_object.plateEdge_dist * np.array([1, 0]) + (
-                                                                                  self.data_object.no_of_col - 1) * self.data_object.gauge * np.array(
-            [1, 0])
-        ptD = ptC + (
-                        self.data_object.end_dist + self.data_object.beam_flange_thk + self.data_object.beam_R1 + 3 + dist1 + 100) * np.array(
-            [0, -1])
-        self.data_object.draw_faint_line(ptC, ptD, dwg)
-        ptE = self.ptP + self.data_object.plateEdge_dist * np.array([1, 0]) + (
-                                                                                  self.data_object.no_of_col - 1) * self.data_object.gauge * np.array(
-            [1, 0]) + self.data_object.edge_dist * np.array([1, 0])
-        ptF = ptE + (
-                        self.data_object.end_dist + self.data_object.beam_flange_thk + self.data_object.beam_R1 + 3 + dist1 + 100) * np.array(
-            [0, -1])
-        self.data_object.draw_faint_line(ptE, ptF, dwg)
-
-        # Plate Width Information
-        pltPtx = (self.data_object.col_width + self.data_object.col_web_thk) / 2 + self.data_object.plate_width / 2
-        pltPty = ((self.data_object.col_length - self.data_object.beam_depth) / 2) + (
-            self.data_object.beam_flange_thk + self.data_object.beam_R1 + 3) + self.data_object.plate_ht
-        pltPt = np.array([pltPtx, pltPty])
-        theta = 45
-        offset = (self.data_object.beam_depth) / 2
-        textUp = "PLT. " + str(int(self.data_object.plate_ht)) + "X" + str(
-            int(self.data_object.plate_width)) + "X" + str(
-            int(self.data_object.plate_thick))
-        textDown = ""
-        element = ""
-        self.data_object.draw_oriented_arrow(dwg, pltPt, theta, "SE", offset, textUp, textDown, element)
->>>>>>> f4c4c57e
-
         # ------------------------  here "70" represents length of the faint line vertically(right)  ------------------------
         pt_R_G2x = self.SWB5
         pt_R_G2y = pt_R_G2x + 250 * np.array([0, 1])
@@ -2157,7 +1775,6 @@
 
         # --------------------------------------------------------------------------------------------------------------
         #          COLUMN WEB BEAM FLANGE CONNECTIVITY (TOP VIEW)
-<<<<<<< HEAD
         # --------------------------------------------------------------------------------------------------------------
         # ========================  Column plotting  ===================================
 
@@ -2287,105 +1904,6 @@
         ptSecA = self.SF + (230 + self.data_object.gap + self.data_object.beam_length) * np.array([1, 0])
         ptSecB = ptSecA + 50 * np.array([-1, 0])
         txt_pt = ptSecB + 80 * np.array([-1, 0]) + (20 * np.array([0, 1]))
-=======
-        # =======================================================================
-        self.A = np.array([0, 0])
-        self.B = np.array([0, 0]) + (self.data_object.col_width) * np.array([1, 0])
-        self.C = self.B + (self.data_object.col_flange_thk) * np.array([0, 1])
-        self.D = self.A + (self.data_object.col_width + self.data_object.col_web_thk) / 2 * np.array([1, 0]) + (
-                                                                                                                   self.data_object.col_flange_thk) * np.array(
-            [0, 1])
-        self.E = self.A + (self.data_object.col_width + self.data_object.col_web_thk) / 2 * np.array([1, 0]) + (
-                                                                                                                   self.data_object.col_depth - self.data_object.col_flange_thk) * np.array(
-            [0, 1])
-        self.F = self.B + (self.data_object.col_depth - self.data_object.col_flange_thk) * np.array([0, 1])
-        self.G = self.B + (self.data_object.col_depth) * np.array([0, 1])
-        self.H = self.A + (self.data_object.col_depth) * np.array([0, 1])
-        self.I = self.A + (self.data_object.col_depth - self.data_object.col_flange_thk) * np.array([0, 1])
-        self.J = self.E - (self.data_object.col_web_thk) * np.array([1, 0])
-        self.K = self.D - (self.data_object.col_web_thk) * np.array([1, 0])
-        self.L = self.A + (self.data_object.col_flange_thk) * np.array([0, 1])
-        self.A1 = self.A + ((self.data_object.col_width + self.data_object.col_web_thk) / 2 + self.data_object.gap) * np.array(
-            [1, 0]) + ((self.data_object.col_flange_thk) + (10)) * np.array([0, 1])
-        self.A4 = self.A1 + self.data_object.beam_width * np.array([0, 1])
-        self.A7 = self.A1 + (self.data_object.beam_width - self.data_object.beam_web_thk) / 2 * np.array([0, 1])
-        self.A5 = self.A7 - 20 * np.array([1, 0])
-        self.A8 = self.A7 + (self.data_object.beam_length) * np.array([1, 0])
-        self.P1 = self.A1 + (self.data_object.beam_width + self.data_object.beam_web_thk) / 2 * np.array([0, 1])
-        self.A6 = self.P1 + (self.data_object.beam_length) * np.array([1, 0])
-        self.P = self.P1 - 20 * np.array([1, 0])
-        self.P2 = self.P + (self.data_object.plate_width) * np.array([1, 0])
-        self.P4 = self.P1 + (self.data_object.plate_thick) * np.array([0, 1])
-        self.P3 = self.P2 + (self.data_object.plate_thick) * np.array([0, 1])
-
-        # Weld Triangle
-
-        self.ptP = self.P + 2.5 * np.array([1, 0]) + 2.5 * np.array([0, -1])
-        self.O = self.P + self.data_object.weld_thick * np.array([1, 0])
-        self.ptO = self.O + 2.5 * np.array([1, 0]) + 2.5 * np.array([0, -1])
-        self.R = self.P + self.data_object.weld_thick * np.array([0, -1])
-        self.ptR = self.R + 2.5 * np.array([1, 0]) + 2.5 * np.array([0, -1])
-
-        self.X = self.P + (self.data_object.plate_thick) * np.array([0, 1])
-        self.ptX = self.X + 2.5 * np.array([1, 0]) + 2.5 * np.array([0, 1])
-        self.Y = self.X + (self.data_object.weld_thick) * np.array([0, 1])
-        self.ptY = self.Y + 2.5 * np.array([1, 0]) + 2.5 * np.array([0, 1])
-        self.Z = self.X + (self.data_object.weld_thick) * np.array([1, 0])
-        self.ptZ = self.Z + 2.5 * np.array([1, 0]) + 2.5 * np.array([0, 1])
-
-        # =======================================================================
-        #            COLUMN FLANGE BEAM FLANGE CONNECTIVITY (TOP VIEW)
-        # =======================================================================
-        self.FA = np.array([0, 0])
-        self.FB = self.FA + self.data_object.col_flange_thk * np.array([1, 0])
-        self.FC = self.FB + (self.data_object.col_width - self.data_object.col_web_thk) / 2 * np.array([0, 1])
-        self.FD = self.FC + (self.data_object.col_depth - 2 * (self.data_object.col_flange_thk)) * np.array([1, 0])
-        self.FE = self.A + (self.data_object.col_depth - self.data_object.col_flange_thk) * np.array([1, 0])
-        self.FF = self.FA + self.data_object.col_depth * np.array([1, 0])
-        self.FG = self.FF + self.data_object.col_width * np.array([0, 1])
-        self.FH = self.FG + self.data_object.col_flange_thk * np.array([-1, 0])
-        self.FI = self.FD + self.data_object.col_web_thk * np.array([0, 1])
-        self.FJ = self.FC + self.data_object.col_web_thk * np.array([0, 1])
-        self.FK = self.FB + self.data_object.col_width * np.array([0, 1])
-        self.FL = self.FK + self.data_object.col_flange_thk * np.array([-1, 0])
-        self.FA7 = self.FD + (self.data_object.col_flange_thk + self.data_object.gap) * np.array([1, 0])
-        self.FP1 = self.FA7 + self.data_object.beam_web_thk * np.array([0, 1])
-        self.FP = self.FP1 + self.data_object.gap * np.array([-1, 0])
-        self.FA1 = self.FA7 + (self.data_object.beam_width - self.data_object.beam_web_thk) / 2 * np.array([0, -1])
-        self.FA2 = self.FA1 + self.data_object.beam_length * np.array([1, 0])
-        self.FA3 = self.FA2 + self.data_object.beam_width * np.array([0, 1])
-        self.FA4 = self.FA1 + self.data_object.beam_width * np.array([0, 1])
-        self.FX = self.FP + self.data_object.plate_thick * np.array([0, 1])
-        self.FP2 = self.FP + self.data_object.plate_width * np.array([1, 0])
-        self.FP3 = self.FP2 + self.data_object.plate_thick * np.array([0, 1])
-        self.FP4 = self.FX + self.data_object.gap * np.array([1, 0])
-        self.FA8 = self.FA7 + self.data_object.beam_length * np.array([1, 0])
-        self.FA6 = self.FP1 + self.data_object.beam_length * np.array([1, 0])
-        self.FP5 = self.FA7 + self.data_object.gap * np.array([-1, 0])
-        # Weld Triangle
-
-        self.ptFP = self.FP + 2.5 * np.array([1, 0]) + 2.5 * np.array([0, -1])
-        self.FQ = self.FP + self.data_object.weld_thick * np.array([1, 0])
-        self.ptFQ = self.FQ + 2.5 * np.array([1, 0]) + 2.5 * np.array([0, -1])
-        self.FR = self.FP + self.data_object.weld_thick * np.array([0, -1])
-        self.ptFR = self.FR + 2.5 * np.array([1, 0]) + 2.5 * np.array([0, -1])
-
-        self.FX = self.FP + (self.data_object.plate_thick) * np.array([0, 1])
-        self.ptFX = self.FX + 2.5 * np.array([1, 0]) + 2.5 * np.array([0, 1])
-        self.FY = self.FX + (self.data_object.weld_thick) * np.array([0, 1])
-        self.ptFY = self.FY + 2.5 * np.array([1, 0]) + 2.5 * np.array([0, 1])
-        self.FZ = self.FX + (self.data_object.weld_thick) * np.array([1, 0])
-        self.ptFZ = self.FZ + 2.5 * np.array([1, 0]) + 2.5 * np.array([0, 1])
-
-    def callCFBFTop(self, file_name):
-        vb_width = str(int(self.data_object.col_depth) + 750)
-        vb_ht = str(800)
-        dwg = svgwrite.Drawing(file_name, size=('100%', '100%'), viewBox=('-50 -250 ' + vb_width + ' ' + vb_ht))
-
-        ptSecA = self.FF + ((230 + self.data_object.gap + self.data_object.beam_length) * np.array([1, 0]))
-        ptSecB = ptSecA + (50 * np.array([-1, 0]))
-        txtpt = ptSecB + (80 * np.array([-1, 0])) + (20 * np.array([0, 1]))
->>>>>>> f4c4c57e
         txt = "B"
         self.data_object.draw_cross_section(dwg, ptSecA, ptSecB, txt_pt, txt)
         ptSecC = self.SG + (230 + self.data_object.gap + self.data_object.beam_length) * np.array([1, 0])
@@ -2902,7 +2420,6 @@
     def __init__(self, seat_common_object):
 
         self.data_object = seat_common_object
-<<<<<<< HEAD
         # --------------------------------------------------------------------------------------------------------------
         #                           COLUMN FLANGE BEAM FLANGE (SIDE VIEW)
         # --------------------------------------------------------------------------------------------------------------
@@ -3008,144 +2525,6 @@
         ptSB5x = ptSB6x + self.data_object.angle_length
         ptSB5y = ptSB6y
         self.SB5 = (ptSB5x, ptSB5y)
-=======
-        # =======================================================================
-        # # COLUMN WEB BEAM FLANGE Side Connectivity Points
-        # =======================================================================
-        self.A = np.array([0, 0])
-        self.B = self.A + self.data_object.col_flange_thk * np.array([1, 0])
-        self.E = self.B + self.data_object.col_length * np.array([0, 1])
-        self.C = self.A + (self.data_object.col_depth - self.data_object.col_flange_thk) * np.array([1, 0])
-        self.D = self.A + self.data_object.col_depth * np.array([1, 0])
-        self.H = self.C + self.data_object.col_length * np.array([0, 1])
-        self.G = self.B + self.data_object.col_length * np.array([0, 1])
-        self.A1 = (self.data_object.col_flange_thk + self.data_object.col_R1) * np.array((1, 0)) + ((
-                                                                                                        self.data_object.col_length - self.data_object.beam_depth) / 2) * np.array(
-            [0, 1])
-        self.A2 = self.A1 + self.data_object.beam_width * np.array([1, 0])
-        self.A3 = self.A2 + self.data_object.beam_flange_thk * np.array([0, 1])
-        self.A12 = self.A1 + self.data_object.beam_flange_thk * np.array([0, 1])
-        self.A11 = self.A12 + (self.data_object.beam_width - self.data_object.beam_web_thk) / 2 * np.array([1, 0])
-        self.A4 = self.A11 + self.data_object.beam_web_thk * np.array([1, 0])
-        self.A5 = self.A4 + (self.data_object.beam_depth - (2 * self.data_object.beam_flange_thk)) * np.array([0, 1])
-        self.A6 = self.A2 + (self.data_object.beam_depth - self.data_object.beam_flange_thk) * np.array([0, 1])
-        self.A7 = self.A2 + self.data_object.beam_depth * np.array([0, 1])
-        self.A8 = self.A1 + self.data_object.beam_depth * np.array([0, 1])
-        self.A9 = self.A1 + (self.data_object.beam_depth - self.data_object.beam_flange_thk) * np.array([0, 1])
-        self.A10 = self.A11 + (self.data_object.beam_depth - (2 * self.data_object.beam_flange_thk)) * np.array([0, 1])
-        self.P = self.A11 + (self.data_object.beam_R1 + 3) * np.array([0, 1])
-        self.P1 = self.P + (self.data_object.end_dist) * np.array([0, 1])
-        self.Q = self.P + self.data_object.plate_thick * np.array([-1, 0])
-        # Hashing for weld is 8mm so self.X shfited in 8mm distance in -X axis direction
-        self.X = self.Q + 8 * np.array([-1, 0])
-        self.R = self.P + self.data_object.plate_ht * np.array([0, 1])
-        self.Y = self.R + (self.data_object.plate_thick + self.data_object.weld_thick) * np.array([-1, 0])
-
-        # =======================================================================
-        # COLUMN FLANGE BEAM FLANGE Side Connectivity Points
-        # =======================================================================
-        self.FA = np.array([0, 0])
-        self.FB = self.FA + self.data_object.col_width * np.array([1, 0])
-        self.ptMid = self.FA + ((self.data_object.col_width / 2) + (self.data_object.col_web_thk / 2)) * np.array([1, 0])
-        self.ptMid1 = self.ptMid + ((self.data_object.col_length - self.data_object.beam_depth) / 2) * np.array([0, 1])
-        self.FC = self.FB + self.data_object.col_length * np.array([0, 1])
-        self.FD = self.FA + self.data_object.col_length * np.array([0, 1])
-        self.FA1 = self.ptMid1 + (self.data_object.beam_web_thk / 2) * np.array(
-            [-1, 0]) + self.data_object.beam_width / 2 * np.array([-1, 0])
-        self.FA2 = self.FA1 + self.data_object.beam_width * np.array([1, 0])
-        self.FA3 = self.FA2 + self.data_object.beam_flange_thk * np.array([0, 1])
-        self.FA12 = self.FA1 + self.data_object.beam_flange_thk * np.array([0, 1])
-        self.FA11 = self.FA12 + (self.data_object.beam_width - self.data_object.beam_web_thk) / 2 * np.array([1, 0])
-        self.FA4 = self.FA11 + self.data_object.beam_web_thk * np.array([1, 0])
-        self.FA5 = self.FA4 + (self.data_object.beam_depth - (2 * self.data_object.beam_flange_thk)) * np.array([0, 1])
-        self.FA6 = self.FA2 + (self.data_object.beam_depth - self.data_object.beam_flange_thk) * np.array([0, 1])
-        self.FA7 = self.FA2 + self.data_object.beam_depth * np.array([0, 1])
-        self.FA8 = self.FA1 + self.data_object.beam_depth * np.array([0, 1])
-        self.FA9 = self.FA1 + (self.data_object.beam_depth - self.data_object.beam_flange_thk) * np.array([0, 1])
-        self.FA10 = self.FA11 + (self.data_object.beam_depth - (2 * self.data_object.beam_flange_thk)) * np.array([0, 1])
-        self.FP = self.FA11 + (self.data_object.beam_R1 + 3) * np.array([0, 1])
-        self.FP = self.FA4 + (self.data_object.beam_R1 + 3) * np.array([0, 1])
-        self.FP1 = self.FP + (self.data_object.end_dist) * np.array([0, 1])
-        self.FQ = self.FP + self.data_object.plate_thick * np.array([-1, 0])
-        self.FX = self.FQ + 8 * np.array([-1, 0])
-        self.FR = self.FP + self.data_object.plate_ht * np.array([0, 1])
-        self.FY = self.FX + self.data_object.plate_ht * np.array([0, 1])
-
-    def callCWBFSide(self, file_name):
-        vb_width = str(float(3.5 * self.data_object.col_depth))
-        vb_ht = str(float(1.4 * self.data_object.col_length))
-
-        dwg = svgwrite.Drawing(file_name, size=('100%', '100%'), viewBox=('-10 -100 ' + vb_width + ' ' + vb_ht))
-        dwg.add(dwg.rect(insert=(self.A), size=(self.data_object.col_depth, self.data_object.col_length), fill='none',
-                         stroke='blue', stroke_width=2.5))
-        dwg.add(dwg.line((self.C), (self.H)).stroke('blue', width=2.5, linecap='square'))
-        dwg.add(dwg.line((self.B), (self.G)).stroke('blue', width=2.5, linecap='square'))
-        dwg.add(dwg.polyline(
-            points=[(self.A1), (self.A2), (self.A3), (self.A4), (self.A5), (self.A6), (self.A7), (self.A8), (self.A9),
-                    (self.A10), (self.A11), (self.A12), (self.A1)], stroke='blue', fill='#E0E0E0', stroke_width=2.5))
-
-        # Diagonal Hatching for WELD
-        pattern = dwg.defs.add(dwg.pattern(id="diagonalHatch", size=(6, 8), patternUnits="userSpaceOnUse",
-                                           patternTransform="rotate(45 2 2)"))
-        pattern.add(dwg.path(d="M -1,2 l 6,0", stroke='#000000', stroke_width=2.5))
-        dwg.add(dwg.rect(insert=(self.X), size=(8, self.data_object.plate_ht), fill="url(#diagonalHatch)", stroke='white',
-                         stroke_width=1.0))
-
-        dwg.add(dwg.rect(insert=(self.Q), size=(self.data_object.plate_thick, self.data_object.plate_ht), fill='none',
-                         stroke='blue', stroke_width=2.5))
-
-        nr = self.data_object.no_of_rows
-        pitchPts = []
-        for row in range(nr):
-            pt = self.P + self.data_object.end_dist * np.array([0, 1]) + (row) * self.data_object.pitch * np.array([0, 1])
-            ptOne = pt + 20 * np.array([1, 0])
-            ptTwo = pt + 30 * np.array([-1, 0])
-            dwg.add(dwg.circle(center=(pt), r=1.5, stroke='red', fill='none', stroke_width=1.5))
-            dwg.add(dwg.line((ptOne), (ptTwo)).stroke('red', width=1.5, linecap='square').dasharray(
-                dasharray=([10, 5, 1, 5])))
-            bltPt1 = pt + self.data_object.bolt_dia / 2 * np.array([0, -1]) + self.data_object.plate_thick * np.array([-1, 0])
-            bltPt2 = pt + self.data_object.bolt_dia / 2 * np.array([0, -1]) + self.data_object.beam_web_thk * np.array([1, 0])
-            rect_width = self.data_object.bolt_dia
-            rect_ht = self.data_object.beam_web_thk + self.data_object.plate_thick
-            dwg.add(
-                dwg.rect(insert=(bltPt1), size=(rect_width, rect_ht), fill='black', stroke='black', stroke_width=2.5))
-            bltPt3 = pt + self.data_object.bolt_dia / 2 * np.array([0, 1]) + self.data_object.plate_thick * np.array([-1, 0])
-            bltPt4 = pt + self.data_object.bolt_dia / 2 * np.array([0, 1]) + self.data_object.beam_web_thk * np.array([1, 0])
-            dwg.add(dwg.line((bltPt1), (bltPt2)).stroke('black', width=1.5, linecap='square'))
-            dwg.add(dwg.line((bltPt3), (bltPt4)).stroke('black', width=1.5, linecap='square'))
-            pitchPts.append(pt)
-
-        # End and Pitch Distance Information
-        params = {"offset": self.data_object.col_depth / 2 + 30, "textoffset": 15, "lineori": "left", "endlinedim": 10}
-        self.data_object.draw_dimension_outer_arrow(dwg, np.array(pitchPts[0]), np.array(pitchPts[len(pitchPts) - 1]),
-                                                    str(len(pitchPts) - 1) + u' \u0040' + str(
-                                                        int(self.data_object.pitch)) + " mm c/c", params)
-        params = {"offset": self.data_object.col_depth / 2 + 30, "textoffset": 15, "lineori": "left", "endlinedim": 10}
-        self.data_object.draw_dimension_outer_arrow(dwg, self.P, np.array(pitchPts[0]),
-                                                    str(int(self.data_object.end_dist)) + " mm ", params)
-        params = {"offset": self.data_object.col_depth / 2 + 30, "textoffset": 15, "lineori": "left", "endlinedim": 10}
-        self.data_object.draw_dimension_outer_arrow(dwg, np.array(pitchPts[len(pitchPts) - 1]), self.R,
-                                                    str(int(self.data_object.end_dist)) + " mm", params)
-
-        # Draw Faint Line
-        pt2 = self.P + ((self.data_object.col_depth / 2) + 15) * np.array([1, 0])
-        self.data_object.draw_faint_line(self.P, pt2, dwg)
-        pt1 = np.array(pitchPts[0]) + ((self.data_object.col_depth / 2) + 15) * np.array([1, 0])
-        self.data_object.draw_faint_line(np.array(pitchPts[0]), pt1, dwg)
-        ptA = self.R + ((self.data_object.col_depth / 2) + 15) * np.array([1, 0])
-        self.data_object.draw_faint_line(self.R, ptA, dwg)
-        ptB = np.array(pitchPts[len(pitchPts) - 1]) + ((self.data_object.col_depth / 2) + 15) * np.array([1, 0])
-        self.data_object.draw_faint_line(np.array(pitchPts[len(pitchPts) - 1]), ptB, dwg)
-
-        # Column Information
-        beam_pt = self.G + self.data_object.beam_width / 2 * np.array([1, 0])
-        theta = 30
-        offset = 50
-        textUp = "Column " + self.data_object.col_designation
-        textDown = ""
-        element = ""
-        self.data_object.draw_oriented_arrow(dwg, beam_pt, theta, "SE", offset, textUp, textDown, element)
->>>>>>> f4c4c57e
 
         # ============================  Seat Angle  ===================================
 
@@ -3556,7 +2935,6 @@
         ptx = self.SWH + (self.data_object.col_width / 5.5) * np.array([0, 1]) + 50 * np.array([-1, 0])
         dwg.add(dwg.text('Side view (Sec B-B) (All distances are in "mm")', insert=ptx, fill='black', font_family="sans-serif", font_size=30))
         dwg.save()
-<<<<<<< HEAD
         print "================================= Column Web Beam Flange Side Saved =========================="
 
 
@@ -3656,78 +3034,6 @@
 
         # ===============================  Beam Information  ========================================
         beam_pt = self.SA3 + np.array([1, 0])
-=======
-        print "********* Column Web Beam Flange Side Saved ***********"
-
-    def callCFBFSide(self, file_name):
-        vb_width = str(float(3.5 * self.data_object.col_depth))
-        vb_ht = str(float(1.4 * self.data_object.col_length))
-        dwg = svgwrite.Drawing(file_name, size=('100%', '100%'), viewBox=('-10 -100 ' + vb_width + ' ' + vb_ht))
-        dwg.add(dwg.rect(insert=(self.FA), size=(self.data_object.col_width, self.data_object.col_length), fill='none',
-                         stroke='blue', stroke_width=2.5))
-        dwg.add(dwg.polyline(
-            points=[(self.FA1), (self.FA2), (self.FA3), (self.FA4), (self.FA5), (self.FA6), (self.FA7), (self.FA8),
-                    (self.FA9), (self.FA10), (self.FA11), (self.FA12), (self.FA1)], stroke='blue', fill='#E0E0E0',
-            stroke_width=2.5))
-
-        dwg.add(dwg.rect(insert=(self.FQ), size=(self.data_object.plate_thick, self.data_object.plate_ht), fill='none',
-                         stroke='blue',
-                         stroke_width=2.5))  # dwg.add(dwg.line((self.ptMid),(self.ptMid1)).stroke('green',width = 2.5,linecap = 'square'))
-        # Diagonal Hatching for WELD
-        pattern = dwg.defs.add(dwg.pattern(id="diagonalHatch", size=(6, 8), patternUnits="userSpaceOnUse",
-                                           patternTransform="rotate(45 2 2)"))
-        pattern.add(dwg.path(d="M -1,2 l 6,0", stroke='#000000', stroke_width=2.5))
-        # 12 mm thickness is provided for weld to get clear visibility of weld hashed lines
-        dwg.add(dwg.rect(insert=(self.FX), size=(8, self.data_object.plate_ht), fill="url(#diagonalHatch)", stroke='white',
-                         stroke_width=1.0))
-
-        nr = self.data_object.no_of_rows
-        pitchPts = []
-        for row in range(nr):
-            pt = self.FP + self.data_object.end_dist * np.array([0, 1]) + (row) * self.data_object.pitch * np.array([0, 1])
-            ptOne = pt + 20 * np.array([1, 0])
-            ptTwo = pt + 30 * np.array([-1, 0])
-            dwg.add(dwg.line((ptOne), (ptTwo)).stroke('red', width=1.5, linecap='square').dasharray(
-                dasharray=([10, 5, 1, 5])))
-            bltPt1 = pt + self.data_object.bolt_dia / 2 * np.array([0, -1]) + self.data_object.plate_thick * np.array([-1, 0])
-            bltPt2 = pt + self.data_object.bolt_dia / 2 * np.array([0, -1]) + self.data_object.beam_web_thk * np.array([1, 0])
-
-            bltPt2 = pt + self.data_object.bolt_dia / 2 * np.array([0, -1]) + self.data_object.beam_web_thk * np.array([1, 0])
-            rect_width = self.data_object.bolt_dia
-            rect_ht = self.data_object.beam_web_thk + self.data_object.plate_thick
-            dwg.add(
-                dwg.rect(insert=(bltPt1), size=(rect_width, rect_ht), fill='black', stroke='black', stroke_width=2.5))
-
-            bltPt3 = pt + self.data_object.bolt_dia / 2 * np.array([0, 1]) + self.data_object.plate_thick * np.array([-1, 0])
-            bltPt4 = pt + self.data_object.bolt_dia / 2 * np.array([0, 1]) + self.data_object.beam_web_thk * np.array([1, 0])
-            dwg.add(dwg.line((bltPt1), (bltPt2)).stroke('black', width=1.5, linecap='square'))
-            dwg.add(dwg.line((bltPt3), (bltPt4)).stroke('black', width=1.5, linecap='square'))
-            pitchPts.append(pt)
-
-        params = {"offset": self.data_object.col_width / 2 + 30, "textoffset": 15, "lineori": "left", "endlinedim": 10}
-        self.data_object.draw_dimension_outer_arrow(dwg, np.array(pitchPts[0]), np.array(pitchPts[len(pitchPts) - 1]),
-                                                    str(len(pitchPts) - 1) + u' \u0040' + str(
-                                                        int(self.data_object.pitch)) + "mm c/c", params)
-        params = {"offset": self.data_object.col_width / 2 + 30, "textoffset": 15, "lineori": "left", "endlinedim": 10}
-        self.data_object.draw_dimension_outer_arrow(dwg, self.FP, np.array(pitchPts[0]),
-                                                    str(int(self.data_object.end_dist)) + " mm ", params)
-        params = {"offset": self.data_object.col_width / 2 + 30, "textoffset": 15, "lineori": "left", "endlinedim": 10}
-        self.data_object.draw_dimension_outer_arrow(dwg, np.array(pitchPts[len(pitchPts) - 1]), self.FR,
-                                                    str(int(self.data_object.end_dist)) + " mm", params)
-
-        # Draw Faint Line
-        pt2 = self.FP + ((self.data_object.col_width / 2) + 15) * np.array([1, 0])
-        self.data_object.draw_faint_line(self.FP, pt2, dwg)
-        pt1 = np.array(pitchPts[0]) + ((self.data_object.col_width / 2) + 15) * np.array([1, 0])
-        self.data_object.draw_faint_line(np.array(pitchPts[0]), pt1, dwg)
-        ptA = self.FR + ((self.data_object.col_width / 2) + 15) * np.array([1, 0])
-        self.data_object.draw_faint_line(self.FR, ptA, dwg)
-        ptB = np.array(pitchPts[len(pitchPts) - 1]) + ((self.data_object.col_width / 2) + 15) * np.array([1, 0])
-        self.data_object.draw_faint_line(np.array(pitchPts[len(pitchPts) - 1]), ptB, dwg)
-
-        # Beam Information
-        beam_pt = self.FA1 + self.data_object.beam_width / 2 * np.array([1, 0])
->>>>>>> f4c4c57e
         theta = 45
         offset = 110
         text_up = "Beam " + self.data_object.beam_designation
