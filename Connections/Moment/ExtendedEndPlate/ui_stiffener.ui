--- conflicted
+++ resolved
@@ -6,13 +6,8 @@
    <rect>
     <x>0</x>
     <y>0</y>
-<<<<<<< HEAD
     <width>620</width>
     <height>227</height>
-=======
-    <width>427</width>
-    <height>268</height>
->>>>>>> 24844819
    </rect>
   </property>
   <property name="windowTitle">
@@ -227,7 +222,6 @@
     <string>&lt;html&gt;&lt;head/&gt;&lt;body&gt;&lt;p&gt;Moment capacity (kNm)&lt;/p&gt;&lt;/body&gt;&lt;/html&gt;</string>
    </property>
   </widget>
-<<<<<<< HEAD
   <widget class="QWidget" name="widget" native="true">
    <property name="geometry">
     <rect>
@@ -237,50 +231,6 @@
      <height>191</height>
     </rect>
    </property>
-=======
-  <widget class="QLineEdit" name="txt_stiffnrThickness_5">
-   <property name="geometry">
-    <rect>
-     <x>180</x>
-     <y>150</y>
-     <width>118</width>
-     <height>23</height>
-    </rect>
-   </property>
-   <property name="font">
-    <font>
-     <pointsize>10</pointsize>
-     <weight>50</weight>
-     <bold>false</bold>
-    </font>
-   </property>
-   <property name="readOnly">
-    <bool>true</bool>
-   </property>
-  </widget>
-  <widget class="QLabel" name="label_167">
-   <property name="geometry">
-    <rect>
-     <x>10</x>
-     <y>150</y>
-     <width>161</width>
-     <height>16</height>
-    </rect>
-   </property>
-   <property name="font">
-    <font>
-     <pointsize>10</pointsize>
-     <weight>50</weight>
-     <bold>false</bold>
-    </font>
-   </property>
-   <property name="focusPolicy">
-    <enum>Qt::NoFocus</enum>
-   </property>
-   <property name="text">
-    <string>&lt;html&gt;&lt;head/&gt;&lt;body&gt;&lt;p&gt;Notch size [n] (mm)&lt;/p&gt;&lt;/body&gt;&lt;/html&gt;</string>
-   </property>
->>>>>>> 24844819
   </widget>
   <zorder>txt_stiffnrHeight</zorder>
   <zorder>plateHeight</zorder>
@@ -292,12 +242,7 @@
   <zorder>txt_stiffnrThickness_3</zorder>
   <zorder>label_165</zorder>
   <zorder>label_164</zorder>
-<<<<<<< HEAD
   <zorder>widget</zorder>
-=======
-  <zorder>txt_stiffnrThickness_5</zorder>
-  <zorder>label_167</zorder>
->>>>>>> 24844819
  </widget>
  <resources/>
  <connections/>
