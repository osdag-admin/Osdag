--- conflicted
+++ resolved
@@ -2063,18 +2063,9 @@
                         k2.addItem(str(values))
                 if isinstance(k2, QtWidgets.QLineEdit):
                     k2.setText(str(val[k2_key_name]))
-<<<<<<< HEAD
-                elif typ == TYPE_IMAGE:
-                    # k2 = tab.dockWidgetContents.findChild(QtWidgets.QWidget, k2_key_name)
-                    pixmap1 = QPixmap(val)
-                    print(pixmap1,"gbfbf")
-                    k2.setPixmap(pixmap1)
-
-=======
                 if isinstance(k2, QtWidgets.QLabel):
                     pixmap1 = QPixmap(val[k2_key_name])
                     k2.setPixmap(pixmap1)
->>>>>>> bcb81e7e
 
     def refresh_section_connect(self, add_button, prev, key_name, key_type, tab_key, arg,data):
         add_button.clicked.connect(lambda: self.refresh_section(prev, key_name, key_type, tab_key, arg,data))
