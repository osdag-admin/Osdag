--- conflicted
+++ resolved
@@ -1337,9 +1337,6 @@
                 last_design_dictionary = yaml.safe_load(last_design)
         if isinstance(last_design_dictionary, dict):
             self.setDictToUserInputs(last_design_dictionary, option_list, data, new_list)
-<<<<<<< HEAD
-            
-=======
             if "out_titles_status" in last_design_dictionary.keys():
                 title_status = last_design_dictionary["out_titles_status"]
                 print("titles", title_status)
@@ -1358,7 +1355,6 @@
                         out_titles.append(title_name)
         self.ui_loaded = True
 
->>>>>>> 1712c3a2
         from osdagMainSettings import backend_name
         self.display, _ = self.init_display(backend_str=backend_name())
         self.connectivity = None
