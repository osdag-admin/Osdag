'''
Created on 18-Nov-2016

@author: deepa
'''

import os

from OCC.BRepPrimAPI import BRepPrimAPI_MakeSphere

from Connections.Shear.Finplate.colWebBeamWebConnectivity import ColWebBeamWeb as finColWebBeamWeb
from Connections.Shear.Endplate.colWebBeamWebConnectivity import ColWebBeamWeb as endColWebBeamWeb
from Connections.Shear.cleatAngle.colWebBeamWebConnectivity import ColWebBeamWeb as cleatColWebBeamWeb
from Connections.Shear.SeatedAngle.col_web_beam_web_connectivity import ColWebBeamWeb as seatColWebBeamWeb


from Connections.Shear.Finplate.beamWebBeamWebConnectivity import BeamWebBeamWeb as finBeamWebBeamWeb
from Connections.Shear.Endplate.beamWebBeamWebConnectivity import BeamWebBeamWeb as endBeamWebBeamWeb
from Connections.Shear.cleatAngle.beamWebBeamWebConnectivity import BeamWebBeamWeb as cleatBeamWebBeamWeb


from Connections.Shear.Finplate.colFlangeBeamWebConnectivity import ColFlangeBeamWeb as finColFlangeBeamWeb
from Connections.Shear.Endplate.colFlangeBeamWebConnectivity import ColFlangeBeamWeb as endColFlangeBeamWeb
from Connections.Shear.cleatAngle.colFlangeBeamWebConnectivity import ColFlangeBeamWeb as cleatColFlangeBeamWeb
from Connections.Shear.SeatedAngle.col_flange_beam_web_connectivity import ColFlangeBeamWeb as seatColFlangeBeamWeb
# from colFlangeBeamWebConnectivity import ColFlangeBeamWeb

from Connections.Shear.Finplate.finPlateCalc import finConn
from Connections.Shear.Endplate.endPlateCalc import end_connection
from Connections.Shear.cleatAngle.cleatCalculation import cleat_connection
from Connections.Shear.SeatedAngle.seat_angle_calc import SeatAngleCalculation
# from endPlateCalc import endConn
# ------------------ from Connections.Shear.Finplate.filletweld import FilletWeld
# ------------------ from Connections.Shear.Endplate.filletweld import FilletWeld
from Connections.Component.filletweld import FilletWeld
# from filletweld import FilletWeld
from Connections.Component.plate import Plate
# from Connections.Shear.Finplate.plate import Plate
# from plate import Plate
from Connections.Component.bolt import Bolt
# from Connections.Shear.Finplate.bolt import Bolt
# from Connections.Shear.Endplate.bolt import Bolt
# from bolt import Bolt
from Connections.Component.nut import Nut
# -------------------------------- from Connections.Shear.Finplate.nut import Nut
# -------------------------------- from Connections.Shear.Endplate.nut import Nut
# from nut import Nut
from Connections.Component.notch import Notch
# ------------------------------------------------------- from notch import Notch
from Connections.Component.ISection import ISection
# ------------------------------------------------- from ISection import ISection
from Connections.Component.angle import Angle

from Connections.Shear.Finplate.nutBoltPlacement import NutBoltArray as finNutBoltArray
from Connections.Shear.Endplate.nutBoltPlacement import NutBoltArray as endNutBoltArray
from Connections.Shear.cleatAngle.nutBoltPlacement import NutBoltArray as cleatNutBoltArray
from Connections.Shear.SeatedAngle.nut_bolt_placement import NutBoltArray as seatNutBoltArray
from utilities import osdag_display_shape

import OCC.V3d
from OCC.Quantity import Quantity_NOC_SADDLEBROWN, Quantity_NOC_BLUE1
from OCC.Graphic3d import Graphic3d_NOT_2D_ALUMINUM

from Connections.Shear.Finplate.drawing_2D import FinCommonData
from Connections.Shear.Endplate.drawing_2D import EndCommonData
from Connections.Shear.cleatAngle.drawing2D import cleatCommonData
from Connections.Shear.SeatedAngle.drawing_2D import SeatCommonData


from Connections.Shear.Finplate.reportGenerator import save_html as fin_save_html
from Connections.Shear.Endplate.reportGenerator import save_html as end_save_html
from Connections.Shear.cleatAngle.reportGenerator import save_html as cleat_save_html
from Connections.Shear.SeatedAngle.report_generator import ReportGenerator
# ----------------------------------------- from reportGenerator import save_html
import json
from Connections.Component.ModelUtils import *

class CommonDesignLogic(object):
    # --------------------------------------------- def __init__(self, **kwargs):
    # -------------------------------------------- self.uiObj = kwargs[uiObj]
    # ------------------------------ self.dictbeamdata = kwargs[dictbeamdata]
    # -------------------------------- self.dictcoldata = kwargs[dictcoldata]
    # ------------------------------------------------ self.loc = kwargs[loc]
    # ------------------------------------ self.component = kwargs[component]
    # ------------------------------------------ self.bolt_R = kwargs[bolt_R]
    # ------------------------------------------ self.bolt_T = kwargs[bolt_T]
    # ---------------------------------------- self.bolt_Ht = kwargs[bolt_Ht]
    # -------------------------------------------- self.nut_T = kwargs[nut_T]
    # ----------------------------------------- self.display =kwargs[display]
    # --------------------------- self.resultObj = self.call_finCalculation()
    # ------------------------------------------- self.connectivityObj = None


    def __init__(self, uiObj, dictbeamdata, dictcoldata, dictangledata,
                 dicttopangledata, loc, component, bolt_R, bolt_T,
                 bolt_Ht, nut_T, display,folder, connection):

        self.uiObj = uiObj
        self.dictbeamdata = dictbeamdata
        self.dictcoldata = dictcoldata
        self.dictangledata = dictangledata
        
        self.dicttopangledata = dicttopangledata
        self.loc = loc
        self.component = component
        self.bolt_R = bolt_R
        self.bolt_T = bolt_T
        self.bolt_Ht = bolt_Ht
        self.nut_T = nut_T
        self.display = display
        self.connection = connection

        self.resultObj = self.call_calculation()

        #self.resultObj = None
        self.connectivityObj = None
        self.folder = folder

    # ============================= FinCalculation ===========================================

    def call_calculation(self):  # Done
        if self.connection == "Finplate":
            outputs = finConn(self.uiObj)
            #self.resultObj = finConn(self.uiObj)
        elif self.connection == "Endplate":
            outputs = end_connection(self.uiObj)
            #self.resultObj = end_connection(self.uiObj)
        elif self.connection == "cleatAngle":
            outputs = cleat_connection(self.uiObj)
            #self.resultObj = cleat_connection(self.uiObj)
        elif self.connection == "SeatedAngle":
            self.sa_calc_obj = SeatAngleCalculation()
            outputs = self.sa_calc_obj.seat_angle_connection(self.uiObj)
            #outputs = self.sa_calc_obj.output_dict
        else:
            pass
        return outputs
    # =========================================================================================

    def create3DBeamWebBeamWeb(self):
        '''self,uiObj,resultObj,dictbeamdata,dictcoldata):
        creating 3d cad model with beam web beam web

        '''
        ##### PRIMARY BEAM PARAMETERS #####
        pBeam_D = int(self.dictcoldata["D"])
        pBeam_B = int(self.dictcoldata["B"])
        pBeam_tw = float(self.dictcoldata["tw"])
        pBeam_T = float(self.dictcoldata["T"])
        pBeam_alpha = float(self.dictcoldata["FlangeSlope"])
        pBeam_R1 = float(self.dictcoldata["R1"])
        pBeam_R2 = float(self.dictcoldata["R2"])
        pBeam_length = 800.0  # This parameter as per view of 3D cad model

        # beam = ISectionold(B = 140, T = 16,D = 400,t = 8.9, R1 = 14, R2 = 7, alpha = 98,length = 500)
        column = ISection(B=pBeam_B, T=pBeam_T, D=pBeam_D, t=pBeam_tw,
                          R1=pBeam_R1, R2=pBeam_R2, alpha=pBeam_alpha,
                          length=pBeam_length, notchObj=None)

        ##### SECONDARY BEAM PARAMETERS ######

        sBeam_D = int(self.dictbeamdata["D"])
        sBeam_B = int(self.dictbeamdata["B"])
        sBeam_tw = float(self.dictbeamdata["tw"])
        sBeam_T = float(self.dictbeamdata["T"])
        sBeam_alpha = float(self.dictbeamdata["FlangeSlope"])
        sBeam_R1 = float(self.dictbeamdata["R1"])
        sBeam_R2 = float(self.dictbeamdata["R2"])
        cleardist = float(self.uiObj['detailing']['gap'])

        if self.connection == "cleatAngle":
            cleat_length = self.resultObj['cleat']['height']
            cleat_thick = float(self.dictangledata["t"])
            cleat_legsizes = str(self.dictangledata["AXB"])
            angle_A = int(cleat_legsizes.split('x')[0])
            angle_B = int(cleat_legsizes.split('x')[1])
            angle_r1 = float(str(self.dictangledata["R1"]))
            angle_r2 = float(str(self.dictangledata["R2"]))
        else:
            plate_thick = float(self.uiObj['Plate']['Thickness (mm)'])
            fillet_length = float(self.resultObj['Plate']['height'])
            fillet_thickness = float(self.uiObj["Weld"]['Size (mm)'])
            plate_width = float(self.resultObj['Plate']['width'])

        bolt_dia = int(self.uiObj["Bolt"]["Diameter (mm)"])
        bolt_r = bolt_dia / 2
        bolt_R = self.bolt_R
        nut_R = bolt_R
        bolt_T = self.bolt_T
        bolt_Ht = self.bolt_Ht
        nut_T = self.nut_T
        nut_Ht = 12.2  # 150


        if self.connection == "cleatAngle" :
            angle = Angle(L=cleat_length, A=angle_A, B=angle_B, T=cleat_thick, R1=angle_r1, R2=angle_r2)
        else:
            plate = Plate(L=fillet_length, W=plate_width, T=plate_thick)
            Fweld1 = FilletWeld(L=fillet_length, b=fillet_thickness, h=fillet_thickness)


        # --Notch dimensions
        if self.connection == "Finplate":
            notchObj = Notch(R1=pBeam_R1, height=(pBeam_T + pBeam_R1), width=((pBeam_B - (pBeam_tw + 20)) / 2.0 + 10),
                             length=sBeam_B)
        elif self.connection == "Endplate":
            notchObj = Notch(R1=pBeam_R1, height=(pBeam_T + pBeam_R1),
                             width=(pBeam_B / 2.0 - (pBeam_tw / 2.0 + plate_thick) + 10), length=sBeam_B)
        elif self.connection == "cleatAngle":
            notchObj = Notch(R1=pBeam_R1, height=(pBeam_T + pBeam_R1), width=((pBeam_B - (pBeam_tw + 40)) / 2.0 + 10),
                              length=sBeam_B)

        # column = ISectionold(B = 83, T = 14.1, D = 250, t = 11, R1 = 12, R2 = 3.2, alpha = 98, length = 1000)
        beam = ISection(B=sBeam_B, T=sBeam_T, D=sBeam_D,
                        t=sBeam_tw, R1=sBeam_R1, R2=sBeam_R2,
                        alpha=sBeam_alpha, length=500, notchObj=notchObj)


        # bolt = Bolt(R = bolt_R,T = bolt_T, H = 38.0, r = 4.0 )
        bolt = Bolt(R=bolt_R, T=bolt_T, H=bolt_Ht, r=bolt_r)

        # nut =Nut(R = bolt_R, T = 10.0,  H = 11, innerR1 = 4.0, outerR2 = 8.3)
        nut = Nut(R=bolt_R, T=nut_T, H=nut_Ht, innerR1=bolt_r)

        if self.connection == "Finplate":  # finBeamWebBeamWeb/endBeamWebBeamWeb
            gap = sBeam_tw + plate_thick + nut_T
            nutBoltArray = finNutBoltArray(self.resultObj, nut, bolt, gap)
            beamwebconn = finBeamWebBeamWeb(column, beam, notchObj, plate, Fweld1, nutBoltArray)
            # column, beam, notch, plate, Fweld, nut_bolt_array
        elif self.connection == "Endplate":
            gap = sBeam_tw + plate_thick + nut_T
            nutBoltArray = endNutBoltArray(self.resultObj, nut, bolt, gap)
            beamwebconn = endBeamWebBeamWeb(column, beam, notchObj, Fweld1, plate, nutBoltArray)

        elif self.connection == "cleatAngle":
            gap = sBeam_tw + 2 * cleat_thick + nut_T
            cgap = pBeam_tw + cleat_thick + nut_T
            nut_bolt_array = cleatNutBoltArray(self.resultObj, nut, bolt, gap, cgap)
            beamwebconn = cleatBeamWebBeamWeb(column, beam, notchObj, angle, nut_bolt_array)

        beamwebconn.create_3dmodel()

        return beamwebconn

    def create3DColWebBeamWeb(self):
        '''
        creating 3d cad model with column web beam web

        '''
        ##### BEAM PARAMETERS #####
        beam_D = int(self.dictbeamdata["D"])
        beam_B = int(self.dictbeamdata["B"])
        beam_tw = float(self.dictbeamdata["tw"])
        beam_T = float(self.dictbeamdata["T"])
        beam_alpha = float(self.dictbeamdata["FlangeSlope"])
        beam_R1 = float(self.dictbeamdata["R1"])
        beam_R2 = float(self.dictbeamdata["R2"])
        beam_length = 500.0  # This parameter as per view of 3D cad model

        beam = ISection(B=beam_B, T=beam_T, D=beam_D, t=beam_tw,
                        R1=beam_R1, R2=beam_R2, alpha=beam_alpha,
                        length=beam_length, notchObj=None)

        ##### COLUMN PARAMETERS ######
        column_D = int(self.dictcoldata["D"])
        column_B = int(self.dictcoldata["B"])
        column_tw = float(self.dictcoldata["tw"])
        column_T = float(self.dictcoldata["T"])
        column_alpha = float(self.dictcoldata["FlangeSlope"])
        column_R1 = float(self.dictcoldata["R1"])
        column_R2 = float(self.dictcoldata["R2"])

        column = ISection(B=column_B, T=column_T, D=column_D,
                          t=column_tw, R1=column_R1, R2=column_R2, alpha=column_alpha, length=1000, notchObj=None)
        #### PLATE,BOLT,ANGLE AND NUT PARAMETERS #####

        if self.connection == "cleatAngle":
            cleat_length = self.resultObj['cleat']['height']
            cleat_thick = float(self.dictangledata["t"])
            cleat_legsizes = str(self.dictangledata["AXB"])
            angle_A = int(cleat_legsizes.split('x')[0])
            angle_B = int(cleat_legsizes.split('x')[1])
            angle_r1 = float(str(self.dictangledata["R1"]))
            angle_r2 = float(str(self.dictangledata["R2"]))

        elif self.connection == 'SeatedAngle':
            seat_length = self.resultObj['SeatAngle']['Length (mm)']
            seat_thick = float(self.dictangledata["t"])
            seat_legsizes = str(self.dictangledata["AXB"])
            seatangle_A = int(seat_legsizes.split('x')[0])
            seatangle_B = int(seat_legsizes.split('x')[1])
            seatangle_r1 = float(str(self.dictangledata["R1"]))
            seatangle_r2 = float(str(self.dictangledata["R2"]))

            topangle_length = self.resultObj['SeatAngle']['Length (mm)']
            topangle_thick = float(self.dicttopangledata["t"])
            top_legsizes = str(self.dicttopangledata["AXB"])
            topangle_A = int(top_legsizes.split('x')[0])
            topangle_B = int(top_legsizes.split('x')[1])
            topangle_r1 = float(str(self.dicttopangledata["R1"]))
            topangle_r2 = float(str(self.dicttopangledata["R2"]))
        else:
            fillet_length = self.resultObj['Plate']['height']
            fillet_thickness = str(self.uiObj['Weld']['Size (mm)'])
            plate_width = self.resultObj['Plate']['width']
            plate_thick = str(self.uiObj['Plate']['Thickness (mm)'])

        bolt_dia = str(self.uiObj["Bolt"]["Diameter (mm)"])
        bolt_r = (float(bolt_dia) / 2)
        bolt_R = self.bolt_R
        nut_R = bolt_R
        bolt_T = self.bolt_T
        bolt_Ht = self.bolt_Ht
        nut_T = self.nut_T
        nut_Ht = 12.2  # 150

        if self.connection == "cleatAngle" :
            angle = Angle(L=cleat_length, A=angle_A, B=angle_B, T=cleat_thick, R1 = angle_r1, R2 = angle_r2)
        elif self.connection == 'SeatedAngle':
            seatangle = Angle(L=seat_length, A=seatangle_A, B=seatangle_B, T=seat_thick,R1 = seatangle_r1, R2 = seatangle_r2)
            topclipangle = Angle(L=topangle_length, A=topangle_A, B=topangle_B, T=topangle_thick, R1 = topangle_r1, R2 = topangle_r2)
        else:
            plate = Plate(L=fillet_length, W=plate_width, T=int(plate_thick))

            Fweld1 = FilletWeld(L=fillet_length, b=int(fillet_thickness), h=int(fillet_thickness))

        bolt = Bolt(R=bolt_R, T=bolt_T, H=bolt_Ht, r=bolt_r)
        nut = Nut(R=bolt_R, T=nut_T, H=nut_Ht, innerR1=bolt_r)

        if self.connection == "Finplate":  # finColWebBeamWeb
            nut_space = beam_tw + int(plate_thick) + nut_T
            nutBoltArray = finNutBoltArray(self.resultObj, nut, bolt, nut_space)
            colwebconn = finColWebBeamWeb(column, beam, Fweld1, plate, nutBoltArray)

        elif self.connection == "Endplate":
            gap = column_tw + int(plate_thick) + nut_T
            nutBoltArray = endNutBoltArray(self.resultObj, nut, bolt, gap)
            colwebconn = endColWebBeamWeb(column, beam, Fweld1, plate, nutBoltArray)

        elif self.connection == "cleatAngle":
            gap = beam_tw + 2 * cleat_thick + nut_T
            cgap = column_tw + cleat_thick + nut_T

            nut_bolt_array = cleatNutBoltArray(self.resultObj, nut, bolt, gap, cgap)

            colwebconn = cleatColWebBeamWeb(column, beam, angle, nut_bolt_array)
        else:
            gap = column_tw + seat_thick + nut_T
            bgap = beam_T + topangle_thick + nut_T
            nutBoltArray = seatNutBoltArray(self.resultObj, nut, bolt, gap, bgap)
            # colflangeconn = seatColWebBeamWeb(column, beam, seatangle, topclipangle, nutBoltArray)
            # colflangeconn.create_3dmodel()
            colwebconn = seatColWebBeamWeb(column, beam, seatangle, topclipangle, nutBoltArray)
            # colwebconn.create_3dmodel()

        colwebconn.create_3dmodel()

        return colwebconn

    def create3DColFlangeBeamWeb(self):
        '''
        Creating 3d cad model with column flange beam web connection

        '''
        ##### BEAM PARAMETERS #####
        beam_D = int(self.dictbeamdata["D"])
        beam_B = int(self.dictbeamdata["B"])
        beam_tw = float(self.dictbeamdata["tw"])
        beam_T = float(self.dictbeamdata["T"])
        beam_alpha = float(self.dictbeamdata["FlangeSlope"])
        beam_R1 = float(self.dictbeamdata["R1"])
        beam_R2 = float(self.dictbeamdata["R2"])
        beam_length = 500.0  # This parameter as per view of 3D cad model

        # beam = ISectionold(B = 140, T = 16,D = 400,t = 8.9, R1 = 14, R2 = 7, alpha = 98,length = 500)
        beam = ISection(B=beam_B, T=beam_T, D=beam_D, t=beam_tw,
                        R1=beam_R1, R2=beam_R2, alpha=beam_alpha, length=beam_length, notchObj=None)

        ##### COLUMN PARAMETERS ######

        column_D = int(self.dictcoldata["D"])
        column_B = int(self.dictcoldata["B"])
        column_tw = float(self.dictcoldata["tw"])
        column_T = float(self.dictcoldata["T"])
        column_alpha = float(self.dictcoldata["FlangeSlope"])
        column_R1 = float(self.dictcoldata["R1"])
        column_R2 = float(self.dictcoldata["R2"])

        column = ISection(B=column_B, T=column_T, D=column_D,
                          t=column_tw, R1=column_R1, R2=column_R2, alpha=column_alpha, length=1000, notchObj=None)

        #### WELD,PLATE,BOLT AND NUT PARAMETERS #####
        if self.connection == "cleatAngle" :
            cleat_length = self.resultObj['cleat']['height']
            cleat_thick = float(self.dictangledata["t"])
            seat_legsizes = str(self.dictangledata["AXB"])
            angle_A = int(seat_legsizes.split('x')[0])
            angle_B = int(seat_legsizes.split('x')[1])
            angle_r1 = float(str(self.dictangledata["R1"]))
            angle_r2 = float(str(self.dictangledata["R2"]))

        elif self.connection == 'SeatedAngle':
            seat_length = self.resultObj['SeatAngle']['Length (mm)']
            seat_thick = float(self.dictangledata["t"])
            seat_legsizes = str(self.dictangledata["AXB"])
            seatangle_A = int(seat_legsizes.split('x')[0])
            seatangle_B = int(seat_legsizes.split('x')[1])
            seatangle_r1 = float(str(self.dictangledata["R1"]))
            seatangle_r2 = float(str(self.dictangledata["R2"]))

            topangle_length = self.resultObj['SeatAngle']['Length (mm)']
            topangle_thick = float(self.dicttopangledata["t"])
            top_legsizes = str(self.dicttopangledata["AXB"])
            topangle_A = int(top_legsizes.split('x')[0])
            topangle_B = int(top_legsizes.split('x')[1])
            topangle_r1 = float(str(self.dicttopangledata["R1"]))
            topangle_r2 = float(str(self.dicttopangledata["R2"]))

        else:
            fillet_length = self.resultObj['Plate']['height']
            fillet_thickness = str(self.uiObj['Weld']['Size (mm)'])
            # ---------------- fillet_thickness = self.resultObj['Weld']['thickness']
            plate_width = self.resultObj['Plate']['width']
            plate_thick = str(self.uiObj['Plate']['Thickness (mm)'])

        bolt_dia = str(self.uiObj["Bolt"]["Diameter (mm)"])
        bolt_r = (float(bolt_dia) / 2)
        bolt_R = self.bolt_R
        # bolt_R = bolt_r + 7
        nut_R = bolt_R
        bolt_T = self.bolt_T
        bolt_Ht = self.bolt_Ht
        nut_T = self.nut_T
        nut_Ht = 12.2  #
        gap = self.uiObj['detailing']['gap']


        if self.connection == "cleatAngle" :
            angle = Angle(L=cleat_length, A=angle_A, B=angle_B, T=cleat_thick, R1 = angle_r1, R2 = angle_r2)
        elif self.connection == 'SeatedAngle':
            seatangle = Angle(L=seat_length, A=seatangle_A, B=seatangle_B, T=seat_thick, R1 = seatangle_r1, R2 = seatangle_r2)
            topclipangle = Angle(L=topangle_length, A=topangle_A, B=topangle_B, T=topangle_thick, R1 = topangle_r1,R2 = topangle_r2)
        else:
            # plate = Plate(L= 300,W =100, T = 10)
            plate = Plate(L=fillet_length, W=plate_width, T=int(plate_thick))

            # Fweld1 = FilletWeld(L= 300,b = 6, h = 6)
            Fweld1 = FilletWeld(L=fillet_length, b=int(fillet_thickness), h=int(fillet_thickness))

        # bolt = Bolt(R = bolt_R,T = bolt_T, H = 38.0, r = 4.0 )
        bolt = Bolt(R=bolt_R, T=bolt_T, H=bolt_Ht, r=bolt_r)

        # nut =Nut(R = bolt_R, T = 10.0,  H = 11, innerR1 = 4.0, outerR2 = 8.3)
        nut = Nut(R=bolt_R, T=nut_T, H=nut_Ht, innerR1=bolt_r)

        if self.connection == "Finplate":
            nut_space = beam_tw + int(plate_thick) + nut_T
            nutBoltArray = finNutBoltArray(self.resultObj, nut, bolt, nut_space)  # finColFlangeBeamWeb
            colflangeconn = finColFlangeBeamWeb(column, beam, Fweld1, plate, nutBoltArray,gap)

        elif self.connection == "Endplate":
            gap = column_T + int(plate_thick) + nut_T
            nutBoltArray = endNutBoltArray(self.resultObj, nut, bolt, gap)
            colflangeconn = endColFlangeBeamWeb(column, beam, Fweld1, plate, nutBoltArray)

        elif self.connection == "cleatAngle":
            gap = beam_tw + 2 * cleat_thick + nut_T
            cgap = column_T + cleat_thick + nut_T
            nut_bolt_array = cleatNutBoltArray(self.resultObj, nut, bolt, gap, cgap)
            colflangeconn = cleatColFlangeBeamWeb(column, beam, angle, nut_bolt_array)
        else:
            gap = beam_tw + seat_thick + nut_T
            bgap = beam_tw + topangle_thick + nut_T
            nutBoltArray = seatNutBoltArray(self.resultObj, nut, bolt, gap, bgap)
            colflangeconn = seatColFlangeBeamWeb(column, beam, seatangle, topclipangle, nutBoltArray)
            # colflangeconn.create_3dmodel()

        colflangeconn.create_3dmodel()
        return colflangeconn

    # =========================================================================================

    def display_3DModel(self, component):

        self.component = component

        self.display.EraseAll()
        # self.display.View_Iso()
        self.display.FitAll()

        self.display.DisableAntiAliasing()

        #         self.display.set_bg_gradient_color(23,1,32,150,150,170)
        self.display.set_bg_gradient_color(51, 51, 102, 150, 150, 170)

        if self.loc == "Column flange-Beam web" and self.connection == "Finplate":
            self.display.View.SetProj(OCC.V3d.V3d_XnegYnegZpos)
        elif self.loc == "Column flange-Beam flange" and self.connection == "SeatedAngle":
            self.display.View.SetProj(OCC.V3d.V3d_XnegYnegZpos)
        elif self.loc == "Column web-Beam flange" and self.connection == "SeatedAngle":
            self.display.View.SetProj(OCC.V3d.V3d_XposYnegZpos)
        #     # self.display.View.SetProj(OCC.V3d.V3d_Xneg)

        # else:
        #     self.display.View_Iso()
        #     self.display.FitAll()

        if self.component == "Column":
            osdag_display_shape(self.display, self.connectivityObj.get_columnModel(), update=True)
        elif self.component == "Beam":
            osdag_display_shape(self.display, self.connectivityObj.get_beamModel(), material=Graphic3d_NOT_2D_ALUMINUM,
                                update=True)
        elif component == "cleatAngle":

            osdag_display_shape(self.display, self.connectivityObj.angleModel, color = Quantity_NOC_BLUE1, update=True)
            osdag_display_shape(self.display, self.connectivityObj.angleLeftModel, color = Quantity_NOC_BLUE1 , update=True)
            nutboltlist = self.connectivityObj.nut_bolt_array.get_models()
            for nutbolt in nutboltlist:
                osdag_display_shape(self.display, nutbolt, color=Quantity_NOC_SADDLEBROWN, update=True)

        elif component == "SeatAngle":
            osdag_display_shape(self.display, self.connectivityObj.topclipangleModel, color = Quantity_NOC_BLUE1, update=True)
            osdag_display_shape(self.display, self.connectivityObj.angleModel, color= Quantity_NOC_BLUE1, update=True)
            nutboltlist = self.connectivityObj.nutBoltArray.getModels()
            for nutbolt in nutboltlist:
                osdag_display_shape(self.display, nutbolt, color=Quantity_NOC_SADDLEBROWN, update=True)

        elif self.component == "Plate":
            osdag_display_shape(self.display, self.connectivityObj.weldModelLeft, color='red', update=True)
            osdag_display_shape(self.display, self.connectivityObj.weldModelRight, color='red', update=True)
            osdag_display_shape(self.display, self.connectivityObj.plateModel, color= Quantity_NOC_BLUE1, update=True)
            nutboltlist = self.connectivityObj.nut_bolt_array.get_models()
            for nutbolt in nutboltlist:
                osdag_display_shape(self.display, nutbolt, color=Quantity_NOC_SADDLEBROWN, update=True)

        elif self.component == "Model":
            osdag_display_shape(self.display, self.connectivityObj.columnModel, update=True)
            osdag_display_shape(self.display, self.connectivityObj.beamModel, material=Graphic3d_NOT_2D_ALUMINUM,
                                update=True)
            if self.connection == "Finplate" or self.connection == "Endplate":
                osdag_display_shape(self.display, self.connectivityObj.weldModelLeft, color='red', update=True)
                osdag_display_shape(self.display, self.connectivityObj.weldModelRight, color='red', update=True)
                osdag_display_shape(self.display, self.connectivityObj.plateModel, color= Quantity_NOC_BLUE1, update=True)

            elif self.connection == "cleatAngle":
                osdag_display_shape(self.display, self.connectivityObj.angleModel, color = Quantity_NOC_BLUE1, update=True)
                osdag_display_shape(self.display, self.connectivityObj.angleLeftModel, color = Quantity_NOC_BLUE1 ,update=True)
            else:
                osdag_display_shape(self.display, self.connectivityObj.topclipangleModel, color = Quantity_NOC_BLUE1, update=True)
                osdag_display_shape(self.display, self.connectivityObj.angleModel, color = Quantity_NOC_BLUE1 ,update=True)
                # nutboltlist = self.connectivityObj.nutBoltArray.getModels()
                # for nutbolt in nutboltlist:
                #     osdag_display_shape(self.display, nutbolt, color=Quantity_NOC_SADDLEBROWN, update=True)
            nutboltlist = self.connectivityObj.nut_bolt_array.get_models()
            for nutbolt in nutboltlist:
                osdag_display_shape(self.display, nutbolt, color=Quantity_NOC_SADDLEBROWN, update=True)

    # =========================================================================================
    def call_3DModel(self, flag):  # Done

        if flag is True:

            if self.loc == "Column web-Beam web" or self.loc == "Column web-Beam flange":
                self.connectivityObj = self.create3DColWebBeamWeb()

            elif self.loc == "Column flange-Beam web" or self.loc == "Column flange-Beam flange":
                self.connectivityObj = self.create3DColFlangeBeamWeb()

            else:
                self.connectivityObj = self.create3DBeamWebBeamWeb()

            self.display_3DModel("Model")
        else:
            self.display.EraseAll()

    # =========================================================================================

    def call_saveOutputs(self):  # Done

        return self.call_calculation(self.uiObj)

    # =========================================================================================

    def call2D_Drawing(self, view, fileName, folder):  # Rename function with call_view_images()
        ''' This routine saves the 2D SVG image as per the connectivity selected
        SVG image created through svgwrite package which takes design INPUT and OUTPUT parameters from Finplate GUI.
        '''
        if view == "All":

            self.callDesired_View(fileName, view, folder)
            self.display.set_bg_gradient_color(255, 255, 255, 255, 255, 255)

            data = os.path.join(str(folder), "images_html","3D_Model.png")

            self.display.ExportToImage(data)

            #self.display.set_bg_gradient_color(51, 51, 102, 150, 150, 170)
            self.display.View_Iso()
            self.display.FitAll()

        else:

            f = open(fileName, 'w')

            self.callDesired_View(fileName, view, folder)
            f.close()

    # ++++++++++++++++++++++++++++++++++++++++++++++++++++++++++++++++++++++++++++++++++++++++++
    def callDesired_View(self, fileName, view, folder):

        if self.connection == "Finplate":
            finCommonObj = FinCommonData(self.uiObj, self.resultObj, self.dictbeamdata, self.dictcoldata, folder)
            finCommonObj.saveToSvg(str(fileName), view)
        elif self.connection == "Endplate":
            endCommonObj = EndCommonData(self.uiObj, self.resultObj, self.dictbeamdata, self.dictcoldata, folder)
            endCommonObj.save_to_svg(str(fileName), view)
        elif self.connection == "cleatAngle":
            cleatCommonObj = cleatCommonData(self.uiObj, self.resultObj, self.dictbeamdata, self.dictcoldata, self.dictangledata, folder)
            cleatCommonObj.save_to_svg(str(fileName),view)
        else:
            seatCommonObj = SeatCommonData(self.uiObj, self.resultObj, self.dictbeamdata, self.dictcoldata, self.dictangledata, self.dicttopangledata, folder)
            seatCommonObj.save_to_svg(str(fileName),view)

    # =========================================================================================
    def call_saveMessages(self):  # Done

        if self.connection == "Finplate":
            fileName = os.path.join("Connections", "Shear", "Finplate", "fin.log")

        elif self.connection == "Endplate":
            fileName = os.path.join("Connections", "Shear", "Endplate", "end.log")

        elif self.connection == "cleatAngle":
            fileName = os.path.join("Connections", "Shear", "cleatAngle", "cleat.log")

        else:
            fileName = os.path.join("Connections", "Shear", "SeatedAngle", "seatangle.log")

        return fileName

    # =========================================================================================
    def call_designReport(self, htmlfilename, profileSummary):

        fileName = str(htmlfilename)

<<<<<<< HEAD
        # if not os.path.isfile(fileName):
        if self.connection == "Finplate":
            fin_save_html(self.resultObj, self.uiObj, self.dictbeamdata, self.dictcoldata, profileSummary,
                          htmlfilename, self.folder)
        elif self.connection == "Endplate":
            end_save_html(self.resultObj, self.uiObj, self.dictbeamdata, self.dictcoldata, profileSummary,
                          htmlfilename, self.folder)
        elif self.connection == "cleatAngle":
            cleat_save_html(self.resultObj,self.uiObj,self.dictbeamdata,self.dictcoldata,self.dictangledata,
                            profileSummary,htmlfilename, self.folder)
        else:
            self.sa_report = ReportGenerator(self.sa_calc_obj)
            self.sa_report.save_html(profileSummary,htmlfilename,self.folder)
=======
        if not os.path.isfile(fileName):
            if self.connection == "Finplate":
                fin_save_html(self.resultObj, self.uiObj, self.dictbeamdata, self.dictcoldata, profileSummary,
                              htmlfilename, self.folder)
            elif self.connection == "Endplate":
                end_save_html(self.resultObj, self.uiObj, self.dictbeamdata, self.dictcoldata, profileSummary,
                              htmlfilename, self.folder)
            elif self.connection == "cleatAngle":
                cleat_save_html(self.resultObj,self.uiObj,self.dictbeamdata,self.dictcoldata,self.dictangledata,
                                profileSummary,htmlfilename, self.folder)
            else:
                # TODO ReportGenerator object is getting a default initialized sa_calc_obj
                self.sa_report = ReportGenerator(self.sa_calc_obj)
                self.sa_report.save_html(profileSummary,htmlfilename,self.folder)
>>>>>>> cd675af7

    # =========================================================================================

    def load_userProfile(self):
        pass

    # =========================================================================================
    def save_userProfile(self, profile_summary, fileName):
        filename = str(fileName)

        infile = open(filename, 'w')
        json.dump(profile_summary, infile)
        infile.close()
        pass

    # =========================================================================================
    def save_CADimages(self):  # png,jpg and tiff
        pass<|MERGE_RESOLUTION|>--- conflicted
+++ resolved
@@ -643,8 +643,6 @@
 
         fileName = str(htmlfilename)
 
-<<<<<<< HEAD
-        # if not os.path.isfile(fileName):
         if self.connection == "Finplate":
             fin_save_html(self.resultObj, self.uiObj, self.dictbeamdata, self.dictcoldata, profileSummary,
                           htmlfilename, self.folder)
@@ -655,24 +653,9 @@
             cleat_save_html(self.resultObj,self.uiObj,self.dictbeamdata,self.dictcoldata,self.dictangledata,
                             profileSummary,htmlfilename, self.folder)
         else:
+            # TODO ReportGenerator object is getting a default initialized sa_calc_obj
             self.sa_report = ReportGenerator(self.sa_calc_obj)
             self.sa_report.save_html(profileSummary,htmlfilename,self.folder)
-=======
-        if not os.path.isfile(fileName):
-            if self.connection == "Finplate":
-                fin_save_html(self.resultObj, self.uiObj, self.dictbeamdata, self.dictcoldata, profileSummary,
-                              htmlfilename, self.folder)
-            elif self.connection == "Endplate":
-                end_save_html(self.resultObj, self.uiObj, self.dictbeamdata, self.dictcoldata, profileSummary,
-                              htmlfilename, self.folder)
-            elif self.connection == "cleatAngle":
-                cleat_save_html(self.resultObj,self.uiObj,self.dictbeamdata,self.dictcoldata,self.dictangledata,
-                                profileSummary,htmlfilename, self.folder)
-            else:
-                # TODO ReportGenerator object is getting a default initialized sa_calc_obj
-                self.sa_report = ReportGenerator(self.sa_calc_obj)
-                self.sa_report.save_html(profileSummary,htmlfilename,self.folder)
->>>>>>> cd675af7
 
     # =========================================================================================
 
