--- conflicted
+++ resolved
@@ -42,10 +42,7 @@
         self.ui = Ui_Popup()
         self.ui.setupUi(self.window)
         self.ui.addAvailableItems(op, KEYEXISTING_CUSTOMIZED)
-<<<<<<< HEAD
-=======
         self.ui.pushButton_5.clicked.connect(self.window.close)
->>>>>>> a8c7fd53
         self.window.exec()
         print(self.ui.get_right_elements())
         return self.ui.get_right_elements()
@@ -800,38 +797,6 @@
         self.retranslateUi(MainWindow)
         self.mytabWidget.setCurrentIndex(-1)
         QtCore.QMetaObject.connectSlotsByName(MainWindow)
-<<<<<<< HEAD
-        def reset_fn():
-            for widget in self.dockWidgetContents.children():
-                for op in option_list:
-                    if widget.objectName() == op[0]:
-                        if op[2] == TYPE_COMBOBOX:
-                            widget.setCurrentIndex(0)
-                        elif op[2] == TYPE_TEXTBOX:
-                            widget.setText('')
-                        else:
-                            pass
-                    else:
-                        pass
-
-        self.btn_Reset.clicked.connect(reset_fn)
-
-
-        def design_fn():
-            design_dictionary = {}
-            for widget in self.dockWidgetContents.children():
-                for op in option_list:
-                    if widget.objectName() == op[0]:
-                        if op[2] == TYPE_COMBOBOX:
-                            des_key = widget.objectName()
-                            des_val = widget.currentText()
-                            d1 = {des_key: des_val}
-                        elif op[2] == TYPE_TEXTBOX:
-                            des_key = widget.objectName()
-                            des_val = widget.text()
-                            d1 = {des_key: des_val}
-=======
-
         self.action_save_input.triggered.connect(lambda: self.design_fn(option_list, main, data))
         self.action_save_input.triggered.connect(lambda: self.saveDesign_inputs(option_list, data))
         self.action_load_input.triggered.connect(lambda: self.loadDesign_inputs(option_list, data, new_list))
@@ -943,19 +908,10 @@
                         if uiObj[key_str] != n[1]():
                             data[key_str + "_customized"] = uiObj[key_str]
                             key.setCurrentIndex(1)
->>>>>>> a8c7fd53
                         else:
                             pass
             else:
                 pass
-
-<<<<<<< HEAD
-        self.btn_Design.clicked.connect(design_fn)
-        self.btn_Reset.clicked.connect(lambda: self.reset_popup(new_list, data))
-
-    def reset_popup(self, new_list, data):
-        for custom_combo in new_list:
-            data[custom_combo[0] + "_customized"] = custom_combo[1]()
 
     def validateInputsOnDesignBtn(self, main):
 
@@ -1012,8 +968,7 @@
         information += "."
 
         return information
-=======
->>>>>>> a8c7fd53
+      
     def retranslateUi(self, MainWindow):
         _translate = QtCore.QCoreApplication.translate
         #MainWindow.setWindowTitle(_translate("MainWindow", "Fin Plate"))
