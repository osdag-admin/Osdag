--- conflicted
+++ resolved
@@ -370,7 +370,7 @@
         Returns:
 
         """
-<<<<<<< HEAD
+
         self.uiObj = self.get_user_inputs()
         if self.designPrefDialog.saved is not True:
             design_pref = self.designPrefDialog.save_default_para()
@@ -401,26 +401,6 @@
         vscroll_bar = self.ui.textEdit.verticalScrollBar()
         vscroll_bar.setValue(vscroll_bar.maximum())
         file.close()
-=======
-        self.uiObj = self.get_user_inputs()
-        if self.designPrefDialog.saved is not True:
-            design_pref = self.designPrefDialog.save_default_para()
-        else:
-            design_pref = self.designPrefDialog.saved_designPref
-        self.uiObj.update(design_pref)
-        return self.uiObj
-
-    def design_btnclicked(self):
-        """
-
-        Returns:
-
-        """
-        self.uiObj = self.get_user_inputs()
-        print self.uiObj
-        self.alist = self.designParameters()
-        outputs = bbExtendedEndPlateSplice(self.uiObj, self.alist)
->>>>>>> 388a7e14
 
     def reset_btnclicked(self):
         """
@@ -526,7 +506,6 @@
                  parameters from Extended endplate GUI
 
         """
-<<<<<<< HEAD
         self.resultobj = self.call_calculation()
         beam_beam = ExtendedEndPlate(self.resultobj)
         if view != "All":
@@ -567,18 +546,6 @@
     formatter.datefmt = '%a, %d %b %Y %H:%M:%S'
     fh.setFormatter(formatter)
     logger.addHandler(fh)
-=======
-        beam_beam = ExtendedEndPlate()
-        if view == "Front":
-            filename = "D:\PyCharmWorkspace\Osdag\Connections\Moment\ExtendedEndPlate\Front.svg"
-            beam_beam.save_to_svg(filename, view)
-        elif view == "Side":
-            filename = "D:\PyCharmWorkspace\Osdag\Connections\Moment\ExtendedEndPlate\Side.svg"
-            beam_beam.save_to_svg(filename, view)
-        else:
-            filename = "D:\PyCharmWorkspace\Osdag\Connections\Moment\ExtendedEndPlate\Top.svg"
-            beam_beam.save_to_svg(filename, view)
->>>>>>> 388a7e14
 
 
 def main():
