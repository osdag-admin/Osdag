--- conflicted
+++ resolved
@@ -10,14 +10,9 @@
 from ui_aboutosdag import Ui_AboutOsdag
 from ui_ask_a_question import Ui_AskQuestion
 from Connections.Shear.Finplate.finPlateMain import launchFinPlateController
-<<<<<<< HEAD
-# from Connections.Shear.cleatAngle.cleatAngleMain import launchCleatAngleController
-from Connections.Shear.Endplate.endPlateMain import launchEndPlateController
 from Connections.Shear.SeatedAngle.seat_angle_main import launchSeatedAngleController
-=======
 from Connections.Shear.cleatAngle.cleatAngleMain import launch_cleatangle_controller
 from Connections.Shear.Endplate.endPlateMain import launch_endplate_controller
->>>>>>> 6fbdf4e3
 import os.path
 import subprocess
 from PyQt4.QtCore import SIGNAL
@@ -52,18 +47,10 @@
         self.ui.setupUi(self)
         list_of_items = {'Osdagpage': 0, 'connectionpage': 1, 'tensionpage': 2, 'compressionpage': 3, 'flexuralpage': 4}
 
-<<<<<<< HEAD
-        self.ui.myStackedWidget.setCurrentIndex(listItems['Osdagpage'])
-        self.ui.btn_connection.clicked.connect(
-            lambda: self.changePage(listItems['connectionpage'], listItems['Osdagpage']))
-        self.ui.myListWidget.currentItemChanged.connect(self.changePage)
-        self.ui.btn_start.clicked.connect(self.showConnection)
-=======
         self.ui.myStackedWidget.setCurrentIndex(list_of_items['Osdagpage'])
         self.ui.btn_connection.clicked.connect(lambda: self.change_desgin_page(list_of_items['connectionpage'], list_of_items['Osdagpage']))
         self.ui.myListWidget.currentItemChanged.connect(self.change_desgin_page)
         self.ui.btn_start.clicked.connect(self.show_desgin_connection)
->>>>>>> 6fbdf4e3
         self.ui.btn_beamCol.clicked.connect(self.unavailable)
         self.ui.btn_compression.clicked.connect(self.unavailable)
         self.ui.btn_flexural.clicked.connect(self.unavailable)
@@ -88,8 +75,6 @@
             self.ask_question()
         elif loc == "FAQ":
             pass
-
-
 
     def disable_desgin_buttons(self):
         self.ui.btn_beamCol.setEnabled(False)
@@ -119,13 +104,8 @@
 
     def show_desgin_connection(self):
 
-<<<<<<< HEAD
-        folder = str(QtGui.QFileDialog.getSaveFileName(self, "Select Workspace Directory", "../../Osdag_Workspace",
-                                                       "File folder"))
-=======
         folder = QtGui.QFileDialog.getSaveFileName(self, 'Select Workspace Directory', os.path.join('..', '..', 'Osdag_workspace'), 'All Files (*)')
         folder = str(folder)
->>>>>>> 6fbdf4e3
         if not os.path.exists(folder):
             os.mkdir(folder, 0755)
 
