--- conflicted
+++ resolved
@@ -31,13 +31,10 @@
 
     module = d['Module']
 
-<<<<<<< HEAD
+
     if module == KEY_DISP_COLUMNCOVERPLATE:
         main = ColumnCoverPlate
-=======
-    if module == KEY_DISP_BEAMCOVERPLATEWELD:
-        main = BeamCoverPlateWeld
->>>>>>> 607e1324
+
         main.set_osdaglogger(None)
         main.set_input_values(main, d)
         base = os.path.basename(f)
@@ -47,11 +44,9 @@
         # f = open(filename, "w")
         # f.write(str(test_out_list))
         # f.close()
-<<<<<<< HEAD
+
         workbook_name = 'CCCP.xlsx'
-=======
-        workbook_name = 'BBCPW.xlsx'
->>>>>>> 607e1324
+
         sheet_name = str(os.path.splitext(base)[0])
         try:
             wb = load_workbook(workbook_name)
