--- conflicted
+++ resolved
@@ -664,16 +664,14 @@
                             data[c_tup[0] + "_customized"] = f(self.dockWidgetContents.findChild(QtWidgets.QWidget, KEY_SEC_PROFILE).currentText())
                             key.setCurrentIndex(0)
                     else:
-<<<<<<< HEAD
+
                         input = f(self.dockWidgetContents.findChild(QtWidgets.QWidget,
                             KEY_SEC_PROFILE).currentText())
                         # input.remove('Select Section')
                         data[c_tup[0] + "_customized"] = input
-=======
+
                         data[c_tup[0] + "_customized"] = f(self.dockWidgetContents.findChild(QtWidgets.QWidget,
                             KEY_SEC_PROFILE).currentText()).remove('Select Section')
-
->>>>>>> f193bb5f
                 else:
                     options = f()
                     existing_options = data[c_tup[0] + "_customized"]
@@ -1563,13 +1561,9 @@
             # if status is True and main.module == "Fin Plate":
             #     self.commLogicObj = cadconnection.commonfile(cadconnection, main.mainmodule, self.display, self.folder,
             #                                                  main.module)
-<<<<<<< HEAD
+
             if status is True and (main.module == KEY_DISP_FINPLATE or main.module == KEY_DISP_BEAMCOVERPLATE):
-=======
-
-            if status is True and main.module == "Fin Plate" :
-            # if status is True and (main.module == "Fin Plate"  or main.module == KEY_DISP_BEAMCOVERPLATE or main.module == KEY_DISP_COLUMNCOVERPLATE):
->>>>>>> f193bb5f
+
                 self.commLogicObj = CommonDesignLogic(self.display, self.folder, main.module, main.mainmodule)
                 status = main.design_status
                 self.commLogicObj.call_3DModel(status)
