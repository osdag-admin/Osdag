"""Module for Indian Standard, IS 800 : 2007

Started on 01 - Nov - 2018

@author: ajmalbabums
"""
import math
from Common import *
# from Common import KEY_DP_WELD_FAB_SHOP


class IS800_2007(object):
    """Perform calculations on steel design as per IS 800:2007

    """

    # ==========================================================================
    """    SECTION  1     GENERAL   """
    # ==========================================================================
    """    SECTION  2     MATERIALS   """
    # ==========================================================================
    """    SECTION  3     GENERAL DESIGN REQUIREMENTS   """
    # ==========================================================================
    """    SECTION  4     METHODS OF STRUCTURAL ANALYSIS   """
    # ==========================================================================
    """    SECTION  5     LIMIT STATE DESIGN   """
    # -------------------------------------------------------------
    #   5.4 Strength
    # -------------------------------------------------------------

    # Table 5 Partial Safety Factors for Materials, gamma_m (dict)
    cl_5_4_1_Table_5 = {"gamma_m0": {'yielding': 1.10, 'buckling': 1.10},
                        "gamma_m1": {'ultimate_stress': 1.25},
                        "gamma_mf": {KEY_DP_WELD_FAB_SHOP: 1.25, KEY_DP_WELD_FAB_FIELD: 1.25},
                        "gamma_mb": {KEY_DP_WELD_FAB_SHOP: 1.25, KEY_DP_WELD_FAB_FIELD: 1.25},
                        "gamma_mr": {KEY_DP_WELD_FAB_SHOP: 1.25, KEY_DP_WELD_FAB_FIELD: 1.25},
                        "gamma_mw": {KEY_DP_WELD_FAB_SHOP: 1.25, KEY_DP_WELD_FAB_FIELD: 1.50}
                        }

    # ==========================================================================
    """    SECTION  6     DESIGN OF TENSION MEMBERS   """

    # -------------------------------------------------------------
    #   6.4 Design Strength Due to Block Shear
    # -------------------------------------------------------------

    # cl. 6.4.1 Block shear strength of bolted connections
    @staticmethod
    def cl_6_4_1_block_shear_strength(A_vg, A_vn, A_tg, A_tn, f_u, f_y):
        """Calculate the block shear strength of bolted connections as per cl. 6.4.1

        Args:
            A_vg: Minimum gross area in shear along bolt line parallel to external force [in sq. mm] (float)
            A_vn: Minimum net area in shear along bolt line parallel to external force [in sq. mm] (float)
            A_tg: Minimum gross area in tension from the bolt hole to the toe of the angle,
                           end bolt line, perpendicular to the line of force, respectively [in sq. mm] (float)
            A_tn: Minimum net area in tension from the bolt hole to the toe of the angle,
                           end bolt line, perpendicular to the line of force, respectively [in sq. mm] (float)
            f_u: Ultimate stress of the plate material in MPa (float)
            f_y: Yield stress of the plate material in MPa (float)

        Return:
            block shear strength of bolted connection in N (float)

        Note:
            Reference:
            IS 800:2007, cl. 6.4.1

        """
        gamma_m0 = IS800_2007.cl_5_4_1_Table_5["gamma_m0"]['yielding']
        gamma_m1 = IS800_2007.cl_5_4_1_Table_5["gamma_m1"]['ultimate_stress']
        T_db1 = A_vg * f_y / (math.sqrt(3) * gamma_m0) + 0.9 * A_tn * f_u / gamma_m1
        T_db2 = 0.9 * A_vn * f_u / (math.sqrt(3) * gamma_m1) + A_tg * f_y / gamma_m0
        return min(T_db1, T_db2)

    # ==========================================================================
    """    SECTION  7     DESIGN OF COMPRESS1ON MEMBERS   """

    # -------------------------------------------------------------
    #   7.4 Column Bases
    # -------------------------------------------------------------

    # cl. 7.4.1, General
    @staticmethod
    def cl_7_4_1_bearing_strength_concrete(concrete_grade):
        """
        Args:
            concrete_grade: grade of concrete used for pedestal/footing (str).

        Returns:
            maximum permissible bearing strength of concrete pedestal/footing (float).

        Note:
            cl 7.4.1 suggests the maximum bearing strength equal to 0.60 times f_ck,
            but, the value is amended to 0.45 times f_ck (f_ck is the characteristic strength of concrete)
        """
        f_ck = {
            'M10': 10,
            'M15': 15,
            'M20': 20,
            'M25': 25,
            'M30': 30,
            'M35': 35,
            'M40': 40,
            'M45': 45,
            'M50': 50,
            'M55': 55,
        }[str(concrete_grade)]

        bearing_strength = 0.45 * f_ck  # MPa (N/mm^2)
        return bearing_strength

    # ==========================================================================
    """    SECTION  8     DESIGN OF MEMBERS SUBJECTED TO BENDING   """

    # -------------------------------------------------------------
    #   8.4 Shear
    # -------------------------------------------------------------

    # cl. 8.4.1 shear strength of bolted connections
    @staticmethod
    def cl_8_4_design_shear_strength(A_vg, f_y):
        """ Calculate the design shear strength in yielding as per cl. 8.4

        Args:
             A_vg: Gross area of the component in square mm (float)
             f_y: Yield stress of the component material in MPa (float)

        Returns:
             Design shear strength in yielding of the component in N

        """
        gamma_m0 = IS800_2007.cl_5_4_1_Table_5["gamma_m0"]['yielding']
        V_d = ((A_vg * f_y) / (math.sqrt(3) * gamma_m0))  # N

        return V_d

    # cl 8.2.1.2 design bending strength of the cross-section
    @staticmethod
    def cl_8_2_1_2_design_moment_strength(Z_e, Z_p, f_y, section_class='semi-compact'):
        """ Calculate the design bending strength as per cl. 8.2.1.2
        Args:
            Z_e: Elastic section modulus of the cross-section in cubic mm (float)
            Z_p: Plastic section modulus of the cross-section in cubic mm (float)
            f_y: Yield stress of the component material in MPa (float)
            section_class: Classification of the section (plastic, compact or semi-compact) as per Table 2 (str)
        Returns:
            Design bending strength of the cross-section in N-mm (float)
        """
        gamma_m0 = IS800_2007.cl_5_4_1_Table_5["gamma_m0"]['yielding']

        if section_class == 'semi-compact':
            M_d = (Z_e * f_y) / gamma_m0  # N-mm
        else:
            M_d = (1.0 * Z_p * f_y) / gamma_m0  # N-mm

        return M_d

    # ==========================================================================
    """    SECTION  9     MEMBER SUBJECTED TO COMBINED FORCES   """
    # ==========================================================================
    """   SECTION  10    CONNECTIONS    """

    # -------------------------------------------------------------
    #   10.1 General
    # -------------------------------------------------------------
    # -------------------------------------------------------------
    #   10.2 Location Details of Fasteners
    # -------------------------------------------------------------

    # cl. 10.2.1 Clearances for Holes for Fasteners

    @staticmethod
    def cl_8_7_1_3_stiff_bearing_length(shear_force, web_thickness, flange_thickness, root_radius, fy):
        #     This function returns the stiff bearing length, b1 for web local yielding and web crippling check
        #     Minimum value of b1 is not defined in IS 800, reference has been made to AISC for such cases (CL. J10-2)
        gamma_m0 = IS800_2007.cl_5_4_1_Table_5['gamma_m0']['yielding']
        bearing_length = round((float(shear_force) * 1000) * gamma_m0 / web_thickness / fy, 3)
        b1_req = bearing_length - (flange_thickness + root_radius)
        k = flange_thickness + root_radius
        b1 = min(b1_req, k)
        return b1

    # ==========================================================================
    """    SECTION  9     MEMBER SUBJECTED TO COMBINED FORCES   """
    # ==========================================================================
    """   SECTION  10    CONNECTIONS    """

    # -------------------------------------------------------------
    #   10.1 General
    # -------------------------------------------------------------
    # -------------------------------------------------------------
    #   10.2 Location Details of Fasteners
    # -------------------------------------------------------------

    # cl. 10.2.1 Clearances for Holes for Fasteners
    @staticmethod
    def cl_10_2_1_bolt_hole_size(d, bolt_hole_type='Standard'):
        """Calculate bolt hole diameter as per Table 19 of IS 800:2007
        Args:
             d - Nominal diameter of fastener in mm (float)
             bolt_hole_type - Either 'Standard' or 'Over-sized' or 'short_slot' or 'long_slot' (str)
        Returns:
            bolt_hole_size -  Diameter of the bolt hole in mm (float)
        Note:
            Reference:
            IS 800, Table 19 (Cl 10.2.1)
        TODO:ADD KEY_DISP for for Standard/oversize etc and replace these strings
        """
        table_19 = {
            "12-14": {'Standard': 1.0, 'Over-sized': 3.0, 'short_slot': 4.0, 'long_slot': 2.5},
            "16-22": {'Standard': 2.0, 'Over-sized': 4.0, 'short_slot': 6.0, 'long_slot': 2.5},
            "24": {'Standard': 2.0, 'Over-sized': 6.0, 'short_slot': 8.0, 'long_slot': 2.5},
            "24+": {'Standard': 3.0, 'Over-sized': 8.0, 'short_slot': 10.0, 'long_slot': 2.5}
        }
        import re
        # d = str(re.sub("[^0-9]", "", str(d)))
        d = int(d)

        if d < 12:
            clearance = 0
        elif d <= 14:
            clearance = table_19["12-14"][bolt_hole_type]
        elif d <= 22:
            clearance = table_19["16-22"][bolt_hole_type]
        elif d <= 24:
            clearance = table_19["24"][bolt_hole_type]
        else:
            clearance = table_19["24+"][bolt_hole_type]
        if bolt_hole_type == 'long_slot':
            bolt_hole_size = (clearance + 1) * d
        else:
            bolt_hole_size = clearance + d
        return bolt_hole_size

    # cl. 10.2.2 Minimum Spacing
    @staticmethod
    def cl_10_2_2_min_spacing(d):
        """Calculate minimum distance between centre of fasteners
        Args:
             d - Nominal diameter of fastener in mm (float)
        Returns:
            Minimum distance between centre of fasteners in mm (float)
        Note:
            Reference:
            IS 800:2007, cl. 10.2.2
        """
        return 2.5 * d

    # cl. 10.2.3.1 Maximum Spacing
    @staticmethod
    def cl_10_2_3_1_max_spacing(plate_thicknesses):
        """Calculate maximum distance between centre of fasteners
        Args:
             plate_thicknesses- List of thicknesses in mm of connected plates (list or tuple)
        Returns:
            Maximum distance between centres of adjacent fasteners in mm (float)
        Note:
            Reference:
            IS 800:2007, cl. 10.2.3.1
        """
        # print(plate_thicknesses)
        t = min(plate_thicknesses)
        return min(32 * t, 300.0)

    # cl. 10.2.3.2 Maximum pitch in tension and compression members
    @staticmethod
    def cl_10_2_3_2_max_pitch_tension_compression(d, plate_thicknesses, member_type):
        """Calculate maximum pitch between centre of fasteners lying in the direction of stress
        Args:
             d - Nominal diameter of fastener in mm (float)
             plate_thicknesses - List of thicknesses in mm of connected plates (list or tuple)
             member_type - Either 'tension' or 'compression' or 'compression_butting' (str)
        Returns:
            Maximum distance between centres of adjacent fasteners in mm (float)
        Note:
            Reference:
            IS 800:2007, cl. 10.2.3.2
        """
        t = min(plate_thicknesses)
        if member_type == 'tension':
            return min(16 * t, 200.0)
        elif member_type == 'compression':
            return min(12 * t, 200.0)
        else:
            # TODO compression members wherein forces are transferred through butting faces is given in else
            return 4.5 * d

    # cl. 10.2.4.2  Minimum Edge and End Distances
    @staticmethod
    def cl_10_2_4_2_min_edge_end_dist(d, bolt_hole_type='Standard', edge_type='a - Sheared or hand flame cut'):
        """Calculate minimum end and edge distance
        Args:
             d - Nominal diameter of fastener in mm (float)
             edge_type - Either 'hand_flame_cut' or 'machine_flame_cut' (str)
        Returns:
                Minimum edge and end distances from the centre of any hole to the nearest edge of a plate in mm (float)
        Note:
            Reference:
            IS 800:2007, cl. 10.2.4.2
self
        """

        d_0 = IS800_2007.cl_10_2_1_bolt_hole_size(d, bolt_hole_type)
        if edge_type == 'a - Sheared or hand flame cut':
            return 1.7 * d_0
        else:
            # TODO : bolt_hole_type == 'machine_flame_cut' is given in else
            return 1.5 * d_0

    # cl. 10.2.4.3  Maximum Edge Distance
    @staticmethod
    def cl_10_2_4_3_max_edge_dist(plate_thicknesses, f_y, corrosive_influences=False):
        """Calculate maximum end and edge distance
        Args:
             plate_thicknesses - List of thicknesses in mm of outer plates (list or tuple)
             f_y - Yield strength of plate material in MPa (float)
             corrosive_influences - Whether the members are exposed to corrosive influences or not (Boolean)
        Returns:
            Maximum edge distance to the nearest line of fasteners from an edge of any un-stiffened part in mm (float)
        Note:
            Reference:
            IS 800:2007, cl. 10.2.4.3
        """
        # TODO : Differentiate outer plates and connected plates.
        t = min(plate_thicknesses)
        epsilon = math.sqrt(250 / f_y)
        if corrosive_influences is True:
            return 40.0 + 4 * t
        else:
            return 12 * t * epsilon

    # -------------------------------------------------------------
    #   10.3 Bearing Type Bolts
    # -------------------------------------------------------------

    # cl. 10.3.2 Design strength of bearing type bolt
    @staticmethod
    def cl_10_3_2_bolt_design_strength(V_dsb, V_dpb):
        """Calculate design strength of bearing type bolt
        Args:
            V_dsb - Design shear strength of bearing bolt in N (float)
            V_dpb - Design bearing strength of bolt on the plate in N (float)
        Returns:
            V_db - Design strength of bearing bolt in N (float)
        Note:
            Reference:
            IS 800:2007,  cl 10.3.2
        """
        V_db = min(V_dsb, V_dpb)
        return V_db

    # cl. 10.3.3 Shear Capacity of Bearing Bolt

    @staticmethod
    def cl_10_3_3_bolt_shear_capacity(f_ub, A_nb, A_sb, n_n, n_s=0, safety_factor_parameter=KEY_DP_WELD_FAB_FIELD):
        """Calculate design shear strength of bearing bolt
        Args:
            f_ub - Ultimate tensile strength of the bolt in MPa (float)
            A_nb - Net shear area of the bolt at threads in sq. mm  (float)
            A_sb - Nominal plain shank area of the bolt in sq. mm  (float)
            n_n - Number of shear planes with threads intercepting the shear plane (int)
            n_s -  Number of shear planes without threads intercepting the shear plane (int)
            safety_factor_parameter - Either 'field' or 'shop' (str)
        return:
            V_dsb - Design shear strength of bearing bolt in N (float)
        Note:
            Reference:
            IS 800:2007,  cl 10.3.3
        """
        V_nsb = f_ub / math.sqrt(3) * (n_n * A_nb + n_s * A_sb)
        gamma_mb = IS800_2007.cl_5_4_1_Table_5['gamma_mb'][safety_factor_parameter]
        V_dsb = V_nsb / gamma_mb
        return V_dsb

    # cl. 10.3.3.1 Long joints
    @staticmethod
    def cl_10_3_3_1_bolt_long_joint(d, l_j):
        """ Calculate reduction factor for long joints.
        Args:
            l_j = Length of joint of a splice or end connection as defined in cl. 10.3.3.1 (float)
            d = Nominal diameter of the fastener (float)
        Return:
            beta_lj  = Reduction factor for long joints (float)
        Note:
            Reference:
            IS 800:2007,  cl 10.3.3.1
        """
        beta_lj = 1.075 - 0.005 * l_j / d
        if beta_lj <= 0.75:
            beta_lj = 0.75
        elif beta_lj >= 1.0:
            beta_lj = 1.0
        if l_j >= 15.0 * d:
            return beta_lj
        else:
            return 1.0

    # 10.3.3.2 Large grip lengths
    @staticmethod
    def cl_10_3_3_2_bolt_large_grip(d, l_g, l_j=0):
        """ Calculate reduction factor for large grip lengths.
        Args:
            l_g = Grip length equal to the total thickness of the connected plates as defined in cl. 10.3.3.2 (float)
            d = Nominal diameter of the fastener (float)
        Return:
            beta_lg = Reduction factor for large grip lengths (float) if applicable
        Note:
            Reference:
            IS 800:2007,  cl 10.3.3.2
        """
        beta_lg = 8.0 / (3.0 + l_g / d)
        if beta_lg >= IS800_2007.cl_10_3_3_1_bolt_long_joint(d, l_j):
            beta_lg = IS800_2007.cl_10_3_3_1_bolt_long_joint(d, l_j)
        if l_g <= 5.0 * d:
            beta_lg = 1
        elif l_g > 8.0 * d:
            return "GRIP LENGTH TOO LARGE"
        return beta_lg

    # cl. 10.3.4 Bearing Capacity of the Bolt
    @staticmethod
    def cl_10_3_4_bolt_bearing_capacity(f_u, f_ub, t, d, e, p, bolt_hole_type='Standard',
                                        safety_factor_parameter=KEY_DP_WELD_FAB_FIELD):

        """Calculate design bearing strength of a bolt on any plate.
        Args:
            f_u     - Ultimate tensile strength of the plate in MPa (float)
            f_ub    - Ultimate tensile strength of the bolt in MPa (float)
            t       - Summation of thicknesses of the connected plates in mm as defined in cl. 10.3.4 (float)
            d       - Diameter of the bolt in mm (float)
            e       - End distance of the fastener along bearing direction in mm (float)
            p       - Pitch distance of the fastener along bearing direction in mm (float)
            bolt_hole_type - Either 'Standard' or 'Over-sized' or 'short_slot' or 'long_slot' (str)
            safety_factor_parameter - Either 'Field' or 'Shop' (str)
        return:
            V_dpb - Design bearing strength of bearing bolt in N (float)
        Note:
            Reference:
            IS 800:2007,  cl 10.3.4
        """
        d_0 = IS800_2007.cl_10_2_1_bolt_hole_size(d, bolt_hole_type)

        if p > 0.0:
            k_b = min(e / (3.0 * d_0), p / (3.0 * d_0) - 0.25, f_ub / f_u, 1.0)
        else:
            k_b = min(e / (3.0 * d_0), f_ub / f_u, 1.0)  # calculate k_b when there is no pitch (p = 0)

        k_b = round(k_b, 2)
        V_npb = 2.5 * k_b * d * t * f_u
        gamma_mb = IS800_2007.cl_5_4_1_Table_5['gamma_mb'][safety_factor_parameter]
        V_dpb = V_npb / gamma_mb

        if bolt_hole_type == 'Over-sized' or bolt_hole_type == 'short_slot':
            V_dpb *= 0.7
        elif bolt_hole_type == 'long_slot':
            V_dpb *= 0.5

        return V_dpb

    @staticmethod
    def cl_10_3_5_bearing_bolt_tension_resistance(f_ub, f_yb, A_sb, A_n, safety_factor_parameter=KEY_DP_WELD_FAB_FIELD):
        """Calculate design tensile strength of bearing bolt
        Args:
            f_ub - Ultimate tensile strength of the bolt in MPa (float)
            f_yb - Yield strength of the bolt in MPa (float)
            A_sb - Shank area of bolt in sq. mm  (float)
            A_n - Net tensile stress area of the bolts as per IS 1367 in sq. mm  (float)
        return:
            T_db - Design tensile strength of bearing bolt in N (float)
        Note:
            Reference:
            IS 800:2007,  cl 10.3.5
        """
        gamma_mb = IS800_2007.cl_5_4_1_Table_5['gamma_mb'][safety_factor_parameter]
        gamma_m0 = IS800_2007.cl_5_4_1_Table_5['gamma_m0']['yielding']
        T_nb = min(0.90 * f_ub * A_n, f_yb * A_sb * gamma_mb / gamma_m0)
        return T_nb / gamma_mb

        # cl. 10.3.6 Bolt subjected to combined shear and tension of bearing bolts

    @staticmethod
    def cl_10_3_6_bearing_bolt_combined_shear_and_tension(V_sb, V_db, T_b, T_db):
        """Check for bolt subjected to combined shear and tension
        Args:
            V_sb - factored shear force acting on the bolt,
            V_db - design shear capacity,
            T_b - factored tensile force acting on the bolt,
            T_db - design tension capacity.
        return: combined shear and friction value
        Note:
            Reference:
            IS 800:2007,  cl 10.3.6
        """
        return (V_sb / V_db) ** 2 + (T_b / T_db) ** 2

    # -------------------------------------------------------------
    #   10.4 Friction Grip Type Bolting
    # -------------------------------------------------------------

    # cl. 10.4.3 Slip Resistance
    @staticmethod
<<<<<<< HEAD
    def cl_10_4_3_bolt_slip_resistance(f_ub, A_nb, n_e, mu_f, bolt_hole_type='Standard', slip_resistance='ultimate_load'):
=======

    def cl_10_4_3_bolt_slip_resistance(f_ub, A_nb, n_e, mu_f, bolt_hole_type='Standard', slip_resistance='ultimate_load'):

>>>>>>> 2e443289
        # TODO : Ensure default slip_resistance = 'service_load' or 'ultimate_load'
        """Calculate design shear strength of friction grip bolt as governed by slip
        Args:
            f_ub - Ultimate tensile strength of the bolt in MPa (float)
            A_nb - Net area of the bolt at threads in sq. mm  (float)
            n_e - Number of  effective interfaces offering  frictional resistance to slip (int)
            mu_f - coefficient of friction (slip factor) as specified in Table 20
            bolt_hole_type - Either 'Standard' or 'Over-sized' or 'short_slot' or 'long_slot' (str)
            slip_resistance - whether slip resistance is required at service load or ultimate load
                              Either 'service_load' or 'ultimate_load' (str)
        return:
            V_dsf - Design shear strength of friction grip bolt as governed by slip in N (float)
        Note:
            Reference:
            IS 800:2007,  cl 10.4.3
            AMENDMENT NO. 1 (JANUARY 2012) to IS 800:2007
        """
        f_0 = 0.70 * f_ub
        F_0 = A_nb * f_0
        if slip_resistance == 'service_load':
            gamma_mf = 1.10
        else:
            # TODO : slip _resistance for 'ultimate_load' is given in else
            gamma_mf = 1.25
        if bolt_hole_type == 'Standard':
            K_h = 1.0
        elif bolt_hole_type == 'Over-sized' or bolt_hole_type == 'short_slot' or bolt_hole_type == 'long_slot':
            K_h = 0.85
        else:
            # TODO : long_slot bolt loaded parallel to slot is given in else
            K_h = 0.7
        if mu_f >= 0.55:
            mu_f = 0.55
        V_nsf = mu_f * n_e * K_h * F_0
        V_dsf = V_nsf / gamma_mf
        return V_dsf, K_h, gamma_mf

    # Table 20 Typical Average Values for Coefficient of Friction, mu_f (list)
    cl_10_4_3_Table_20 = [0.20, 0.50, 0.10, 0.25, 0.30, 0.52, 0.30, 0.30, 0.50, 0.33, 0.48, 0.1]

    # cl. 10.4.5 Tension Resistance
    @staticmethod
    def cl_10_4_5_friction_bolt_tension_resistance(f_ub, f_yb, A_sb, A_n,
                                                   safety_factor_parameter=KEY_DP_WELD_FAB_FIELD):
        """Calculate design tensile strength of friction grip bolt
        Args:
            f_ub - Ultimate tensile strength of the bolt in MPa (float)
            f_yb - Yield strength of the bolt in MPa (float)
            A_sb - Shank area of bolt in sq. mm  (float)
            A_n - Net tensile stress area of the bolts as per IS 1367 in sq. mm  (float)
        return:
            T_df - Design tensile strength of friction grip bolt in N (float)
        Note:
            Reference:
            IS 800:2007,  cl 10.4.5
            AMENDMENT NO. 1 (JANUARY 2012) to IS 800:2007
        """
        gamma_mf = IS800_2007.cl_5_4_1_Table_5['gamma_mf'][safety_factor_parameter]
        gamma_m0 = IS800_2007.cl_5_4_1_Table_5['gamma_m0']['yielding']
        gamma_m1 = IS800_2007.cl_5_4_1_Table_5['gamma_m1']['ultimate_stress']

        T_nf = min(0.9 * f_ub * A_n, f_yb * A_sb * gamma_m1 / gamma_m0)
        return T_nf / gamma_mf

    # cl. 10.4.6 Combined shear and Tension for friction grip bolts
    @staticmethod
    def cl_10_4_6_friction_bolt_combined_shear_and_tension(V_sf, V_df, T_f, T_df):
        """Calculate combined shear and tension of friction grip bolt
                Args:
                   V_sf - applied factored shear at design load
                   V_df - design shear strength
                   T_f - externally applied factored tension at design load
                   T_df - design tension strength
                return:
                    combined shear and friction value
                Note:
                    Reference:
                    IS 800:2007,  cl 10.4.6
        """
        return (V_sf / V_df) ** 2 + (T_f / T_df) ** 2

    @staticmethod
    def cl_10_4_7_bolt_prying_force(T_e, l_v, f_o, b_e, t, f_y, end_dist, pre_tensioned, eta=1.5):
        """Calculate prying force of friction grip bolt
                       Args:
                          2 * T_e - Force in 2 bolts on either sides of the web/plate
                          l_v - distance from the bolt centre line to the toe of the fillet weld or to half
                                the root radius for a rolled section,
                          beta - 2 for non pre-tensioned bolt and 1 for pre-tensioned bolt
                          eta - 1.5
                          b_e - effective width of flange per pair of bolts
                          f_o - proof stress in consistent units
                          t - thickness of the end plate
                       return:
                           Prying force of friction grip bolt
                       Note:
                           Reference:
                           IS 800:2007,  cl 10.4.7
        """
        beta = 2
        if pre_tensioned == 'Pretensioned':
            beta = 1
        print(pre_tensioned)
        l_e = min(end_dist, 1.1 * t * math.sqrt(beta * f_o / f_y))
        if (T_e - ((beta * eta * f_o * b_e * t ** 4) / (27 * l_e * l_v ** 2))) <= 0:
            Q = 0.0
        else:
            Q = (l_v / 2 / l_e) * (T_e - ((beta * eta * f_o * b_e * t ** 4) / (27 * l_e * l_v ** 2)))
        return Q

    # -------------------------------------------------------------
    #   10.5 Welds and Welding
    # -------------------------------------------------------------

    # cl. 10.5.2.3 Minimum Size of First Run or of a Single Run Fillet Weld
    @staticmethod
    def cl_10_5_2_3_min_weld_size(part1_thickness, part2_thickness):
        """Calculate minimum size of fillet weld as per Table 21 of IS 800:2007
        Args:
            part1_thickness - Thickness of either plate element being welded in mm (float)
            part2_thickness - Thickness of other plate element being welded in mm (float)
        Returns:
            min_weld_size - Minimum size of first run or of a single run fillet weld in mm (float)
        Note:
            Reference:
            IS 800, Table 21 (Cl 10.5.2.3) : Minimum Size of First Run or of a Single Run Fillet Weld
        """
        thicker_part_thickness = max(part1_thickness, part2_thickness)
        thinner_part_thickness = min(part1_thickness, part2_thickness)

        if thicker_part_thickness <= 10.0:
            min_weld_size = 3
        elif thicker_part_thickness <= 20.0:
            min_weld_size = 5
        elif thicker_part_thickness <= 32.0:
            min_weld_size = 6
        else:  # thicker_part_thickness <= 50.0:
            min_weld_size = 10
        # TODO else:
        if min_weld_size > thinner_part_thickness:
            min_weld_size = thinner_part_thickness
        return min_weld_size

    @staticmethod
    def cl_10_5_3_1_max_weld_throat_thickness(part1_thickness, part2_thickness, special_circumstance=False):

        """Calculate maximum effective throat thickness of fillet weld
        Args:
            part1_thickness - Thickness of either plate element being welded in mm (float)
            part2_thickness - Thickness of other plate element being welded in mm (float)
            special_circumstance - (Boolean)
        Returns:
            maximum effective throat thickness of fillet weld in mm (float)
        Note:
            Reference:
            IS 800:2007,  cl 10.5.3.1
        """

        if special_circumstance is True:
            return min(part1_thickness, part2_thickness)
        else:
            return 0.7 * min(part1_thickness, part2_thickness)

    @staticmethod
    def cl_10_5_3_2_fillet_weld_effective_throat_thickness(fillet_size, fusion_face_angle=90):

        """Calculate effective throat thickness of fillet weld for stress calculation
        Args:
            fillet_size - Size of fillet weld in mm (float)
            fusion_face_angle - Angle between fusion faces in degrees (int)
        Returns:
            Effective throat thickness of fillet weld for stress calculation in mm (float)
        Note:
            Reference:
            IS 800:2007,  cl 10.5.3.2
        """
        table_22 = {'60-90': 0.70, '91-100': 0.65, '101-106': 0.60, '107-113': 0.55, '114-120': 0.50}
        fusion_face_angle = int(round(fusion_face_angle))
        if 60 <= fusion_face_angle <= 90:
            K = table_22['60-90']
        elif 91 <= fusion_face_angle <= 100:
            K = table_22['91-100']
        elif 101 <= fusion_face_angle <= 106:
            K = table_22['101-106']
        elif 107 <= fusion_face_angle <= 113:
            K = table_22['107-113']
        elif 114 <= fusion_face_angle <= 120:
            K = table_22['114-120']
        else:
            K = "NOT DEFINED"
        try:
            K = float(K)
        except ValueError:
            return

        throat = max((K * fillet_size), 3)

        return throat

    @staticmethod
    def cl_10_5_4_1_fillet_weld_effective_length(fillet_size, available_length):

        """Calculate effective length of fillet weld from available length to weld in practice
        Args:
            fillet_size - Size of fillet weld in mm (float)
            available_length - Available length in mm to weld the plates in practice (float)
        Returns:
            Effective length of fillet weld in mm (float)
        Note:
            Reference:
            IS 800:2007,  cl 10.5.4.1
        """
        # TODO :  if available_length >= 4 * fillet_size
        effective_length = available_length - 2 * fillet_size
        return effective_length

    # cl. 10.5.7.1.1 Design stresses in fillet welds
    @staticmethod
    def cl_10_5_7_1_1_fillet_weld_design_stress(ultimate_stresses, fabrication=KEY_DP_WELD_FAB_SHOP):

        """Calculate the design strength of fillet weld
        Args:
            ultimate_stresses - Ultimate stresses of weld and parent metal in MPa (list or tuple)
            fabrication - Either 'shop' or 'field' (str)
        Returns:
            Design strength of fillet weld in MPa (float)
        Note:
            Reference:
            IS 800:2007,  cl 10.5.7.1.1
        """
        f_u = min(ultimate_stresses)
        f_wn = (f_u / math.sqrt(3))
        gamma_mw = IS800_2007.cl_5_4_1_Table_5['gamma_mw'][fabrication]
        f_wd = f_wn / gamma_mw
        return f_wd

    # cl. 10.5.7.3 Long joints
    @staticmethod
    def cl_10_5_7_3_weld_long_joint(l_j, t_t):

        """Calculate the reduction factor for long joints in welds
        Args:
            l_j - length of joints in the direction of force transfer in mm (float)
            t_t - throat size of the weld in mm (float)
        Returns:
             Reduction factor, beta_lw for long joints in welds (float)
        Note:
            Reference:
            IS 800:2007,  cl 10.5.7.3
        """
        if l_j <= 150 * t_t:
            return 1.0
        beta_lw = 1.2 - ((0.2 * l_j) / (150 * t_t))
        if beta_lw >= 1.0:
            beta_lw = 1.0
        elif beta_lw <= 0.6:
            beta_lw = 0.6
        return beta_lw

    # -------------------------------------------------------------
    #   10.6 Design of Connections
    # -------------------------------------------------------------
    # -------------------------------------------------------------
    #   10.7 Minimum Design Action on Connection
    # -------------------------------------------------------------
    # -------------------------------------------------------------
    #   10.8 Intersections
    # -------------------------------------------------------------
    # -------------------------------------------------------------
    #   10.9 Choice of Fasteners
    # -------------------------------------------------------------
    # -------------------------------------------------------------
    #   10.10 Connection Components
    # -------------------------------------------------------------
    # -------------------------------------------------------------
    #   10.11 Analysis of a Bolt/Weld Group
    # -------------------------------------------------------------
    # -------------------------------------------------------------
    #   10.12 Lug Angles
    # -------------------------------------------------------------
    # -------------------------------------------------------------
    # ==========================================================================
    """    SECTION  11    WORKING STRESS DESIGN   """
    # ==========================================================================
    """    SECTION  12    DESIGN AND DETAILING FOR EARTHQUAKE   """
    # ==========================================================================
    """    SECTION  13    FATIGUE   """
    # ==========================================================================
    """    SECTION  14    DESIGN ASSISTED BY TESTING   """
    # ==========================================================================
    """    SECTION  15    DURABILITY   """
    # ==========================================================================
    """    SECTION  16    FIRE RESISTANCE   """
    # ==========================================================================
    """    SECTION  17    FABRICATION AND ERECTION   """
    # ==========================================================================
    """    ANNEX  A       LIST OF REFERRED INDIAN STANDARDS   """
    # ==========================================================================
    """    ANNEX  B       ANALYSIS AND DESIGN METHODS   """
    # ==========================================================================
    """    ANNEX  C       DESIGN AGAINST FLOOR VIBRATION   """
    # ==========================================================================
    """    ANNEX  D       DETERMINATION OF EFFECTIVE LENGTH OF COLUMNS   """
    # ==========================================================================
    """    ANNEX  E       ELASTIC LATERAL TORSIONAL BUCKLING   """
    # ==========================================================================
    """    ANNEX  F       CONNECTIONS   """
    # ==========================================================================
    """    ANNEX  G       GENERAL RECOMMENDATIONS FOR STEELWORK TENDERS AND CONTRACTS   """
    # ==========================================================================
    """    ANNEX  H       PLASTIC PROPERTIES OF BEAMS   """
    # ==========================================================================
    """     ------------------END------------------     """<|MERGE_RESOLUTION|>--- conflicted
+++ resolved
@@ -500,13 +500,7 @@
 
     # cl. 10.4.3 Slip Resistance
     @staticmethod
-<<<<<<< HEAD
     def cl_10_4_3_bolt_slip_resistance(f_ub, A_nb, n_e, mu_f, bolt_hole_type='Standard', slip_resistance='ultimate_load'):
-=======
-
-    def cl_10_4_3_bolt_slip_resistance(f_ub, A_nb, n_e, mu_f, bolt_hole_type='Standard', slip_resistance='ultimate_load'):
-
->>>>>>> 2e443289
         # TODO : Ensure default slip_resistance = 'service_load' or 'ultimate_load'
         """Calculate design shear strength of friction grip bolt as governed by slip
         Args:
