from utils.common.is800_2007 import IS800_2007, KEY_DP_WELD_FAB_SHOP
from utils.common.material import *
from utils.common.other_standards import *
from Common import *
import sqlite3
import logging
from utils.common.material import Material
from builtins import str
from Common import *
from pylatex import Math, TikZ, Axis, Plot, Figure, Matrix, Alignat
from pylatex.utils import italic, NoEscape



import math
import numpy as np
from utils.common.common_calculation import *


class Bolt:

    def __init__(self, grade=None, diameter=None, bolt_type="", bolt_hole_type="Standard",
                 edge_type="a - Sheared or hand flame cut", mu_f=0.3, corrosive_influences=True, bolt_tensioning="Pretensioned"):

        if grade is not None:
            self.bolt_grade = list(np.float_(grade))
            self.bolt_grade.sort(key=float)
        if diameter is not None:
            self.bolt_diameter = list(np.float_(diameter))
            self.bolt_diameter.sort(key=float)
        self.bolt_type = bolt_type
        self.bolt_hole_type = bolt_hole_type
        self.edge_type = edge_type
        self.mu_f = float(mu_f)
        self.bolt_tensioning = bolt_tensioning

        self.d_0 = 0.0
        self.kb = 0.0

        self.kh= 0.0

        self.gamma_mb=0.0
        self.gamma_mf=0.0
        self.connecting_plates_tk = None

        self.bolt_grade_provided = 0.0
        self.bolt_diameter_provided = 0.0

        self.bolt_shank_area = 0.0
        self.bolt_net_area = 0.0

        self.bolt_shear_capacity = 0.0
        self.bolt_shear_capacity = 0.0
        self.bolt_shear_capacity = 0.0
        self.bolt_bearing_capacity = 0.0
        self.bolt_capacity = 0.0
        self.ymax = 0.0
        self.xmax = 0.0
        self.sigma_r_sq =0.0
        self.moment_demand = 0.0
        self.vres = 0.0
        self.length_avail = 0.0
        self.ecc = 0.0
        self.vbv = 0.0
        self.tmh = 0.0
        self.abh = 0.0
        self.tmv = 0.0
        self.vres = 0.0

        # self.bolt_shear_capacity_disp =round(self.bolt_shear_capacity/1000, 2)
        # self.bolt_bearing_capacity_disp = round(self.bolt_bearing_capacity/1000, 2)
        # self.bolt_capacity_disp = round(self.bolt_capacity/1000, 2)


        self.bolt_fu = 0.0
        self.bolt_fy = 0.0
        self.fu_considered = 0.0
        self.thk_considered = 0.0


        if corrosive_influences == "Yes":
            self.corrosive_influences = True
        else:
            self.corrosive_influences = False

        self.min_pitch = 0.0
        self.min_gauge = 0.0
        self.min_edge_dist = 0.0
        self.min_end_dist = 0.0
        self.max_spacing = 0.0
        self.max_edge_dist= 0.0
        self.max_end_dist = 0.0
        self.dia_hole = 0.0
        self.min_pitch_round = round_up(self.min_pitch, 5)
        self.min_gauge_round = round_up(self.min_gauge, 5)
        self.min_edge_dist_round = round_up(self.min_edge_dist, 5)
        self.min_end_dist_round = round_up(self.min_end_dist, 5)
        self.max_spacing_round = round_down(self.max_spacing, 5)
        self.max_edge_dist_round = round_down(self.max_edge_dist, 5)
        self.max_end_dist_round = round_down(self.max_end_dist, 5)

    def __repr__(self):
        repr = "Bolt\n"
        repr += "Type: {}\n".format(self.bolt_type)
        repr += "Diameter: {}\n".format(self.bolt_diameter)
        repr += "Grade: {}\n".format(self.bolt_grade)
        repr += "Diameter Provided: {}\n".format(self.bolt_diameter_provided)
        repr += "Grade Provided: {}\n".format(self.bolt_grade_provided)

        repr += "Diameter of Hole: {}\n".format(self.dia_hole)
        repr += "Minimum Pitch: {}\n".format(self.min_pitch_round)
        repr += "Minimum Gauge: {}\n".format(self.min_gauge_round)
        repr += "Minimum Edge Distance: {}\n".format(self.min_edge_dist)
        repr += "Minimum Edge Distance: {}\n".format(self.min_edge_dist)


        repr += "Minimum Edge Distance: {}\n".format(self.min_edge_dist)


        repr += "Minimum End Distance: {}\n".format(self.min_end_dist)
        repr += "Maximum Edge Distance: {}\n".format(self.max_edge_dist)
        repr += "Maximum End Distance: {}\n".format(self.max_end_dist)
        repr += "Maximum Spacing: {}\n".format(self.max_spacing)
        repr += "Bolt Shear Capacity: {}\n".format(self.bolt_shear_capacity)
        repr += "Bolt Bearing Capacity: {}\n".format(self.bolt_bearing_capacity)
        repr += "Bolt Capacity: {}\n".format(self.bolt_capacity)

        return repr

    def calculate_bolt_capacity(self, bolt_diameter_provided, bolt_grade_provided, conn_plates_t_fu_fy, n_planes,e=None,
                                p=None, seatedangle_e = 0.0):
        """

        :param bolt_type: bearing or friction grip bolt
        :param bolt_grade: grade of bolt
        :param member_fu: ultimate strength of member
        :param plate_fu: ultimate strength of plate (This is taken same as member strength)
        :param bolt_hole_type: standard or over-sized
        :param bolt_dia: diameter of bolt
        :param n_planes: number of shear planes
        :param edge_type: shear or hand flame cut
        :param connecting_plates_tk: thickness of connecting plates
        :param mu_f: slip factor for friction grip bolts
        :param member_fy: yield strength of member
        :param plate_fy: yield strength of plate
        :param corrosive_influences: yes or no
        :return: capacity of bolt (shear and bearing), ultimate strength of bolt and yield strength of bolt
        """
        if e is None:
            e = self.min_edge_dist_round
        if p is None:
            p = self.min_gauge_round

        self.bolt_diameter_provided = bolt_diameter_provided
        self.bolt_grade_provided = bolt_grade_provided
        [self.bolt_shank_area, self.bolt_net_area] = IS1367_Part3_2002.bolt_area(self.bolt_diameter_provided)
        [self.bolt_fu, self.bolt_fy] = IS1367_Part3_2002.get_bolt_fu_fy(self.bolt_grade_provided, self.bolt_diameter_provided)

        t_fu_prev = conn_plates_t_fu_fy[0][0] * conn_plates_t_fu_fy[0][1]
        thk_considered = conn_plates_t_fu_fy[0][0]
        fu_considered = conn_plates_t_fu_fy[0][1]
        for i in conn_plates_t_fu_fy:
            t_fu = i[0] * i[1]
            if t_fu <= t_fu_prev:
                thk_considered = i[0]
                fu_considered = i[1]
        self.d_0 = IS800_2007.cl_10_2_1_bolt_hole_size(self.bolt_diameter_provided, self.bolt_hole_type)
        if self.bolt_type == "Bearing Bolt":
            self.bolt_shear_capacity = IS800_2007.cl_10_3_3_bolt_shear_capacity(
                f_ub=self.bolt_fu, A_nb=self.bolt_net_area, A_sb=self.bolt_shank_area, n_n=n_planes, n_s=0)
            if seatedangle_e > 0.0:
                self.bolt_bearing_capacity = IS800_2007.cl_10_3_4_bolt_bearing_capacity(
                    f_u=fu_considered, f_ub=self.bolt_fu, t=thk_considered, d=self.bolt_diameter_provided,
                    e=seatedangle_e, p=p, bolt_hole_type=self.bolt_hole_type)
            else:
                self.bolt_bearing_capacity = IS800_2007.cl_10_3_4_bolt_bearing_capacity(
                    f_u=fu_considered, f_ub=self.bolt_fu, t=thk_considered, d=self.bolt_diameter_provided,
                    e=e, p=p, bolt_hole_type=self.bolt_hole_type)
            self.bolt_capacity = min(self.bolt_shear_capacity, self.bolt_bearing_capacity)
            self.fu_considered = fu_considered
            self.thk_considered = thk_considered

            # Since field or shop both is 1.25 we are not taking safety_factor_parameter as input
            self.gamma_mb = 1.25
            if p > 0.0:
                self.kb = min(e / (3.0 * self.d_0), p / (3.0 * self.d_0) - 0.25, self.bolt_fu / fu_considered, 1.0)
            else:
                self.kb = min(e / (3.0 * self.d_0), self.bolt_fu / fu_considered, 1.0)  # calculate k_b when there is no pitch (p = 0)

        elif self.bolt_type == "Friction Grip Bolt":
            self.bolt_shear_capacity,self.kh,self.gamma_mf = IS800_2007.cl_10_4_3_bolt_slip_resistance(
                f_ub=self.bolt_fu, A_nb=self.bolt_net_area, n_e=n_planes, mu_f=self.mu_f, bolt_hole_type=self.bolt_hole_type)
            self.bolt_bearing_capacity = VALUE_NOT_APPLICABLE
            self.bolt_capacity = self.bolt_shear_capacity

    def calculate_kb(self, e,p,d_0,f_ub,f_u):

        if p > 0.0:
            kb = min(e / (3.0 * d_0), p / (3.0 * d_0) - 0.25, f_ub / f_u, 1.0)
        else:
            kb = min(e / (3.0 * d_0), f_ub / f_u, 1.0)  # calculate k_b when there is no pitch (p = 0)

        return kb


    def calculate_bolt_tension_capacity(self, bolt_diameter_provided, bolt_grade_provided):
        """
        :param bolt_grade: grade of bolt
        :param member_fu: ultimate strength of member
        :param bolt_dia: diameter of bolt

        :return: capacity of bolt (tension), bolt_grade
        """
        self.bolt_diameter_provided = bolt_diameter_provided
        self.bolt_grade_provided = bolt_grade_provided


        [self.bolt_shank_area, self.bolt_net_area] = IS1367_Part3_2002.bolt_area(self.bolt_diameter_provided)
        [self.bolt_fu, self.bolt_fy] = IS1367_Part3_2002.get_bolt_fu_fy(self.bolt_grade_provided, self.bolt_diameter_provided)

        if self.bolt_type == "Bearing Bolt":
            self.bolt_tension_capacity = IS800_2007.cl_10_3_5_bearing_bolt_tension_resistance(
                f_ub=self.bolt_fu, f_yb=self.bolt_fy, A_sb=self.bolt_shank_area, A_n=self.bolt_net_area)

        elif self.bolt_type == "Friction Grip Bolt":
            self.bolt_tension_capacity = IS800_2007.cl_10_4_5_friction_bolt_tension_resistance(
                f_ub=self.bolt_fu, f_yb=self.bolt_fy, A_sb=self.bolt_shank_area, A_n=self.bolt_net_area)


    def calculate_bolt_spacing_limits(self, bolt_diameter_provided, conn_plates_t_fu_fy):

        self.connecting_plates_tk = [i[0] for i in conn_plates_t_fu_fy]
        self.bolt_diameter_provided = bolt_diameter_provided


        self.min_pitch = round(IS800_2007.cl_10_2_2_min_spacing(self.bolt_diameter_provided),2)
        self.min_gauge = round(IS800_2007.cl_10_2_2_min_spacing(self.bolt_diameter_provided),2)
        self.min_edge_dist = round(IS800_2007.cl_10_2_4_2_min_edge_end_dist(self.bolt_diameter_provided, self.bolt_hole_type,
                                                                            self.edge_type),2)
        self.min_end_dist = self.min_edge_dist
        self.max_spacing = round(IS800_2007.cl_10_2_3_1_max_spacing(self.connecting_plates_tk),2)
        self.max_edge_dist = round(IS800_2007.cl_10_2_4_3_max_edge_dist(conn_plates_t_fu_fy,
                                                                        self.corrosive_influences),2)

        self.max_end_dist = self.max_edge_dist
        self.min_pitch_round = round_up(self.min_pitch, 5)
        self.min_gauge_round = round_up(self.min_gauge, 5)
        self.min_edge_dist_round = round_up(self.min_edge_dist, 5)
        self.min_end_dist_round = round_up(self.min_end_dist, 5)
        self.max_spacing_round = round_down(self.max_spacing, 5)
        self.max_edge_dist_round = round_down(self.max_edge_dist, 5)
        self.max_end_dist_round = round_down(self.max_end_dist, 5)
        self.dia_hole = IS800_2007.cl_10_2_1_bolt_hole_size(self.bolt_diameter_provided, self.bolt_hole_type)


class Nut(Material):

    def __init__(self, diameter=0.0, material_grade=""):
        self.diameter = diameter
        super(Nut, self).__init__(material_grade)


    def __repr__(self):
        repr = "Nut\n"
        repr += "Diameter: {}\n".format(self.diameter)
        return repr


class Section(Material):

    def __init__(self, designation, material_grade=""):


        self.design_status = True
        self.designation = designation
        self.type = "Rolled"
        self.type2 = "generally"
        self.notch_ht = 0.0

        self.mass = 0.0
        self.area = 0.0
        self.depth = 0.0
        # web_height for for rolled section without notches (considered as default)
        self.web_height = self.depth
        self.flange_width = 0.0
        self.web_thickness = 0.0
        self.flange_thickness = 0.0
        self.flange_slope = 0.0
        self.root_radius = 0.0
        self.toe_radius = 0.0
        self.mom_inertia_z = 0.0
        self.mom_inertia_y = 0.0
        self.rad_of_gy_z = 0.0
        self.rad_of_gy_y = 0.0
        self.elast_sec_mod_z = 0.0
        self.elast_sec_mod_y = 0.0
        self.plast_sec_mod_z = 0.0
        self.plast_sec_mod_y = 0.0
        self.torsion_const = 0.0
        self.warping_const = 0.0
        self.source = 0.0

        self.tension_yielding_capacity = 0.0
        self.tension_rupture_capacity = 0.0
        self.shear_yielding_capacity = 0.0
        self.shear_rupture_capacity = 0.0
        self.block_shear_capacity_shear = 0.0
        self.block_shear_capacity_axial = 0.0
        self.block_shear_capacity = 0.0

        # self.shear_yielding_capacity = 0.0
        # self.shear_rupture_capacity = 0.0

        self.tension_capacity_flange = 0.0
        self.shear_capacity_flange = 0.0
        self.tension_capacity_web = 0.0
        self.shear_capacity_web = 0.0
        self.tension_yielding_capacity_web=0.0
        self.tension_rupture_capacity_web=0.0
        self.block_shear_capacity_web=0.0

        self.block_shear_capacity_axial = 0.0
        self.block_shear_capacity_shear = 0.0

        self.moment_capacity = 0.0
        self.plastic_moment_capactiy =0.0
        self.moment_d_def_criteria =0.0

        self.tension_capacity = 0.0
        self.slenderness = 0.0
        self.min_radius_gyration = 0.0
        self.beta =0.0
        self.IR = 1.0
        # self.min_rad_gyration_bbchannel = 0.0

        # self.member_yield_eqn =0.0
        # self.member_rup_eqn = 0.0
        # self.member_block_eqn = 0.0


    def connect_to_database_update_other_attributes(self, table, designation,material_grade = ""):
        conn = sqlite3.connect(PATH_TO_DATABASE)
        db_query = "SELECT * FROM " + table + " WHERE Designation = ?"
        cur = conn.cursor()
        cur.execute(db_query, (designation,))
        row = cur.fetchone()
        self.mass = row[2]
        self.area = row[3] *100
        self.depth = row[4]
        self.flange_width = row[5]
        self.web_thickness = row[6]
        self.flange_thickness = row[7]
        max_thickness = max(self.flange_thickness,self.web_thickness)
        super(Section, self).__init__(material_grade,max_thickness)
        self.flange_slope = row[8]
        self.root_radius = row[9]
        self.toe_radius = row[10]
        self.mom_inertia_z = row[11]*10000
        self.mom_inertia_y = row[12] *10000
        self.rad_of_gy_z = row[13]* 10
        self.rad_of_gy_y = row[14] *10
        self.elast_sec_mod_z = row[15] *1000
        self.elast_sec_mod_y = row[16] *1000
        self.plast_sec_mod_z = row[17]
        if self.plast_sec_mod_z is None:  # Todo: add in database
            self.plast_sec_mod_z = I_sectional_Properties().calc_PlasticModulusZpz(self.depth,self.flange_width,
                                                                                   self.web_thickness,self.flange_thickness)*1000
        else:
            self.plast_sec_mod_z = row[17] *1000

        self.plast_sec_mod_y = row[18]
        if self.plast_sec_mod_y is None:  # Todo: add in database
            self.plast_sec_mod_y = I_sectional_Properties().calc_PlasticModulusZpy(self.depth,self.flange_width,
                                                                                   self.web_thickness,self.flange_thickness)*1000
        else:
            self.plast_sec_mod_y = row[17] * 1000
        print(row[19])

        self.It = I_sectional_Properties().calc_torsion_const(self.depth,self.flange_width,
                                                                                   self.web_thickness,self.flange_thickness)*10**4\
            if row[19] is None else row[19] * 10**4
        self.Iw = I_sectional_Properties().calc_warping_const(self.depth,self.flange_width,
                                                                                   self.web_thickness,self.flange_thickness)*10**6 \
            if row[20] is None else row[20] * 10**4
        self.source = row[21]
        self.type = 'Rolled' if row[22] is None else row[22]

        conn.close()

    def shear_yielding(self, length, thickness, fy):
        '''
        Args:
            length (float) length of member in direction of shear load
            thickness(float) thickness of member resisting shear
            beam_fy (float) Yeild stress of section material
        Returns:
            Capacity of section in shear yeiding
        '''

        A_v = length * thickness
        gamma_m0 = IS800_2007.cl_5_4_1_Table_5["gamma_m0"]['yielding']
        # V_p = (0.6 * A_v * fy) / (math.sqrt(3) * gamma_m0 * 1000)  # kN
        V_p = (A_v * fy) / (math.sqrt(3) * gamma_m0 * 1000)  # kN

        self.shear_yielding_capacity = round(V_p,2)

    def tension_yielding(self, length, thickness, fy):
        '''
        Args:
            length (float) length of member in direction of tension load
            thickness(float) thickness of member resisting tension
            beam_fy (float) Yeild stress of section material
        Returns:
            Capacity of section in tension yeiding
        '''
        A_v = length * thickness
        gamma_m0 = IS800_2007.cl_5_4_1_Table_5["gamma_m0"]['yielding']
        # A_v = height * thickness
        tdg = (A_v * fy) / (gamma_m0 * 1000)
        self.tension_yielding_capacity = round(tdg,2)

    def tension_member_yielding(self, A_g, F_y):
        "design strength of members under axial tension,T_dg,as governed by yielding of gross section"
        "A_g = gross area of cross-section"
        "gamma_m0 = partial safety factor for failure in tension by yielding"
        "F_y = yield stress of the material"
        gamma_m0 = IS800_2007.cl_5_4_1_Table_5["gamma_m0"]['yielding']
        T_dg = (A_g* F_y / gamma_m0)
        # Ag = str(A_g)
        # fy = str(F_y)
        # gamma_m0 = str(gamma_m0)
        # memb_yield = str(round((T_dg/1000),2))
        # logger.warning(
        #     " : You are using a section (in red color) that is not available in latest version of IS 808")
        # member_yield_eqn = Math(inline=True)
        # member_yield_eqn.append(NoEscape(r'\begin{aligned}T_{dg} &= \frac{A_g ~ f_y}{\gamma_{m0}}\\'))
        # member_yield_eqn.append(NoEscape(r'&= \frac{' + Ag + '*' + fy + '}{' + gamma_m0 + r'}\\'))
        # member_yield_eqn.append(NoEscape(r'&= ' + memb_yield + r'\end{aligned}'))

        self.tension_yielding_capacity = round(T_dg,2)
        # self.member_yield_eqn = member_yield_eqn
        # logger.warning(" : You are using a section (in red color) that is not available in latest version of IS 808")

    def tension_rupture(self, A_n, F_u):
        "preliminary design strength,T_pdn,as governed by rupture at net section"
        "A_n = net area of the total cross-section"
        "F_u = Ultimate Strength of material"

        gamma_m1 = IS800_2007.cl_5_4_1_Table_5["gamma_m1"]['ultimate_stress']
        T_pdn = 0.9 * A_n * F_u / gamma_m1

        self.tension_rupture_capacity = round(T_pdn,2)

    def tension_member_design_due_to_rupture_of_critical_section(self, A_nc, A_go, F_u, F_y, L_c, w, b_s, t):
        "design strength,T_dn,as governed by rupture at net section"
        "A_n = net area of the total cross-section"
        "A_nc = net area of the connected leg"
        "A_go = gross area of the outstanding leg"
        "alpha_b,alpha_w = 0.6 - two bolts, 0.7 - three bolts or 0.8 - four or more bolts/welded"
        "gamma_m1 = partial safety factor for failure in tension by ultimate stress"
        "F_u = Ultimate Strength of material"
        "w = outstanding leg width"
        "b_s = shear lag width"
        "t = thickness of the leg"
        "L_c = length of the end connection"
        "gamma_m0 = partial safety factor for failure in tension by yielding"
        "F_y = yield stress of the material"

        gamma_m0 = IS800_2007.cl_5_4_1_Table_5["gamma_m0"]['yielding']
        gamma_m1 = IS800_2007.cl_5_4_1_Table_5["gamma_m1"]['ultimate_stress']

        if L_c == 0:
            self.beta = 1.4
        else:
            self.beta = float(1.4 - (0.076 * float(w) / float(t) * float(F_y) / (0.9 * float(F_u)) * float(b_s) / float(L_c)))

        if self.beta <= (F_u * gamma_m0 / F_y * gamma_m1) and self.beta >= 0.7:
            self.beta = self.beta
        else:
            self.beta = 0.7

        self.beta = round(self.beta,2)

        T_dn = (0.9 * A_nc * F_u / gamma_m1) + (self.beta * A_go * F_y / gamma_m0)
        # w = str(w)
        # t = str(t)
        # fy = str(F_y)
        # fu = str(F_u)
        # b_s = str(b_s)
        # L_c = str(L_c)
        # A_nc = str(A_nc)
        # A_go = str(A_go)
        # gamma_m0 = str(gamma_m0)
        # gamma_m1 = str(gamma_m1)
        # member_rup_eqn = Math(inline=True)
        # member_rup_eqn.append(NoEscape(r'\begin{aligned}\beta &= 1.4 - 0.076 \frac{w}{t}*\frac{f_{y}}{f_{u}}*\frac{b_s}{L_c}\leq\frac{0.9*f_{u}*\gamma_{m0}}{f_{y}*\gamma_{m1}} \geq 0.7 \end{aligned}'))
        # member_rup_eqn.append(NoEscape(r'\begin{aligned}&\beta &= 1.4-0.076(w/t)(f_{y}/f_{u})(b_s/L_c)\leq(0.9f_{u}\gamma_{m0}/f_{y}\gamma_{m1}) \geq 0.7\\'))
        # member_rup_eqn.append(NoEscape(r'&= 1.4 -0.76 \frac {' + w + '}{' + t + '} \frac {' + F_y + '}{' + F_u + '} \frac {' + bs + '}{' + L_c + '} +'\leq'+ \frac {' +0.9 + '*'+ F_u +'}{'+ F_y +'\gamma_{m1}'+ '}\geq 0.7 \\'))
        # member_rup_eqn.append(NoEscape(r'\begin{aligned}T_{dg} &= \frac{A_g ~ f_y}{\gamma_{m0}}\\'))
        # member_rup_eqn.append(NoEscape(r'&= \frac{' + Ag + '*' + fy + '}{' + gamma_m0 + r'}\\'))
        # member_rup_eqn.append(NoEscape(r'&= ' + memb_yield + r'\end{aligned}'))

        # self.member_rup_eqn = member_rup_eqn

        self.tension_rupture_capacity = round((T_dn) , 2)


    def tension_blockshear(self, numrow, numcol, pitch, gauge, thk, end_dist, edge_dist, dia_hole, fy, fu):
        '''

        Args:
            numrow (str) Number of row(s) of bolts
            dia_hole (int) diameter of hole (Ref. Table 5.6 Subramanian's book, page: 340)
            fy (float) Yeild stress of material
            fu (float) Ultimate stress of material
            edge_dist (float) edge distance based on diameter of hole
            end_dist (float) end distance based on diameter of hole
            pitch (float) pitch distance based on diameter of bolt
            thk (float) thickness of plate or beam web

        Returns:
            Capacity of fin plate under block shear

        '''

        Avg = thk * ((numrow - 1) * gauge + edge_dist)
        Avn = thk * ((numrow - 1) * gauge + edge_dist - (numrow - 0.5) * dia_hole)
        Atg = thk * (pitch * (numcol - 1) + end_dist)
        Atn = thk * (pitch * (numcol - 1) + end_dist - (numcol - 0.5) * dia_hole)
        Tdb1 = (Avg * fy / (math.sqrt(3) * 1.1) + 0.9 * Atn * fu / 1.25)
        Tdb2 = (0.9 * Avn * fu / (math.sqrt(3) * 1.25) + Atg * fy / 1.1)
        Tdb = min(Tdb1, Tdb2)
        Tdb = round(Tdb, 3)
        self.block_shear_capacity_axial = round(Tdb,2)

    def tension_blockshear_area_input(self,A_vg, A_vn, A_tg, A_tn, f_u, f_y):
        """Calculate the block shear strength of bolted connections as per cl. 6.4.1

        Args:
            A_vg: Minimum gross area in shear along bolt line parallel to external force [in sq. mm] (float)
            A_vn: Minimum net area in shear along bolt line parallel to external force [in sq. mm] (float)
            A_tg: Minimum gross area in tension from the bolt hole to the toe of the angle,
                           end bolt line, perpendicular to the line of force, respectively [in sq. mm] (float)
            A_tn: Minimum net area in tension from the bolt hole to the toe of the angle,
                           end bolt line, perpendicular to the line of force, respectively [in sq. mm] (float)
            f_u: Ultimate stress of the plate material in MPa (float)
            f_y: Yield stress of the plate material in MPa (float)

        Return:
            block shear strength of bolted connection in N (float)

        Note:
            Reference:
            IS 800:2007, cl. 6.4.1

        """
        gamma_m0 = IS800_2007.cl_5_4_1_Table_5["gamma_m0"]['yielding']
        gamma_m1 = IS800_2007.cl_5_4_1_Table_5["gamma_m1"]['ultimate_stress']
        T_db1 = A_vg * f_y / (math.sqrt(3) * gamma_m0) + 0.9 * A_tn * f_u / gamma_m1
        T_db2 = 0.9 * A_vn * f_u / (math.sqrt(3) * gamma_m1) + A_tg * f_y / gamma_m0
        Tdb = min(T_db1, T_db2)
        # Tdb = round(Tdb, 3)
        # A_vg = str(A_vg)
        # A_vn = str(A_vn)
        # A_tg = str(A_tg)
        # A_tn = str(A_tn)
        # f_y = str(f_y)
        # f_u = str(f_u)
        # gamma_m1 = str(gamma_m1)
        # gamma_m0 = str(gamma_m0)

        # member_block_eqn = Math(inline=True)
        # member_block_eqn.append(NoEscape(r'\begin{aligned}T_{db1} &= \frac{A_{vg} f_y}{\sqrt{3} \gamma_{m0}} + \frac{0.9 A_{tn} f_u}{\gamma_{m1}} \end{aligned}'))

        # member_block_eqn.append(NoEscape(r'&= \frac{' + A_vg + '*' + f_y + '}{" 1.732*' + gamma_m0 + 'r'} + &+ +'\frac{"0.9*" + A_vn + '*' + f_u + '}{'+1.732+'*' + gamma_m0 + r'} '\\'))
        # member_block_eqn.append(NoEscape(r'&= ' + memb_yield + r'\end{aligned}'))



        # self.member_block_eqn =member_block_eqn
        self.block_shear_capacity_axial = round(Tdb,2)

    def tension_capacity_calc(self, tension_member_yielding, tension_rupture, tension_blockshear):

        Tc = min(tension_member_yielding, tension_rupture, tension_blockshear)

        self.tension_capacity = Tc

    def min_rad_gyration_calc(self,key,subkey,mom_inertia_y,mom_inertia_z, area,rad_y, rad_z, rad_u =0.0, rad_v=0.0, Cg_1=0,Cg_2 =0, thickness=0.0):

        if key == "Channels" and subkey == "Web":
            min_rad = min(rad_y, rad_z)

        elif key == 'Back to Back Channels' and subkey == "Web":
            Iyy = (mom_inertia_y + (area * (Cg_1 + thickness) * (Cg_1 + thickness))) * 2
            Izz = 2 * mom_inertia_z
            I = min(Iyy, Izz)
            min_rad= math.sqrt(I / (area))

        elif key == "Back to Back Angles" and subkey == 'Long Leg':
            Iyy = (mom_inertia_y + (area * (Cg_1 + thickness) * (Cg_1 + thickness))) * 2
            Izz = 2 * mom_inertia_z
            I = min(Iyy, Izz)
            min_rad= math.sqrt(I / (area))

        elif key == 'Back to Back Angles' and subkey == 'Short Leg':
            Izz = (mom_inertia_z + (area * (Cg_2 + thickness) * (Cg_2 + thickness))) * 2
            Iyy = 2 * mom_inertia_y
            I = min(Iyy, Izz)
            min_rad= math.sqrt(I / (area))

        elif key == 'Star Angles' and subkey == 'Long Leg':
            Iyy = (mom_inertia_y + (area * (Cg_1 + thickness) * (Cg_1 + thickness))) * 2
            Izz = (mom_inertia_z + (area * Cg_2 * Cg_2)) * 2
            I = min(Iyy, Izz)
            min_rad= math.sqrt(I / (area))

        elif key == 'Star Angles' and subkey == 'Short Leg':
            Izz = (mom_inertia_z + (area * (Cg_2 + thickness) * (Cg_2 + thickness))) * 2
            Iyy = (mom_inertia_y + (area * Cg_1 * Cg_1)) * 2
            I = min(Iyy, Izz)
            min_rad= math.sqrt(I / (area))

        elif key == 'Angles' and (subkey == 'Long Leg' or subkey == 'Short Leg'):
            min_rad = min(rad_u, rad_v)

        self.min_radius_gyration = min_rad


    def design_check_for_slenderness(self, K, L, r):
        "KL= effective length of member"
        "r = radius of gyration of member"

        slender = (float(K) * float(L)) / float(r)

        self.slenderness = round(slender,2)

    def plastic_moment_capacty(self, beta_b, Z_p, fy):
        gamma_m0 = IS800_2007.cl_5_4_1_Table_5["gamma_m0"]['yielding']
        self.plastic_moment_capactiy = beta_b * Z_p * fy / (gamma_m0)  # Nm # for section

    def moment_d_deformation_criteria(self, fy, Z_e):
        """
        considering cantilever section
        """
        self.moment_d_def_criteria = 1.5 * (fy / 1.1) * (Z_e) # Nm
        # moment_capacity_sec = self.flange_plate.moment_capacity


    def __repr__(self):
        repr = "Section\n"
        repr += "Designation: {}\n".format(self.designation)
        repr += "fy: {}\n".format(self.fy)
        repr += "fu: {}\n".format(self.fu)

        # repr += "shear yielding capacity: {}\n".format(self.shear_yielding_capacity)
        repr += "tension yielding capacity: {}\n".format(self.tension_yielding_capacity)

        repr += "tension_capacity_flange: {}\n".format(self.tension_capacity_flange)
        repr += "tension_capacity_web: {}\n".format( self.tension_capacity_web)
        repr += "shear_capacity_flange: {}\n".format( self.shear_capacity_flange)
        repr += "shear_capacity_web: {}\n".format(self.shear_capacity_web)
        return repr

class Beam(Section):

    def __init__(self, designation, material_grade):
        super(Beam, self).__init__(designation, material_grade)

        self.connect_to_database_update_other_attributes("Beams", designation,material_grade)

    def min_plate_height(self):
        return 0.6 * self.depth

    def max_plate_height(self, connectivity=None, notch_height = 0.0):
        if connectivity in VALUES_CONN_1 or connectivity == None:
            clear_depth = self.depth - 2*self.flange_thickness - 2*self.root_radius
        else:
            clear_depth = self.depth - notch_height
        return clear_depth

class Column(Section):

    def __init__(self, designation, material_grade):
        super(Column, self).__init__(designation, material_grade)

        self.connect_to_database_update_other_attributes("Columns", designation,material_grade)


    def min_plate_height(self):
        return 0.6 * self.depth

    def max_plate_height(self):

        clear_depth = self.depth - 2*self.flange_thickness - 2*self.root_radius
        return clear_depth

class Channel(Section):

    def __init__(self, designation, material_grade):
        super(Channel, self).__init__(material_grade)
        self.connect_to_database_update_other_attributes_channels(designation, material_grade)
        # self.length =0.0

    def connect_to_database_update_other_attributes_channels(self, designation, material_grade):
        conn = sqlite3.connect(PATH_TO_DATABASE)
        db_query = "SELECT * FROM Channels WHERE Designation = ?"
        cur = conn.cursor()
        cur.execute(db_query, (designation,))
        row = cur.fetchone()
        self.designation = designation
        self.mass = row[2]
        self.area = row[3] *100
        self.depth = row[4]
        self.flange_width = row[5]
        self.web_thickness = row[6]
        self.flange_thickness = row[7]
        max_thickness = max(self.web_thickness,self.flange_thickness)
        super(Section, self).__init__(material_grade,max_thickness)
        self.flange_slope = row[8]
        self.root_radius = row[9]
        self.toe_radius = row[10]
        self.Cy = row[11] * 10
        self.mom_inertia_z = row[12] * 10000
        self.mom_inertia_y = row[13] * 10000
        self.rad_of_gy_z = row[14] * 10
        self.rad_of_gy_y = row[15] * 10
        self.elast_sec_mod_z = row[16] * 1000
        self.elast_sec_mod_y = row[17] * 1000
        try:
            self.plast_sec_mod_z = row[18] * 1000
            self.plast_sec_mod_y = row[19] * 1000
        except:
            self.plast_sec_mod_z = self.elast_sec_mod_z
            self.plast_sec_mod_y = self.elast_sec_mod_y

        self.It = Single_Channel_Properties().calc_torsion_const_It(self.depth, self.flange_width,
                                                                  self.web_thickness, self.flange_thickness) * 10 ** 4 \
            if row[20] is None else row[20] * 10 ** 4
        self.Iw = Single_Channel_Properties().calc_warping_const_Iw(self.depth, self.flange_width,
                                                                  self.web_thickness, self.flange_thickness) * 10 ** 6 \
            if row[21] is None else row[21] * 10 ** 6
        self.source = row[22]
        self.type = 'Rolled' if row[23] is None else row[24]

        conn.close()

    def min_plate_height(self):
        return 0.6 * self.depth

    def max_plate_height(self):

        clear_depth = self.depth - 2*self.flange_thickness - 2*self.root_radius
        return clear_depth


class Weld:

    def __init__(self, material_g_o="",type="fillet", fabrication=KEY_DP_WELD_FAB_SHOP):
        self.design_status = True
        self.type = type

        self.size = 0.0
        self.length = 0.0
        self.eff_length = 0.0
        self.Innerlength = 0.0
        self.effective = 0.0
        self.height =0.0
        self.Innerheight = 0.0
        self.strength = 0.0
        self.throat = 0.0
        self.stress = 0.0
        self.Innerstrength = 0.0
        self.Innerstress = 0.0

        self.fabrication = fabrication
        self.fu = float(material_g_o)

        self.throat_tk =0.0

        self.reason = 0.0


    def __repr__(self):
        repr = "Weld\n"
        repr += "Size: {}\n".format(self.size)
        repr += "Length: {}\n".format(self.length)
        repr += "Stress: {}\n".format(self.stress)
        repr += "Strength: {}\n".format(self.strength)
        repr += "throattk: {}\n".format(self.throat_tk )
        return repr

    def get_weld_strength(self, connecting_fu, weld_fabrication, t_weld, weld_angle):
        connecting_fu.append(self.fu)
        f_wd = IS800_2007.cl_10_5_7_1_1_fillet_weld_design_stress(connecting_fu, weld_fabrication)
        self.throat_tk = \
            round(IS800_2007.cl_10_5_3_2_fillet_weld_effective_throat_thickness \
                (t_weld, weld_angle),2)

        weld_strength = round(f_wd * self.throat_tk,2)
        self.strength = weld_strength

    def get_weld_strength_lj(self, connecting_fu, weld_fabrication, t_weld, weld_angle, lenght):
        f_wd = IS800_2007.cl_10_5_7_1_1_fillet_weld_design_stress(connecting_fu, weld_fabrication)
        self.throat_tk = \
            round(IS800_2007.cl_10_5_3_2_fillet_weld_effective_throat_thickness \
                (t_weld, weld_angle),2)

        weld_strength = round(f_wd * self.throat_tk,2)
        self.strength = weld_strength

    def get_weld_stress(self,weld_shear, weld_axial, l_weld, weld_twist=0.0, Ip_weld=None, y_max=0.0, x_max=0.0):
        if weld_twist != 0.0:
            T_wh = weld_twist * y_max/Ip_weld
            T_wv = weld_twist * x_max/Ip_weld
        else:
            T_wh = 0.0
            T_wv = 0.0
        V_wv = weld_shear/l_weld

        A_wh = weld_axial/l_weld
        weld_stress = round(math.sqrt((T_wh+A_wh)**2 + (T_wv+V_wv)**2),2)
        self.stress = weld_stress

    def weld_size(self, plate_thickness, member_thickness, edge_type = "Square"):

        max_weld_thickness = (min(plate_thickness, member_thickness))
        if plate_thickness<=10:
            min_weld_thickness = 3
        elif plate_thickness>=10 and plate_thickness<=20:
            min_weld_thickness = 5
        elif plate_thickness>=20 and plate_thickness<=30:
            min_weld_thickness = 6
        else:
            min_weld_thickness = 10

        if edge_type == "Square":
            red = 1.5
        else:
            red = 0.25 * max_weld_thickness

        weld_thickness = round_down((max_weld_thickness - red), 1, 3)
        if weld_thickness < min_weld_thickness:
            weld_thickness = int(min(plate_thickness, member_thickness))
            weld_reason = " Preheating of thicker plate is required (IS 800:2007 Table 21)."
        else:
            weld_reason = "Size of weld is calculated based on the edge type i.e. square edge or round edge (IS 800:2007 Clause 10.5)). "
            pass

        if weld_thickness > 16 :
            weld_thickness =16
        else:
            pass
        self.size = weld_thickness
        self.reason = weld_reason
        self.red = red
        self.min_weld = min_weld_thickness

class Plate(Material):
    def __init__(self, thickness=[], height=0.0,Innerheight=0.0, length=0.0,Innerlength=0.0, gap=0.0, material_grade=""):
        super(Plate, self).__init__(material_grade=material_grade)
        self.design_status = False
        self.design_status_capacity = False
        self.reason = ""
        if thickness:
            self.thickness = list(np.float_(thickness))
            self.thickness.sort(key=float)
        else:
            self.thickness = 0.0
        self.thickness_provided = 0.0
        super(Plate, self).__init__(material_grade, self.thickness_provided)
        self.height = height
        self.length = length
        self.gap = float(gap)
        self.Innerlength = Innerlength
        self.Innerheight = Innerheight

        self.bolts_required = 0
        self.bolt_capacity_red = 0.0
        self.bolt_line = 0.0
        self.bolts_one_line = 0.0
        self.bolt_force = 0.0

        self.moment_demand = 0.0
        self.thickness_provided = 0.0
        self.pitch_provided = 0.0
        self.gauge_provided = 0.0
        self.midgauge =0.0
        self.midpitch = 0.0
        self.edge_dist_provided = 0.0
        self.end_dist_provided = 0.0

        self.block_shear_capacity = 0.0
        self.tension_yielding_capacity = 0.0
        self.tension_rupture_capacity = 0.0
        self.tension_capacity = 0.0
        self.shear_yielding_capacity = 0.0
        self.shear_rupture_capacity = 0.0
        self.shear_capacity = 0.0


        self.shear_capacity_web_plate=0.0
        self.tension_capacity_web_plate = 0.0
        self.tension_capacity_flange_plate = 0.0
        self.block_shear_capacity_shear = 0.0
        self.block_shear_capacity_axial = 0.0
        self.moment_capacity = 0.0
        self.IR = 1.0

        self.ymax = 0.0
        self.xmax = 0.0
        self.sigma_r_sq = 0.0
        self.moment_demand = 0.0
        self.vres = 0.0
        self.length_avail = 0.0
        self.ecc = 0.0
        self.vbv = 0.0
        self.tmh = 0.0
        self.abh = 0.0
        self.tmv = 0.0
        self.vres = 0.0
        self.spacing_status =0.0

        # self.moment_demand_disp = round(self.moment_demand/1000000, 2)
        # self.block_shear_capacity_disp = round(self.block_shear_capacity/1000, 2)
        # self.shear_yielding_capacity_disp = round(self.shear_yielding_capacity/1000, 2)
        # self.shear_rupture_capacity_disp = round(self.shear_rupture_capacity/1000, 2)
        # self.tension_yielding_capacity_disp = round(self.tension_yielding_capacity/1000, 2)
        # self.moment_capacity_disp = round(self.moment_capacity/1000000, 2)

    def get_web_plate_h_req(self, bolts_one_line, gauge, edge_dist):
        web_plate_h_req = float((bolts_one_line - 1) * gauge + 2 * edge_dist)
        return web_plate_h_req


    def get_flange_plate_h_req(self, bolts_one_line, gauge, edge_dist,web_thickness,root_radius): #todo-anjali
        flange_plate_h_req = 2*float(((bolts_one_line/2 - 1) * gauge) + (2 * edge_dist) + web_thickness/2 + root_radius)
        return flange_plate_h_req

    def get_spacing_adjusted(self, gauge_pitch, edge_end, max_spacing):
        while gauge_pitch > max_spacing:
            edge_end += 5
            gauge_pitch -= 10
        return gauge_pitch, edge_end


    def get_web_plate_l_bolts_one_line(self, web_plate_h_max, web_plate_h_min,bolts_required,edge_dist, gauge,min_bolts_one_line=2,min_bolt_line=1):

        max_bolts_one_line = int(((web_plate_h_max - (2 * edge_dist)) / gauge) + 1)
        if max_bolts_one_line >= min_bolts_one_line:
            bolt_line = max(int(math.ceil((float(bolts_required) / float(max_bolts_one_line)))), min_bolt_line)
            bolts_one_line = max(int(math.ceil(float(bolts_required) / float(bolt_line))),min_bolts_one_line)
            height = max(web_plate_h_min, self.get_web_plate_h_req (bolts_one_line, gauge, edge_dist))
            self.spacing_status = True
            return bolt_line, bolts_one_line, height
        else:
            bolt_line = 0
            bolts_one_line = 0
            height = 0
            return bolt_line, bolts_one_line, height


    def get_flange_plate_l_bolts_one_line(self, flange_plate_h_max, flange_plate_h_min, bolts_required, edge_dist, gauge,web_thickness,root_radius):# todo anjalinew

        # max_bolts_one_line = int(((flange_plate_h_max - (2 * edge_dist)) / gauge) + 1)
        # print("max_bolts_one_line", max_bolts_one_line)
        possible_bolt = (flange_plate_h_max/2 - web_thickness/2 - 2 *edge_dist)-root_radius
        if possible_bolt > 0:
            bolt_one_side = int(possible_bolt/gauge  +1)
            max_bolts_one_line = 2*bolt_one_side
            print("max bolt one line",max_bolts_one_line)


            if max_bolts_one_line >= 2:
                print("bolts_required",bolts_required)
                bolt_line = max(int(math.ceil((float(bolts_required) / float(max_bolts_one_line)))),1)
                bolts_one_line = min(round_up(int(math.ceil(float(bolts_required) / float(bolt_line))),2,2),max_bolts_one_line)
                print("bbbb1", bolt_line, bolts_one_line)
                # if bolts_one_line % 2 == 1:
                #     bolts_one_line = bolts_one_line-1
                #     bolt_line =bolt_line  +1
                # else:
                #     pass

                height =flange_plate_h_max
                print("bbbb",bolt_line, bolts_one_line, height)
                #     self.get_flange_plate_h_req(self.bolts_one_line, gauge, edge_dist, web_thickness, root_radius))
                return bolt_line, bolts_one_line, height
            # if max_bolts_one_line >= 2:
            #     bolts_one_line = int(math.ceil(float(bolts_required) / float(max_bolts_one_line)))
            #     bolt_line = max(int(math.ceil((float(bolts_required) / float( bolts_one_line)))), 1)
            #     height = flange_plate_h_max
            #     # (
            #     #     self.get_flange_plate_h_req(self.bolts_one_line, gauge, edge_dist, web_thickness, root_radius))
            #     return bolt_line, bolts_one_line, height
            else:
                bolt_line = 0
                bolts_one_line = 0
                height = 0
                return bolt_line, bolts_one_line, height
        else:
            self.design_status = False
            bolt_line = 0
            bolts_one_line = 0
            height = 0
            return bolt_line, bolts_one_line, height

    def get_gauge_edge_dist(self, web_plate_h, bolts_one_line, edge_dist, max_spacing, max_edge_dist):
        """

        :param web_plate_l: height of plate
        :param min_end_dist_round: minimum end distance
        :param bolts_one_line: bolts in one line
        :param max_spacing_round: maximum pitch
        :param max_end_dist_round: maximum end distance
        :return: pitch, end distance, height of plate (false if applicable)
        """
        gauge = 0
        if bolts_one_line > 1:
            gauge = round_up((web_plate_h - (2 * edge_dist)) / (bolts_one_line - 1), multiplier=5)

        web_plate_h = gauge * (bolts_one_line - 1) + edge_dist * 2

        if gauge > max_spacing:
            gauge, edge_dist = self.get_spacing_adjusted(gauge, edge_dist, max_spacing)
            if edge_dist >= max_edge_dist:
                # TODO: add maximum plate height limit
                # TODO: add one more bolt to satisfy spacing criteria?? Its better to give false as output,
                #  so coder can decide if they want to add a bolt for spacing criteria.
                #  This logic is in function get_web_plate_details
                web_plate_h = False
        elif gauge == 0:
            edge_dist = web_plate_h/2
            if edge_dist >= max_edge_dist:
                web_plate_h = False
        return gauge, edge_dist, web_plate_h


    def get_gauge_edge_dist_flange(self, flange_plate_h,
                                   bolts_one_line, edge_dist, max_spacing, max_edge_dist,web_thickness,root_radius): #todo anjali
        """

        :param web_plate_l: height of plate
        :param min_end_dist_round: minimum end distance
        :param bolts_one_line: bolts in one line
        :param max_spacing_round: maximum pitch
        :param max_end_dist_round: maximum end distance
        :return: pitch, end distance, height of plate (false if applicable)
        """
        if bolts_one_line > 2:
            """
            gauge is the distance between bolts along bolt line on either side of the web thickness
            """
            gauge = (int((flange_plate_h/2 - web_thickness/2 - (2 * edge_dist)-root_radius) / (bolts_one_line/2 - 1))) #
            edge_dist =  (flange_plate_h/2 - web_thickness/2 - root_radius - ((bolts_one_line/2 - 1)*gauge))/2
        else:
            gauge = 0.
            edge_dist = (flange_plate_h / 2 - web_thickness / 2 - root_radius - ((bolts_one_line / 2 - 1) * gauge)) / 2


        # multiplier=5)
        # web_plate_h = gauge*(bolts_one_line - 1) + edge_dist*2
        if gauge > max_spacing:
            gauge, edge_dist = self.get_spacing_adjusted(gauge, edge_dist, max_spacing)
            if edge_dist >= max_edge_dist:
                # TODO: add one more bolt to satisfy spacing criteria
                flange_plate_h = False
        else:
            pass
        return gauge, edge_dist, flange_plate_h

    def get_vres(self, bolts_one_line, pitch, gauge, bolt_line, shear_load, axial_load, ecc,web_moment=0.0):
        """1000

        :param bolts_one_line: number of bolts in one line
        :param pitch: pitch
        :param gauge: gauge
        :param bolt_line: number of bolt lines
        :param shear_load: shear load
        :param ecc: eccentricity
        :return: resultant load on bolt due to eccentricity of shear force
        """
        length_avail = (bolts_one_line - 1) * gauge
        ymax = length_avail / 2
        xmax = pitch * (bolt_line - 1) / 2
        r_sq = 0
        n = float(bolts_one_line) / 2.0 - 0.5
        b = float((bolt_line - 1)) / 2
        for x in np.arange(b, -b - 1, -1):
            for y in np.arange(-n, n + 1, 1):

                r_sq = r_sq + ((pitch * x) ** 2 + (abs(y) * gauge) ** 2)
        sigma_r_sq = r_sq
        vbv = shear_load / (bolts_one_line * bolt_line)
        moment_demand = round((shear_load * ecc + web_moment), 3)
        tmh = moment_demand * ymax / sigma_r_sq
        tmv = moment_demand * xmax / sigma_r_sq
        abh = axial_load / (bolts_one_line * bolt_line)
        vres = math.sqrt((vbv + tmv) ** 2 + (tmh+abh) ** 2)
        self.ymax = ymax
        self.xmax = xmax
        self.sigma_r_sq = sigma_r_sq
        self.moment_demand = moment_demand
        self.length_avail =length_avail
        self.vbv = vbv
        self.tmh = tmh
        self.abh = abh
        self.tmv = tmv
        self.ecc = ecc
        self.vres =vres
        return vres

    def get_bolt_red(self, bolts_one_line , gauge ,bolts_line ,
                     pitch, bolt_capacity, bolt_dia,end_dist=0.0,gap=0.0,edge_dist =0.0,root_radius =0.0,web_thickness =0.0):
        """
        :param bolts_one_line: bolts in one line
        :param gauge: gauge
        :param bolt_capacity: capacity of bolt
        :param bolt_dia: diameter of bolt
        :return: reduced bolt capacity if long joint condition is met
        """
        if end_dist==0.0 and gap==0.0:
            length_avail = max(((bolts_one_line - 1) * gauge),((bolts_line - 1) * pitch))
            if length_avail > 15 * bolt_dia:
                beta_lj = 1.075 - length_avail / (200 * bolt_dia)
                print('long joint case')
                if beta_lj >1:
                    beta_lj =1
                elif beta_lj<0.75:
                    beta_lj = 0.75
                else:
                    beta_lj = beta_lj
                bolt_capacity_red = round(beta_lj,2) * bolt_capacity
            else:
                bolt_capacity_red = bolt_capacity
        else:
            if web_thickness == 0.0:
                length_avail = max((2 * ((bolts_line * pitch) + end_dist) + (2 * gap)), ((bolts_one_line - 1) * gauge))
            else:
                midgauge = 2 * (edge_dist + root_radius) + web_thickness
                length_avail = max((2 * ((bolts_line * pitch) + end_dist) + (2 * gap)),
                                   (((bolts_one_line / 2 - 1) * gauge) + midgauge))
            if length_avail > 15 * bolt_dia:
                beta_lj = 1.075 - length_avail / (200 * bolt_dia)
                if beta_lj > 1:
                    beta_lj = 1
                elif beta_lj < 0.75:
                    beta_lj = 0.75
                else:
                    beta_lj = beta_lj
                bolt_capacity_red = round(beta_lj,2) * bolt_capacity
                print('beta',round(beta_lj, 2))
            else:
                bolt_capacity_red = bolt_capacity

        return bolt_capacity_red

    def get_web_plate_details(self, bolt_dia, web_plate_h_min, web_plate_h_max, bolt_capacity, min_edge_dist, min_gauge,
                              max_spacing, max_edge_dist, shear_load=0.0, axial_load=0.0, web_moment =0.0, gap=0.0,
                              shear_ecc=False, bolt_line_limit=math.inf, min_bolts_one_line=2, min_bolt_line=1,joint =None,min_pitch=None):


        """

        :param bolt_dia: diameter of bolt
        :param end_dist: minimum end distance
        :param pitch: minimum pitch
        :param web_plate_h_min: minimum plate height
        :param web_plate_h_max: maximum plate height
        :param bolt_capacity: capacity of bolt
        :param bolt_line_limit: maximum number of bolt lines allowed
        :param shear_load: load along the height (bolt_line)
        :param axial_load: load along the length
        :param gap: gap between members which adds up to eccentricity
        :param shear_ecc: if eccentricity effect needs to be considered this value should be passed as "True"
        :return: web_plate_h, bolt_line, bolts_one_line, bolts_required, bolt_capacity_red, vres, moment_demand, \
               pitch, gauge, edge_dist, end_dist, a.min_edge_dist_round, a.min_pitch_round, a.max_spacing_round, a.max_edge_dist_round
        """

        # initialising values to start the loop
        length =0.0
        count =0.0
        resultant_force = math.sqrt(shear_load ** 2 + axial_load ** 2)
        bolts_required = max(int(math.ceil(resultant_force / bolt_capacity)), min_bolt_line*min_bolts_one_line)
        [bolt_line, bolts_one_line, web_plate_h] = \
            self.get_web_plate_l_bolts_one_line(web_plate_h_max, web_plate_h_min, bolts_required
                                                , min_edge_dist, min_gauge, min_bolts_one_line,min_bolt_line)
        count = 0

        if bolts_one_line < min_bolts_one_line:
            self.design_status = False
            self.reason = "Can't fit two bolts in one line. Select lower diameter."
        elif bolt_line < min_bolt_line:
            self.design_status = False
            self.reason = "Can't fit two bolts in one line. Select lower diameter."
        elif bolt_line > bolt_line_limit:
            self.design_status = False
            self.reason = "Bolt line limit is reached. Select higher grade/Diameter or choose different connection."
        else:
            [gauge, edge_dist, web_plate_h] = self.get_gauge_edge_dist(web_plate_h, bolts_one_line,min_edge_dist,max_spacing, max_edge_dist)
            if bolt_line == 1:
                pitch = 0.0
            elif min_pitch != None:
                pitch = min_pitch
            else:
                pitch = min_gauge
            end_dist = min_edge_dist

            if shear_ecc is True:
                # If check for shear eccentricity is true, resultant force in bolt is calculated
                ecc = (pitch * max((bolt_line - 1.5), 0)) + end_dist + gap
                moment_demand = shear_load * ecc + web_moment
                vres = self.get_vres(bolts_one_line, pitch,
                                     gauge, bolt_line, shear_load, axial_load, ecc,web_moment)
            else:
                moment_demand = 0.0
                vres = resultant_force / (bolt_line * bolts_one_line)


            if joint == None:

                bolt_capacity_red = self.get_bolt_red(bolts_one_line,
                                                      gauge, bolt_line, pitch, bolt_capacity,
                                                      bolt_dia)
            else:
                bolt_capacity_red = self.get_bolt_red(bolts_one_line,
                                                      gauge, bolt_line, pitch, bolt_capacity,
                                                      bolt_dia, end_dist, gap)

            while bolt_line <= bolt_line_limit and vres > bolt_capacity_red:
                print("entered web plate details loop for bolt force:",vres,"bolt capaity reduced:", bolt_capacity_red)
                [gauge, edge_dist, web_plate_h_recalc] = self.get_gauge_edge_dist(web_plate_h+10, bolts_one_line, min_edge_dist,
                                                                           max_spacing, max_edge_dist)
                if web_plate_h_recalc <= web_plate_h_max and shear_ecc is True and gauge!=0:
                # gauge is recalculated only if there is shear ecc or else increase in bolt is the only option
                    web_plate_h += 10

                # If height cannot be increased number of bolts is increased by 1 and loop is repeated
                else:
                    bolts_required = bolt_line * bolts_one_line
                    bolts_required += 1
                    [bolt_line, bolts_one_line, web_plate_h] = \
                        self.get_web_plate_l_bolts_one_line(web_plate_h_max, web_plate_h_min, bolts_required,
                                                            min_edge_dist, min_gauge, min_bolts_one_line)
                [gauge, edge_dist, web_plate_h] = self.get_gauge_edge_dist(web_plate_h, bolts_one_line,min_edge_dist, max_spacing, max_edge_dist)

                while web_plate_h is False:
                    bolts_required += 1
                    [bolt_line, bolts_one_line, web_plate_h] = \
                        self.get_web_plate_l_bolts_one_line(web_plate_h_max, web_plate_h_min, bolts_required,
                                                            min_edge_dist, min_gauge, min_bolts_one_line)
                    [gauge, edge_dist, web_plate_h] = self.get_gauge_edge_dist(web_plate_h, bolts_one_line,
                                                                               min_edge_dist, max_spacing,
                                                                               max_edge_dist)

                if bolt_line == 1:
                    pitch = 0.0
                else:
                    pitch = min_gauge

                if shear_ecc is True:
                    # If check for shear eccentricity is true, resultant force in bolt is calculated
                    ecc = (pitch * max((bolt_line - 1.5), 0)) + end_dist + gap
                    moment_demand = shear_load * ecc + web_moment
                    vres = self.get_vres(bolts_one_line, pitch,
                                         gauge, bolt_line, shear_load, axial_load, ecc,web_moment)
                else:
                    moment_demand = 0.0
                    vres = resultant_force / (bolt_line * bolts_one_line)

                if joint == None:
                    bolt_capacity_red = self.get_bolt_red(bolts_one_line,
                                                  gauge, bolt_line, pitch, bolt_capacity,
                                                  bolt_dia)
                else:
                    bolt_capacity_red = self.get_bolt_red(bolts_one_line,
                                                          gauge, bolt_line, pitch, bolt_capacity,
                                                          bolt_dia,end_dist,gap)


            if vres > bolt_capacity_red:
                self.design_status = False
                self.reason = "Bolt line limit is reached. Select higher grade/Diameter or choose different connection"
            else:
                print("passed the web plate details loop for bolt force:", vres, "bolt capaity reduced:",
                      bolt_capacity_red, "no. of bolts:", bolt_line*bolts_one_line, "height", web_plate_h)
                self.design_status = True

            self.length = gap + end_dist * 2 + pitch * (bolt_line - 1)
            self.height = web_plate_h
            self.bolt_line = bolt_line
            self.bolts_one_line = bolts_one_line
            self.bolts_required = bolt_line * bolts_one_line
            self.bolt_capacity_red = bolt_capacity_red
            self.bolt_force = vres
            self.moment_demand = moment_demand
            self.pitch_provided = pitch
            self.gauge_provided = gauge
            self.edge_dist_provided = edge_dist
            self.end_dist_provided = end_dist


    def get_flange_plate_details(self, bolt_dia, flange_plate_h_min, flange_plate_h_max, bolt_capacity, min_edge_dist, min_gauge, max_spacing, max_edge_dist,web_thickness, root_radius,
                              shear_load=0.0, axial_load=0.0, gap=0.0,  bolt_line_limit=math.inf,joint =None):
    #todo anjali
        """

        :param bolt_dia: diameter of bolt
        :param end_dist: minimum end distance
        :param pitch: minimum pitch
        :param flange_plate_h_min: minimum plate height
        :param flange_plate_h_max: maximum plate height
        :param bolt_capacity: capacity of bolt
        :param bolt_line_limit: maximum number of bolt lines allowed
        :param shear_load: load along the height (bolt_line)
        :param axial_load: load along the length
        :param gap: gap between members which adds up to eccentricity
        :param shear_ecc: if eccentricity effect needs to be considered this value should be passed as "True"
        :return: web_plate_h, bolt_line, bolts_one_line, bolts_required, bolt_capacity_red, vres, moment_demand, \
               pitch, gauge, edge_dist, end_dist, a.min_edge_dist_round, a.min_pitch_round, a.max_spacing_round, a.max_edge_dist_round
        """

        # initialising values to start the loop
        res_force = math.sqrt(shear_load ** 2 + axial_load ** 2)
        bolts_required = max(int(math.ceil(res_force / bolt_capacity)), 2)

        [bolt_line, bolts_one_line, flange_plate_h] = self.get_flange_plate_l_bolts_one_line(flange_plate_h_max, flange_plate_h_min, bolts_required, min_edge_dist, min_gauge,
                                           web_thickness, root_radius)
        print("flange",bolt_line, bolts_one_line)

        print("boltdetails0", bolt_line, bolts_one_line, flange_plate_h)


        if bolts_one_line == 1 or bolts_one_line ==0:
            self.design_status = False
            self.reason = "Can't fit two bolts in one line. Select lower diameter."
        elif bolt_line > bolt_line_limit:
            self.design_status = False
            self.reason = "Bolt line limit is reached. Select higher grade/Diameter or choose different connection."
        else:
            print("boltdetails", bolt_line, bolts_one_line,flange_plate_h)
            [gauge, edge_dist, flange_plate_h] = \
                self.get_gauge_edge_dist_flange(flange_plate_h, bolts_one_line, min_edge_dist, max_spacing,
                                                max_edge_dist, web_thickness,root_radius)
            print("boltdetails2", bolt_line, bolts_one_line,flange_plate_h)
            if bolt_line == 1:
                pitch = 0.0
            else:
                pitch = min_gauge
            end_dist = min_edge_dist
            moment_demand = 0.0
            vres = res_force / (bolt_line*bolts_one_line)
            if joint == None:
                bolt_capacity_red = self.get_bolt_red(bolts_one_line,
                                                      gauge, bolt_line, pitch, bolt_capacity,
                                                      bolt_dia)
            else:
                bolt_capacity_red = self.get_bolt_red(bolts_one_line,
                                                      gauge, bolt_line, pitch, bolt_capacity,
                                                      bolt_dia, end_dist, gap,edge_dist,root_radius,web_thickness)

            # while bolt_line <= bolt_line_limit and vres > bolt_capacity_red:
                # [gauge, edge_dist, flange_plate_h] = \
                #     self.get_gauge_edge_dist_flange(flange_plate_h, bolts_one_line, min_edge_dist, max_spacing,
                #                                     max_edge_dist, web_thickness, root_radius)
            while bolt_line <= bolt_line_limit and vres > bolt_capacity_red:
                bolts_required = bolt_line  * bolts_one_line
                bolts_required += 1
                [bolt_line, bolts_one_line, flange_plate_h] = \
                    self.get_flange_plate_l_bolts_one_line(flange_plate_h_max, flange_plate_h_min, bolts_required,
                                                           min_edge_dist, min_gauge,
                                                           web_thickness, root_radius) #

                [gauge, edge_dist, flange_plate_h] = self.get_gauge_edge_dist_flange(flange_plate_h, bolts_one_line,
                                                                                  min_edge_dist, max_spacing,
                                                                                  max_edge_dist,web_thickness,root_radius)
                print("boltdetailsasaa", bolt_line, bolts_one_line, flange_plate_h)
                if bolt_line == 1:
                    pitch = 0.0
                else:
                    pitch = min_gauge
                vres = res_force / (bolt_line * bolts_one_line)
                if joint == None:
                    bolt_capacity_red = self.get_bolt_red(bolts_one_line,
                                                          gauge, bolt_line, pitch, bolt_capacity,
                                                          bolt_dia)
                else:
                    bolt_capacity_red = self.get_bolt_red(bolts_one_line,
                                                          gauge, bolt_line, pitch, bolt_capacity,
                                                          bolt_dia, end_dist, gap,edge_dist,root_radius,web_thickness)
                print("boltforce", vres, bolt_capacity_red)
                # convergence = bolt_capacity_red - vres
                #
                # if convergence < 0:
                #     if count == 0:
                #         initial_convergence = convergence
                #         count = count + 1
                #     else:
                #         if initial_convergence <= convergence:
                #             initial_convergence = convergence
                #         else:
                #             break
                # else:
                #     pass
            #
                # bolt_capacity_red = self.get_bolt_red(bolts_one_line,
                #                                       gauge, bolt_line, pitch, bolt_capacity,
                #                                       bolt_dia, end_dist, gap)
            if vres > bolt_capacity_red:
                self.design_status = False
                self.reason = "Bolt line limit is reached. Select higher grade/Diameter or choose different connection."
            else:
                self.design_status = True

            self.length = gap+ end_dist * 2 + pitch * (bolt_line - 1)
            self.height = flange_plate_h
            self.bolt_line = bolt_line
            self.bolts_one_line = bolts_one_line
            self.bolts_required = bolt_line * bolts_one_line
            self.bolt_capacity_red = bolt_capacity_red
            self.bolt_force = vres
            self.moment_demand = moment_demand
            self.pitch_provided = pitch
            self.gauge_provided = gauge
            self.edge_dist_provided = edge_dist
            self.end_dist_provided = end_dist


    # Function for block shear capacity calculation
    def blockshear(self, numrow, numcol, pitch, gauge, thk, end_dist, edge_dist, dia_hole, fy, fu):
        '''

        Args:
            numrow (str) Number of row(s) of bolts
            dia_hole (int) diameter of hole (Ref. Table 5.6 Subramanian's book, page: 340)
            fy (float) Yeild stress of material
            fu (float) Ultimate stress of material
            edge_dist (float) edge distance based on diameter of hole
            end_dist (float) end distance based on diameter of hole
            pitch (float) pitch distance based on diameter of bolt
            thk (float) thickness of plate or beam web

        Returns:
            Capacity of fin plate under block shear

        '''

        Avg = thk * ((numrow - 1) * gauge + edge_dist)
        Avn = thk * ((numrow - 1) * gauge + edge_dist - (numrow - 0.5) * dia_hole)
        Atg = thk * (pitch * (numcol - 1) + end_dist)
        Atn = thk * (pitch * (numcol - 1) + end_dist - (numcol - 0.5) * dia_hole)
        Tdb1 = (Avg * fy / (math.sqrt(3) * 1.1) + 0.9 * Atn * fu / 1.25)
        Tdb2 = (0.9 * Avn * fu / (math.sqrt(3) * 1.25) + Atg * fy / 1.1)
        Tdb = min(Tdb1, Tdb2)
        Tdb = round(Tdb, 3)
        self.block_shear_capacity = Tdb

    def tension_blockshear_area_input(self,A_vg, A_vn, A_tg, A_tn, f_u, f_y):
        """Calculate the block shear strength of bolted connections as per cl. 6.4.1

        Args:
            A_vg: Minimum gross area in shear along bolt line parallel to external force [in sq. mm] (float)
            A_vn: Minimum net area in shear along bolt line parallel to external force [in sq. mm] (float)
            A_tg: Minimum gross area in tension from the bolt hole to the toe of the angle,
                           end bolt line, perpendicular to the line of force, respectively [in sq. mm] (float)
            A_tn: Minimum net area in tension from the bolt hole to the toe of the angle,
                           end bolt line, perpendicular to the line of force, respectively [in sq. mm] (float)
            f_u: Ultimate stress of the plate material in MPa (float)
            f_y: Yield stress of the plate material in MPa (float)

        Return:
            block shear strength of bolted connection in N (float)

        Note:
            Reference:
            IS 800:2007, cl. 6.4.1

        """
        gamma_m0 = IS800_2007.cl_5_4_1_Table_5["gamma_m0"]['yielding']
        gamma_m1 = IS800_2007.cl_5_4_1_Table_5["gamma_m1"]['ultimate_stress']
        T_db1 = A_vg * f_y / (math.sqrt(3) * gamma_m0) + 0.9 * A_tn * f_u / gamma_m1
        T_db2 = 0.9 * A_vn * f_u / (math.sqrt(3) * gamma_m1) + A_tg * f_y / gamma_m0
        Tdb = min(T_db1, T_db2)
        # Tdb = round(Tdb, 3)
        self.block_shear_capacity = round(Tdb,2)

    # Check for shear yielding ###
    def shear_yielding(self, length, thickness, fy):
        '''
        Args:
            length (float) length of member in direction of shear load
            thickness(float) thickness of member resisting shear
            beam_fy (float) Yeild stress of section material
        Returns:
            Capacity of section in shear yeiding
        '''
        A_v = length * thickness
        gamma_m0 = IS800_2007.cl_5_4_1_Table_5["gamma_m0"]['yielding']
        V_p = (0.6 * A_v * fy) / (math.sqrt(3) * gamma_m0)  # N
        self.shear_yielding_capacity = round(V_p,2)

    def tension_yielding(self, length, thickness, fy):
        '''
        Args:
            length (float) length of member in direction of tension load
            thickness(float) thickness of member resisting tension
            beam_fy (float) Yeild stress of section material
        Returns:
            Capacity of section in tension yeiding
        '''
        A_v = length * thickness
        gamma_m0 = IS800_2007.cl_5_4_1_Table_5["gamma_m0"]['yielding']
        # A_v = height * thickness
        tdg = (A_v * fy) / (gamma_m0)
        self.tension_yielding_capacity = round(tdg,2)
        return tdg

    def tension_rupture(self, A_n, F_u):
        "preliminary design strength,T_pdn,as governed by rupture at net section"
        "A_n = net area of the total cross-section"
        "F_u = Ultimate Strength of material"

        gamma_m1 = IS800_2007.cl_5_4_1_Table_5["gamma_m1"]['ultimate_stress']
        T_pdn = 0.9 * A_n * F_u / gamma_m1

        self.tension_rupture_capacity = round(T_pdn, 2)

    # Check for shear rupture ###

    # TODO: This formula based on AISC guidelines, check if this should be included
    def shear_rupture_b(self, length, thickness, bolts_one_line, dia_hole, fu):
        '''
        Args:
            A_vn (float) Net area under shear
            beam_fu (float) Ultimate stress of beam material
        Returns:
            Capacity of beam web in shear rupture
        '''
        A_vn = (length - bolts_one_line * dia_hole) * thickness
        R_n = (0.75 * fu * A_vn)
        self.shear_rupture_capacity = round(R_n,2)

    def get_moment_cacacity(self, fy, plate_tk, plate_len):
        self.moment_capacity = 1.2 * (fy / 1.1) * (plate_tk * plate_len ** 2) / 6


    def __repr__(self):
        repr = "Plate\n"
        repr += "Thickness Provided: {}\n".format(self.thickness_provided)
        repr += "Height: {}\n".format(self.height)
        repr += "Length: {}\n".format(self.length)
        repr += "Bolt Lines: {}\n".format(self.bolt_line)
        repr += "Bolts in One Line: {}\n".format(self.bolts_one_line)
        repr += "Bolts Required: {}\n".format(self.bolts_required)
        repr += "Bolt Capacity Reduced: {}\n".format(self.bolt_capacity_red)
        repr += "Bolt Force: {}\n".format(self.bolt_force)
        repr += "Moment Demand: {}\n".format(self.moment_demand)
        repr += "Pitch Provided: {}\n".format(self.pitch_provided)

        repr += "Gauge Provided: {}\n".format(self.gauge_provided)
        repr += "Edge Distance Provided: {}\n".format(self.edge_dist_provided)
        repr += "End Distance Provided: {}\n".format(self.end_dist_provided)

        repr += "Block Shear Capacity: {}\n".format(self.block_shear_capacity)
        repr += "Shear Yielding Capacity: {}\n".format(self.shear_yielding_capacity)
        repr += "Shear Rupture Capacity: {}\n".format(self.shear_rupture_capacity)

        repr += "shear_capacity_web_plate: {}\n".format(self.shear_capacity_web_plate)
        repr += "tension_capacity_web plate: {}\n".format( self.tension_capacity_web_plate)
        repr += "tension_capacity_flange_plate: {}\n".format( self.tension_capacity_flange_plate)

        repr += "Moment Capacity: {}\n".format(self.moment_capacity)
        return repr


class Angle(Section):

    def __init__(self, designation, material_grade):
        super(Angle, self).__init__(material_grade)

        self.designation = designation
        self.leg_a_length = 0.0
        self.leg_b_length = 0.0
        self.thickness = 0.0
        # max_thickness = max(self.flange_thickness, self.web_thickness)

        self.gap = 0.0

        self.connect_to_database_update_other_attributes_angles(designation,material_grade)

        # self.length = 0.0

    def __repr__(self):
        repr = "Angle\n"
        repr += "Designation: {}\n".format(self.designation)
        repr += "rad: {}\n".format(self.rad_of_gy_z)
        return repr

    def connect_to_database_update_other_attributes_angles(self, designation,material_grade):
        conn = sqlite3.connect(PATH_TO_DATABASE)
        # db_query = "SELECT AXB, t FROM Angles WHERE Designation = ?"
        db_query =  "SELECT * FROM Angles WHERE Designation = ?"
        cur = conn.cursor()
        cur.execute(db_query, (designation,))
        row = cur.fetchone()

        self.mass = row[2]
        self.area = row[3] * 100
        self.a = row[4]
        self.b = row[5]
        self.leg_a_length = self.a
        self.leg_b_length = self.b
        self.max_leg = max(self.leg_a_length,self.leg_b_length)
        self.min_leg = min(self.leg_a_length, self.leg_b_length)
        self.thickness = row[6]
        super(Section, self).__init__(material_grade,self.thickness)
        self.root_radius = row[7]
        self.toe_radius = row[8]
        # if self.leg_a_length != self.leg_b_length:
        #     self.Cz = row[8]*10
        #     self.Cy = row[9]*10
        # else:
        self.Cz = row[9] * 10
        self.Cy = row[10] * 10

        self.mom_inertia_z = row[11] * 10000
        self.mom_inertia_y = row[12] * 10000
        self.alpha = row[13]
        self.mom_inertia_u = row[14] * 10000
        self.mom_inertia_v = row[15] * 10000
        self.rad_of_gy_z = row[16] * 10
        self.rad_of_gy_y = row[17] * 10
        self.rad_of_gy_u = row[18] * 10
        self.rad_of_gy_v = row[19] * 10
        self.elast_sec_mod_z = row[20] * 1000
        self.elast_sec_mod_y = row[21] * 1000
        self.plast_sec_mod_z = row[22] * 1000
        self.plast_sec_mod_y = row[23] * 1000
        self.It = Single_Angle_Properties().calc_TorsionConstantIt(self.leg_a_length,self.leg_b_length,self.thickness) * 10 ** 4 \
            if row[24] is None else row[24] * 10 ** 4
        self.source = row[25]
        self.type = 'Rolled' if row[26] is None else row[26]

        conn.close()


    def angle_weld_length(self, weld_strength, depth_weld, force, C, depth):

        "Function to calculate weld length for angles based on the force transfer pattern"

        f2 = weld_strength * depth_weld
        f3 = force * (1 - C / depth) - f2 / 2
        l3 = f3 / weld_strength

        return l3

    def get_available_seated_list(self, input_angle_list, max_leg_length=math.inf, min_leg_length=0.0, position="outer", t_min = 0.0):
        available_angles = []
        for designation in input_angle_list:
            leg_a_length, leg_b_length, t, r_r = get_leg_lengths(designation)
            if position == "inner":
                min_leg_length_outer = min_leg_length + t + r_r
                max_leg_length_outer = max_leg_length + t + r_r
            else:
                min_leg_length_outer = min_leg_length
                max_leg_length_outer = max_leg_length

            if operator.le(max(leg_a_length, leg_b_length), max_leg_length_outer) and operator.ge(
                    min(leg_a_length, leg_b_length), min_leg_length_outer) and leg_a_length == leg_b_length\
                    and operator.eq(t, t_min):
                # print("appended", designation)
                available_angles.append(designation)
            else:
                print("popped", designation)
        return available_angles



class I_sectional_Properties(object):

    def calc_Mass(self,D,B,t_w,t_f,alpha=90,r_1=0,r_2=0):
        self.A = ((2 * B * t_f) + ((D - 2 * t_f) * t_w)) / 100
        self.M = 7850 * self.A / 10000
        return round(self.M,1)

    def calc_Area(self,D,B,t_w,t_f,alpha=90,r_1=0,r_2=0):
        self.A = ((2*B*t_f) + ((D-2*t_f)*t_w))/100
        return round(self.A,1)

    def calc_MomentOfAreaZ(self,D,B,t_w,t_f,alpha=90,r_1=0,r_2=0):
        self.I_zz = ((D - 2*t_f)**3 * t_w /12 + (B*t_f**3)/6+(B/2*t_f*(D-t_f)**2))/10000
        return round(self.I_zz,1)

    def calc_MomentOfAreaY(self,D,B,t_w,t_f,alpha=90,r_1=0,r_2=0):
        self.I_yy = ((D-2*t_f)*t_w**3 /12 + B**3*t_f/6)/10000
        return round(self.I_yy,1)

    def calc_RogZ(self,D,B,t_w,t_f,alpha=90,r_1=0,r_2=0):
        self.A = ((2*B*t_f) + ((D-2*t_f)*t_w))/100
        self.I_zz = ((D - 2*t_f)**3 * t_w /12 + (B*t_f**3)/6+(B/2*t_f*(D-t_f)**2))/10000
        self.r_z = math.sqrt(self.I_zz / self.A)
        return round(self.r_z,2)

    def calc_RogY(self,D,B,t_w,t_f,alpha=90,r_1=0,r_2=0):
        self.A = ((2*B*t_f) + ((D-2*t_f)*t_w))/100
        self.I_yy = ((D-2*t_f)*t_w**3 /12 + B**3*t_f/6)/10000
        self.r_y = math.sqrt(self.I_yy / self.A)
        return round(self.r_y,2)

    def calc_ElasticModulusZz(self,D,B,t_w,t_f,alpha=90,r_1=0,r_2=0):
        self.I_zz = ((D - 2*t_f)**3 * t_w /12 + (B*t_f**3)/6+(B/2*t_f*(D-t_f)**2))/10000
        self.Z_ez = (self.I_zz * 2*10) / (D)
        return round(self.Z_ez,1)

    def calc_ElasticModulusZy(self,D,B,t_w,t_f,alpha=90,r_1=0,r_2=0):
        self.I_yy = ((D-2*t_f)*t_w**3 /12 + B**3*t_f/6)/10000
        self.Z_ey = (self.I_yy * 2*10) / (B)
        return round(self.Z_ey,1)

    def calc_PlasticModulusZpz(self,D,B,t_w,t_f,alpha=90,r_1=0,r_2=0):
        self.A = ((2*B*t_f) + ((D-2*t_f)*t_w))/100
        self.y_p = (((D - 2*t_f)**2*t_w/8 + B*t_f*(D-t_f)/2) / ((D-t_f)/2*t_w + B*t_f ))/10
        self.Z_pz =(2 * (self.A / 2 * self.y_p))
        return round(self.Z_pz,1)

    def calc_PlasticModulusZpy(self,D,B,t_w,t_f,alpha=90,r_1=0,r_2=0):
        self.A = ((2*B*t_f) + ((D-2*t_f)*t_w))/100
        self.z_p = ((((D-2*t_f)*t_w**2)/8 + (B*t_f*B)/4)/((D-2*t_f)*t_w/2 + (B*t_f)))
        self.Z_py = 2 * (self.A / 2 * self.z_p)
        return round(self.Z_py,1)

    #TODO:add formula
    def calc_torsion_const (self,D,B,t_w,t_f,alpha=90,r_1=0,r_2=0):
        return 0.0

    def calc_warping_const (self,D,B,t_w,t_f,alpha=90,r_1=0,r_2=0):
        return 0.0

class Single_Angle_Properties(object):

    def calc_Mass(self,a,b,t):
        self.A = t * (a+b-t)
        self.M = 7850 * self.A / 10000
        return self.M

    def calc_Area(self,a,b,t):
        self.A = t * (a+b-t)
        return round(self.A,2)
<<<<<<< HEAD

    def calc_Cy(self,a,b,t):
        self.A = t * (a + b - t)
        self.Cy=(0.5 * b*a**2-0.5*(b-t)*(a**2 - t**2))/self.A
        return round(self.Cy,2)

    def calc_Cz(self,a,b,t):
        self.A = t * (a + b - t)
        self.Cz = (0.5 * b**2 * a - 0.5 * (b**2 - t**2) * (a - t)) / self.A
        return round(self.Cz, 2)

    def calc_MomentOfAreaZ(self,a,b,t):
        Cy = self.calc_Cy(a,b,t)
        self.I_zz = (a**3*b)/12 - ((b-t)*(a-t)**3)/12 + (a*b*(a/2-Cy)**2) - ((a-t)*(b-t)*((a+t)/2-Cy))
        return round(self.I_zz, 2)

=======

    def calc_Cy(self,a,b,t):
        self.A = t * (a + b - t)
        self.Cy=(0.5 * b*a**2-0.5*(b-t)*(a**2 - t**2))/self.A
        return round(self.Cy,2)

    def calc_Cz(self,a,b,t):
        self.A = t * (a + b - t)
        self.Cz = (0.5 * b**2 * a - 0.5 * (b**2 - t**2) * (a - t)) / self.A
        return round(self.Cz, 2)

    def calc_MomentOfAreaZ(self,a,b,t):
        Cy = self.calc_Cy(a,b,t)
        self.I_zz = (a**3*b)/12 - ((b-t)*(a-t)**3)/12 + (a*b*(a/2-Cy)**2) - ((a-t)*(b-t)*((a+t)/2-Cy))
        return round(self.I_zz, 2)

>>>>>>> 23b21fa3
    def calc_MomentOfAreaY(self,a,b,t):
        a = 0.0
        return a

    def calc_MomentOfAreaU(self,a,b,t):
        a = 0.0
        return a

    def calc_MomentOfAreaV(self,a,b,t):
        a = 0.0
        return a

    def calc_RogZ(self,a,b,t):
        a = 0.0
        return a

    def calc_RogY(self,a,b,t):
        a = 0.0
        return a

    def calc_RogU(self,a,b,t):
        a = 0.0
        return a

    def calc_RogV(self,a,b,t):
        a = 0.0
        return a

    def calc_ElasticModulusZz(self,a,b,t):
        a = 0.0
        return a

    def calc_ElasticModulusZy(self,a,b,t):
        a = 0.0
        return a

    def calc_PlasticModulusZpz(self,a,b,t):
        a = 0.0
        return a

    def calc_PlasticModulusZpy(self,a,b,t):
        a = 0.0
        return a

    def calc_TorsionConstantIt(self,a,b,t):
        a = 0.0
        return a

class Single_Channel_Properties(object):

    def calc_Mass(self,f_w,f_t,w_h,w_t):
        a = 0.0
        return a

    def calc_Area(self,f_w,f_t,w_h,w_t):
        a = 0.0
        return a

    def calc_C_y(self,f_w,f_t,w_h,w_t):
        a = 0.0
        return a

    def calc_MomentOfAreaZ(self,f_w,f_t,w_h,w_t):
        a = 0.0
        return a

    def calc_MomentOfAreaY(self,f_w,f_t,w_h,w_t):
        a = 0.0
        return a

    def calc_RogZ(self,f_w,f_t,w_h,w_t):
        a = 0.0
        return a

    def calc_RogY(self,f_w,f_t,w_h,w_t):
        a = 0.0
        return a

    def calc_ElasticModulusZz(self,f_w,f_t,w_h,w_t):
        a = 0.0
        return a

    def calc_ElasticModulusZy(self,f_w,f_t,w_h,w_t):
        a = 0.0
        return a

    def calc_PlasticModulusZpz(self,f_w,f_t,w_h,w_t):
        a = 0.0
        return a

    def calc_PlasticModulusZpy(self,f_w,f_t,w_h,w_t):
        a = 0.0
        return a

    def calc_torsion_const_It(self,f_w,f_t,w_h,w_t):
        a = 0.0
        return a

    def calc_warping_const_Iw(self,f_w,f_t,w_h,w_t):
        a = 0.0
        return a<|MERGE_RESOLUTION|>--- conflicted
+++ resolved
@@ -1746,7 +1746,6 @@
     def calc_Area(self,a,b,t):
         self.A = t * (a+b-t)
         return round(self.A,2)
-<<<<<<< HEAD
 
     def calc_Cy(self,a,b,t):
         self.A = t * (a + b - t)
@@ -1763,24 +1762,6 @@
         self.I_zz = (a**3*b)/12 - ((b-t)*(a-t)**3)/12 + (a*b*(a/2-Cy)**2) - ((a-t)*(b-t)*((a+t)/2-Cy))
         return round(self.I_zz, 2)
 
-=======
-
-    def calc_Cy(self,a,b,t):
-        self.A = t * (a + b - t)
-        self.Cy=(0.5 * b*a**2-0.5*(b-t)*(a**2 - t**2))/self.A
-        return round(self.Cy,2)
-
-    def calc_Cz(self,a,b,t):
-        self.A = t * (a + b - t)
-        self.Cz = (0.5 * b**2 * a - 0.5 * (b**2 - t**2) * (a - t)) / self.A
-        return round(self.Cz, 2)
-
-    def calc_MomentOfAreaZ(self,a,b,t):
-        Cy = self.calc_Cy(a,b,t)
-        self.I_zz = (a**3*b)/12 - ((b-t)*(a-t)**3)/12 + (a*b*(a/2-Cy)**2) - ((a-t)*(b-t)*((a+t)/2-Cy))
-        return round(self.I_zz, 2)
-
->>>>>>> 23b21fa3
     def calc_MomentOfAreaY(self,a,b,t):
         a = 0.0
         return a
