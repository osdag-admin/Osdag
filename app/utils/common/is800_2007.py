"""Module for Indian Standard, IS 800 : 2007

Started on 01 - Nov - 2018

@author: ajmalbabums
"""
import math

class IS800_2007(object):
    """Perform calculations on steel design as per IS 800:2007

    """

    # ==========================================================================
    """    SECTION  1     GENERAL   """
    # ==========================================================================
    """    SECTION  2     MATERIALS   """
    # ==========================================================================
    """    SECTION  3     GENERAL DESIGN REQUIREMENTS   """
    # -------------------------------------------------------------
    # Table 2 Limiting width to thickness ratio
    """ calculating class using Limiting width to thickness ratio
            Args:
                 b - width of element (float)
                 d - depth of web (float)
                 t - thickness of element (float)
                 tf - thickness of flange (float)
                 tw - thickness of web (float)
                 D - outer diameter of element (float)
                 r1 - actual average stress/design compressive stress of web alone (float) 
                 r2 - actual average stress/design compressive stress of overall section (float)
                 f_y - Yield stress of the plate material in MPa (float)
                 e = sqrt(250/f_y)
                 """


    cl_3_7_Table_2 = {
        Compression_elements:
            {"outsanding_elements_compression_flange": {"rolled": b / tf, "welded": b / tf}
             "internal_elements_compression_flange": {compression_due_to_bending: b / tf, "axial_compression": b / tf}
             "web_of_a_channel": d / tw
             "angle_compression_due_to_bending": {b / t, d / t}
             "single_angles_or_double_angles_with_seperated_elements_axial_compression": {b / t, d / t, (b + d) / t}
             "outstanding_leg_in_back_to_back_in_a_double_angle_member": d / t
             "outstanding_leg_of_an_angle_with_its_back_in_cont_contact_with_another_component": d / t
             "stem_of_tsection_rolled_or_cut_from_a_rolled_IorH_section": D / tf
             "circular_hollow_tube_including_welded_tube_subjected_to": {"moment": D / t, "axial_compression": D / t}
             "web_of_an_I_or_H_section": {"general": d / tw, "axial_compression": d / tw}
             }
    }
    def_cl_3_7_3_class(cl_3_7_Table_2):
    """ Gives class of crossections using table 2 
        Args:
             b - width of element (float)
             d - depth of web (float)
             t - thickness of element (float)
             tf - thickness of flange (float)
             tw - thickness of web (float)
             D - outer diameter of element (float)
             r1 - actual average stress/design compressive stress of web alone (float) 
             r2 - actual average stress/design compressive stress of overall section (float)
             f_y - Yield stress of the plate material in MPa (float)
             e = sqrt(250/f_y) 
        Return: 
            Class - type of the cross section (string)
        Note:
            Reference: IS 800:2007, cl 3.7.2
    """
    if cl_3_7_Table_2[0][outstanding_elements_compression_flange][rolled] <= 9.4 * e:
        return "class1"
    elif cl_3_7_Table_2[0][outstanding_elements_compression_flange][rolled] > 9.4 * e and
            cl_3_7_Table_2[0][outstanding_elements_compression_flange][rolled] <= 10.5 * e:
        return "class2"
    elif cl_3_7_Table_2[0][outstanding_elements_compression_flange][rolled] > 10.5 * e and
            cl_3_7_Table_2[0][outstanding_elements_compression_flange][rolled] < 15 * e:
        return "class3"
    elif cl_3_7_Table_2[0][outstanding_elements_compression_flange][welded] <= 8.4 * e:
        return "class1"
    elif cl_3_7_Table_2[0][outstanding_elements_compression_flange][welded] > 8.4 * e and
            cl_3_7_Table_2[0][outstanding_elements_compression_flange][welded] <= 9.4 * e:
        return "class2"
    elif cl_3_7_Table_2[0][outstanding_elements_compression_flange][welded] > 9.4 * e and
            cl_3_7_Table_2[0][outstanding_elements_compression_flange][welded] >= 13.6 * e:
        return "class3"
    elif cl_3_7_Table_2[0][internal_elements_compression_flange][compression_due_to_bending] <= 29.3 * e:
        return "class1"
    elif cl_3_7_Table_2[0][internal_elements_compression_flange][compression_due_to_bending] > 29.3 * e and
            cl_3_7_Table_2[0][internal_elements_compression_flange][compression_due_to_bending] <= 33.5 * e:
        return "class2"
    elif cl_3_7_Table_2[0][internal_elements_compression_flange][compression_due_to_bending] > 33.5 * e and
            cl_3_7_Table_2[0][internal_elements_compression_flange][compression_due_to_bending] <= 42 * e:
        return "class3"
    elif cl_3_7_Table_2[0][internal_elements_compression_flange][axial_compression] >= 42 * e:
        return "class3"
    elif cl_3_7_Table_2[0][web_of_a_channel] <= 42 * e:
        return "class1 or class2 or class3"
    elif cl_3_7_Table_2[0][angle_compression_due_to_bending][0] <= 9.4 * e and
         cl_3_7_Table_2[1][angle_compression_due_to_bending][0] <= 9.4 * e:
    return "class1"
    elif cl_3_7_Table_2[0][angle_compression_due_to_bending][0] > 9.4 * e and
         cl_3_7_Table_2[0][angle_compression_due_to_bending][0] <= 10.5 * e and
         cl_3_7_Table_2[0][angle_compression_due_to_bending][1] > 9.4 * e and
         cl_3_7_Table_2[0][angle_compression_due_to_bending][1] <= 10.5 * e:
    return "class2"
    elif cl_3_7_Table_2[0][angle_compression_due_to_bending][0] > 10.5 * e and
         cl_3_7_Table_2[0][angle_compression_due_to_bending][0] <= 15.7 * e and
         cl_3_7_Table_2[0][angle_compression_due_to_bending][1] > 10.5 * e and
         cl_3_7_Table_2[0][angle_compression_due_to_bending][1] <= 15.7 * e:
    return "class3"
    elif cl_3_7_Table_2[0][single_angles_or_double_angles_with_seperated_elements_axial_compression][0] <= 15.7 * e and
         cl_3_7_Table_2[0][single_angles_or_double_angles_with_seperated_elements_axial_compression][1] <= 15.7 * e and
         cl_3_7_Table_2[0][single_angles_or_double_angles_with_seperated_elements_axial_compression][2] <= 25 * e:
    return "class3"
    elif cl_3_7_Table_2[0][outstanding_leg_in_back_to_back_in_a_double_angle_member] <= 9.4 * e:
    return "class1"
    elif cl_3_7_Table_2[0][outstanding_leg_in_back_to_back_in_a_double_angle_member] > 9.4 * e and cl_3_7_Table_2[0][
        outstanding_leg_in_back_to_back_in_a_double_angle_member] <= 10.5 * e:
    return "class2"
    elif cl_3_7_Table_2[0][outstanding_leg_in_back_to_back_in_a_double_angle_member] > 10.5 * e and cl_3_7_Table_2[0][
        outstanding_leg_in_back_to_back_in_a_double_angle_member] <= 15.7 * e:
    return "class3"
    elif cl_3_7_Table_2[0][outstanding_leg_of_an_angle_with_its_back_in_cont_contact_with_another_component] <= 9.4 * e:
    return "class1"
    elif cl_3_7_Table_2[0][outstanding_leg_of_an_angle_with_its_back_in_cont_contact_with_another_component] > 9.4 * e and
         cl_3_7_Table_2[0][outstanding_leg_of_an_angle_with_its_back_in_cont_contact_with_another_component] <= 10.5 * e:
    return "class2"
    elif cl_3_7_Table_2[0][outstanding_leg_of_an_angle_with_its_back_in_cont_contact_with_another_component] > 10.5 * e and
         cl_3_7_Table_2[0][outstanding_leg_of_an_angle_with_its_back_in_cont_contact_with_another_component] <= 15.7 * e:
    return "class3"
    elif cl_3_7_Table_2[0][stem_of_tsection_rolled_or_cut_from_a_rolled_IorH_section] <= 8.4 * e:
    return "class1"
    elif cl_3_7_Table_2[0][stem_of_tsection_rolled_or_cut_from_a_rolled_IorH_section] > 8.4 * e and cl_3_7_Table_2[0][
        stem_of_tsection_rolled_or_cut_from_a_rolled_IorH_section] <= 9.4 * e:
    return "class2"
    elif cl_3_7_Table_2[0][stem_of_tsection_rolled_or_cut_from_a_rolled_IorH_section] > 9.4 * e and cl_3_7_Table_2[0][
        stem_of_tsection_rolled_or_cut_from_a_rolled_IorH_section] <= 18.9 * e:
    return "class3"
    elif cl_3_7_Table_2[0][circular_hollow_tube_including_welded_tube_subjected_to][0] <= 42 * e * e:
    return "class1"
    elif cl_3_7_Table_2[0][circular_hollow_tube_including_welded_tube_subjected_to][0] > 42 * e * e and
         cl_3_7_Table_2[0][circular_hollow_tube_including_welded_tube_subjected_to][0] <= 52 * e * e:
    return "class2"
    elif cl_3_7_Table_2[0][circular_hollow_tube_including_welded_tube_subjected_to][0] > 52 * e * e and
         cl_3_7_Table_2[0][circular_hollow_tube_including_welded_tube_subjected_to][0] <= 146 * e * e:
    return "class3"
    elif cl_3_7_Table_2[0][circular_hollow_tube_including_welded_tube_subjected_to][1] <= 88 * e * e:
    return "class3"
    elif cl_3_7_Table_2[0][web_of_an_I_or_H_section][general] <= 84 * e / (1 + r1)
    return "class1"
    elif r1 < 0 and cl_3_7_Table_2[0][web_of_an_I_or_H_section][general] <= 105 * e / (1 + r1) and \
         cl_3_7_Table_2[0][web_of_an_I_or_H_section][general] > 84 * e / (1 + r1)
    return "class2"
    elif r1 > 0 and cl_3_7_Table_2[0][web_of_an_I_or_H_section][general] <= 105 * e / (1 + 1.5 * r1) and \
         cl_3_7_Table_2[0][web_of_an_I_or_H_section][general] > 84 * e / (1 + r1)
    return "class2"
    elif cl_3_7_Table_2[0][web_of_an_I_or_H_section][general] <= 126 * e / (1 + 2 * r1) and \
         cl_3_7_Table_2[0][web_of_an_I_or_H_section][general] > 105 * e / (1 + r1)
    return "class3"
    elif cl_3_7_Table_2[0][web_of_an_I_or_H_section][axial_compression] <= 42 * e
    return "class3"

    # Table 3 Maximum slendernesss ratio
    """ Table 5 gives the maximum effective slenderness ratio (KL/r) according to member type 
       Slenderness ratio=KL/r
       KL:effective length of the member
       r:appropriate radius of gyration based on effective section
       Member types relating cases:
       case1:A member carrying compressive loads from dead loads and imposed loads
       case2:A tension member in which a reversal of direct stress occur dueto loads other than wind or seismic loads
       case3:A member subjected to compression forces resulting only from combination with wind/earthquake actions,
             provided deformations does not adversely affect the stress in any part of the structure
       case4:Compression flange of a beam  against lateral torsional buckling
       case5:A member normally acting as tie in a roof truss or a bracing system not considered effective when
             when subjected to possible reversal of stress into compression resulting from action of wind or earthquake 
              forces
       case6:Members always under tension(other than pre-tensioned members)"""
    cl_3
    .8
    _Table_3 = {"case1": 180,
                "case2": 180,
                "case3": 250,
                "case4": 300,
                "case5": 350,
                "case6": 400}
    # ==========================================================================
    """    SECTION  4     METHODS OF STRUCTURAL ANALYSIS   """
    # ==========================================================================
    """    SECTION  5     LIMIT STATE DESIGN   """
    # -------------------------------------------------------------
    #   5.4 Strength
    # -------------------------------------------------------------

    # Table 5 Partial Safety Factors for Materials, gamma_m (dict)
    IS800_2007_cl_5_4_1_Table_5 = {"gamma_m0": {'yielding': 1.10, 'buckling': 1.10},
                        "gamma_m1": {'ultimate_stress': 1.25},
                        "gamma_mf": {'shop': 1.25, 'field': 1.25},
                        "gamma_mb": {'shop': 1.25, 'field': 1.25},
                        "gamma_mr": {'shop': 1.25, 'field': 1.25},
                        "gamma_mw": {'shop': 1.25, 'field': 1.50}
                        }

    # ==========================================================================
    """    SECTION  6     DESIGN OF TENSION MEMBERS   """


    # DESIGN OF TENSION MEMBER
    # 6.1 Tension member
    def cl_6_1_Design_strength_of_tesion_member(T_dg, T_dn, T_db):
        """
        Calculation of Design Strength of the member as per cl.6.1
        Args:
            T_dg: design strength due to yielding of gross section in N (float),
            T_dn: design repture strength of critical section in N (float),
            T_db: design strength due to block shear in N (float)

        Return:
            T_d:  design strength of the number under axial tension in N (float),
        Note:
            References:
            IS800:2007,cl.6.1
        """
        T_d = min(T_dg, T_dn, T_db)
        return T_d


    # cl.6.2 Design Strength due to yielding of Gross Section

    def cl_6_2_Design_strength_of_member_due_to_yielding_of_gross_section(A_g, f_y):
        """
        Calculate the design strength due to yielding of gross section as per cl.6.2
        Args:
            A_g: Gross area of cross section[in sq.mm](float)
            f_y: Yield stree of the material in Mpa (float)

        Return:
            Design strength of member due to yielding of gross section in N(float)


        Note:
            Reference:
            IS 800:2007, cl.6.2
        """

        gamma_m0 = cl_5_4_1_Table_5["gamma_m0"]['yielding']
        T_dg = A_g * f_y / gamma_m0
        return T_dg


    # cl.6.3 Design Strength Due to Repture of Critical Section

    # cl.6.3.1 Plates

    def cl_6_3_1_design_strength_in_tension(b, n, d_h, p_s, g, f_u, t):
        """
        Calculate the design strength in tension of a plate as per cl.6.3.1
        Args:
            A_n: net effective area of the member[in sq.mm](float)
            f_u: ultimate stress of the material in Mpa(float)
            b,t: width and thickness of the plate,respectively[in mm](float)
            d_h: diameter of the bolt hole[2mm in addition to the diameter of the hole,
                    in case the directly punched holes[in mm](float)
            g:   gauge length between the bolt holes[in mm](float list)
            p_s: staggered pitch length between line of bolt holes[in mm](float list)
            n: number of bolt holes in the critical section (int)

        Return:
            design strength in tension of a plate in N(float)

        Note:
            Reference:
            IS 800:2007, cl.6.3.1
        """

        gamma_m1 = cl_5_4_1_Table_5["gamma_m1"]['ultimate_stress']
        sum_value = 0
        for i in range(n - 1):
            sum_value += (p_s[i] * p_s[i]) / (4 * g[i])

        A_n = (b - n * d_h + sum_value) * t
        T_dn = 0.9 * A_n * f_u / gamma_m1
        return T_dn


    # cl.6.3.2 Threaded Rods

    def cl_6_3_2_design_strength_of_threaded_rods_in_tension(A_n, f_u):
        """
        Calculate the design strength of threaded rods in tension as per cl.6.3.2

        Args:
            A_n: net root area at the threaded section [in sq.mm](float)
            f_u: ultimate stress of the material in Mpa(float)

        Return:
                design strength of threaded rods in tension in N(float)


        Note:
            Reference:
            IS800:2007, cl.6.3.2
        """

        gamma_m1 = cl_5_4_1_Table_5["gamma_m1"]['ultimate_stress']
        T_dn = 0.9 * A_n * f_u / gamma_m1
        return T_dn


    # cl.6.3.3 Single Angles

    def cl_6_3_3_design_strenth_of_an_angle_connected_through_one_leg(A_nc, f_u, w, t, f_y, b_s, L_c, A_go):
        """
        Calculation of design strenth of an angle connected through one leg as per cl.6.3.3

        Args:
            w:   outstand leg width in mm(float)
            b_s: shear lag width in mm(float)
            L_c: length of the end connection, that is the distance between the outermost
                    bolts in the end joint measured along the load direction or length of the weld
                    along the load direction in mm(float)
            A_nc: net area of ythe connected leg[in sq. mm](float)
            A_go: gross area of the outstanding leg[in sq. mm](float)
            t:    thickness of the leg in mm(float)
            f_u:  ultimate strength of material in Mpa(float)

            Return:
                design strenth of an angle connected through onw leg in N(float)


            Note:
                Reference:
                IS800:2007, cl.6.3.3

        """

        gamma_m0 = cl_5_4_1_Table_5["gamma_m0"]['yielding']
        gamma_m1 = cl_5_4_1_Table_5["gamma_m1"]['ultimate_stress']

        X = max(0.7, f_u * gamma_m0 / f_y * gamma_m1)
        beta = min(X, 1.4 - 0.076 * (w / t) * (f_y / f_u) * (b_s / L_c))
        T_dn = (0.9 * A_nc * f_u / gamma_m1) / (beta * A_go * f_y / gamma_m0)
        return T_dn


    # For preliminary sizing
    def cl_6_3_3_1_design_strength_of_net_section(n, A_n, f_u):
        """
        Calculation of repture strength of net section for preliminary sizing as per cl.6.3.3

        Args:
            A_n: net area of the total cross-section[in sq.mm](float)
            f_u: ultimate tensile strength pf material in Mpa(float)
            n :  number of bolts (int)

        Return:
            design strength of net section for preliminary sizing in N(float)

        Note:
            Reference:
            IS800:2007,cl.6.3.3
        """
        if n in [1, 2]:
            alpha = 0.6
        else:
            if n == 3:
                alpha = 0.7
            else:
                alpha = 0.8

        gamma_m1 = cl_5_4_1_Table_5["gamma_m1"]['ultimate_stress']
        T_dn = alpha * A_n * f_u / gamma_m1
        return T_dn


    # cl.6.3.4 Other Section

    # cl.6.4.1 Block shear strength of bolted connections

    def cl_6_4_1_block_shear_strength(A_vg, A_vn, A_tg, A_tn, f_u, f_y):
        """
        Calculation of the block shear strength of bolted connection as per cl.6.4.1

        Args:
            A_vg: Minimum gross in shear along bolt line parallel to external force [in sq.mm](float)
            A_vn: Minimum net area in shear along bolt line parallel to external force[in sq.mm](float)
            A_tg: Minimum gross area in tension from the bolt hole to the toe of the angle,
                    end bolt line, perpendicukar to the line of force, respectively [ in sq.mm](float)
            A_tn: Minimum net area in tension from the bolt hole to the toe of the angle,
                    end bolt line, perpendicular to the line of force, respectively [in sq.mm]
            f_u:  Ultimate stress of the plate ,material in Mpa(float)
            f_y:  Yield stress of the plate material in Mpa(float)

        Return:
            block shear strenth of bolted connection in N (float)

        Note:
            Reference:
            IS800:2007, cl.6.4.1
        """
        gamma_m0 = cl_5_4_1_Table_5["gamma_m0"]['yielding']
        gamma_m1 = cl_5_4_1_Table_5["gamma_m1"]['ultimate_stress']
        T_db1 = A_vg * f_y / (math.sqrt(3) * gamma_m0) + 0.9 * A_tn * f_u / gamma_m1

        T_db2 = 0.9 * A_vn * f_u / (math.sqrt(3) * gamma_m1) + A_tg * f_y / gamma_m0
        T_db = min(T_db1, T_db2)

        return T_db



    # ==========================================================================
    """    SECTION  7     DESIGN OF COMPRESS1ON MEMBERS   """



    # clause 7.1 Design Strength
    # cl.7.1.2
    
    

    def cl_7_1_2_design_copmressive_strength_of_a_member(A_c, f_cd):
        """calculation of design compressive strength
            Args:
                A_c - Effective sectional area (in square mm)
                f_cd - Design Compressive stress(in N)

            Return
                P_d  - Design  Compressive Strength of a member (in N)

            Note:
                References:
                IS800:2007,cl.7.2
        """

        P_d = f_cd * A_c
        return P_d
        
    
    # cl 7.1.2.1 design compressive stress of axially loaded member
    def cl_7_1_2_1_design_compressive_stress(K_L,alpha,E,f_y,r,gamma_m0):

        """Calculation of design compressive stress

            Args:
                K_L  - Effective length of compression member
                alpha - Imperfection factor
                E - Young's Modulus of Elasticity
                f_y - Yield Stress
                r - radius of gyration

            Return:
                f_cd - Design  strength of compression member

            Note:
                Reference:
                IS 800:2007, cl.7.1.2.1
        """
        
        f_cc = (math.pi ** 2 * E) / (K_L / r) ** 2 #euler buckling stress
        lambda_ = math.sqrt(f_y / f_cc) #non-dimensional slenderness ratio
        phi = 0.5 * (1 + alpha * (lambda_ - 0.2) + lambda_ **2)
        srf = 1 / (phi + math.sqrt(phi ** 2 - lambda_ ** 2)) #stress reduction factor,kai
        f_cd = min( f_y / gamma_m0 * srf, f_y / gamma_m0)
        return f_cd


    # Calculation of buckling class of given cross-section
    def cl_7_1_2_2_Table_10_Buckling_class_of_cross_section(Cross_section,t_f,t_w,h,b_f):
        """ Defining Buckling Class of Cross-Section

        Args:
            Cross_section - Either 'Rolled_I_Section' or 'Welded_I_Section'
                            or 'Hot_rolled_hollow' or 'cold_Formed_hollow' or 'Welded_Box_Section'
                            or 'Channel,Angle,T,Solid Section' or 'Built_up_Member'

            h- Depth of the section in mm,
            b_f - width of flange or width in case of welded box section(mm)
            t_f - Thickness of flange in mm
            t_w - Thickness of web in mm

        Return:
            Dictionary of Buckling axis and Buckling class with Buckling axis as key

        Note:
            Reference:
            IS 800:2007, cl.7.1.2.2, Table_10
        """
        if Cross_section == "Rolled_I_Section":
            if h / b_f > 1.2 :
                if t_f <= 40:
                    return {'z-z': 'a','y-y': 'b'}

                if t_f>40 and t_f<=100:
                    return {'z-z': 'b','y-y': 'c'}

            if h / b_f <= 1.2:
                if t_f <= 100:
                    return {'z-z': 'b','y-y': 'c'}

                if t_f>100:
                    return {'z-z': 'd','y-y': 'd'}

                
                
        if Cross_section == "Welded_I_Section":
            if t_f <= 40:return {'z-z': 'b','y-y': 'c'}
            if t_f>40:return {'z-z': 'c','y-y': 'd'}

        if Cross_section == "Hot_rolled_hollow":
            return {'z-z': 'a','y-y': 'a'}

        if Cross_section == "cold_Formed_hollow":
            return {'z-z': 'b','y-y': 'b'}

        if Cross_section == "Welded_Box_Section":
            Buckling_Class_1 = 'b'
            Buckling_Class_2 = 'b'
            
            if b_f / t_f < 30:        #here bf reffers to width of section
                Buckling_Class_1 = "c"
                
            if h / t_w < 30:
                Buckling_Class_2 = "c"
            
            return {'z-z': Buckling_Class_1,'y-y': Buckling_Class_2}
            
        if Cross_section == "Channel_Angle_T_Solid_Section" or Cross_section == "Built_up_Member":
            return {'z-z': 'c','y-y': 'c'}
            

    # Imperfection Factor, alpha
    # gives alpha for a given buckling class,'a','b','c' or 'd'
    cl_7_1_Table_7_alpha = {
        'a': 0.21,
        'b': 0.34,
        'c': 0.49,
        'd': 0.76,
    }

<<<<<<< HEAD
    
=======


>>>>>>> 5738276d
    # Table 11 Effective Length of Prismatic Compression Members

    def cl_7_2_2_table11_effective_length_of_prismatic_compression_members(L,BC=[]):

        """ Effective length of Prismatic Compression Member when the boundary conditions in the plane of buckling
        can be assessed  

        Args:
            BC - linked list of Boundary Conditions
                 =[BC_translation_end1,BC_rotation_end1,BC_translation_end2,BC_rotation_end2]
            L -  Length of the Compression member

        Return:
            K_L - Effective length of Compression Member

        Note:
            Reference:
            IS 800:2007, cl.7.2.2, Table_11
        """

        if BC == ['Restrained','Restrained','Free','Free'] or BC == ['Restrained','Free','Free','Restrained']:K_L = 2.0 * L
        elif BC == ['Restrained','Free','Restrained','Free']:K_L = L            
        elif BC == ['Restrained','Restrained','Free','Restrained']:K_L = 1.2 * L 
        elif BC == ['Restrained','Restrained','Restrained','Free']:K_L = 0.8 * L
        elif BC == ['Restrained','Restrained','Restrained','Restrained']:K_L = 0.65 * L
        return K_L


<<<<<<< HEAD

    
    #cl.7.4.3 thickness of column base
    def cl_7_4_3_1_Calculation_of_thickness_of_column_base(w,a,b,t_f,f_y):
=======
    # cl 7.1.2.1 design compressive stress of axially loaded member

    def design_compressive_stress(f_y, r ):

        """Calculation of design compressive stress

            Args:
                K_L  - Effective length of compression member
                alpha - Imperfection factor
                E - Young's Modulus of Elasticity
                f_y - Yield Stress
                r - radius of gyration of the section

            Return:
                f_cd - Design  strength of compression member

            Note:
                Reference:
                IS 800:2007, cl.7.1.2.1
        """
        Buckling_class = cl_7_1_2_2_Table_10_Buckling_class_of_cross_section(Cross_section, h, b_f, t_f)
        alpha = cl_7_1_1_cl_7_1_2_1_Table_7["Buckling_Class"]["alpha"]
        K_L = cl_7_2_2_effective_length_of_prismatic_Compression_members(At_one_end_Translation, At_one_end_Rotation,
                                                                         At_other_end_Translation,
                                                                         At_other_end_Rotation, L)
        f_cc = (pi * pi * E) / (K_L / r) ** 2
        lambda_c = math.sqrt(f_y / f_cc)
        phi = 0.5 * (1 + (alpha * (lambda_c - 0.2)) + (lambda_c * lamda_c))
        srf = 1 / (phi + math.sqrt(phi ** 2 - lambda_c ** 2))
        f_cd = min(((f_y / gamma_m0) * srf), f_y / gamma_m0)
        return f_cd

    # Design of Column Base
    def thickness_of_column_base(P, A, a, b, gamma_m0, f_y):
>>>>>>> 5738276d
        """Calculation of thickenss of Column base
        Args:
            w - uniform pressure from below on the slab base
            a - Larger Projection
            b - Smaller Projection
            f_y - Yield Stress
            t_f - Thicknedd pf flange of Compression member

        Return:
            t_f - thickness of rectangular slab column base

        Note:
            Reference:
            IS 800:2007, cl.7.4.3.1,


         """
        ob = IS800_2007()
        gamma_m0 = ob.cl_5_4_1_Table_5["gamma_m0"]['yield_stress']
        t_s = max(t_f, math.sqrt(2.5 * w * (a ** 2 - 0.3 * b ** 2) * gamma_m0 / f_y))
        return t_s
        
    #cl.7.5.1.2
    #Table 12 - evaluation of constants K1,K2,K3 for effective slenderness ratio
    def cl_7_5_1_2_table12_constant_K_1_K_2_K_3(No_of_Bolts_at_Each_End_Connection, Connecting_member_Fixity):

        """Value of constant K_1,K_2, K_3
        Args:
            No_of_Bolts_at_Each_End_Connection -  Either more than 2 or 1,
            Fixity - Either Fixed or Hinged.

        Return:
            [K_1,K_2,K_3]

        Note:
            Reference:
            IS 800:2007, cl.7.5.1.2


        """

        if No_of_Bolts_at_Each_End_Connection >= 2:

            if Connecting_member_Fixity == "Fixed":
                K_1 = 0.20
                K_2 = 0.35
                K_3 = 20
                
            elif Connecting_member_Fixity == "Hinged":
                K_1 = 0.70
                K_2 = 0.60
                K_3 = 5

        if No_of_Bolts_at_Each_End_Connection == 1:
            if Connecting_member_Fixity == "Fixed":
                K_1 = 0.75
                K_2 = 0.35
                K_3 = 20

            if Connecting_member_Fixity == "Hinged":
                K_1 = 1.25
                K_2 = 0.50
                K_3 = 60
                
        return [K_1,K_2,K_3]

    # cl.7.5.1.2.Design strength of angle strut loaded through one leg
    def cl_7_5_1_2_Calculation_of_design_strength_of_single_angle_strut_loaded_through_one_leg(L, b_1, b_2, f_y, r_vv, t, E,K_list):
        """ Calculation of design strength of single angle strut loaded through one leg

        Args:
            L - Length of Angle section
            b_1,b_2 - width of legs of angle section
            f_y - yield stree
            r_vv - radius og gyration about minor axis
            t - thickenss of the leg
            E - Youngs Modulus of elasticity

        Return:
            f_cd - Design compressive strength of the section

        Note:
            Reference:
            IS 800:2007, cl.7.5.1.2

        """
        ob = IS800_2007()
        
        [K_1,K_2,K_3] = K_list
        
        alpha = 0.49 #according to ammendment 1
        
        gamma_m0 = ob.IS800_2007_cl_5_4_1_Table_5["gamma_m0"]['yielding']
        
        epsilon = math.sqrt(250 / f_y)

        lambda_vv = (L / r_vv) / (epsilon * math.sqrt(math.pi ** 2 * E / 250))

        lambda_phi = (b_1 + b_2) / (2 * t * epsilon * math.sqrt(math.pi * math.pi * E / 250))

        lambda_e = math.sqrt(K_1 + (K_2 * lambda_vv ** 2) + (K_3 * lambda_phi ** 2))

        phi = 0.5 * (1 + alpha * (lambda_e - 0.2) + lambda_e ** 2)
        f_cd = min(f_y / (gamma_m0 * (phi + math.sqrt(phi ** phi - lambda_e ** 2))), f_y / gamma_m0)

        return f_cd
        
    #cl7.6 Laced column
    #cl 7.6.1.5.Effective slenderness ratiion of lacing member
    def effective_slenderness_ratio_of_lacing_member(K_L, r_min):
    """
    Calculation of Effective slenderness ratiion of lacing member
    to account for shear deformation
    Args:
        K_L -effective length of column
        r_min - radius of gyration of column member
        SR_0 - actual maximum slenderness ration of column
    Returns:
        SR_eff - effective slenderness ration of lacing
    Note:
        Reference:
        IS 800:2007, cl 7.6.1.5
    """
        SR_0 = K_L/r_min
        SR_eff = 1.05*SR_0

            return SR_eff

    #cl 7.6.2 Width of Lacing  Bars
    def cl_7_6_2_width_of_lacing_bars(d):
    """
    Calculation of min width of Lacing  Bars
    Args:
        d - nominal bolt/rivet diameter
    Returns:
        w_min - min Width of Lacing  Bars
    Note:
        Reference:
        IS 800:2007, cl 7.6.2
    """

        w_min = 3*d
        return w_min

    #cl 7.6.3 Thickness of Lacing Bars
    def cl_7_6_3_minimum_thickness_of_lacing_bars(lacing_type,L_eff):
    """
        Calculation of  min Thickness of Lacing Bars
    Args:
        Lacing_type - either 'single_lacing' or 'double_lacing'
        L_eff - effective length of lacing bars
    Returns:
        t_min - mininimum thickness of Lacing Bars
    Note:
        Reference:
        IS 800:2007, cl 7.6.3
    """

        if lacing_type == 'single_lacing':
            t_min = 1/40 *L_eff

        else:
            t_min = 1 / 60 * L_eff

        return t_min

    #Cl7.6.6 Design of lacing
    #7.6.6.1 Transverse shear in the lacing bar
    def cl_7_6_6_1_transverse_shear_in_the_lacing_bar(P):
        """
        Calculation of Transverse shear in the lacing bar
        Args:
            P  -  axial load on column
        Returns:
            V_t_min - minimum design transverse shear
        Note:
            Reference:
            IS 800:2007, cl 7.6.6.1
        """
        V_t_min = 2.5/100 * P
    
        return V_t_min


    
    # cl7.7  Batten plate
    # cl7.7.1.4 effective slenderness ratio of batten plate
    def efective_slenderness_ratio_of_batten_plate(K_l,r_min):
        """
        Args:
            K_L -effective length of column
            r_min - minimum radius of gyration(rx,ry,rz) of column member
        Returns:
            SR_eff - effective slenderness ration of lacing
        Note:
            Reference:
        IS 800:2007, cl 7.6.1.5

        """
        SR_eff = 1.1 * (K_L / r_min)

        return SR_eff

    # Design of Battens
    # Battens
    def cl_7_7_2_1_longitudinal_shear_transverse_shear_and_moment_at_connection(P, S, C, N):
        """
            Calculation of longitudinal shear, transverse shear and moment at connetion
            Args:
                P - total axial force on column
                S - minimum transverse distnace between the centroid of the rivet/bolt
                    group/welding connecting the batten to the main member
                N  -number of parallel planes of battens
                C  -  distance between centre -to- centre of battens
            Returns:
                V_t - transverse shear force
                V_b - longitudinal shear force along column axis
                M - moment at connection
            Note:
                Reference:
                IS 800:2007, cl.7.7.2.1
        """

        V_t = 2.5 / 100 * P
        V_b = V_t * C / (N * S)
        M = V_t * C / (N * 2)

        return (V_t, V_b, M)

    # ==========================================================================
    """    SECTION  8     DESIGN OF MEMBERS SUBJECTED TO BENDING   """
    # -------------------------------------------------------------
    # DESIGN OF MEMBER SUBJECTED TO BENDING

    # Effective length for cantilever Beam

    def cl_8_3_3_Table_16_Efective_length_for_cantilever_beam(L, Restraint_Condition_1, Restraint_Condition_2,
                                                              Loading_condition):
        """
            Calculate effective length for catiliver beam of projecting length L as per cl.8.3.3

            Args:
                L - Projecting Length of cantiliver beam in mm (float)
                D -  Overall depth of he beam in mm (float)

                Restrained_condition - Either "At support" or "At Top"

                Restraint_Condition_1- "At support"
                Restraint_Condition_2- "At Top"

                At_support -  Either "continous, with lateral restraint to top"
                              or "continous, with  partial torsional restraint"
                              or "continous, with lateral and tosional restraint "
                              or "Restrained laterally,torsionally and against rotation on plan "

                At_top - Either  "free"
                        or "lateral restraint to top flange"
                        or "Torsional restraint"
                        or  "Lateral and torsional restraint"

                Loading_condition - Either "Normal" or  "Destablizing"

            Returns:
                L_LT =  cl_8_3_3_Table_16_Efective_length_for_cantiliver_beam
            Note:
                References:
                IS800:2007, Table 16 (cl 8.3.3)
        """

        if Restraint_Condition_1 == "Continuous, with lateral restraint to top flage":
            if Restraint_Condition_2 == "Free":
                if Loading_condition == "Normal":
                    return 3.0 * L
                else:
                    return 7.5 * L
            if Restraint_Condition_2 == "Lateral restraint to top flage":
                if Loading_condition == "Normal":
                    return 2.7 * L
                else:
                    return 7.5 * L
            if Restraint_Condition_2 == "Torsional restraint":
                if Loading_condition == "Normal":
                    return 2.4 * L
                else:
                    return 4.5 * L
            if Restraint_Condition_2 == "Lateral and Torsional restraint":
                if Loading_condition == "Normal":
                    return 2.1 * L
                else:
                    return 3.6 * L
        if Restraint_Condition_1 == "Continuous,with partial torsional restraint":
            if Restraint_Condition_2 == "Free":
                if Loading_condition == "Normal":
                    return 2.0 * L
                else:
                    return 5.0 * L
            if Restraint_Condition_2 == "Lateral restraint to top flage":
                if Loading_condition == "Normal":
                    return 1.8 * L
                else:
                    return 5.0 * L
            if Restraint_Condition_2 == "Torsional restraint":
                if Loading_condition == "Normal":
                    return 1.6 * L
                else:
                    return 3.0 * L
                if Restraint_Condition_2 == " Lateral and Torsional restraint":
                    if Loading_condition == "Normal":
                        return 1.4 * L
                    else:
                        return 2.4 * L
        if Restraint_Condition_1 == "Continuous,with lateral and torsional restraint":
            if Restraint_Condition_2 == "Free":
                if Loading_condition == "Normal":
                    return 1.0 * L
                else:
                    return 2.5 * l
            if Restraint_Condition_2 == "Lateral restraint to top flage":
                if Loading_condition == "Normal":
                    return 0.9 * L
                else:
                    return 2.5 * L
            if Restraint_Condition_2 == "Torsional restraint":
                if Loading_condition == "Normal":
                    return 0.8 * L
                else:
                    return 1.5 * L
            if Restraint_Condition_2 == " Lateral and Torsional restraint":
                if Loading_condition == "Normal":
                    return 0.7 * L
                else:
                    return 1.2 * L
        if Restraint_Condition_1 == "Restrained laterally,torsionally and against rotation on plan":
            if Restraint_Condition_2 == "Free":
                if Loading_condition == "Normal":
                    return 0.8 * L
                else:
                    return 1.4 * L
            if Restraint_Condition_2 == "Lateral restraint to top flage":
                if Loading_condition == "Normal":
                    return 0.7 * L
                else:
                    return 1.4 * L
            if Restraint_Condition_2 == "Torsional restraint":
                if Loading_condition == "Normal":
                    return 0.6 * L
                else:
                    return 0.6 * L
            if Restraint_Condition_2 == "Lateral and Torsional restraint":
                if Loading_condition == "Normal":
                    return 0.5 * L
                else:
                    return 0.5 * L

    def cl_8_3_1_Table_15_Effective_length_for_simply_supported_beams(L, D, Restraint_Condition_1,
                                                                      Restraint_Condition_2, Loading_Condition):
        """
            Calculate effective length against lateral torsional buckling for simply supported Beams and girders
            where no lateral restraint  to the compression falnge is provided as per cl.8.3.1

            Args:
                L -  Span of simply suppotred beams and girders in mm (float)
                D -  Overall depth of he beam in mm (float)

                Restraint_Condition - Either "Torsional Restraint" or "wraping Restraint"
                Restraint_Condition_1- "Torsional Restraint"
                Restraint_Condition_2- "Warping_Restraint"

                "Torsional Restrained" - Either "Fully_resrtrained" or
                                        "Partially_restrained_by_bottom_flange_support_condition" or
                                        "Partially_restrained_by_bottom_flange_support_condition"

                "Warping_Restraint" - Either "Both_flange_fully_restrained" or
                                     "compression_flange_fully_restrained" or
                                     "Compression_flange_partially_restrained" or
                                     "Warping_not_restrained_in_both_flange"


                Loading_Condition  - Either "Normal" or " Destabilizing"
                Returns:
                L_LT  - cl_8_3_1_Effective length for simply supported Beams in mm (float)
            Note:
                    References:
                    IS800:2007, Table 15 (cl 8.3.1)

            """

        if Restraint_Condition_1 == "Fully Restrained":
            if Restraint_Condition_2 == "Both flanges partially restrained":
                if Loading_Condition == "Normal":
                    return 0.70 * L
                else:
                    return 0.85 * L
            if Restraint_Condition_2 == "Compression flange fully Restrained":
                if Loading_Condition == "Normal":
                    return 0.75 * L
                else:
                    return 0.90 * L
            if Restraint_Condition_2 == "Both flanges fully restrained":
                if Loading_Condition == "Normal":
                    return 0.80 * L
                else:
                    return 0.95 * L
            if Restraint_Condition_2 == "Compression flange partially Restrained":
                if Loading_Condition == "Normal":
                    return 0.85 * L
                else:
                    return 1.00 * L
                    if Restraint_Condition_2 == "Wraping not restrained in both flanges":
                        if Loading_Condition == "Normal":
                            return 1.00 * L
                        else:
                            return 1.20 * L
                if Restraint_Condition_1 == "Partially restrained by bottom flange support connection":
                    if Restraint_Condition_2 == "Wraping not restrained in both flages":
                        if Loading_Condition == "Normal":
                            return 1.00 * L + 2 * D
                        else:
                            return 1.20 * L + 2 * D
                if Restraint_Condition_1 == "Partially restrained by bottom flage bearing support":
                    if Restraint_Condition_2 == "Wraping not restrained in both flages":
                        if Loading_Condition == "Normal":
                            return 1.2 * L + 2 * D
                        else:
                            return 1.4 * L + 2 * D

    def cl_8_3_Effective_length_against_torsional_restraint(L, D, Beam_type, Restraint_Condition_1,
                                                            Restraint_Condition_2,
                                                            Loading_Condition):
        """
            Calculation of effective length for given type of beam type as per cl.8.3

        Args:
            L-  Span of simply suppotred beams and girders in mm (float) for
                "Simply_supported_with_no_lateral_restrained_to_the_compression_flanges",
                 Projecting Length of cantiliver beam in mm (float) for
                 "Cantilever_beam",
                 Length of relevent segment between the lateral restraint in mm (float) for
                 "Simply_supported_with_intermediate_lateral_restraints",
                 Centre-to-centre distance of the restraint member in mm (float) for
                 "Beam_provided_with_members_to_give_effective_lateral_restrain_to_compression_flange_at_interval"

            D -  Overall depth of he beam in mm (float)


            Beam_type - Either "Simply_supported_with_no_lateral_restrained_to_the_compression_flanges"
                        or "Simply_supported_with_intermediate_lateral_restraints"
                        or "Beam_provided_with_members_to_give_effective_lateral_restrain_to_compression_flange_at_interval"
                        or "Cantilever_beam"

            FOR "Simply_supported_with_no_lateral_restrained_to_the_compression_flanges"
     Restraint_Condition - Either "Torsional Restraint" or "wraping Restraint"

            Restraint_Condition_1- "Torsional Restraint"
            Restraint_Condition_2- "Warping_Restraint"

            "Torsional Restrained" - Either "Fully_resrtrained" or
                                        "Partially_restrained_by_bottom_flange_support_condition" or
                                        "Partially_restrained_by_bottom_flange_support_condition"

            "Warping_Restraint" - Either "Both_flange_fully_restrained" or
                                     "compression_flange_fully_restrained" or
                                     "Compression_flange_partially_restrained" or
                                     "Warping_not_restrained_in_both_flange"


            FOR "Cantilever_beam"

            Restrained_condition - Either "At support" or "At Top" for "Cantilever_beam"

            Restraint_Condition_1- "At support"
            Restraint_Condition_2- "At Top"

            At_support -  Either "continous, with lateral restraint to top"
                              or "continous, with  partial torsional restraint"
                              or "continous, with lateral and tosional restraint "
                              or "Restrained laterally,torsionally and against rotation on plan "

            At_top - Either  "free"
                        or "lateral restraint to top flange"
                        or "Torsional restraint"
                        or  "Lateral and torsional restraint"

            Loading_condition - Either "Normal" or  "Destablizing"



        Returns :
            L_LT - Effective_length_of_beam in m (float)

        Note:
                References:
                IS800:2007,  cl 8.3.

        """

        if Beam_type == "Simply_supported_with_no_lateral_restrained_to_the_compression_flanges":
            L_LT = cl_8_3_1_Table_15_Effective_length_for_simply_supported_beams(L, D, Restraint_Condition_1,
                                                                                 Restraint_Condition_2,
                                                                                 Loading_Condition)
        elif Beam_type == "Simply_supported_with_intermediate_lateral_restraints":
            L_LT = 1.2 * L
        elif Beam_type == "Beam_provided_with_members_to_give_effective_lateral_restrain_to_compression_flange_at_interval":
            L_LT = 1.2 * L
        else:
            L_LT = cl_8_3_3_Table_16_Efective_length_for_cantilever_beam(L, Restraint_Condition_1,
                                                                         Restraint_Condition_2, Loading_Condition)

        return L_LT

    # Design Strenth in Bending(Flexure)
    def Design_strength_in_bending(M, M_d):
        """ Calculation of design bending strength
        Args:
             M: Factored design moment in N*mm
            M_d: design bending strength of the section in N*mm
        Return:
            M_d - design bending strength of the section in N*mm
        Note:
            References:
                IS800:2007,  cl 8.2.
        """

        if M <= M_d:
            return bool(M <= M_d)

    def Design_bending_strength_of_laterally_unsupported_beam(Z_p, Z_e, f_y, V, V_d, M_dv, plastic=False,
                                                              compact=False):
        """Calucation of bending strength of laterally unsupported beam for low shear  and high shear case
            Args:
                Beta_b - 1 for plastic and compact
                         Z_e/Z_p for semi-compact
                Z_e - Elastic section modulus of the cross section in mm**3
                Z_p - Plastic section modulus of the cross section in mm**3
                f_y - yield stress of the material (in N/ mm**2 )
                V  - Factored design shear strengh in N
                V_d - Design shear stregth in N
                M_dv: Design bending strength under high shear as defined in Cl 9.2 in N*m

            Returns:
                M_d - Design Bending  strength in N*m
            Note:
                References:
                IS800:2007,  cl 8.2.1.2, cl. 8.2.1.3

        """
        Beta_b = Z_e / Z_p
        if plastic is True:
            Beta_b = 1
        if compact is True:
            Beta_b = 1
        gamma_m0 = cl_5_4_1_Table_5['gamma_m0']['yielding']
        if V <= 0.6 * V_d:
            M_d = Beta_b * Z_p * f_y / gamma_m0

        if V > 0.6 * V_d:
            M_d = M_dv

        # TODO : M_dv is referred from cl9.2

        return M_d

    # cl8.2.2 DESIGN BENDING STRENGTH OF LATERALLY UNSUPPORTED BEAMS
    # cl8.2.2.1 Elastic lateral torsional buckling moment
    def Elastic_lateral_torsional_buckling_moment(I_y, E, A_e, G, L, D, Restraint_Condition_1, Restraint_Condition_2,
                                                  Loading_Condition, section, n, b=[], t=[]):
        """
            Calculation of elastic critical moment or elastic lateral torional buckling moment
            Args:
                I_t - torsional constant
                I_w - wraping constant
                I_y - moment of inertia about weaker axis
                r_y - radius of gyration about weaker axis
                L_LT - effective length for lateral torsional buckling accordance with cl8.3
                h_f - centre-to-centre distance between flange
                t_f - thickness of the flange
                E - Youngs Modulus of elaticity
                G - modulus of rigidity
                b - breadth of the elements in a section
                t - thickness of the elemnets of the section
                A_e - Area enclosed by the section
                section - Either 'open section' or 'hollow section'

            Return:
                M_cr - Elastic lateral torsional buckling moment
            Notes:
                 Reference:
                IS 800:2007, cl. 8.2.2.1.

        """
        if section == 'open_section':
            sum_value = 0
            for i in range(n):
                sum_value += ((b[i] * t[i] ** 3) / 3)
                I_t = sum_value
        else:
            sum_value = 0
            for i in range(n):
                sum_value += (b[i] / t[i])
                I_t = 4 * A_e / sum_value

        L_LT = cl_8_3_1_Table_15_Effective_length_for_simply_supported_beams(L, D, Restraint_Condition_1,
                                                                             Restraint_Condition_2, Loading_Condition)

        M_cr = math.sqrt((pi ** 2 * E * I_y / L_LT ** 2) * (G * I_t + (pi ** 2 * E * I_w / L_LT ** 2)))

        return M_cr

    def design_bending_Strength_of_laterally_unsupported_beam(I_y, E, A_e, G, L, D, Restraint_Condition_1,
                                                              Restraint_Condition_2,
                                                              Loading_Condition, t, section, n, Z_p, Z_e, f_y, V, V_d,
                                                              M_dv, plastic=False, compact=False, *b):
        """
             Calculation of design bending strength of laterally unsupported beam
             Args:
                 Z_p - plastic section modulus with respect to extreme compression fibre
                 Z_e - elastic section modulud with respect to extreme compression fibre
                 f_y - yield stress
                 beta_b - 1.0 for plastic and compact section
                          Z_p/Z_e for semi-compact section
                 X_LT - design bending compressive stress
                 section - Either 'Rolled_steel_section' or "Welded_steel_section'
                 M_cr - elastic critical moment calculated in accordance with 8.2.2.1
                 f_cr_b - extreme fibre bending compressive stress corresponding to elastic lateral buckling momnet

             Returns:
                 M_d - Design bending strength of laterally unsupported beam

             Note:
                Reference:
                IS 800:2007, cl. 8.2.2.

        """
        beta_b = Z_p / Z_e
        if plastic is True:
            beta_b = 1
        if compact is True:
            beta_b = 1

        if section == 'Rolled_steel_section':
            alpha_LT = 0.21
        else:
            alpha_LT = 0.49

        M_cr = Elastic_lateral_torsional_buckling_moment(I_y, E, A_e, G, L, D, Restraint_Condition_1,
                                                         Restraint_Condition_2, Loading_Condition, t, section, n, *b)
        f_cr_b = M_cr / (beta_b * Z_p)
        Lambda_LT = min(math.sqrt(f_y / f_cr_b), math.sqrt(1.2 * Z_e * f_y / M_cr))
        phi_LT = 0.5 * (1 + alpha_LT * (lambda_LT - 0.2) + lambda_LT ** 2)
        X_LT = min(1.0, 1 / (phi_LT + math.sqrt(phi_LT ** 2 - lambda_LT ** 2)))
        f_bd = X_LT * f_y / gamma_m0

        if Lambda_LT < 0.4:
            M_d = Design_bending_strength_of_laterally_unsupported_beam(Z_p, Z_e, f_y, V, V_d, M_dv, plastic=False,
                                                                        compact=False)

        else:
            M_d = beta_b * Z_p * f_bd

        return M_d

    # --------------------
    # cl8.4 Shear Design
    def design_shear_strength_of_beam(V_n, V, Safety_factor):
        """
            Dsign shear strength
        Args:
            V_n -Nominal  shear strength of a cross-section
            V - Factored design shear force
            Safety_factor- Either 'Field' or 'shop'
        Return
            V_d - Design shear strength
        Note:
                Reference:
                IS 800:2007, cl. 8.4

        """
        gamma_m0 = cl_5_4_1_Table_5['gamma_m0'][safety_factor_parameter]
        V_d = V_n / gamma_mo
        if V <= V_d:
            return V_d

    def nominal_plastic_shear_resistance_under_pure_shear(A_v, f_yw):
        """
            Calculation of nominal plastic shear resistance under pure shear
            Args:
                A_v - Shear area
                f_yw - yield shear of the web

            Returns:
                V_n - Nominal plastic shear resistance under pure force

             Note:
                Reference:
                IS 800:2007, cl. 8.4
        """

        V_p = A_v * f_yw / math.sqrt(3)
        V_n = V_p
        return V_n

    def shear_area_of_different_section(A, b, d, h, t_f, t_w, section, Axis_of_Bending, load_application_axis):
        """
            Calculation of shear area of different section

            Args:
                A - cross - section area
                b - overall breadth of tubular section,breadth of I - section flange
                d - clear depth of the web between flange
                h- overll depth of teh section
                t_f - thickness of the flange
                t_w - thickness of the web
                section - Either 'I_Section' or 'Channel_section' or 'Rectangular_hollow_section_of_uniform_depth'
                          or 'Circular_hollow_tubes_of_uniform_thickness' or 'plates' or 'solid_bars'
                Load_application_axis - Either 'Loaded_parallel_to_depth(h)' or 'Loaded_parallel_to_width(b)'
                Axis_of_Bending - Either 'Major_Axis_Bending' or 'Minor_Axis_Bending'
                cross_section - Either 'Hot_Rolled' or ' Welded'

            Return:
                A_v - Shear area

            Note:
                Reference:
                IS 800:2007, cl. 8.4.1.1

        """
        if Axis_of_Bending == 'Major_Axis_Bending':
            if section == 'I_section_Hot_Rolled':
                A_v = h * t_w
                return A_v
            else:
                A_v = d * t_w
                return A_v

        if Axis_of_Bending == 'Minor_Axis_Bending':
            if Section == 'I_section_Hot_Rolled':
                A_v = 2 * b * t_f
                return A_v
            else:
                A_v = 2 * b * t_f
                return A_v

            if section == 'Rectangular_hollow_section_of_uniform_depth':
                if load_application_axis == 'Loaded_parallel_to_depth':
                    A_v = A * h / (b + h)
                    return A_v
                else:
                    A_v = A * b / (b + h)
                    return A_v

            if section == 'Circular_hollow_tubes_of_uniform_thickness':
                A_v = A
                return A_v

            if section == 'plates':
                A_v = A
            else:
                A_v = A

            return A_v

    # cl8.4.2 TODO: CHECK RESISTANCE TO SHEAR BUCKLING

    # cl8.4.2.2 Shear buckling design method
    def nominal_shear_strength(method, nu, c, E, f_yw, f_yf, position_of_transverse_shear, b_f, A, b, d, h, t_f, t_w,
                               Section, Axis_of_Bending, Load_application_axis, Section_type):
        """
            Calculation of nominal shear strength
            Args:
                 method - Either 'Simple_post_ critical_method' or 'Tension_field_method'
                 A_v - shear area defined in cl8.4.1.1
                 T_b - shear stress corresponding to web buckling
                 lambda_w - non-dimensional web slenderness ratio for shear buckling stress
                 T_cr_c - the elastic critical shear stress of the web
                 nu - poisson 's ration
                 c - spacing of transverse stiffners
                 d - depth of the web
                 E - youngs modulus of elasticity
                 t_w - thickness of web
                 f_yw - yield strenth of  the web
                 V_cr - shear force corresponding to web buckling
                 f_v - yield strength of the tension field
                 phi - inclination of the tension field
                 w_tf - the width of the tension field
                 s_c - anchorage lengths of tension field  along the compresssion flange
                 s_t - anchorage lengths of tension field  along the tension flange
                 M_fr - reduecd plastic moment capacity of the repective flange plate after accounting for axial force
                 N_f - reduecd plastic moment capacity in the flange due to overall bending and
                        any external axial force in the cross section
                 b_f - width of the relevent flange
                 t_f - thickness of the relevent flange
                 f_yt - yield stress of the flange
            Return:
                V_n - nominal shear strength
            Note:
                Reference:
                IS 800:2007, cl. 8.4.2.2.

        """

        A_v = shear_area_of_different_section(A, b, d, h, t_f, t_w, Section, Axis_of_Bending, Load_application_axis,
                                              Section_type)
        if method == 'Simple_post_ critical_method':
            if position_of_transverse_shear == 'At support':
                K_v = 5.35
            elif c / d < 1.0:
                K_v = 4.0 + (5.35 / (c / d) ** 2)
            elif c / d > 1.0:
                K_v = 5.35 + (4.0 / (c / d) ** 2)

                return K_v

            T_cr_c = (K_v * pi ** 2 * E) / (12 * (1 - nu ** 2) * (d / t_w) ** 2)
            lambda_w = math.sqrt(f_yw / (math.sqrt(3) * T_cr_c))

            if lambda_w <= 0.8:
                T_b = f_yw / math.sqrt(3)

            for lambda_w in range(0.8, 1.2):
                T_b = (1 - 0.8 * (lambda_w - 0.8)) * (f_yw / math.sqrt(3))
            else:
                T_b = f_yw / (math.sqrt(3) * lambda_w ** 2)

            V_cr = A_v * T_b
            V_n = V_cr

            return (V_n, T_b)
        gamma_m0 = cl_5_4_1_Table_5['gamma_m0'][fabrication]

        if method == 'Tension_field_method':
            phi = arctan(d / c)
            shi = 1.5 * T_b * sin(2 * phi)
            M_fr = 0.25 * b_f * t_f ** 2 * f_yf * (1 - (N_f / (b_f * t_f * f_yf / gamma_m0)) ** 2)

            s = min(c, (2 / sinphi) * math.sqrt(M_fr / f_yw * t_w))
            s_c = s
            s_t = s

            w_tf = d * cos(phi) + (c - s_c - s_t) * sin(phi)

            f_v = math.sqrt(f_yw ** 2 - 3 * T_b ** 2 + shi ** 2) - shi
            V_p = A_v * f_yw / math.sqrt(3)

            V_tf = min(V_p, (A_v * T_b + 0.9 * w_tf * t_w * f_v * sin(phi)))

            V_n = V_tf

            return V_n

    # STtiffened web Deisign
    # End plate Design
    # ..............................................................
    # cl8.5.3 Anchor forces
    # cl8.5.3 Anchor forces
    def anchor_forces(d, t, f_y, V, method, nu, c, E, t_w, f_yw, f_yf, position_of_transverse_shear, s_c, s_t, b_f,
                      t_f):
        """ Calculation of resultant longitudinal shear and moment
            Args:
                d - web depth
                t - thickness of the section
                f_y - yield stress
                V_cr - critical shear strength as defined in cl8.4.2.2.
                V_tf - basic shear strength as defined in cl8.4.2.2.
                V = actual factored shear force
            Return:
                M_tf - resultant longitudinal moment
                R_tf - resultant longitudinal shear

            Note:
                Reference:
                IS 800:2007, cl. 8.4.2.2.
        """
        V_cr = nominal_shear_strength(method, nu, c, d, E, t_w, f_yw, f_yf, position_of_transverse_shear, s_c, s_t, b_f,
                                      t_f)
        V_tf = nominal_shear_strength(method, nu, c, d, E, t_w, f_yw, f_yf, position_of_transverse_shear, s_c, s_t, b_f,
                                      t_f)
        V_p = d * t * f_y / math.sqrt(3)

        if V < V_tf:
            H_q = (V - V_cr) / (V_tf - V_p)
        else:
            H_q = 1.25 * V_p * math.sqrt(1 - V_cr / V_p)

        R_tf = H_q / 2
        M_tf = H_q * d / 10
        return (R_tf, M_tf)

    # cl8.6 Design of Beams and Plate Girders with Solid Webs
    # cl8.6.1Minimum Web Thickness
    # cl8.6.1.1 Serviceability requirement
    def cl_8_6_1_1_minimum_web_thickness(d, t_w, c, f_yw, serviceability_requirement, web_connection_to_flange):
        """
            Checking the serviceability requirment of  minimum thickness of web
            Args:
                d - web depth
                t_w - thickness of web
                c - spacing of transverse stiffner
                apsilon_w - yield stress ratio of web
                f_yw - yield stress of the web
            Return:
                True or false

            Note:
                Reference:
                IS 800:2007, cl. 8.6.1.1

        """
        apsilon_w = math.sqrt(250 / f_yw)
        if serviceability_requirement == 'transverse_stiffner_not_provided':
            if web_connection_to_flange == 'along_both_longitudinal_edges':
                d / t_w <= 200 * apsilon_w
                return bool(d / t_w)
            else:
                d / t_w <= 90 * apsilon_w
                return bool(d / t_w)

        elif serviceability_requirement == 'transverse_stiffner_not_provided':
            if d < c <= 3 * d:
                d / t_w <= 200 * apsilon_w
                return bool(d / t_w)
            elif 0.74 * d <= c < d:
                c / t_w <= 200 * apsilon_w
                return bool(d / t_w)
            elif c < 0.74 * d:
                d / t_w <= 270 * apsilon_w
                return bool(d / t_w)
            else:
                return 'web_is_considered_unstiffened'

        elif serviceability_requirement == 'transverse_and_longitudinal_stiffner_at_one_level_as_cl_8_7_13':
            if d < c <= 2.4 * d:
                d / t_w <= 250 * apsilon_w
                return bool(d / t_w)
            elif 0.74 * d <= c < d:
                c / t_w <= 250 * apsilon_w
                return bool(d / t_w)
            else:
                d / t_w <= 340 * apsilon_w
                return bool(d / t_w)

        else:
            d / t_w <= 400 * apsilon_w
            return bool(d / t_w)

    # Compression flange buckling requirement
    def web_thickness_to_aviod_buckling_of_compression_flange(d, t_w, c, f_yf, Transverse_stiffner=True):
        """
            Check for minimum web thickness to avoid bucklng of compression flange
            Args:
                d - depth of the web
                t_w - thickness of the web
                c - spacing of transverse stiffner
                apsilon_f - yield stress ratio of flange
                f_yw - yield stress of compression flange
            Return:

        """
        apsilon_f = math.sqrt(250 / f_yf)
        d / t_w <= 345 * apsilon_f ** 2

        if Transverse_stiffner is False:
            if c >= 1.5 * d:
                d / t_w <= 345 * apsilon_f ** 2
                return bool(d / t_w)
            else:
                d / t_w <= 345 * apsilon_f
                return bool(d / t_w)

    # cl8.7.1.5 Buckling resistance of stiffeners
    # Effective length for load carrying web stiffners
    def effective_length_for_load_carrying_web_stiffners(L, restrained_condition):
        """
        Calculation of Effective length for load carrying web stiffners for calculating
            buckling resistance F_xd
        Args:
            L - length of stiffner
            restrained_condition - Either 'flange_restrained_against_rotation' or
                                    'flange_not_restrained_against_rotation'
        Returns:
            K_L - effective length for load carrying web stiffners
        Note:
            Reference:
            IS 800:2007,   cl 8.7.1.5
        """
        if restrained_condition == 'flange_restrained_against_rotation':
            K_L = 0.7 * L
            return K_L
        else:
            K_L = L
            return K_L

    # Cl 8.7.2.4 Minimum stiffeners
    def I_s_for_transverse_web_Stiffners_not_subjected_to_external_load(c, d, t_w):
        """
        Calculation of second moment of area when transverse web stiffner
                not subjected to external laod
        Args:
            d - depth of thw web
            t_w - minimum required web thickness foe spacing using tension filed action ,as given in cl8.4.2.1
            c - actual stiffener spacing
        Return:
            I_s_min - second momonet of area
        Note:
            Reference:
            IS 800:2007,  cl 8.7.2.4
        """
        if c / d >= math.sqrt(2):
            I_s_min = 0.75 * d * t_w ** 3
        else:
            I_s_min = (1.5 * d ** 2 * t_w ** 3) / c ** 2

        return I_s_min

    # cl 8.7.2.5 Buckling check on intermediate transverse web stiffners
    def buckling_check_on_intermediate_transverse_web_stiffener(V, F_qd, F_x, F_xd, M_q, M_yq):
        """
            Buckling check on intermediate transverse web stiffners
        Args:
                F_qd - design resistance of the intermediate stiffners
                V -factored shear force adjacent to the stiffner
                F_qd - deign resistance of an intermediate web stiffner
                        to buckling corresponding to buckling about at
                         axis parallel to the web as in cl 8.7.1.5
                F_x - external load or reaction at the stiffner
                F_xd - design resistance of a load carrying stiffener
                        corresponding to buckling about axis parallel
                        to the web as in cl 8.7.1.5
                M_q - moment on the stiffner due to eccentrically
                        applied load anf transverse load, if any
                M_yq - yield moment capacity og the stiffner based
                        on its elastic modulus about its centriodal
                        axis parallel to the web
        Retrun:
            F_q - stiffener force

        Note:
            Reference:
            IS 800:2007,  cl 8.7.2.5

        """
        gamma_m0 = IS800_2007.cl_5_4_1_Table_5['gamma_m0']['yielding']
        V_cr = nominal_shear_strength(method, nu, c, d, E, t_w, f_yw, f_yf, position_of_transverse_shear, s_c, s_t, b_f,
                                      t_f)
        F_q = min(V - (V_cr / gamma_m0), F_qd)
        if (F_q - F_x) / F_qd + F_x / F_xd + M_q / M_yq <= 1:
            return bool((F_q - F_x) / F_qd + F_x / F_xd + M_q / M_yq)

    # cl 8.7.2.6 Connection of intermediate stiffeners to web
    def shear_between_each_component_of_stiffener_and_web(t_w, b_s):
        """
            Calculation of minimum shear between each component of stiffener and web

            Args:
                t_w - web thickness in mm
                b_s - outstand width of the stiffeners in mm

            Returns:
                V_is_min - minimum shear between each component of stiffener and web in kN/mm

            Notes:
                Reference:
                IS 800:2007,  cl 8.7.2.6

        """
        V_is_min = t_w ** 2 / 5 * b_s
        return V_is_min

    # cl 8.7.2.6 Load Carrying stiffeners
    def area_of_cross_section_of_web(b_1, n_1, t_w):
        """
            Calculation of area of cross section of the web

            Args:
                b_1 - width of stiff bearing on the flange
                n_1 - dispersion of the load through the web
                     45 degree, to the level of half the depth
                     of the cross section
                t_w - web thickness
            Returns:
                A_w - area of cross section of the web
            Notes:
                Reference:
                IS 800:2007,  cl 8.7.3.1
        """
        A_w = (b_1 + n_1) / t_w
        return A_w

    # cl 8.7.4 Bearing Stiffeners
    def force_applied_through_flange_by_loads_(b_1, n_2, t_w, f_yw):
        """
            Calculation of force applied through a flange by load or reaction
            exceeding the local capacity of the web at its connection

            Args:
                b_1 - stiff bearing length
                n_2 - length obatined by dipersion through the flange to the web
                        junction at a slope of 1:2.5 to the plane of the flange
                t_w - thickness of the web
                f_yw - yield stress of the web

            Returns:
                F_w - force applied through flange by loads

            Notes:
                Reference:
                IS 800:2007,  cl 8.7.4

        """
        gamma_m0 = IS800_2007.cl_5_4_1_Table_5['gamma_m0']['yielding']
        F_w = (b_1 + n_2) * t_w * f_yw / gamma_m0

        return F_w

    # cl 8.7.5 Design of load carrying stiffeners
    # cl 8.7.5.1 Buckling check
    # cl 8.7.5.2 Bearing check

    def bearing_strength_of_stiffeners(F_x, A_q, f_yq):
        """
            Calculation of bearing strength of stiffeners
        Args:
            F_x - external load or reaction
            A_q - area of the stiffeners in contact with the flange
            f_yq - yield stress of the stiffeners

        Return:
            F_psd - bearing strength of stiffeners

        Notes:
                Reference:
                IS 800:2007,  cl 8.7.4
        """

        F_psd = min(A_q * f_yq / (0.8 * gamma_m0), F_x)
        return F_psd

    # cl 8.7.9 Torsional Stiffeners
    def Second_moment_of_area_of_the_stiffener_Section(D, T_cf, L_LT, r_y):
        """
            calculation of  minimum second moment of area of the stiffener

            Args:
                D = overall depth of beam at support
                T_cf = maximum thickness of compression flange in the span under consideration
                K_L=  laterally unsupported effcetive length of the compression flange of the beam
                r_y = radius of gyration of the beam about the minor axis

            Returns:
                I_s_min = calculation of  minimum second moment of area of the stiffener

            Notes:
                Reference:
                IS 800:2007,  cl 8.7.4

        """
        if L_LT / r_y <= 50:
            alpha_s = 0.006
        elif 50 < L_LT / r_y <= 100:
            alpha_s = 0.3 / (L_LT / r_y)
        else:
            alpha_s = 30 / (L_LT / r_y)

        I_s_min = 0.3 * alpha_s * D ** 3 * T_cf

        return I_s_min

    # ==========================================================================
    """    SECTION  9     MEMBER SUBJECTED TO COMBINED FORCES   """
    # --------------------------------------------------------------------------

# cl 9.2 Combined Shear and Bending
    def cl_9_2_2_moment_capacity_for_high_shear(Md, V, Vd, Mfd, Ze, section_type, fy):
        """To calculate change in Moment Carrying Capacity due to shear force
        Args:
            Md - plastic design moment of whole section disregarding shear force
                 effect considering web buckling effects
            V - factored applied shear force
            Vd - design shear strength
            Mfd - plastic design strength of c/s excluding shear area considering
                  gamma_m0
            Ze - elastic section modulus
            section_type - 'plastic','compact' or 'semi_compact'
            fy - yeild strength
            gamma_m0 - partial safety factor
        Returns:
            Mdv - Moment Carrying Capacity under action of high shear force

        Note:
            Reference:
                IS 800:2007, cl.9.2
        """
        gamma_m0 = IS800_2007.cl_5_4_1_Table_5['gamma_m0']['yielding']
        if (V > 0.6 * Vd):  # cl.9.2.2
            if (section_type == 'plastic' or section_type == 'compact'):
                beta = (2 * V / Vd - 1) ** 2
                Mdv = min(Md - beta * (Md - Mfd), 1.2 * Ze * fy / gamma_m0)
            elif (section_type == 'semi_compact'):
                Mdv = Ze * fy / gamma_m0
            else:
                return 'enter section type in valid format'
        else:
            Mdv = Md
        return Mdv

# cl.9.3 Combined Axial Force and Bending Moment
# Section Strength
# cl.9.3.1.1  Plastic and Compact Sections

    def cl_9_3_1_1_criteria_for_combines_shear_and_bending(My, Mz, Mndy, Mndz, N, Nd, section_type):
        """Safety check for reduced flexural strength under combined axial force and
        respective uniaxial bending moment acting alone
        Args:
            My - factored applied moments about minor axis of c/s
            Mz - factored applied moments about major axis of c/s
            Mndy - reduced flexural strength along minor axis
            Mndz - reduced flexural strength along major axis
            N - factored applied axial force
            Nd - design strength in compression or tension
            section_type - 'plates' , 'Welded_I' or 'H_section' , 'standard_I'  or H_section' , 'rectangular hollow
                            section and welded box section'
        Returns:
            'OK' - If condition is satisfied
            else 'Warning : Reduced flexural strength does not satisfy cl.9.3.1.1'
        Note:
            Reference:
                IS 800:2007, cl.9.3.1.1
        """
        n = N / Nd
        table_17 = {
            'I and channel': (max(5 * n, 1), 2),
            'Circular tubes': (2, 2),
            'Rectangular tubes': (min(1.66 / (1 - 1.13 * n * n), 6), min(1.66 / (1 - 1.13 * n * n), 6)),
            'Solid rectangles': (1.73 + 1.8 * n ** 3, 1.73 + 1.8 * n ** 3)
        }
        alpha_1 = table_17[section_type][0]
        alpha_2 = table_17[section_type][1]

        if (((My / Mndy) ** alpha_1 + (Mz / Mndz) ** alpha_2) <= 1):
            return 'OK'
        else:
            return 'Warning : Reduced flexural strength not sufficient cl.9.3.1.1'

        # conservative criteria for section under combines axial force and bending moment
        @staticmethod
        def cl_9_3_1_1_cons(My, Mz, Mdy, Mdz, N, Nd):
            """Safety check for reduced flexural strength under combined axial force and
            respective uniaxial bending moment acting alone
            using a more conservative formula
            Args:
                My - factored applied moments about minor axis of c/s
                Mz - factored applied moments about major axis of c/s
                Mndy - reduced flexural strength along minor axis
                Mndz - reduced flexural strength along major axis
                N - factored applied axial force
                Nd - design strength in compression or tension
            Returns:
                'OK' - If condition is satisfied
                else 'Warning : Reduced flexural strength does not satisfy cl.9.3.1.1'
            Note:
                Reference:
                    IS 800:2007, cl.9.3.1.1
            """
            if ((N / Nd + My / Mdy + Mz / Mdz) <= 1):
                return 'OK'
            else:
                return 'Warning : Design reduced flexural strength not sufficient cl.9.3.1.1'

    # cl.9.3.1.2 Combined Axial Force and Bending - Approximate Section Strength Calculation- Plastic and Compact Sections
    # without bolt holes

        def cl9_3_1_2_design_reduced_flexure_strength(M_d, N, N_d, A, b, t_f, M_dy, M_dz, t_w, section):
            n = N / N_d
            if section == 'Plates':
                M_nd = M_d * (1 - n ** 2)
                return M_nd
            elif section == 'Welded_1' or 'H_section':
                a = min((A - 2 * b * t_f) / A, 0.5)
                if n >= a:
                    M_ndy = min(M_dy * (1 - ((n - a) / (1 - a)) ** 2), M_dy)
                else:
                    M_ndy = M_dy

                M_ndz = min(M_dz * (1 - n) / (1 - 0.5 * a), M_dz)
                return (M_ndy, M_ndz)

            elif section == 'standard_I' or 'H_section':
                a = min((A - 2 * b * t_f) / A, 0.5)
                if n <= 0.2:
                    M_ndy = M_dy
                else:
                    M_ndy = min(M_dy * (1 - ((n - a) / (1 - a)) ** 2), M_dy)
                    M_ndz = min(M_dz * (1 - n) / (1 - 0.5 * a), M_dz)

                return (M_ndy, M_ndz)

            elif section == 'Rectangular hollow section' and 'welded box section':
                a_w = min((A - 2 * b * t_f) / A, 0.5)
                a_f = min((A - 2 * h * t_w) / A, 0.5)
                M_ndy = min(M_dy * (1 - n) / (1 - 0.5 * a_f), M_dy)
                M_ndz = min(M_dz * (1 - n) / (1 - 0.5 * a_w), M_dz)
                return (M_ndy, M_ndz)
            else:
                M_nd = min(1.04 * M_d * (1 - n ** 1.7), M_d)
                return M_nd

# 9.3.1.3 Semi - compact section
    def criteria_for_absence_of_high_shear_in_semi_compact_section(f_y, f_x, N, N_d, M_y, M_dy, M_z, M_dz,
                                                                   compact_section):

        gamma_m0 = IS800_2007_cl_5_4_1_Table_5['gamma_m0']['yielding']
        if compact_section == 'with_hole':
            f_x <= f_y / gamma_m0
            return bool(f_x <= f_y / gamma_m0)
        else:
            N / N_d + M_y / M_dy + M_z / M_dz <= 1
            return bool(N / Nd + My / Mdy + Mz / Mdz <= 1)

# cl 9.3.2 Overall Member Strength - Check for overall buckling failure for combined axial force and bending moment
# cl 9.3.2.1 Bending and axial tension
    def reduecd_effective_moment_under_tension_and_banding(M_d, M, T, Z_ec, A, T_and_M_vary_independently=True):
        """Calculates and checks if reduced effective moment under tension and bending exceeds bending strength
                due to lateral torsional buckling.
                Args:
                    Md - Strength due to lateral torsional buckling
                    M,T - factored applied moment and tension respectively
                    Z_ec - elastic section modulus w.r.t extreme compression fibre
                    A - area of c/s
                    N - factored applied axial force
                    Nd - design strength in compression or tension
                    psi_check - 'True' if T & M are independent else 'False'
                Returns:
                    If (criteria is satisfied):
                        Meff - reduced effective moment under tenion and bucling
                    else:
                        'Warning : reduced effective moment under tension and bending exceeds bending strength
                         due to lateral torsional buckling'
                Note:
                    Reference:
                        IS 800:2007, cl.9.3.2.1
                """

        psi = 0.8
        if T_and_M_vary_independently is False:
            psi = 1.0
        M_eff = min(M - psi * T * Z_ec / A, M_d)

        return M_eff
#cl 9.3.2.2 Bending and axial compression
        def cl_9_3_2_2_table18_Equivalent_Uniform_Moment_Factor(loading_type, psi, M_h, M_s=None):
            """Evaluates and returns equivalent moment factor
            Args:
                loading_type - True if loading is unifrorm, False if load is concentrated
                psi - ratio of BM at the end with higher BM to that of the other end
                M_h - BM at end with greater BM
                M_s - BM at point of zero shear, takes a default value of None (if Load is linearly varying)
            Returns:
                C_m - equivalent uniform moment factor
            Note:
                Reference:
                    IS 800:2007, Table 18 (cl9.3.2.2)
            """
            if abs(psi) > 1: return 'warning: psi must be between -1 and 1'
            if M_s == None:
                C_m = max(0.6 + 0.4 * psi, 0.4)
            elif abs(M_s) < abs(M_h):
                alpha_s = M_s / M_h
                if alpha_s >= 0:
                    C_m = max(0.2 + 0.8 * alpha_s, 0.4)
                else:
                    if loading_type == True:
                        C_m = max((0.1 * max(1 - psi, 1) - 0.8 * alpha_s), 0.4)
                    else:
                        C_m = max((0.2 * max(-psi, 0) - 0.8 * alpha_s), 0.4)
            elif abs(M_s) > abs(M_h):
                alpha_h = M_h / Ms
                if alpha_h >= 0:
                    if loading_type == True:
                        C_m = 0.95 - 0.05 * alpha_h
                    else:
                        C_m = 0.90 + 0.10 * alpha_h
                else:
                    if loading_type == True:
                        C_m = 0.95 + 0.05 * alpha_h * min(1 + 2 * psi, 1)
                    else:
                        C_m = 0.90 + 0.1 * alpha_h * min(1 + 2 * psi, 1)
            else:
                return 'Warning:Ms cannot be equal to Mh,but can be NULL'

            return C_m

        @staticmethod
#cl9.3.2.2 Bending and axial compression
        def cl_9_3_2_2_main(P, P_d=[], M=[], M_h=[], M_d=[], N=[], N_d=[], loading_type=[], psi=[], lambda_=[],
                            M_s=[None, None, None]):
            """Checks safety criteria for members subjected to combined axial compresssion and biaxial bending
            Args:
                P - applied axial compression under factored load
                loading_type[0],loading_type[1],loading_type[2] - loading type(True if uniform,False if concentrated)
                                                                  for y,z axes and lateral torsion
                psi[0],psi[1],psi[2] - psi values for y/Z aand lateral torsion
                M[0]=M_y,M[1]=M_z - max factored applied bending moments about y and z axes of member
                M[2]=Mmlt - max factored applied bending moment for lateral torsion
                M_h[0]=M_hy,M_h[1]=Mhz - factored applied bending moments about y and z axes of member at point of zero shear
                M_h[2]=Mhmlt - factored applied bending moment for lateral torsion at point of zero shear
                P_d[0]=P_dy,P_d[1]=P_dz - design strength under axial compression as governed by buckling about y and z axes resp
                M_d[0]=M_dy,M_d[1]=M_dz - design bending strength about y and z axes considering laterally unsupported length of c/s
                N[0]=N_y,N[1]=N_z - factored applied axial force about y/z axes resp.
                N_d[0]=N_dy,N_d[1]=N_dz - design strength in compression about y/z axes resp.
                lambda[0]=lambda_y,lambda[1]=lambda_z,lambda[3]=lambda_Lt - slenderness ratio about y/z axes and that for lateral torsion
                M_s[] - BM @ point of zero shear
            Returns:
                'OK' - If criteria is satisfied
                else -'Warning : Member does not satisfy safety criteria of cl.9.3.2.2'
            Note:
                Reference:
                    IS 800:2007, cl.9.3.2.2
            """
            C_my = IS800_2007()
            C_mz = IS800_2007()
            C_mLt = IS800_2007()
            C_m = [C_my.cl_9_3_2_2_table18(loading_type[0], psi[0], M_h[0], M_s[0]),
                   C_mz.cl_9_3_2_2_table18(loading_type[1], psi[1], M_h[1], M_s[1]),
                   C_mLt.cl_9_3_2_2_table18(loading_type[2], psi[2], M_h[2], M_s[2])]

            K_y = min(1 + (lambda_[0] - 0.2) * N[0] / N_d[0], 1 + 0.8 * N[0] / N_d[0])
            K_z = min(1 + (lambda_[1] - 0.2) * N[1] / N_d[1], 1 + 0.8 * N[1] / N_d[1])
            K_LT = max(1 - (0.1 * lambda_[3] * (N[0] / N_d[0])) / (C_m[3] - 0.25),
                       1 - (0.1 * N[0] / N_d[0]) / (C_m[3] - 0.25))

            if ((P / P_d[0] + (K_y * C_m[0] * M[0]) / M_d[0] + (K_LT * M[1]) / M_d[1] <= 1) and (
                    P / P_d[1] + (0.6 * K_y * C_m[0] * M[0]) / M_d[0] + (K_z * C_m[1] * M[1]) / M_d[1] <= 1)):
                return 'OK'
            else:
                return 'warning: member does not satisfy safety criteria of cl.9.3.2.2'

    # ==========================================================================
    """   SECTION  10    CONNECTIONS    """
    # -------------------------------------------------------------
    #   10.1 General
    # -------------------------------------------------------------
    # -------------------------------------------------------------
    #   10.2 Location Details of Fasteners
    # -------------------------------------------------------------

    # cl. 10.2.1 Clearances for Holes for Fasteners
    @staticmethod
    def cl_10_2_1_bolt_hole_size(d, bolt_hole_type='standard'):
        """Calculate bolt hole diameter as per Table 19 of IS 800:2007

        Args:
             d - Nominal diameter of fastener in mm (float)
             bolt_hole_type - Either 'standard' or 'over_size' or 'short_slot' or 'long_slot' (str)

        Returns:
            bolt_hole_size -  Diameter of the bolt hole in mm (float)

        Note:
            Reference:
            IS 800, Table 19 (Cl 10.2.1)

        """
        table_19 = {
            "12-14": {'standard': 1.0, 'over_size': 3.0, 'short_slot': 4.0, 'long_slot': 2.5},
            "16-22": {'standard': 2.0, 'over_size': 4.0, 'short_slot': 6.0, 'long_slot': 2.5},
            "24"   : {'standard': 2.0, 'over_size': 6.0, 'short_slot': 8.0, 'long_slot': 2.5},
            "24+"  : {'standard': 3.0, 'over_size': 8.0, 'short_slot': 10.0, 'long_slot': 2.5}
        }

        if d < 12:
            clearance = 0
        elif d <= 14:
            clearance = table_19["12-14"][bolt_hole_type]
        elif d <= 22:
            clearance = table_19["16-22"][bolt_hole_type]
        elif d <= 24:
            clearance = table_19["24"][bolt_hole_type]
        else:
            clearance = table_19["24+"][bolt_hole_type]
        if bolt_hole_type == 'long_slot':
            bolt_hole_size = (clearance + 1) * d
        else:
            bolt_hole_size = clearance + d
        return bolt_hole_size

    # cl. 10.2.2 Minimum Spacing
    @staticmethod
    def cl_10_2_2_min_spacing(d):
        """Calculate minimum distance between centre of fasteners

        Args:
             d - Nominal diameter of fastener in mm (float)

        Returns:
            Minimum distance between centre of fasteners in mm (float)

        Note:
            Reference:
            IS 800:2007, cl. 10.2.2

        """
        return 2.5 * d

    # cl. 10.2.3.1 Maximum Spacing
    @staticmethod
    def cl_10_2_3_1_max_spacing(plate_thicknesses):
        """Calculate maximum distance between centre of fasteners

        Args:
             plate_thicknesses- List of thicknesses in mm of connected plates (list or tuple)

        Returns:
            Maximum distance between centres of adjacent fasteners in mm (float)

        Note:
            Reference:
            IS 800:2007, cl. 10.2.3.1

        """
        t = min(plate_thicknesses)
        return min(32*t, 300.0)

    # cl. 10.2.3.2 Maximum pitch in tension and compression members
    @staticmethod
    def cl_10_2_3_2_max_pitch_tension_compression(d, plate_thicknesses, member_type):
        """Calculate maximum pitch between centre of fasteners lying in the direction of stress

        Args:
             d - Nominal diameter of fastener in mm (float)
             plate_thicknesses - List of thicknesses in mm of connected plates (list or tuple)
             member_type - Either 'tension' or 'compression' or 'compression_butting' (str)

        Returns:
            Maximum distance between centres of adjacent fasteners in mm (float)

        Note:
            Reference:
            IS 800:2007, cl. 10.2.3.2

        """
        t = min(plate_thicknesses)
        if member_type == 'tension':
            return min(16*t, 200.0)
        elif member_type == 'compression':
            return min(12*t, 200.0)
        else:
            # TODO compression members wherein forces are transferred through butting faces is given in else
            return 4.5 * d

    # cl. 10.2.4.2  Minimum Edge and End Distances
    @staticmethod
    def cl_10_2_4_2_min_edge_end_dist(d, bolt_hole_type='standard', edge_type='hand_flame_cut'):
        """Calculate minimum end and edge distance

        Args:
             d - Nominal diameter of fastener in mm (float)
             edge_type - Either 'hand_flame_cut' or 'machine_flame_cut' (str)

        Returns:
                Minimum edge and end distances from the centre of any hole to the nearest edge of a plate in mm (float)

        Note:
            Reference:
            IS 800:2007, cl. 10.2.4.2

        """

        d_0 = IS800_2007.cl_10_2_1_bolt_hole_size(d, bolt_hole_type)
        if edge_type == 'hand_flame_cut':
            return 1.7 * d_0
        else:
            # TODO : bolt_hole_type == 'machine_flame_cut' is given in else
            return 1.5 * d_0

    # cl. 10.2.4.3  Maximum Edge Distance
    @staticmethod
    def cl_10_2_4_3_max_edge_dist(plate_thicknesses, f_y, corrosive_influences=False):
        """Calculate maximum end and edge distance

        Args:
             plate_thicknesses - List of thicknesses in mm of outer plates (list or tuple)
             f_y - Yield strength of plate material in MPa (float)
             corrosive_influences - Whether the members are exposed to corrosive influences or not (Boolean)

        Returns:
            Maximum edge distance to the nearest line of fasteners from an edge of any un-stiffened part in mm (float)

        Note:
            Reference:
            IS 800:2007, cl. 10.2.4.3

        """
        # TODO : Differentiate outer plates and connected plates.
        t = min(plate_thicknesses)
        epsilon = math.sqrt(250 / f_y)
        if corrosive_influences is True:
            return 40.0 + 4 * t
        else:
            return 12 * t * epsilon

    # -------------------------------------------------------------
    #   10.3 Bearing Type Bolts
    # -------------------------------------------------------------

    # cl. 10.3.2 Design strength of bearing type bolt
    @staticmethod
    def cl_10_3_2_bolt_design_strength(V_dsb, V_dpb):
        """Calculate design strength of bearing type bolt

        Args:
            V_dsb - Design shear strength of bearing bolt in N (float)
            V_dpb - Design bearing strength of bolt on the plate in N (float)

        Returns:
            V_db - Design strength of bearing bolt in N (float)

        Note:
            Reference:
            IS 800:2007,  cl 10.3.2

        """
        V_db = min(V_dsb, V_dpb)
        return V_db

    # cl. 10.3.3 Shear Capacity of Bearing Bolt
    @staticmethod
    def cl_10_3_3_bolt_shear_capacity(f_u, A_nb, A_sb, n_n, n_s=0, safety_factor_parameter='field'):
        """Calculate design shear strength of bearing bolt

        Args:
            f_u - Ultimate tensile strength of the bolt in MPa (float)
            A_nb - Net shear area of the bolt at threads in sq. mm  (float)
            A_sb - Nominal plain shank area of the bolt in sq. mm  (float)
            n_n - Number of shear planes with threads intercepting the shear plane (int)
            n_s -  Number of shear planes without threads intercepting the shear plane (int)
            safety_factor_parameter - Either 'field' or 'shop' (str)

        return:
            V_dsb - Design shear strength of bearing bolt in N (float)

        Note:
            Reference:
            IS 800:2007,  cl 10.3.3

        """
        V_nsb = f_u / math.sqrt(3) * (n_n * A_nb + n_s * A_sb)
        gamma_mb = IS800_2007.cl_5_4_1_Table_5['gamma_mb'][safety_factor_parameter]
        V_dsb = V_nsb/gamma_mb
        return V_dsb

    # cl. 10.3.3.1 Long joints
    @staticmethod
    def cl_10_3_3_1_bolt_long_joint(d, l_j):
        """ Calculate reduction factor for long joints.

        Args:
            l_j = Length of joint of a splice or end connection as defined in cl. 10.3.3.1 (float)
            d = Nominal diameter of the fastener (float)
        Return:
            beta_lj  = Reduction factor for long joints (float)

        Note:
            Reference:
            IS 800:2007,  cl 10.3.3.1

        """
        beta_lj = 1.075 - 0.005 * l_j / d
        if beta_lj <= 0.75:
            beta_lj = 0.75
        elif beta_lj >= 1.0:
            beta_lj = 1.0
        if l_j >= 15.0 * d:
            return beta_lj
        else:
            return 1.0

    # 10.3.3.2 Large grip lengths
    @staticmethod
    def cl_10_3_3_2_bolt_large_grip(d, l_g, l_j=0):
        """ Calculate reduction factor for large grip lengths.

        Args:
            l_g = Grip length equal to the total thickness of the connected plates as defined in cl. 10.3.3.2 (float)
            d = Nominal diameter of the fastener (float)
        Return:
            beta_lg = Reduction factor for large grip lengths (float) if applicable

        Note:
            Reference:
            IS 800:2007,  cl 10.3.3.2

        """
        beta_lg = 8.0 / (3.0 + l_g / d)
        if beta_lg >= IS800_2007.cl_10_3_3_1_bolt_long_joint(d, l_j):
            beta_lg = IS800_2007.cl_10_3_3_1_bolt_long_joint(d, l_j)
        if l_g <= 5.0 * d:
            beta_lg = 1
        elif l_g > 8.0 * d:
            return "GRIP LENGTH TOO LARGE"
        return beta_lg

    # cl. 10.3.4 Bearing Capacity of the Bolt
    @staticmethod
    def cl_10_3_4_bolt_bearing_capacity(f_u, f_ub, t, d, e, p, bolt_hole_type='standard', safety_factor_parameter='field'):

        """Calculate design bearing strength of a bolt on any plate.

        Args:
            f_u     - Ultimate tensile strength of the plate in MPa (float)
            f_ub    - Ultimate tensile strength of the bolt in MPa (float)
            t       - Summation of thicknesses of the connected plates in mm as defined in cl. 10.3.4 (float)
            d       - Diameter of the bolt in mm (float)
            e       - End distance of the fastener along bearing direction in mm (float)
            p       - Pitch distance of the fastener along bearing direction in mm (float)
            bolt_hole_type - Either 'standard' or 'over_size' or 'short_slot' or 'long_slot' (str)
            safety_factor_parameter - Either 'field' or 'shop' (str)

        return:
            V_dpb - Design bearing strength of bearing bolt in N (float)

        Note:
            Reference:
            IS 800:2007,  cl 10.3.4

        """
        d_0 = IS800_2007.cl_10_2_1_bolt_hole_size(d, bolt_hole_type)
        k_b = min(e/(3.0*d_0), p/(3.0*d_0)-0.25, f_ub/f_u, 1.0)
        V_npb = 2.5 * k_b * d * t * f_u
        gamma_mb = IS800_2007.cl_5_4_1_Table_5['gamma_mb'][safety_factor_parameter]
        V_dpb = V_npb/gamma_mb
        if bolt_hole_type == 'over_size' or 'short_slot':
            V_dpb *= 0.7
        elif bolt_hole_type == 'long_slot':
            V_dpb *= 0.5
        return V_dpb

    # -------------------------------------------------------------
    #   10.4 Friction Grip Type Bolting
    # -------------------------------------------------------------

    # cl. 10.4.3 Slip Resistance
    @staticmethod
    def cl_10_4_3_bolt_slip_resistance(f_ub, A_nb, n_e, mu_f, bolt_hole_type='standard', slip_resistance='service_load'):
        # TODO : Ensure default slip_resistance = 'service_load' or ultimate_load'
        """Calculate design shear strength of friction grip bolt as governed by slip

        Args:
            f_ub - Ultimate tensile strength of the bolt in MPa (float)
            A_nb - Net area of the bolt at threads in sq. mm  (float)
            n_e - Number of  effective interfaces offering  frictional resistance to slip (int)
            mu_f - coefficient of friction (slip factor) as specified in Table 20
            bolt_hole_type - Either 'standard' or 'over_size' or 'short_slot' or 'long_slot' (str)
            slip_resistance - whether slip resistance is required at service load or ultimate load
                              Either 'service_load' or 'ultimate_load' (str)

        return:
            V_dsf - Design shear strength of friction grip bolt as governed by slip in N (float)

        Note:
            Reference:
            IS 800:2007,  cl 10.4.3
            AMENDMENT NO. 1 (JANUARY 2012) to IS 800:2007

        """
        f_0 = 0.70 * f_ub
        F_0 = A_nb * f_0
        if slip_resistance == 'service_load':
            gamma_mf = 1.10
        else:
            # TODO : slip _resistance for 'ultimate_load' is given in else
            gamma_mf = 1.25
        if bolt_hole_type == 'standard':
            K_h = 1.0
        elif bolt_hole_type == 'over_size' or 'short_slot' or 'long_slot':
            K_h = 0.85
        else:
            # TODO : long_slot bolt loaded parallel to slot is given in else
            K_h = 0.7
        if mu_f >= 0.55:
            mu_f = 0.55
        V_nsf = mu_f * n_e * K_h * F_0
        V_dsf = V_nsf / gamma_mf
        return V_dsf

    # Table 20 Typical Average Values for Coefficient of Friction, mu_f (list)
    cl_10_4_3_Table_20 = [0.20, 0.50, 0.10, 0.25, 0.30, 0.52, 0.30, 0.30, 0.50, 0.33, 0.48, 0.1]


    # -------------------------------------------------------------
    #   10.5 Welds and Welding
    # -------------------------------------------------------------

    # cl. 10.5.2.3 Minimum Size of First Run or of a Single Run Fillet Weld
    @staticmethod
    def cl_10_5_2_3_min_weld_size(part1_thickness, part2_thickness):
        """Calculate minimum size of fillet weld as per Table 21 of IS 800:2007

        Args:
            part1_thickness - Thickness of either plate element being welded in mm (float)
            part2_thickness - Thickness of other plate element being welded in mm (float)

        Returns:
            min_weld_size - Minimum size of first run or of a single run fillet weld in mm (float)

        Note:
            Reference:
            IS 800, Table 21 (Cl 10.5.2.3) : Minimum Size of First Run or of a Single Run Fillet Weld

        """
        thicker_part_thickness = max(part1_thickness, part2_thickness)
        thinner_part_thickness = min(part1_thickness, part2_thickness)

        if thicker_part_thickness <= 10.0:
            min_weld_size = 3
        elif thicker_part_thickness <= 20.0:
            min_weld_size = 5
        elif thicker_part_thickness <= 32.0:
            min_weld_size = 6
        else:  # thicker_part_thickness <= 50.0:
            min_weld_size = 10
        #TODO else:
        if min_weld_size > thinner_part_thickness:
            min_weld_size = thinner_part_thickness
        return min_weld_size

    @staticmethod
    def cl_10_5_3_1_max_weld_throat_thickness(part1_thickness, part2_thickness, special_circumstance=False):

        """Calculate maximum effective throat thickness of fillet weld

        Args:
            part1_thickness - Thickness of either plate element being welded in mm (float)
            part2_thickness - Thickness of other plate element being welded in mm (float)
            special_circumstance - (Boolean)

        Returns:
            maximum effective throat thickness of fillet weld in mm (float)

        Note:
            Reference:
            IS 800:2007,  cl 10.5.3.1

        """

        if special_circumstance is True:
            return min(part1_thickness, part2_thickness)
        else:
            return 0.7 * min(part1_thickness, part2_thickness)

    @staticmethod
    def cl_10_5_3_2_fillet_weld_effective_throat_thickness(fillet_size, fusion_face_angle=90):

        """Calculate effective throat thickness of fillet weld for stress calculation

        Args:
            fillet_size - Size of fillet weld in mm (float)
            fusion_face_angle - Angle between fusion faces in degrees (int)

        Returns:
            Effective throat thickness of fillet weld for stress calculation in mm (float)

        Note:
            Reference:
            IS 800:2007,  cl 10.5.3.2

        """
        table_22 = {'60-90': 0.70, '91-100': 0.65, '101-106': 0.60, '107-113': 0.55, '114-120': 0.50}
        fusion_face_angle = int(round(fusion_face_angle))
        if 60 <= fusion_face_angle <= 90:
            K = table_22['60-90']
        elif 91 <= fusion_face_angle <= 100:
            K = table_22['91-100']
        elif 101 <= fusion_face_angle <= 106:
            K = table_22['101-106']
        elif 107 <= fusion_face_angle <= 113:
            K = table_22['107-113']
        elif 114 <= fusion_face_angle <= 120:
            K = table_22['114-120']
        else:
            K = "NOT DEFINED"
        try:
            K = float(K)
        except ValueError:
            return
        return K * fillet_size

    @staticmethod
    def cl_10_5_4_1_fillet_weld_effective_length(fillet_size, available_length):

        """Calculate effective length of fillet weld from available length to weld in practice

        Args:
            fillet_size - Size of fillet weld in mm (float)
            available_length - Available length in mm to weld the plates in practice (float)

        Returns:
            Effective length of fillet weld in mm (float)

        Note:
            Reference:
            IS 800:2007,  cl 10.5.4.1

        """
        # TODO :  if available_length >= 4 * fillet_size
        effective_length = available_length - 2 * fillet_size
        return effective_length

    # cl. 10.5.7.1.1 Design stresses in fillet welds
    @staticmethod
    def cl_10_5_7_1_1_fillet_weld_design_stress(ultimate_stresses, fabrication='shop'):

        """Calculate the design strength of fillet weld

        Args:
            ultimate_stresses - Ultimate stresses of weld and parent metal in MPa (list or tuple)
            fabrication - Either 'shop' or 'field' (str)

        Returns:
            Design strength of fillet weld in MPa (float)

        Note:
            Reference:
            IS 800:2007,  cl 10.5.7.1.1

        """
        f_u = min(ultimate_stresses)
        f_wn = f_u / math.sqrt(3)
        gamma_mw = IS800_2007.cl_5_4_1_Table_5['gamma_mw'][fabrication]
        f_wd = f_wn / gamma_mw
        return f_wd

    # -------------------------------------------------------------
    #   10.6 Design of Connections
    # -------------------------------------------------------------
    # -------------------------------------------------------------
    #   10.7 Minimum Design Action on Connection
    # -------------------------------------------------------------
    # -------------------------------------------------------------
    #   10.8 Intersections
    # -------------------------------------------------------------
    # -------------------------------------------------------------
    #   10.9 Choice of Fasteners
    # -------------------------------------------------------------
    # -------------------------------------------------------------
    #   10.10 Connection Components
    # -------------------------------------------------------------
    # -------------------------------------------------------------
    #   10.11 Analysis of a Bolt/Weld Group
    # -------------------------------------------------------------
    # -------------------------------------------------------------
    #   10.12 Lug Angles
    # -------------------------------------------------------------
    # -------------------------------------------------------------
    # ==========================================================================
    """    SECTION  11    WORKING STRESS DESIGN   """
    # ==========================================================================
    """    SECTION  12    DESIGN AND DETAILING FOR EARTHQUAKE   """
    # ==========================================================================
    """    SECTION  13    FATIGUE   """
    # ==========================================================================
    """    SECTION  14    DESIGN ASSISTED BY TESTING   """
    # ==========================================================================
    """    SECTION  15    DURABILITY   """
    # ==========================================================================
    """    SECTION  16    FIRE RESISTANCE   """
    # ==========================================================================
    """    SECTION  17    FABRICATION AND ERECTION   """
    # ==========================================================================
    """    ANNEX  A       LIST OF REFERRED INDIAN STANDARDS   """
    # ==========================================================================
    """    ANNEX  B       ANALYSIS AND DESIGN METHODS   """
    # ==========================================================================
    """    ANNEX  C       DESIGN AGAINST FLOOR VIBRATION   """
    # ==========================================================================
    """    ANNEX  D       DETERMINATION OF EFFECTIVE LENGTH OF COLUMNS   """
    # ==========================================================================
    """    ANNEX  E       ELASTIC LATERAL TORSIONAL BUCKLING   """

    # CALCULATION OF EFFECTIVE LENGTH AGAINST LATERAL TORSIONAL BUCKLING.
    def cl_8_3_1_Effective_length_for_simply_supported_beams(L, D, Restraint_Condition_1, Restraint_Condition_2,
                                                             Loading_Condition):

        """
            Calculate effective length against lateral torsional buckling for simply supported Beams and girders
            where no lateral restraint  to the compression falnge is provided as per cl.8.3.1

            Args:
                L -  Span of simply suppotred beams and girders in mm (float)
                D -  Overall depth of he beam in mm (float)

                Restraint_Condition - Either "Torsional Restraint" or "wraping Restraint"
                Restraint_Condition_1- "Torsional Restraint"
                Restraint_Condition_2- "Warping_Restraint"

                "Torsional Restrained" - Either "Fully_resrtrained" or
                                        "Partially_restrained_by_bottom_flange_support_condition" or
                                        "Partially_restrained_by_bottom_flange_support_condition"

                "Warping_Restraint" - Either "Both_flange_fully_restrained" or
                                     "compression_flange_fully_restrained" or
                                     "Compression_flange_partially_restrained" or
                                     "Warping_not_restrained_in_both_flange"


                Loading_Condition  - Either "Normal" or " Destabilizing"



            Returns:
                L_LT  - cl_8_3_1_Effective length for simply supported Beams in mm (float)


            Note:
                References:
                IS800:2007, Table 15 (cl 8.3.1)

        """

        if Restraint_Condition_1 == "Fully Restrained":
            if Restraint_Condition_2 == "Both flanges fully restrained":
                if Loading_Condition == "Normal":
                    return 0.70 * L
                else:
                    return 0.85 * L
            if Restraint_Condition_2 == "Compression flange fully Restrained":
                if Loading_Condition == "Normal":
                    return 0.75 * L
                else:
                    return 0.90 * L
            if Restraint_Condition_2 == "Both flanges partially restrained":
                if Loading_Condition == "Normal":
                    return 0.80 * L
                else:
                    return 0.95 * L
            if Restraint_Condition_2 == "Compression flange partially Restrained":
                if Loading_Condition == "Normal":
                    return 0.85 * L
                else:
                    return 1.00 * L
            if Restraint_Condition_2 == "Wraping not restrained in both flanges":
                if Loading_Condition == "Normal":
                    return 1.00 * L
                else:
                    return 1.20 * L
        if Restraint_Condition_1 == "Partially restrained by bottom flange support connection":
            if Restraint_Condition_2 == "Wraping not restrained in both flages":
                if Loading_Condition == "Normal":
                    return 1.00 * L + 2 * D
                else:
                    return 1.20 * L + 2 * D
        if Restraint_Condition_1 == "Partially restrained by bottom flage bearing support":
            if Restraint_Condition_2 == "Wraping not restrained in both flages":
                if Loading_Condition == "Normal":
                    return 1.2 * L + 2 * D
                else:
                    return 1.4 * L + 2 * D

    # Effective length for cantilever Beam

    def cl_8_3_3_Table_16_Efective_length_for_cantilever_beam(L, D, Restraint_Condition_1, Restraint_Condition_2,
                                                              Loading_condition):
        """
            Calculate effective length for catiliver beam of projecting length L as per cl.8.3.3

            Args:
                L - Projecting Length of cantiliver beam in mm (float)
                D -  Overall depth of he beam in mm (float)

                Restrained_condition - Either "At support" or "At Top"

                Restraint_Condition_1- "At support"
                Restraint_Condition_2- "At Top"

                At_support -  Either "continous, with lateral restraint to top"
                              or "continous, with  partial torsional restraint"
                              or "continous, with lateral and tosional restraint "
                              or "Restrained laterally,torsionally and against rotation on plan "

                At_top - Either  "free"
                        or "lateral restraint to top flange"
                        or "Torsional restraint"
                        or  "Lateral and torsional restraint"

                Loading_condition - Either "Normal" or  "Destablizing"

            Returns:
                L_LT =  cl_8_3_3_Table_16_Efective_length_for_cantiliver_beam
            Note:
                References:
                IS800:2007, Table 16 (cl 8.3.3)
        """

        if Restraint_Condition_1 == "Continuous, with lateral restraint to top flage":
            if Restraint_Condition_2 == "Free":
                if Loading_condition == "Normal":
                    return (3.0 * L + 0 * D)
                else:
                    return (7.5 * L + 0 * D)
            if Restraint_Condition_2 == "Lateral restraint to top flage":
                if Loading_condition == "Normal":
                    return (2.7 * L + 0 * D)
                else:
                    return (7.5 * L + 0 * D)
            if Restraint_Condition_2 == "Torsional restraint":
                if Loading_condition == "Normal":
                    return (2.4 * L + 0 * D)
                else:
                    return (4.5 * L + 0 * D)
            if Restraint_Condition_2 == "Lateral and Torsional restraint":
                if Loading_condition == "Normal":
                    return (2.1 * L + 0 * D)
                else:
                    return (3.6 * L + 0 * D)
        if Restraint_Condition_1 == "Continuous,with partial torsional restraint":
            if Restraint_Condition_2 == "Free":
                if Loading_condition == "Normal":
                    return (2.0 * L + 0 * D)
                else:
                    return (5.0 * L + 0 * D)
            if Restraint_Condition_2 == "Lateral restraint to top flage":
                if Loading_condition == "Normal":
                    return (1.8 * L + 0 * D)
                else:
                    return (5.0 * L + 0 * D)
            if Restraint_Condition_2 == "Torsional restraint":
                if Loading_condition == "Normal":
                    return (1.6 * L + 0 * D)
                else:
                    return (3.0 * L + 0 * D)
                if Restraint_Condition_2 == " Lateral and Torsional restraint":
                    if Loading_condition == "Normal":
                        return (1.4 * L + 0 * D)
                    else:
                        return (2.4 * L + 0 * D)
        if Restraint_Condition_1 == "Continuous,with lateral and torsional restraint":
            if Restraint_Condition_2 == "Free":
                if Loading_condition == "Normal":
                    return (1.0 * L + 0 * D)
                else:
                    return (2.5 * l + 0 * D)
            if Restraint_Condition_2 == "Lateral restraint to top flage":
                if Loading_condition == "Normal":
                    return (0.9 * L + 0 * D)
                else:
                    return (2.5 * L + 0 * D)
            if Restraint_Condition_2 == "Torsional restraint":
                if Loading_condition == "Normal":
                    return (0.8 * L + 0 * D)
                else:
                    return (1.5 * L + 0 * D)
            if Restraint_Condition_2 == " Lateral and Torsional restraint":
                if Loading_condition == "Normal":
                    return (0.7 * L + 0 * D)
                else:
                    return (1.2 * L + 0 * D)
        if Restraint_Condition_1 == "Restrained laterally,torsionally and against rotation on plan":
            if Restraint_Condition_2 == "Free":
                if Loading_condition == "Normal":
                    return (0.8 * L + 0 * D)
                else:
                    return (1.4 * L + 0 * D)
            if Restraint_Condition_2 == "Lateral restraint to top flage":
                if Loading_condition == "Normal":
                    return (0.7 * L + 0 * D)
                else:
                    return (1.4 * L + 0 * D)
            if Restraint_Condition_2 == "Torsional restraint":
                if Loading_condition == "Normal":
                    return (0.6 * L + 0 * D)
                else:
                    return (0.6 * L + 0 * D)
            if Restraint_Condition_2 == "Lateral and Torsional restraint":
                if Loading_condition == "Normal":
                    return (0.5 * L + 0 * D)
                else:
                    return (0.5 * L + 0 * D)

    def cl_8_3_Effective_length_against_torsional_restraint(L, D, Beam_type, Restraint_Condition_1,
                                                            Restraint_Condition_2, Loading_Condition):
        """
            Calculation of effective length for given type of beam type as per cl.8.3

        Args:
            L-  Span of simply suppotred beams and girders in mm (float) for
                "Simply_supported_with_no_lateral_restrained_to_the_compression_flanges",
                 Projecting Length of cantiliver beam in mm (float) for
                 "Cantilever_beam",
                 Length of relevent segment between the lateral restraint in mm (float) for
                 "Simply_supported_with_intermediate_lateral_restraints",
                 Centre-to-centre distance of the restraint member in mm (float) for
                 "Beam_provided_with_members_to_give_effective_lateral_restrain_to_compression_flange_at_interval"

            D -  Overall depth of he beam in mm (float)


            Beam_type - Either "Simply_supported_with_no_lateral_restrained_to_the_compression_flanges"
                        or "Simply_supported_with_intermediate_lateral_restraints"
                        or "Beam_provided_with_members_to_give_effective_lateral_restrain_to_compression_flange_at_interval"
                        or "Cantilever_beam"

            FOR "Simply_supported_with_no_lateral_restrained_to_the_compression_flanges"

            Restraint_Condition - Either "Torsional Restraint" or "wraping Restraint"

            Restraint_Condition_1- "Torsional Restraint"
            Restraint_Condition_2- "Warping_Restraint"

            "Torsional Restrained" - Either "Fully_resrtrained" or
                                        "Partially_restrained_by_bottom_flange_support_condition" or
                                        "Partially_restrained_by_bottom_flange_support_condition"

            "Warping_Restraint" - Either "Both_flange_fully_restrained" or
                                     "compression_flange_fully_restrained" or
                                     "Compression_flange_partially_restrained" or
                                     "Warping_not_restrained_in_both_flange"


            FOR "Cantilever_beam"

            Restrained_condition - Either "At support" or "At Top" for "Cantilever_beam"

            Restraint_Condition_1- "At support"
            Restraint_Condition_2- "At Top"

            At_support -  Either "continous, with lateral restraint to top"
                              or "continous, with  partial torsional restraint"
                              or "continous, with lateral and tosional restraint "
                              or "Restrained laterally,torsionally and against rotation on plan "

            At_top - Either  "free"
                        or "lateral restraint to top flange"
                        or "Torsional restraint"
                        or  "Lateral and torsional restraint"

            Loading_condition - Either "Normal" or  "Destablizing"



        Returns :
            L_LT - Effective_length_of_beam in m (float)

        Note:
                References:
                IS800:2007,  cl 8.3.

        """

        if Beam_type == "Simply_supported_with_no_lateral_restrained_to_the_compression_flanges":
            L_LT = cl_8_3_1_Effective_length_for_simply_supported_beams(L, D, Restraint_Condition_1,
                                                                        Restraint_Condition_2, Loading_Condition)
        elif Beam_type == "Simply_supported_with_intermediate_lateral_restraints":
            L_LT = 1.2 * L
        elif Beam_type == "Beam_provided_with_members_to_give_effective_lateral_restrain_to_compression_flange_at_interval":
            L_LT = 1.2 * L
        else:
            L_LT = cl_8_3_3_Table_16_Efective_length_for_cantilever_beam(L, D, Restraint_Condition_1,
                                                                         Restraint_Condition_2, Loading_Condition)

        return L_LT

        # E-1 ELASTIC CRITICAL MOMENT

    # E-1.1 General
    # TODO:Calculate L_LT = L_LT = cl_8_3_Effective_length_against_lateral_torsional_buckling(L,D,Beam_type,Restraint_Condition_1,Restraint_Condition_2,Loading_Condition)

    def Annex_E_1_1_elastic_critical_moment_corresponding_to_lateral_torsional_buckling_of_doubly_symmetric_prismatic_beam(
            I_y, I_w, I_t, G, E, L_LT):

        """
            Calculate the elastic critical moment corresponding to lateral
                torsional buckling of a doubly symmetric prismatic beam subjected to uniform
                moment in the unsupported length and torsionally restraining lateral supports as per Annex E-1.1

            Args:
                I_y - Moment of inertia about the minor axis (in quartic mm) (float)
                I_w - Warping constant of the cross- section (mm**4)(float)
                I_t - St. Venants torsion constant of the cross-section (mm**4)(float)
                G -   Modulus of rigidity (float)
                L_LT = cl_8_3_Effective_length_against_lateral_torsional_buckling(L,D,Beam_type,Restraint_Condition_1,Restraint_Condition_2,Loading_Condition)


            Returns:
                M_cr - Elastic critical moment corresponding to lateral torsional
                        buckling of doubly symmetric prismatic beam ( in N*mm) (float)


            Note:
                Reference:
                IS800:2007, Annex - E-1.1

        """

        sum_value = (I_w / I_y) + (G * I_t * L_LT * L_LT) / (pi * pi * E * I_y)

        M_cr = ((pi * pi * E * I_y) / (L_LT * L_LT)) * ((sum_value) ** 0.5)

        return M_cr

    def Annex_E_Table_42_constant_c_1_c_2_c_3(Loading_and_Support_condition, si, K):
        """
            Calculate Value of constant c_1,c_2,c_3 as per Table_42 Annex-E
            Args:
                Loading_and_Support_condition - Either "Simply supported with ends moments (M,si*M)"
                                                or "simply Supported beam with UDL"
                                                or "Fixed support with UDL"
                                                or "Simply Supported beam with point load at centre"
                                                or "Fixed Supported beam with point load at centre"
                                                or "Simply Supported beam with point at L/4 distance from both ends"

                Bending_Moment_diagram- BMD for "Simply supported with ends moments (M,si*M)" by varying value of 'si' as-
                                                si - [ +1,+3/4,+1/2,+1/4,0,-1/4,-1/2,-3/4,-1 ]
                                        BMD for "simply Supported beam with UDL"
                                        si - 0 (Assumed value)
                                        BMD for "Fixed support with UDL"
                                        si - 0 (Assumed value)
                                        BMD for "Simply Supported beam with point load at centre"
                                        si - 0 (Assumed value)
                                        BMD for "Fixed Supported beam with point load at centre"
                                        si - 0 (Assumed value)
                                        BMD for "Simply Supported beam with point at L/4 distance from both ends"
                                        si - 0 (Assumed value)

                K - [1.0,0.7,0.5]

            Returns:
                Value of constant c_1,c_2,c_3

            Note:
                References:
                IS800:2007,Table 42,cl E-1.2
        """

        if Loading_and_Support_condition == "Simply supported with ends moments (M,si*M)":
            if si == 1:
                if K == 1.0:
                    return {"c1": 1.000, "c2": 0, "c3": 1.000}
                if K == 0.7:
                    return {"c1": 1.000, "c2": 0, "c3": 1.113}
                if K == 0.5:
                    return {"c1": 1.000, "c2": 0, "c3": 1.144}
            if si == +3 / 4:
                if K == 1.0:
                    return {"c1": 1.141, "c2": 0, "c3": 0.998}
                if K == 0.7:
                    return {"c1": 1.270, "c2": 0, "c3": 1.565}
                if K == 0.5:
                    return {"c1": 1.305, "c2": 0, "c3": 2.283}
            if si == +1 / 2:
                if K == 1.0:
                    return {"c1": 1.323, "c2": 0, "c3": 0.992}
                if K == 0.7:
                    return {"c1": 1.473, "c2": 0, "c3": 1.556}
                if K == 0.5:
                    return {"c1": 1.514, "c2": 0, "c3": 2.271}
            if si == +1 / 4:
                if K == 1.0:
                    return {"c1": 1.879, "c2": 0, "c3": 0.939}
                if K == 0.7:
                    return {"c1": 2.092, "c2": 0, "c3": 1.473}
                if K == 0.5:
                    return {"c1": 2.150, "c2": 0, "c3": 2.150}
            if si == 0:
                if K == 1.0:
                    return {"c1": 1.563, "c2": 0, "c3": 0.977}
                if K == 0.7:
                    return {"c1": 1.739, "c2": 0, "c3": 1.531}
                if K == 0.5:
                    return {"c1": 1.788, "c2": 0, "c3": 2.235}
            if si == -1 / 4:
                if K == 1.0:
                    return {"c1": 2.281, "c2": 0, "c3": 0.855}
                if K == 0.7:
                    return {"c1": 2.538, "c2": 0, "c3": 1.340}
                if K == 0.5:
                    return {"c1": 2.609, "c2": 0, "c3": 1.957}
            if si == -1 / 2:
                if K == 1.0:
                    return {"c1": 2.704, "c2": 0, "c3": 0.676}
                if K == 0.7:
                    return {"c1": 3.009, "c2": 0, "c3": 1.059}
                if K == 0.5:
                    return {"c1": 3.093, "c2": 0, "c3": 1.546}
            if si == -3 / 4:
                if K == 1.0:
                    return {"c1": 2.927, "c2": 0, "c3": 0.366}
                if K == 0.7:
                    return {"c1": 3.009, "c2": 0, "c3": 0.575}
                if K == 0.5:
                    return {"c1": 3.093, "c2": 0, "c3": 0.837}
            if si == -1:
                if k == 1.0:
                    return {"c1": 2.752, "c2": 0, "c3": 0}
                if k == 0.7:
                    return {"c1": 3.063, "c2": 0, "c3": 0}
                if k == 0.5:
                    return {"c1": 3.149, "c2": 0, "c3": 0}
        if Loading_and_Support_condition == "simply Supported beam with UDL":
            if si == 0:
                if K == 1.0:
                    return {"c1": 1.132, "c2": 0.459, "c3": 0.525}
                if K == 0.5:
                    return {"c1": 0.972, "c2": 0.304, "c3": 0.980}
        if Loading_and_Support_condition == "Fixed support with UDL":
            if si == 0:
                if K == 1.0:
                    return {"c1": 1.285, "c2": 1.562, "c3": 0.753}
                if K == 0.5:
                    return {"c1": 0.712, "c2": 0.652, "c3": 1.070}
        if Loading_and_Support_condition == "Simply Supported beam with point load at centre":
            if si == 0:
                if K == 1.0:
                    return {"c1": 1.365, "c2": 0.553, "c3": 1.780}
                if K == 0.5:
                    return {"c1": 1.070, "c2": 0.432, "c3": 3.050}
        if Loading_and_Support_condition == "Fixed Supported beam with point load at centre":
            if si == 0:
                if K == 1.0:
                    return {"c1": 1.565, "c2": 1.257, "c3": 2.640}
                if K == 0.5:
                    return {"c1": 0.938, "c2": 0.715, "c3": 4.800}
        if Loading_and_Support_condition == "Simply Supported beam with point at L/4 distance from both ends":
            if si == 0:
                if K == 1.0:
                    return {"c1": 1.046, "c2": 0.430, "c3": 1.120}
                if K == 0.5:
                    return {"c1": 1.010, "c2": 0.410, "c3": 1.390}

    # E-1.2 Elastic Critical Moment of a Section Symmetrical About Minor Axis
    # TODO: Calculate c_1,c_2,c_3 = Annex_E_Table_42_constant_c_1_c_2_c_3(Loading_and_Support_condition,si,K)
    def Elastic_critical_moment_of_a_section_symmetrical_about_minor_axis(L_LT, c_1, c_2, c_3, E, K, K_w, y_g, A_e, b,
                                                                          t, I_fc, I_ft, I_y, G, h, h_L, h_y, n,
                                                                          I_section=True, Open_section=True,
                                                                          Plain_flange=False):
        """
            Calculate the elastic critical moment for lateral torsional buckling for beam which is
            symmetrical only about the minor axis, and bending about major axis as per Annex E-1.2

            Args:
                c_1,c_2,c_3- Annex_E_Table_42_constant_c_1_c_2_c_3(Loading_and_Support_condition,si,K)
                K -  Effective length factors of the unsupported length accounting for boundry condition
                     at the end letral supports. It is analogus to the effective length factirs for
                     compression members with end rotational restraint.
                K_w -Warping restraint factor.
                y_g -y distance between the point of application of the load and the shear centre of
                     the cross-section and is positive when the load is acting towards the shear
                     centre from the point of application.
                y_s-  co-ordinate of the shear centre with respect to centriod,positive when the shear
                        centre is on the compression side of the centriod.
                y,z-  co-ordinate of the elemental area with respect to centriod of the section
                E -   Youngs modulus of elasticity  ( N per sq.mm)(float)
                G-     Modulus of regidity (float)
                I_y  - Moment of inertia about minor axis (in mm**4)(float)
                I_fc - Moment of inertia of the compression flange about minor axis of the entire section (in mm**4)(float)
                I_ft - Moment of inertia of the tension flange about minor axis of the entire section (in mm**4)(float)
                I_w  - The wraping constant either for "I_section_mono_symmetric_about_weak_axis" or for
                                                        "Angle,Tee,narrow_rectangle_section and approximetly for hollow_section"
                I_t - Torsion constant either "for open_section" or "hollow_section"
                A_e - Area encloed by the section (in sq mm)(float)
                b -   Breadth of the elements of the section(mm)(float)
                t -   Thickness of the elements of the section (mm)(float)
                h_L-  Height of the lip in mm(float)
                h-    overall height of the section in  mm(float)
                h_y - Distance between shear centre of the two flange of the cross-section in mm (float)
                Flange type - Either "Plain_flange" or "Lipped_flange"
                L_LT = cl_8_3_Effective_length_against_lateral_torsional_buckling(L,D,Beam_type,Restraint_Condition_1,Restraint_Condition_2,Loading_Condition)
            Returns:
                M_cr- Elastic_critical_moment_of_a_section_symmetrical_about_minor_axis (in N*mm)(float)

            Note:
                References:
                IS800:2007,cl E-1.2
        """

        beta_f = I_fc / (I_ft + I_fc)

        if I_section is True:
            I_w = (1 - beta_f) * beta_f * I_y * h_y * h_y
        else:
            I_w = 0

        if Plain_flange is True:
            if beta_f > 0.5:
                y_j = 0.8 * (2 * beta_f - 1) * h_y / 2.0
            else:
                y_j = 1.0 * (2 * beta_f - 1) * h_y / 2.0
        else:
            if beta_f > 0.5:
                y_j = 0.8 * (2 * beta_f - 1) * (1 + h_L / h_) * h_y / 2.0
            else:
                y_j = (2 * beta_f - 1) * (1 + h_L / h) * h_y / 2

        if Open_section is True:
            sum_value = 0
            for i in range(n - 1):
                sum_value += (b * t * t * t) / 3
                I_t = sum_value
        else:
            sum_value = 0
            for i in range(n - 1):
                sum_value += (b / t)

        I_t = 4 * A_e / sum_value

        T_1 = c_1 * (pi * pi * E * I_y) / (L_LT)
        T_2 = (K / K_w) ** 2 * (I_w / I_y)
        T_3 = (G * I_t * L_LT * L_LT) / (pi * pi * E * I_y)
        T_4 = ((c_2 * y_g) - (c_3 * y_j)) ** 2
        T_5 = ((c_2 * y_g) - (c_3 * y_j))

        M_cr = T_1 * (((T_2 + T_3 + T_4) ** 0.5) - T_5)

        return M_cr
    # ==========================================================================
    """    ANNEX  F       CONNECTIONS   """
    # ==========================================================================
    """    ANNEX  G       GENERAL RECOMMENDATIONS FOR STEELWORK TENDERS AND CONTRACTS   """
    # ==========================================================================
    """    ANNEX  H       PLASTIC PROPERTIES OF BEAMS   """
    # ==========================================================================
    """     ------------------END------------------     """<|MERGE_RESOLUTION|>--- conflicted
+++ resolved
@@ -191,7 +191,7 @@
     # -------------------------------------------------------------
 
     # Table 5 Partial Safety Factors for Materials, gamma_m (dict)
-    IS800_2007_cl_5_4_1_Table_5 = {"gamma_m0": {'yielding': 1.10, 'buckling': 1.10},
+    cl_5_4_1_Table_5 = {"gamma_m0": {'yielding': 1.10, 'buckling': 1.10},
                         "gamma_m1": {'ultimate_stress': 1.25},
                         "gamma_mf": {'shop': 1.25, 'field': 1.25},
                         "gamma_mb": {'shop': 1.25, 'field': 1.25},
@@ -536,12 +536,6 @@
         'd': 0.76,
     }
 
-<<<<<<< HEAD
-    
-=======
-
-
->>>>>>> 5738276d
     # Table 11 Effective Length of Prismatic Compression Members
 
     def cl_7_2_2_table11_effective_length_of_prismatic_compression_members(L,BC=[]):
@@ -570,12 +564,6 @@
         return K_L
 
 
-<<<<<<< HEAD
-
-    
-    #cl.7.4.3 thickness of column base
-    def cl_7_4_3_1_Calculation_of_thickness_of_column_base(w,a,b,t_f,f_y):
-=======
     # cl 7.1.2.1 design compressive stress of axially loaded member
 
     def design_compressive_stress(f_y, r ):
@@ -608,9 +596,12 @@
         f_cd = min(((f_y / gamma_m0) * srf), f_y / gamma_m0)
         return f_cd
 
+
     # Design of Column Base
-    def thickness_of_column_base(P, A, a, b, gamma_m0, f_y):
->>>>>>> 5738276d
+
+    #cl.7.4.3 thickness of column base
+    def cl_7_4_3_1_Calculation_of_thickness_of_column_base(w,a,b,t_f,f_y):
+
         """Calculation of thickenss of Column base
         Args:
             w - uniform pressure from below on the slab base
@@ -720,24 +711,24 @@
         
     #cl7.6 Laced column
     #cl 7.6.1.5.Effective slenderness ratiion of lacing member
-    def effective_slenderness_ratio_of_lacing_member(K_L, r_min):
-    """
-    Calculation of Effective slenderness ratiion of lacing member
-    to account for shear deformation
-    Args:
-        K_L -effective length of column
-        r_min - radius of gyration of column member
-        SR_0 - actual maximum slenderness ration of column
-    Returns:
-        SR_eff - effective slenderness ration of lacing
-    Note:
-        Reference:
-        IS 800:2007, cl 7.6.1.5
-    """
-        SR_0 = K_L/r_min
-        SR_eff = 1.05*SR_0
-
-            return SR_eff
+	def effective_slenderness_ratio_of_lacing_member(K_L, r_min):
+
+		"""
+		Calculation of Effective slenderness ratiion of lacing member
+		to account for shear deformation
+		Args:
+			K_L -effective length of column
+			r_min - radius of gyration of column member
+			SR_0 - actual maximum slenderness ration of column
+		Returns:
+			SR_eff - effective slenderness ration of lacing
+		Note:
+			Reference:
+			IS 800:2007, cl 7.6.1.5
+		"""
+		SR_0 = K_L/r_min
+		SR_eff = 1.05*SR_0
+		return SR_eff
 
     #cl 7.6.2 Width of Lacing  Bars
     def cl_7_6_2_width_of_lacing_bars(d):
