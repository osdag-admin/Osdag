# -*- coding: utf-8 -*-

# Form implementation generated from reading ui file 'ui_design_preferences.ui'
#
# Created by: PyQt5 UI code generator 5.10.1
#
# WARNING! All changes made in this file will be lost!
from Common import *
from utils.common.component import Section,I_sectional_Properties
from utils.common.component import *
from design_type.connection.fin_plate_connection import FinPlateConnection
from design_type.connection.connection import Connection

from PyQt5.QtWidgets import QMessageBox, qApp
from PyQt5.QtGui import QDoubleValidator, QIntValidator, QPixmap, QPalette
from PyQt5.QtCore import QFile, pyqtSignal, QTextStream, Qt, QIODevice,pyqtSlot
from PyQt5 import QtCore, QtGui, QtWidgets
from PyQt5.QtWidgets import QMainWindow, QDialog, QFontDialog, QApplication, QFileDialog, QColorDialog
from PyQt5.QtCore import QFile, pyqtSignal, QTextStream, Qt, QIODevice
from PyQt5.QtCore import QRegExp
from PyQt5.QtGui import QBrush
from PyQt5.QtGui import QColor
from PyQt5.QtGui import QDoubleValidator, QIntValidator, QPixmap, QPalette
from PyQt5.QtGui import QTextCharFormat
from PyQt5.QtGui import QTextCursor
from PyQt5.QtWidgets import QMainWindow, QDialog, QFontDialog, QApplication, QFileDialog, QColorDialog
from PyQt5.QtGui import QStandardItem
import os
import json
import logging
from drawing_2D.Svg_Window import SvgWindow
import sys
import sqlite3
import shutil
import openpyxl


class Ui_Dialog(object):
    def setupUi(self, DesignPreferences, main):
        DesignPreferences.setObjectName("DesignPreferences")
        DesignPreferences.resize(969, 624)
        self.gridLayout_5 = QtWidgets.QGridLayout(DesignPreferences)
        self.gridLayout_5.setObjectName("gridLayout_5")
        self.gridLayout_2 = QtWidgets.QGridLayout()
        self.gridLayout_2.setObjectName("gridLayout_2")
        self.btn_defaults = QtWidgets.QPushButton(DesignPreferences)
        font = QtGui.QFont()
        font.setFamily("Arial")
        self.btn_defaults.setFont(font)
        self.btn_defaults.setObjectName("btn_defaults")
        self.gridLayout_2.addWidget(self.btn_defaults, 0, 1, 1, 1)
        self.btn_save = QtWidgets.QPushButton(DesignPreferences)
        font = QtGui.QFont()
        font.setFamily("Arial")
        self.btn_save.setFont(font)
        self.btn_save.setObjectName("btn_save")
        self.gridLayout_2.addWidget(self.btn_save, 0, 2, 1, 1)
        self.btn_close = QtWidgets.QPushButton(DesignPreferences)
        font = QtGui.QFont()
        font.setFamily("Arial")
        self.btn_close.setFont(font)
        self.btn_close.setObjectName("btn_close")
        self.gridLayout_2.addWidget(self.btn_close, 0, 3, 1, 1)
        spacerItem = QtWidgets.QSpacerItem(28, 20, QtWidgets.QSizePolicy.Expanding, QtWidgets.QSizePolicy.Minimum)
        self.gridLayout_2.addItem(spacerItem, 0, 0, 1, 1)
        spacerItem1 = QtWidgets.QSpacerItem(40, 20, QtWidgets.QSizePolicy.Expanding, QtWidgets.QSizePolicy.Minimum)
        self.gridLayout_2.addItem(spacerItem1, 0, 4, 1, 1)
        self.gridLayout_5.addLayout(self.gridLayout_2, 1, 0, 1, 1)
        self.tabWidget = QtWidgets.QTabWidget(DesignPreferences)
        font = QtGui.QFont()
        font.setFamily("Arial")
        self.tabWidget.setFont(font)
        self.tabWidget.setObjectName("tabWidget")

###################################################################
######################################################################
######################################################################
####################################################################

#START

        # tab_index = 0
        # for tab_details in main.tab_list(main):
        #     tab_name = tab_details[0]
        #     tab_elements = tab_details[1]
        #     tab = QtWidgets.QWidget()
        #     tab.setObjectName(tab_name)
        #     elements = tab_elements()
        _translate = QtCore.QCoreApplication.translate
        #     i = 0
        #     j = 6
        #     for element in elements:
        #         lable = element[1]
        #         type = element[2]
        #         # value = option[4]
        #         if type in [TYPE_COMBOBOX, TYPE_TEXTBOX]:
        #             l = QtWidgets.QLabel(tab)
        #             if lable in [KEY_DISP_SUPTNGSEC_THERMAL_EXP]:
        #                 l.setGeometry(QtCore.QRect(3 + j, 10 + i, 165, 28))
        #                 i = i + 10
        #             else:
        #                 l.setGeometry(QtCore.QRect(3 + j, 10 + i, 165, 22))
        #             font = QtGui.QFont()
        #             font.setPointSize(9)
        #             if lable in [KEY_DISP_SUPTNGSEC_DESIGNATION, KEY_DISP_SUPTNGSEC_TYPE, KEY_DISP_SUPTNGSEC_SOURCE]:
        #                 font.setWeight(75)
        #             else:
        #                 font.setWeight(50)
        #             l.setFont(font)
        #             l.setObjectName(element[0] + "_label")
        #             l.setText(_translate("MainWindow", "<html><head/><body><p>" + lable + "</p></body></html>"))
        #             l.setAlignment(QtCore.Qt.AlignCenter)
        #
        #         if type == TYPE_COMBOBOX:
        #             combo = QtWidgets.QComboBox(tab)
        #             combo.setGeometry(QtCore.QRect(170 + j, 10 + i, 130, 22))
        #             font = QtGui.QFont()
        #             font.setPointSize(9)
        #             font.setBold(False)
        #             font.setWeight(50)
        #             combo.setFont(font)
        #             combo.setStyleSheet("QComboBox { combobox-popup: 0; }")
        #             combo.setMaxVisibleItems(5)
        #             combo.setObjectName(element[0])
        #             for item in element[3]:
        #                 combo.addItem(item)
        #
        #         if type == TYPE_TITLE:
        #             q = QtWidgets.QLabel(tab)
        #             q.setGeometry(QtCore.QRect(j, 10 + i, 155, 35))
        #             font = QtGui.QFont()
        #             font.setPointSize(10)
        #             q.setFont(font)
        #             q.setObjectName("_title")
        #             q.setText(_translate("MainWindow",
        #                                  "<html><head/><body><p><span style=\" font-weight:600;\">" + lable + "</span></p></body></html>"))
        #
        #         if type == TYPE_TEXTBOX:
        #             r = QtWidgets.QLineEdit(tab)
        #             r.setGeometry(QtCore.QRect(170 + j, 10 + i, 130, 22))
        #             font = QtGui.QFont()
        #             font.setPointSize(9)
        #             font.setBold(False)
        #             font.setWeight(50)
        #             r.setFont(font)
        #             r.setObjectName(element[0])
        #             if element[0] in [KEY_SUPTNGSEC_DEPTH, KEY_SUPTNGSEC_FLANGE_W, KEY_SUPTNGSEC_FLANGE_T,
        #                               KEY_SUPTNGSEC_WEB_T, KEY_SUPTDSEC_DEPTH, KEY_SUPTDSEC_FLANGE_W,
        #                               KEY_SUPTDSEC_FLANGE_T, KEY_SUPTDSEC_WEB_T]:
        #                 r.setValidator(QDoubleValidator())
        #
        #         if type == TYPE_IMAGE:
        #             im = QtWidgets.QLabel(tab)
        #             im.setGeometry(QtCore.QRect(60 + j, 30 + i, 200, 300))
        #             im.setObjectName(element[0])
        #             im.setScaledContents(True)
        #             image = QPixmap("./ResourceFiles/images/Columns_Beams.png")
        #             im.setPixmap(image)
        #             i = i + 300
        #
        #         if type == TYPE_BREAK:
        #             j = j + 310
        #             i = -30
        #
        #         if type == TYPE_ENTER:
        #             pass
        #
        #         i = i + 30
        #     pushButton_Add = QtWidgets.QPushButton(tab)
        #     pushButton_Add.setObjectName(str("pushButton_Add_"+tab_name))
        #     pushButton_Add.setGeometry(QtCore.QRect(6, 500, 160, 27))
        #     font = QtGui.QFont()
        #     font.setPointSize(9)
        #     font.setBold(False)
        #     font.setWeight(50)
        #     pushButton_Add.setFont(font)
        #     pushButton_Add.setText("Add")
        #
        #     pushButton_Clear = QtWidgets.QPushButton(tab)
        #     pushButton_Clear.setObjectName(str("pushButton_Clear_"+tab_name))
        #     pushButton_Clear.setGeometry(QtCore.QRect(180, 500, 160, 27))
        #     font = QtGui.QFont()
        #     font.setPointSize(9)
        #     font.setBold(False)
        #     font.setWeight(50)
        #     pushButton_Clear.setFont(font)
        #     pushButton_Clear.setText("Clear")
        #
        #     pushButton_Import = QtWidgets.QPushButton(tab)
        #     pushButton_Import.setObjectName(str("pushButton_Import_"+tab_name))
        #     pushButton_Import.setGeometry(QtCore.QRect(770, 500, 160, 27))
        #     font = QtGui.QFont()
        #     font.setPointSize(9)
        #     font.setBold(False)
        #     font.setWeight(50)
        #     pushButton_Import.setFont(font)
        #     pushButton_Import.setText("Import xlsx file")
        #
        #     pushButton_Download = QtWidgets.QPushButton(tab)
        #     pushButton_Download.setObjectName(str("pushButton_Download_"+tab_name))
        #     pushButton_Download.setGeometry(QtCore.QRect(600, 500, 160, 27))
        #     font = QtGui.QFont()
        #     font.setPointSize(9)
        #     font.setBold(False)
        #     font.setWeight(50)
        #     pushButton_Download.setFont(font)
        #     pushButton_Download.setText("Download xlsx file")
        #
        #     self.tabWidget.addTab(tab, "")
        #     self.tabWidget.setTabText(tab_index, tab_name)
        #     tab_index += 1





#END

####################################################################
####################################################################
#####################################################################





        #
        #
        #
        # self.tab_Column = QtWidgets.QWidget()
        # self.tab_Column.setObjectName("tab_Column")
        #
        # '''
        # @author: Umair
        # '''
        #
        # supporting_section_list = main.supporting_section_values(self)
        # _translate = QtCore.QCoreApplication.translate
        # i = 0
        # j = 6
        # for element in supporting_section_list:
        #     lable = element[1]
        #     type = element[2]
        #     # value = option[4]
        #     if type in [TYPE_COMBOBOX, TYPE_TEXTBOX]:
        #         l = QtWidgets.QLabel(self.tab_Column)
        #         if lable in [KEY_DISP_SUPTNGSEC_THERMAL_EXP]:
        #             l.setGeometry(QtCore.QRect(3 + j, 10 + i, 165, 28))
        #             i = i + 10
        #         else:
        #             l.setGeometry(QtCore.QRect(3 + j, 10 + i, 165, 22))
        #         font = QtGui.QFont()
        #         font.setPointSize(9)
        #         if lable in [KEY_DISP_SUPTNGSEC_DESIGNATION, KEY_DISP_SUPTNGSEC_TYPE, KEY_DISP_SUPTNGSEC_SOURCE]:
        #             font.setWeight(75)
        #         else:
        #             font.setWeight(50)
        #         l.setFont(font)
        #         l.setObjectName(element[0] + "_label")
        #         l.setText(_translate("MainWindow", "<html><head/><body><p>" + lable + "</p></body></html>"))
        #         l.setAlignment(QtCore.Qt.AlignCenter)
        #
        #     if type == TYPE_COMBOBOX:
        #         combo = QtWidgets.QComboBox(self.tab_Column)
        #         combo.setGeometry(QtCore.QRect(170 + j, 10 + i, 130, 22))
        #         font = QtGui.QFont()
        #         font.setPointSize(9)
        #         font.setBold(False)
        #         font.setWeight(50)
        #         combo.setFont(font)
        #         combo.setStyleSheet("QComboBox { combobox-popup: 0; }")
        #         combo.setMaxVisibleItems(5)
        #         combo.setObjectName(element[0])
        #         for item in element[3]:
        #             combo.addItem(item)
        #
        #     if type == TYPE_TITLE:
        #         q = QtWidgets.QLabel(self.tab_Column)
        #         q.setGeometry(QtCore.QRect(j, 10 + i, 155, 35))
        #         font = QtGui.QFont()
        #         font.setPointSize(10)
        #         q.setFont(font)
        #         q.setObjectName("_title")
        #         q.setText(_translate("MainWindow",
        #                              "<html><head/><body><p><span style=\" font-weight:600;\">" + lable + "</span></p></body></html>"))
        #
        #     if type == TYPE_TEXTBOX:
        #         r = QtWidgets.QLineEdit(self.tab_Column)
        #         r.setGeometry(QtCore.QRect(170 + j, 10 + i, 130, 22))
        #         font = QtGui.QFont()
        #         font.setPointSize(9)
        #         font.setBold(False)
        #         font.setWeight(50)
        #         r.setFont(font)
        #         r.setObjectName(element[0])
        #         if element[0] in [KEY_SUPTNGSEC_DEPTH, KEY_SUPTNGSEC_FLANGE_W, KEY_SUPTNGSEC_FLANGE_T, KEY_SUPTNGSEC_WEB_T]:
        #             r.setValidator(QDoubleValidator())
        #
        #     if type == TYPE_IMAGE:
        #         im = QtWidgets.QLabel(self.tab_Column)
        #         im.setGeometry(QtCore.QRect(60 + j, 30 + i, 200, 300))
        #         im.setObjectName(element[0])
        #         im.setScaledContents(True)
        #         image = QPixmap("./ResourceFiles/images/Columns_Beams.png")
        #         im.setPixmap(image)
        #         i = i + 300
        #
        #     if type == TYPE_BREAK:
        #         j = j + 310
        #         i = -30
        #
        #     if type == TYPE_ENTER:
        #         pass
        #
        #     i = i + 30
        # pushButton_Add_Column = QtWidgets.QPushButton(self.tab_Column)
        # pushButton_Add_Column.setObjectName("pushButton_Add_Column")
        # pushButton_Add_Column.setGeometry(QtCore.QRect(6, 500, 160, 27))
        # font = QtGui.QFont()
        # font.setPointSize(9)
        # font.setBold(False)
        # font.setWeight(50)
        # pushButton_Add_Column.setFont(font)
        # pushButton_Add_Column.setText("Add")
        #
        # pushButton_Clear_Column = QtWidgets.QPushButton(self.tab_Column)
        # pushButton_Clear_Column.setObjectName("pushButton_Clear_Column")
        # pushButton_Clear_Column.setGeometry(QtCore.QRect(180, 500, 160, 27))
        # font = QtGui.QFont()
        # font.setPointSize(9)
        # font.setBold(False)
        # font.setWeight(50)
        # pushButton_Clear_Column.setFont(font)
        # pushButton_Clear_Column.setText("Clear")
        #
        # pushButton_Import_Column = QtWidgets.QPushButton(self.tab_Column)
        # pushButton_Import_Column.setObjectName("pushButton_Import_Column")
        # pushButton_Import_Column.setGeometry(QtCore.QRect(770, 500, 160, 27))
        # font = QtGui.QFont()
        # font.setPointSize(9)
        # font.setBold(False)
        # font.setWeight(50)
        # pushButton_Import_Column.setFont(font)
        # pushButton_Import_Column.setText("Import xlsx file")
        #
        # pushButton_Download_Column = QtWidgets.QPushButton(self.tab_Column)
        # pushButton_Download_Column.setObjectName("pushButton_Download_Column")
        # pushButton_Download_Column.setGeometry(QtCore.QRect(600, 500, 160, 27))
        # font = QtGui.QFont()
        # font.setPointSize(9)
        # font.setBold(False)
        # font.setWeight(50)
        # pushButton_Download_Column.setFont(font)
        # pushButton_Download_Column.setText("Download xlsx file")
        #
        # self.tabWidget.addTab(self.tab_Column, "")
        # self.tab_Beam = QtWidgets.QWidget()
        # self.tab_Beam.setObjectName("tab_Beam")
        #
        # supported_section_list = main.supported_section_values(self)
        # _translate = QtCore.QCoreApplication.translate
        # i = 0
        # j = 6
        # for element in supported_section_list:
        #     lable = element[1]
        #     type = element[2]
        #     # value = option[4]
        #     if type in [TYPE_COMBOBOX, TYPE_TEXTBOX]:
        #         l = QtWidgets.QLabel(self.tab_Beam)
        #         if lable in [KEY_DISP_SUPTDSEC_THERMAL_EXP]:
        #             l.setGeometry(QtCore.QRect(3 + j, 10 + i, 165, 28))
        #             i = i + 10
        #         else:
        #             l.setGeometry(QtCore.QRect(3 + j, 10 + i, 165, 22))
        #         font = QtGui.QFont()
        #         font.setPointSize(9)
        #         if lable in [KEY_DISP_SUPTNGSEC_DESIGNATION, KEY_DISP_SUPTNGSEC_TYPE, KEY_DISP_SUPTNGSEC_SOURCE]:
        #             font.setWeight(75)
        #         else:
        #             font.setWeight(50)
        #         l.setFont(font)
        #         l.setObjectName(element[0] + "_label")
        #         l.setText(_translate("MainWindow", "<html><head/><body><p>" + lable + "</p></body></html>"))
        #         l.setAlignment(QtCore.Qt.AlignCenter)
        #
        #     if type == TYPE_COMBOBOX:
        #         combo = QtWidgets.QComboBox(self.tab_Beam)
        #         combo.setGeometry(QtCore.QRect(170 + j, 10 + i, 130, 22))
        #         font = QtGui.QFont()
        #         font.setPointSize(9)
        #         font.setBold(False)
        #         font.setWeight(50)
        #         combo.setFont(font)
        #         combo.setStyleSheet("QComboBox { combobox-popup: 0; }")
        #         combo.setMaxVisibleItems(5)
        #         combo.setObjectName(element[0])
        #         for item in element[3]:
        #             combo.addItem(item)
        #
        #     if type == TYPE_TITLE:
        #         q = QtWidgets.QLabel(self.tab_Beam)
        #         q.setGeometry(QtCore.QRect(j, 10 + i, 155, 35))
        #         font = QtGui.QFont()
        #         font.setPointSize(10)
        #         q.setFont(font)
        #         q.setObjectName("_title")
        #         q.setText(_translate("MainWindow",
        #                              "<html><head/><body><p><span style=\" font-weight:600;\">" + lable + "</span></p></body></html>"))
        #
        #     if type == TYPE_TEXTBOX:
        #         r = QtWidgets.QLineEdit(self.tab_Beam)
        #         r.setGeometry(QtCore.QRect(170 + j, 10 + i, 130, 22))
        #         font = QtGui.QFont()
        #         font.setPointSize(9)
        #         font.setBold(False)
        #         font.setWeight(50)
        #         r.setFont(font)
        #         r.setObjectName(element[0])
        #         if element[0] in [KEY_SUPTDSEC_DEPTH, KEY_SUPTDSEC_FLANGE_W, KEY_SUPTDSEC_FLANGE_T,
        #                        KEY_SUPTDSEC_WEB_T]:
        #             r.setValidator(QDoubleValidator())
        #
        #     if type == TYPE_IMAGE:
        #         im = QtWidgets.QLabel(self.tab_Beam)
        #         im.setGeometry(QtCore.QRect(60 + j, 30 + i, 200, 300))
        #         im.setObjectName(element[0])
        #         im.setScaledContents(True)
        #         image = QPixmap("./ResourceFiles/images/Columns_Beams.png")
        #         im.setPixmap(image)
        #         i = i + 300
        #
        #     if type == TYPE_BREAK:
        #         j = j + 310
        #         i = -30
        #
        #     if type == TYPE_ENTER:
        #         pass
        #
        #     i = i + 30
        # pushButton_Add_Beam = QtWidgets.QPushButton(self.tab_Beam)
        # pushButton_Add_Beam.setObjectName("pushButton_Add_Beam")
        # pushButton_Add_Beam.setGeometry(QtCore.QRect(6, 500, 160, 27))
        # font = QtGui.QFont()
        # font.setPointSize(9)
        # font.setBold(False)
        # font.setWeight(50)
        # pushButton_Add_Beam.setFont(font)
        # pushButton_Add_Beam.setText("Add")
        #
        # pushButton_Clear_Beam = QtWidgets.QPushButton(self.tab_Beam)
        # pushButton_Clear_Beam.setObjectName("pushButton_Clear_Beam")
        # pushButton_Clear_Beam.setGeometry(QtCore.QRect(180, 500, 160, 27))
        # font = QtGui.QFont()
        # font.setPointSize(9)
        # font.setBold(False)
        # font.setWeight(50)
        # pushButton_Clear_Beam.setFont(font)
        # pushButton_Clear_Beam.setText("Clear")
        #
        # pushButton_Import_Beam = QtWidgets.QPushButton(self.tab_Beam)
        # pushButton_Import_Beam.setObjectName("pushButton_Import_Beam")
        # pushButton_Import_Beam.setGeometry(QtCore.QRect(770, 500, 160, 27))
        # font = QtGui.QFont()
        # font.setPointSize(9)
        # font.setBold(False)
        # font.setWeight(50)
        # pushButton_Import_Beam.setFont(font)
        # pushButton_Import_Beam.setText("Import xlsx file")
        #
        # pushButton_Download_Beam = QtWidgets.QPushButton(self.tab_Beam)
        # pushButton_Download_Beam.setObjectName("pushButton_Download_Beam")
        # pushButton_Download_Beam.setGeometry(QtCore.QRect(600, 500, 160, 27))
        # font = QtGui.QFont()
        # font.setPointSize(9)
        # font.setBold(False)
        # font.setWeight(50)
        # pushButton_Download_Beam.setFont(font)
        # pushButton_Download_Beam.setText("Download xlsx file")
        #
        # self.tabWidget.addTab(self.tab_Beam, "")

###################################################################
######################################################################
######################################################################
####################################################################

# START

        tab_index = 0
        for tab_details in main.tab_list(main):
            tab_name = tab_details[0]
            tab_elements = tab_details[2]
            tab_type = tab_details[1]
            if tab_type == TYPE_TAB_1:
                tab = QtWidgets.QWidget()
                tab.setObjectName(tab_name)
                elements = tab_elements()
                _translate = QtCore.QCoreApplication.translate
                i = 0
                j = 6
                for element in elements:
                    lable = element[1]
                    type = element[2]
                    # value = option[4]
                    if type in [TYPE_COMBOBOX, TYPE_TEXTBOX]:
                        l = QtWidgets.QLabel(tab)
                        if lable in [KEY_DISP_SUPTNGSEC_THERMAL_EXP]:
                            l.setGeometry(QtCore.QRect(3 + j, 10 + i, 165, 28))
                            i = i + 10
                        else:
                            l.setGeometry(QtCore.QRect(3 + j, 10 + i, 165, 22))
                        font = QtGui.QFont()
                        font.setPointSize(9)
                        if lable in [KEY_DISP_SUPTNGSEC_DESIGNATION, KEY_DISP_SUPTNGSEC_TYPE,
                                     KEY_DISP_SUPTNGSEC_SOURCE]:
                            font.setWeight(75)
                        else:
                            font.setWeight(50)
                        l.setFont(font)
                        l.setObjectName(element[0] + "_label")
                        l.setText(_translate("MainWindow", "<html><head/><body><p>" + lable + "</p></body></html>"))
                        l.setAlignment(QtCore.Qt.AlignCenter)

                    if type == TYPE_COMBOBOX:
                        combo = QtWidgets.QComboBox(tab)
                        combo.setGeometry(QtCore.QRect(170 + j, 10 + i, 130, 22))
                        font = QtGui.QFont()
                        font.setPointSize(9)
                        font.setBold(False)
                        font.setWeight(50)
                        combo.setFont(font)
                        combo.setStyleSheet("QComboBox { combobox-popup: 0; }")
                        combo.setMaxVisibleItems(5)
                        combo.setObjectName(element[0])
                        for item in element[3]:
                            combo.addItem(item)

                    if type == TYPE_TITLE:
                        q = QtWidgets.QLabel(tab)
                        q.setGeometry(QtCore.QRect(j, 10 + i, 155, 35))
                        font = QtGui.QFont()
                        font.setPointSize(10)
                        q.setFont(font)
                        q.setObjectName("_title")
                        q.setText(_translate("MainWindow",
                                             "<html><head/><body><p><span style=\" font-weight:600;\">" + lable + "</span></p></body></html>"))

                    if type == TYPE_TEXTBOX:
                        r = QtWidgets.QLineEdit(tab)
                        r.setGeometry(QtCore.QRect(170 + j, 10 + i, 130, 22))
                        font = QtGui.QFont()
                        font.setPointSize(9)
                        font.setBold(False)
                        font.setWeight(50)
                        r.setFont(font)
                        r.setObjectName(element[0])
                        if element[0] in [KEY_SUPTNGSEC_DEPTH, KEY_SUPTNGSEC_FLANGE_W, KEY_SUPTNGSEC_FLANGE_T,
                                          KEY_SUPTNGSEC_WEB_T, KEY_SUPTDSEC_DEPTH, KEY_SUPTDSEC_FLANGE_W,
                                          KEY_SUPTDSEC_FLANGE_T, KEY_SUPTDSEC_WEB_T]:
                            r.setValidator(QDoubleValidator())

                    if type == TYPE_IMAGE:
                        im = QtWidgets.QLabel(tab)
                        im.setGeometry(QtCore.QRect(60 + j, 30 + i, 200, 300))
                        im.setObjectName(element[0])
                        im.setScaledContents(True)
                        image = QPixmap("./ResourceFiles/images/Columns_Beams.png")
                        im.setPixmap(image)
                        i = i + 300

                    if type == TYPE_BREAK:
                        j = j + 310
                        i = -30

                    if type == TYPE_ENTER:
                        pass

                    i = i + 30
                pushButton_Add = QtWidgets.QPushButton(tab)
                pushButton_Add.setObjectName(str("pushButton_Add_" + tab_name))
                pushButton_Add.setGeometry(QtCore.QRect(6, 500, 160, 27))
                font = QtGui.QFont()
                font.setPointSize(9)
                font.setBold(False)
                font.setWeight(50)
                pushButton_Add.setFont(font)
                pushButton_Add.setText("Add")

                pushButton_Clear = QtWidgets.QPushButton(tab)
                pushButton_Clear.setObjectName(str("pushButton_Clear_" + tab_name))
                pushButton_Clear.setGeometry(QtCore.QRect(180, 500, 160, 27))
                font = QtGui.QFont()
                font.setPointSize(9)
                font.setBold(False)
                font.setWeight(50)
                pushButton_Clear.setFont(font)
                pushButton_Clear.setText("Clear")

                pushButton_Import = QtWidgets.QPushButton(tab)
                pushButton_Import.setObjectName(str("pushButton_Import_" + tab_name))
                pushButton_Import.setGeometry(QtCore.QRect(770, 500, 160, 27))
                font = QtGui.QFont()
                font.setPointSize(9)
                font.setBold(False)
                font.setWeight(50)
                pushButton_Import.setFont(font)
                pushButton_Import.setText("Import xlsx file")

                pushButton_Download = QtWidgets.QPushButton(tab)
                pushButton_Download.setObjectName(str("pushButton_Download_" + tab_name))
                pushButton_Download.setGeometry(QtCore.QRect(600, 500, 160, 27))
                font = QtGui.QFont()
                font.setPointSize(9)
                font.setBold(False)
                font.setWeight(50)
                pushButton_Download.setFont(font)
                pushButton_Download.setText("Download xlsx file")

                self.tabWidget.addTab(tab, "")
                self.tabWidget.setTabText(tab_index, tab_name)
                tab_index += 1

            elif tab_type == TYPE_TAB_2:

                tab = QtWidgets.QWidget()
                tab.setObjectName(tab_name)
                elements = tab_elements()
                label_1 = QtWidgets.QLabel(tab)
                font = QtGui.QFont()
                font.setFamily("Arial")
                font.setWeight(75)
                label_1.setFont(font)
                label_1.setObjectName("label_1")
                label_1.setGeometry(QtCore.QRect(10, 10, 130, 22))
                label_1.setText("Inputs")
                _translate = QtCore.QCoreApplication.translate
                i = 30
                j = 6
                for element in elements:
                    lable = element[1]
                    type = element[2]
                    # value = option[4]
                    if type in [TYPE_COMBOBOX, TYPE_TEXTBOX]:
                        l = QtWidgets.QLabel(tab)
                        if lable in [KEY_DISP_DP_DETAILING_GAP, KEY_DISP_DP_DETAILING_CORROSIVE_INFLUENCES]:
                            l.setGeometry(QtCore.QRect(3 + j, 10 + i, 165, 28))
                            i = i + 10
                        else:
                            l.setGeometry(QtCore.QRect(3 + j, 10 + i, 165, 22))
                        font = QtGui.QFont()
                        font.setPointSize(9)
                        font.setWeight(50)
                        l.setFont(font)
                        l.setObjectName(element[0] + "_label")
                        l.setText(_translate("MainWindow", "<html><head/><body><p>" + lable + "</p></body></html>"))
                        l.setAlignment(QtCore.Qt.AlignCenter)

                    if type == TYPE_COMBOBOX:
                        combo = QtWidgets.QComboBox(tab)
                        combo.setGeometry(QtCore.QRect(170 + j, 10 + i, 270, 22))
                        font = QtGui.QFont()
                        font.setPointSize(9)
                        font.setBold(False)
                        font.setWeight(50)
                        combo.setFont(font)
                        combo.setStyleSheet("QComboBox { combobox-popup: 0; }")
                        combo.setMaxVisibleItems(5)
                        combo.setObjectName(element[0])
                        for item in element[3]:
                            combo.addItem(item)
                        if element[0] == KEY_DP_BOLT_SLIP_FACTOR:
                            combo.setCurrentIndex(4)
                        if element[0] == KEY_DP_DESIGN_METHOD:
                            combo.model().item(1).setEnabled(False)
                            combo.model().item(2).setEnabled(False)

                    if type == TYPE_TITLE:
                        q = QtWidgets.QLabel(tab)
                        q.setGeometry(QtCore.QRect(j, 10 + i, 155, 35))
                        font = QtGui.QFont()
                        font.setPointSize(10)
                        q.setFont(font)
                        q.setObjectName("_title")
                        q.setText(_translate("MainWindow",
                                             "<html><head/><body><p><span style=\" font-weight:600;\">" + lable + "</span></p></body></html>"))
                    if type == TYPE_NOTE:
                        q = QtWidgets.QLabel(tab)
                        q.setGeometry(QtCore.QRect(j, 10 + i, 355, 35))
                        font = QtGui.QFont()
                        font.setPointSize(10)
                        q.setFont(font)
                        q.setObjectName("_title")
                        q.setText(_translate("MainWindow",
                                             "<html><head/><body><p><span style=\" font-weight:600;\">" + lable + "</span></p></body></html>"))

                    if type == TYPE_TEXTBOX:
                        r = QtWidgets.QLineEdit(tab)
                        r.setGeometry(QtCore.QRect(170 + j, 10 + i, 270, 22))
                        font = QtGui.QFont()
                        font.setPointSize(9)
                        font.setBold(False)
                        font.setWeight(50)
                        r.setFont(font)
                        r.setObjectName(element[0])
                        if element[3]:
                            r.setText(element[3])
                        dbl_validator = QDoubleValidator()
                        if element[0] in [KEY_DP_BOLT_MATERIAL_G_O, KEY_DP_WELD_MATERIAL_G_O]:
                            r.setValidator(dbl_validator)
                            r.setMaxLength(7)

                    if type == TYPE_IMAGE:
                        im = QtWidgets.QLabel(tab)
                        im.setGeometry(QtCore.QRect(60 + j, 30 + i, 200, 300))
                        im.setObjectName(element[0])
                        im.setScaledContents(True)
                        image = QPixmap("./ResourceFiles/images/Columns_Beams.png")
                        im.setPixmap(image)
                        i = i + 300

                    if type == TYPE_BREAK:
                        j = j + 310
                        i = -30

                    if type == TYPE_ENTER:
                        i = i + 100

                    if type == TYPE_TEXT_BROWSER:
                        label_3 = QtWidgets.QLabel(tab)
                        font = QtGui.QFont()
                        font.setFamily("Arial")
                        font.setWeight(75)
                        label_3.setFont(font)
                        label_3.setObjectName("label_3")
                        label_3.setGeometry(QtCore.QRect(460, 10, 130, 22))
                        label_3.setText("Description")
                        textBrowser = QtWidgets.QTextBrowser(tab)
                        textBrowser.setMinimumSize(QtCore.QSize(210, 320))
                        textBrowser.setObjectName(element[0])
                        textBrowser.setGeometry(QtCore.QRect(460, 40, 480, 450))
                        textBrowser.setHtml(_translate("DesignPreferences", element[3]))
                        textBrowser.horizontalScrollBar().setVisible(False)

                    i = i + 30
                self.tabWidget.addTab(tab, "")
                self.tabWidget.setTabText(tab_index, tab_name)
                tab_index += 1

# END

####################################################################
####################################################################
#####################################################################
        # self.tab_Bolt = QtWidgets.QWidget()
        # self.tab_Bolt.setObjectName("tab_Bolt")
        #
        # label_1 = QtWidgets.QLabel(self.tab_Bolt)
        # font = QtGui.QFont()
        # font.setFamily("Arial")
        # font.setWeight(75)
        # label_1.setFont(font)
        # label_1.setObjectName("label_1")
        # label_1.setGeometry(QtCore.QRect(10, 10, 130, 22))
        # label_1.setText("Inputs")
        # label_3 = QtWidgets.QLabel(self.tab_Bolt)
        # font = QtGui.QFont()
        # font.setFamily("Arial")
        # font.setWeight(75)
        # label_3.setFont(font)
        # label_3.setObjectName("label_3")
        # label_3.setGeometry(QtCore.QRect(400, 10, 130, 22))
        # label_3.setText("Description")
        # label_4 = QtWidgets.QLabel(self.tab_Bolt)
        # font = QtGui.QFont()
        # font.setFamily("Arial")
        # font.setWeight(75)
        # label_4.setFont(font)
        # label_4.setObjectName("label_4")
        # label_4.setGeometry(QtCore.QRect(10, 400, 400, 50))
        # label_4.setText("NOTE : If slip is permitted under the design load, design the bolt as"
        #                 "<br>a bearing bolt and select corresponding bolt grade.")
        # textBrowser = QtWidgets.QTextBrowser(self.tab_Bolt)
        # textBrowser.setMinimumSize(QtCore.QSize(210, 320))
        # textBrowser.setObjectName("textBrowser")
        # textBrowser.setGeometry(QtCore.QRect(400, 40, 520, 450))
        # textBrowser.setHtml(_translate("DesignPreferences",
        #                                     "<!DOCTYPE HTML PUBLIC \"-//W3C//DTD HTML 4.0//EN\" \"http://www.w3.org/TR/REC-html40/strict.dtd\">\n"
        #                                     "<html><head><meta name=\"qrichtext\" content=\"1\" /><style type=\"text/css\">\n"
        #                                     "p, li { white-space: pre-wrap; }\n"
        #                                     "</style></head><body style=\" font-family:\'Arial\'; font-size:8.25pt; font-weight:400; font-style:normal;\">\n"
        #                                     "<table border=\"0\" style=\" margin-top:0px; margin-bottom:0px; margin-left:0px; margin-right:0px;\" cellspacing=\"2\" cellpadding=\"0\">\n"
        #                                     "<tr>\n"
        #                                     "<td colspan=\"3\">\n"
        #                                     "<p align=\"justify\" style=\" margin-top:12px; margin-bottom:12px; margin-left:0px; margin-right:0px; -qt-block-indent:0; text-indent:0px;\"><span style=\" font-family:\'MS Shell Dlg 2\'; font-size:8pt;\">IS 800 Table 20 Typical Average Values for Coefficient of Friction (</span><span style=\" font-family:\'Calibri,sans-serif\'; font-size:9pt;\">µ</span><span style=\" font-family:\'Calibri,sans-serif\'; font-size:9pt; vertical-align:sub;\">f</span><span style=\" font-family:\'MS Shell Dlg 2\'; font-size:8pt;\">)</span></p></td></tr></table>\n"
        #                                     "<p align=\"justify\" style=\"-qt-paragraph-type:empty; margin-top:12px; margin-bottom:12px; margin-left:0px; margin-right:0px; -qt-block-indent:0; text-indent:0px; font-family:\'MS Shell Dlg 2\'; font-size:8pt;\"><br /></p>\n"
        #                                     "<table border=\"0\" style=\" margin-top:0px; margin-bottom:0px; margin-left:0px; margin-right:0px;\" cellspacing=\"2\" cellpadding=\"0\">\n"
        #                                     "<tr>\n"
        #                                     "<td width=\"26\"></td>\n"
        #                                     "<td width=\"383\">\n"
        #                                     "<p align=\"justify\" style=\" margin-top:12px; margin-bottom:12px; margin-left:0px; margin-right:0px; -qt-block-indent:0; text-indent:0px;\"><span style=\" font-family:\'MS Shell Dlg 2\'; font-size:8pt;\">Treatment of Surfaces</span></p></td>\n"
        #                                     "<td width=\"78\">\n"
        #                                     "<p align=\"justify\" style=\" margin-top:12px; margin-bottom:12px; margin-left:0px; margin-right:0px; -qt-block-indent:0; text-indent:0px;\"><span style=\" font-family:\'MS Shell Dlg 2\'; font-size:8pt;\">  µ_f</span></p></td></tr>\n"
        #                                     "<tr>\n"
        #                                     "<td>\n"
        #                                     "<p align=\"justify\" style=\" margin-top:12px; margin-bottom:12px; margin-left:0px; margin-right:0px; -qt-block-indent:0; text-indent:0px;\"><span style=\" font-family:\'MS Shell Dlg 2\'; font-size:8pt;\">i)</span></p></td>\n"
        #                                     "<td>\n"
        #                                     "<p align=\"justify\" style=\" margin-top:12px; margin-bottom:12px; margin-left:0px; margin-right:0px; -qt-block-indent:0; text-indent:0px;\"><span style=\" font-family:\'MS Shell Dlg 2\'; font-size:8pt;\">Surfaces not treated</span></p></td>\n"
        #                                     "<td>\n"
        #                                     "<p align=\"justify\" style=\" margin-top:12px; margin-bottom:12px; margin-left:0px; margin-right:0px; -qt-block-indent:0; text-indent:0px;\"><span style=\" font-family:\'MS Shell Dlg 2\'; font-size:8pt;\">  0.2</span></p></td></tr>\n"
        #                                     "<tr>\n"
        #                                     "<td>\n"
        #                                     "<p align=\"justify\" style=\" margin-top:12px; margin-bottom:12px; margin-left:0px; margin-right:0px; -qt-block-indent:0; text-indent:0px;\"><span style=\" font-family:\'MS Shell Dlg 2\'; font-size:8pt;\">ii)</span></p></td>\n"
        #                                     "<td>\n"
        #                                     "<p align=\"justify\" style=\" margin-top:12px; margin-bottom:12px; margin-left:0px; margin-right:0px; -qt-block-indent:0; text-indent:0px;\"><span style=\" font-family:\'MS Shell Dlg 2\'; font-size:8pt;\">Surfaces blasted with short or grit with any loose rust removed, no pitting</span></p></td>\n"
        #                                     "<td>\n"
        #                                     "<p align=\"justify\" style=\" margin-top:12px; margin-bottom:12px; margin-left:0px; margin-right:0px; -qt-block-indent:0; text-indent:0px;\"><span style=\" font-family:\'MS Shell Dlg 2\'; font-size:8pt;\">  0.5</span></p></td></tr>\n"
        #                                     "<tr>\n"
        #                                     "<td>\n"
        #                                     "<p align=\"justify\" style=\" margin-top:12px; margin-bottom:12px; margin-left:0px; margin-right:0px; -qt-block-indent:0; text-indent:0px;\"><span style=\" font-family:\'MS Shell Dlg 2\'; font-size:8pt;\">iii)</span></p></td>\n"
        #                                     "<td>\n"
        #                                     "<p align=\"justify\" style=\" margin-top:12px; margin-bottom:12px; margin-left:0px; margin-right:0px; -qt-block-indent:0; text-indent:0px;\"><span style=\" font-family:\'MS Shell Dlg 2\'; font-size:8pt;\">Surfaces blasted with short or grit and hot-dip galvanized</span></p></td>\n"
        #                                     "<td>\n"
        #                                     "<p align=\"justify\" style=\" margin-top:12px; margin-bottom:12px; margin-left:0px; margin-right:0px; -qt-block-indent:0; text-indent:0px;\"><span style=\" font-family:\'MS Shell Dlg 2\'; font-size:8pt;\">  0.1</span></p></td></tr>\n"
        #                                     "<tr>\n"
        #                                     "<td>\n"
        #                                     "<p align=\"justify\" style=\" margin-top:12px; margin-bottom:12px; margin-left:0px; margin-right:0px; -qt-block-indent:0; text-indent:0px;\"><span style=\" font-family:\'MS Shell Dlg 2\'; font-size:8pt;\">iv)</span></p></td>\n"
        #                                     "<td>\n"
        #                                     "<p align=\"justify\" style=\" margin-top:12px; margin-bottom:12px; margin-left:0px; margin-right:0px; -qt-block-indent:0; text-indent:0px;\"><span style=\" font-family:\'MS Shell Dlg 2\'; font-size:8pt;\">Surfaces blasted with short or grit and spray - metallized with zinc (thickness 50-70 µm)</span></p></td>\n"
        #                                     "<td>\n"
        #                                     "<p align=\"justify\" style=\" margin-top:12px; margin-bottom:12px; margin-left:0px; margin-right:0px; -qt-block-indent:0; text-indent:0px;\"><span style=\" font-family:\'MS Shell Dlg 2\'; font-size:8pt;\">  0.25</span></p></td></tr>\n"
        #                                     "<tr>\n"
        #                                     "<td>\n"
        #                                     "<p align=\"justify\" style=\" margin-top:12px; margin-bottom:12px; margin-left:0px; margin-right:0px; -qt-block-indent:0; text-indent:0px;\"><span style=\" font-family:\'MS Shell Dlg 2\'; font-size:8pt;\">v)</span></p></td>\n"
        #                                     "<td>\n"
        #                                     "<p align=\"justify\" style=\" margin-top:12px; margin-bottom:12px; margin-left:0px; margin-right:0px; -qt-block-indent:0; text-indent:0px;\"><span style=\" font-family:\'MS Shell Dlg 2\'; font-size:8pt;\">Surfaces blasted with shot or grit and painted with ethylzinc silicate coat (thickness 30-60 µm)</span></p></td>\n"
        #                                     "<td>\n"
        #                                     "<p align=\"justify\" style=\" margin-top:12px; margin-bottom:12px; margin-left:0px; margin-right:0px; -qt-block-indent:0; text-indent:0px;\"><span style=\" font-family:\'MS Shell Dlg 2\'; font-size:8pt;\">  0.3</span></p></td></tr>\n"
        #                                     "<tr>\n"
        #                                     "<td>\n"
        #                                     "<p align=\"justify\" style=\" margin-top:12px; margin-bottom:12px; margin-left:0px; margin-right:0px; -qt-block-indent:0; text-indent:0px;\"><span style=\" font-family:\'MS Shell Dlg 2\'; font-size:8pt;\">vi)</span></p></td>\n"
        #                                     "<td>\n"
        #                                     "<p align=\"justify\" style=\" margin-top:12px; margin-bottom:12px; margin-left:0px; margin-right:0px; -qt-block-indent:0; text-indent:0px;\"><span style=\" font-family:\'MS Shell Dlg 2\'; font-size:8pt;\">Sand blasted surface, after light rusting</span></p></td>\n"
        #                                     "<td>\n"
        #                                     "<p align=\"justify\" style=\" margin-top:12px; margin-bottom:12px; margin-left:0px; margin-right:0px; -qt-block-indent:0; text-indent:0px;\"><span style=\" font-family:\'MS Shell Dlg 2\'; font-size:8pt;\">  0.52</span></p></td></tr>\n"
        #                                     "<tr>\n"
        #                                     "<td>\n"
        #                                     "<p align=\"justify\" style=\" margin-top:12px; margin-bottom:12px; margin-left:0px; margin-right:0px; -qt-block-indent:0; text-indent:0px;\"><span style=\" font-family:\'MS Shell Dlg 2\'; font-size:8pt;\">vii)</span></p></td>\n"
        #                                     "<td>\n"
        #                                     "<p align=\"justify\" style=\" margin-top:12px; margin-bottom:12px; margin-left:0px; margin-right:0px; -qt-block-indent:0; text-indent:0px;\"><span style=\" font-family:\'MS Shell Dlg 2\'; font-size:8pt;\">Surfaces blasted with shot or grit and painted with ethylzinc silicate coat (thickness 60-80 µm)</span></p></td>\n"
        #                                     "<td>\n"
        #                                     "<p align=\"justify\" style=\" margin-top:12px; margin-bottom:12px; margin-left:0px; margin-right:0px; -qt-block-indent:0; text-indent:0px;\"><span style=\" font-family:\'MS Shell Dlg 2\'; font-size:8pt;\">  0.3</span></p></td></tr>\n"
        #                                     "<tr>\n"
        #                                     "<td>\n"
        #                                     "<p align=\"justify\" style=\" margin-top:12px; margin-bottom:12px; margin-left:0px; margin-right:0px; -qt-block-indent:0; text-indent:0px;\"><span style=\" font-family:\'MS Shell Dlg 2\'; font-size:8pt;\">viii)</span></p></td>\n"
        #                                     "<td>\n"
        #                                     "<p align=\"justify\" style=\" margin-top:12px; margin-bottom:12px; margin-left:0px; margin-right:0px; -qt-block-indent:0; text-indent:0px;\"><span style=\" font-family:\'MS Shell Dlg 2\'; font-size:8pt;\">Surfaces blasted with shot or grit and painted with alcalizinc silicate coat (thickness 60-80 µm)</span></p></td>\n"
        #                                     "<td>\n"
        #                                     "<p align=\"justify\" style=\" margin-top:12px; margin-bottom:12px; margin-left:0px; margin-right:0px; -qt-block-indent:0; text-indent:0px;\"><span style=\" font-family:\'MS Shell Dlg 2\'; font-size:8pt;\">  0.3</span></p></td></tr>\n"
        #                                     "<tr>\n"
        #                                     "<td>\n"
        #                                     "<p align=\"justify\" style=\" margin-top:12px; margin-bottom:12px; margin-left:0px; margin-right:0px; -qt-block-indent:0; text-indent:0px;\"><span style=\" font-family:\'MS Shell Dlg 2\'; font-size:8pt;\">ix)</span></p></td>\n"
        #                                     "<td>\n"
        #                                     "<p align=\"justify\" style=\" margin-top:12px; margin-bottom:12px; margin-left:0px; margin-right:0px; -qt-block-indent:0; text-indent:0px;\"><span style=\" font-family:\'MS Shell Dlg 2\'; font-size:8pt;\">Surfaces blasted with shot or grit and spray metallized with aluminium (thickness &gt;50 µm)</span></p></td>\n"
        #                                     "<td>\n"
        #                                     "<p align=\"justify\" style=\" margin-top:12px; margin-bottom:12px; margin-left:0px; margin-right:0px; -qt-block-indent:0; text-indent:0px;\"><span style=\" font-family:\'MS Shell Dlg 2\'; font-size:8pt;\">  0.5</span></p></td></tr>\n"
        #                                     "<tr>\n"
        #                                     "<td>\n"
        #                                     "<p align=\"justify\" style=\" margin-top:12px; margin-bottom:12px; margin-left:0px; margin-right:0px; -qt-block-indent:0; text-indent:0px;\"><span style=\" font-family:\'MS Shell Dlg 2\'; font-size:8pt;\">x)</span></p></td>\n"
        #                                     "<td>\n"
        #                                     "<p align=\"justify\" style=\" margin-top:12px; margin-bottom:12px; margin-left:0px; margin-right:0px; -qt-block-indent:0; text-indent:0px;\"><span style=\" font-family:\'MS Shell Dlg 2\'; font-size:8pt;\">Clean mill scale</span></p></td>\n"
        #                                     "<td>\n"
        #                                     "<p align=\"justify\" style=\" margin-top:12px; margin-bottom:12px; margin-left:0px; margin-right:0px; -qt-block-indent:0; text-indent:0px;\"><span style=\" font-family:\'MS Shell Dlg 2\'; font-size:8pt;\">  0.33</span></p></td></tr>\n"
        #                                     "<tr>\n"
        #                                     "<td>\n"
        #                                     "<p align=\"justify\" style=\" margin-top:12px; margin-bottom:12px; margin-left:0px; margin-right:0px; -qt-block-indent:0; text-indent:0px;\"><span style=\" font-family:\'MS Shell Dlg 2\'; font-size:8pt;\">xi)</span></p></td>\n"
        #                                     "<td>\n"
        #                                     "<p align=\"justify\" style=\" margin-top:12px; margin-bottom:12px; margin-left:0px; margin-right:0px; -qt-block-indent:0; text-indent:0px;\"><span style=\" font-family:\'MS Shell Dlg 2\'; font-size:8pt;\">Sand blasted surface</span></p></td>\n"
        #                                     "<td>\n"
        #                                     "<p align=\"justify\" style=\" margin-top:12px; margin-bottom:12px; margin-left:0px; margin-right:0px; -qt-block-indent:0; text-indent:0px;\"><span style=\" font-family:\'MS Shell Dlg 2\'; font-size:8pt;\">  0.48</span></p></td></tr>\n"
        #                                     "<tr>\n"
        #                                     "<td>\n"
        #                                     "<p align=\"justify\" style=\" margin-top:12px; margin-bottom:12px; margin-left:0px; margin-right:0px; -qt-block-indent:0; text-indent:0px;\"><span style=\" font-family:\'MS Shell Dlg 2\'; font-size:8pt;\">xii)</span></p></td>\n"
        #                                     "<td>\n"
        #                                     "<p align=\"justify\" style=\" margin-top:12px; margin-bottom:12px; margin-left:0px; margin-right:0px; -qt-block-indent:0; text-indent:0px;\"><span style=\" font-family:\'MS Shell Dlg 2\'; font-size:8pt;\">Red lead painted surface</span></p></td>\n"
        #                                     "<td>\n"
        #                                     "<p align=\"justify\" style=\" margin-top:12px; margin-bottom:12px; margin-left:0px; margin-right:0px; -qt-block-indent:0; text-indent:0px;\"><span style=\" font-family:\'MS Shell Dlg 2\'; font-size:8pt;\">  0.1</span></p>\n"
        #                                     "<p align=\"justify\" style=\"-qt-paragraph-type:empty; margin-top:12px; margin-bottom:12px; margin-left:0px; margin-right:0px; -qt-block-indent:0; text-indent:0px; font-family:\'MS Shell Dlg 2\'; font-size:8pt;\"><br /></p></td></tr></table></body></html>"))
        #
        # bolt_list = Connection.bolt_values()
        # _translate = QtCore.QCoreApplication.translate
        # i = 40
        # for element in bolt_list:
        #     lable = element[1]
        #     type = element[2]
        #     # value = option[4]
        #     if type in [TYPE_COMBOBOX, TYPE_TEXTBOX]:
        #         l = QtWidgets.QLabel(self.tab_Bolt)
        #         l.setGeometry(QtCore.QRect(6, 10 + i, 185, 22))
        #         font = QtGui.QFont()
        #         font.setPointSize(9)
        #         font.setWeight(50)
        #         l.setFont(font)
        #         l.setObjectName(element[0] + "_label")
        #         l.setText(_translate("MainWindow", "<html><head/><body><p>" + lable + "</p></body></html>"))
        #         l.setAlignment(QtCore.Qt.AlignCenter)
        #
        #     if type == TYPE_COMBOBOX:
        #         combo = QtWidgets.QComboBox(self.tab_Bolt)
        #         combo.setGeometry(QtCore.QRect(230, 10 + i, 130, 22))
        #         font = QtGui.QFont()
        #         font.setPointSize(9)
        #         font.setBold(False)
        #         font.setWeight(50)
        #         combo.setFont(font)
        #         combo.setStyleSheet("QComboBox { combobox-popup: 0; }")
        #         combo.setMaxVisibleItems(5)
        #         combo.setObjectName(element[0])
        #         for item in element[3]:
        #             combo.addItem(item)
        #         if element[0] == KEY_DP_BOLT_SLIP_FACTOR:
        #             combo.setCurrentIndex(4)
        #
        #     if type == TYPE_TITLE:
        #         q = QtWidgets.QLabel(self.tab_Bolt)
        #         q.setGeometry(QtCore.QRect(3, 10 + i, 300, 35))
        #         font = QtGui.QFont()
        #         font.setPointSize(9)
        #         q.setFont(font)
        #         q.setObjectName("_title")
        #         q.setText(_translate("MainWindow",
        #                              "<html><head/><body><p><span style=\" font-weight:600;\">" + lable + "</span></p></body></html>"))
        #
        #     if type == TYPE_TEXTBOX:
        #         r = QtWidgets.QLineEdit(self.tab_Bolt)
        #         r.setGeometry(QtCore.QRect(230, 10 + i, 130, 22))
        #         font = QtGui.QFont()
        #         font.setPointSize(9)
        #         font.setBold(False)
        #         font.setWeight(50)
        #         r.setFont(font)
        #         r.setObjectName(element[0])
        #         if element[3]:
        #             r.setText(element[3])
        #         dbl_validator = QDoubleValidator()
        #         if element[0] == KEY_DP_BOLT_MATERIAL_G_O:
        #             r.setValidator(dbl_validator)
        #             r.setMaxLength(7)
        #
        #     if type == TYPE_ENTER:
        #         i = i + 100
        #
        #     i = i + 30
        #
        # self.tabWidget.addTab(self.tab_Bolt, "")
        # self.tab_Weld = QtWidgets.QWidget()
        # self.tab_Weld.setObjectName("tab_Weld")
        #
        # label_1 = QtWidgets.QLabel(self.tab_Weld)
        # font = QtGui.QFont()
        # font.setFamily("Arial")
        # font.setWeight(75)
        # label_1.setFont(font)
        # label_1.setObjectName("label_1")
        # label_1.setGeometry(QtCore.QRect(10, 10, 130, 22))
        # label_1.setText("Inputs")
        # label_3 = QtWidgets.QLabel(self.tab_Weld)
        # font = QtGui.QFont()
        # font.setFamily("Arial")
        # font.setWeight(75)
        # label_3.setFont(font)
        # label_3.setObjectName("label_3")
        # label_3.setGeometry(QtCore.QRect(400, 10, 130, 22))
        # label_3.setText("Description")
        # textBrowser = QtWidgets.QTextBrowser(self.tab_Weld)
        # textBrowser.setMinimumSize(QtCore.QSize(210, 320))
        # textBrowser.setObjectName("textBrowser")
        # textBrowser.setGeometry(QtCore.QRect(400, 40, 520, 450))
        # textBrowser.setHtml(_translate("DesignPreferences",
        #                                "<!DOCTYPE HTML PUBLIC \"-//W3C//DTD HTML 4.0//EN\" \"http://www.w3.org/TR/REC-html40/strict.dtd\">\n"
        #                                "<html><head><meta name=\"qrichtext\" content=\"1\" /><style type=\"text/css\">\n"
        #                                "p, li { white-space: pre-wrap; }\n"
        #                                "</style></head><body style=\" font-family:\'Arial\'; font-size:8.25pt; font-weight:400; font-style:normal;\">\n"
        #                                "<p align=\"justify\" style=\" margin-top:0px; margin-bottom:0px; margin-left:0px; margin-right:0px; -qt-block-indent:0; text-indent:0px;\"><span style=\" font-family:\'MS Shell Dlg 2\'; font-size:8pt;\">Shop weld takes a material safety factor of 1.25</span></p>\n"
        #                                "<p align=\"justify\" style=\" margin-top:0px; margin-bottom:0px; margin-left:0px; margin-right:0px; -qt-block-indent:0; text-indent:0px;\"><span style=\" font-family:\'MS Shell Dlg 2\'; font-size:8pt;\">Field weld takes a material safety factor of 1.5</span></p>\n"
        #                                "<p align=\"justify\" style=\" margin-top:0px; margin-bottom:0px; margin-left:0px; margin-right:0px; -qt-block-indent:0; text-indent:0px;\"><span style=\" font-family:\'MS Shell Dlg 2\'; font-size:8pt;\">(IS 800 - cl. 5. 4. 1 or Table 5)</span></p></body></html>"))
        # weld_list = Connection.weld_values()
        # _translate = QtCore.QCoreApplication.translate
        # i = 40
        # for element in weld_list:
        #     lable = element[1]
        #     type = element[2]
        #     if type in [TYPE_COMBOBOX, TYPE_TEXTBOX]:
        #         l = QtWidgets.QLabel(self.tab_Weld)
        #         l.setGeometry(QtCore.QRect(6, 10 + i, 185, 22))
        #         font = QtGui.QFont()
        #         font.setPointSize(9)
        #         font.setWeight(50)
        #         l.setFont(font)
        #         l.setObjectName(element[0] + "_label")
        #         l.setText(_translate("MainWindow", "<html><head/><body><p>" + lable + "</p></body></html>"))
        #         l.setAlignment(QtCore.Qt.AlignCenter)
        #
        #     if type == TYPE_COMBOBOX:
        #         combo = QtWidgets.QComboBox(self.tab_Weld)
        #         combo.setGeometry(QtCore.QRect(230, 10 + i, 130, 22))
        #         font = QtGui.QFont()
        #         font.setPointSize(9)
        #         font.setBold(False)
        #         font.setWeight(50)
        #         combo.setFont(font)
        #         combo.setStyleSheet("QComboBox { combobox-popup: 0; }")
        #         combo.setMaxVisibleItems(5)
        #         combo.setObjectName(element[0])
        #         for item in element[3]:
        #             combo.addItem(item)
        #
        #     if type == TYPE_TEXTBOX:
        #         r = QtWidgets.QLineEdit(self.tab_Weld)
        #         r.setGeometry(QtCore.QRect(230, 10 + i, 130, 22))
        #         font = QtGui.QFont()
        #         font.setPointSize(9)
        #         font.setBold(False)
        #         font.setWeight(50)
        #         r.setFont(font)
        #         r.setObjectName(element[0])
        #         if element[3]:
        #             r.setText(element[3])
        #         dbl_validator = QDoubleValidator()
        #         if element[0] == KEY_DP_WELD_MATERIAL_G_O:
        #             r.setValidator(dbl_validator)
        #             r.setMaxLength(7)
        #
        #     i = i + 40
        # self.tabWidget.addTab(self.tab_Weld, "")
        # self.tab_Detailing = QtWidgets.QWidget()
        # self.tab_Detailing.setObjectName("tab_Detailing")
        #
        # label_1 = QtWidgets.QLabel(self.tab_Detailing)
        # font = QtGui.QFont()
        # font.setFamily("Arial")
        # font.setWeight(75)
        # label_1.setFont(font)
        # label_1.setObjectName("label_1")
        # label_1.setGeometry(QtCore.QRect(10, 10, 130, 22))
        # label_1.setText("Inputs")
        # label_3 = QtWidgets.QLabel(self.tab_Detailing)
        # font = QtGui.QFont()
        # font.setFamily("Arial")
        # font.setWeight(75)
        # label_3.setFont(font)
        # label_3.setObjectName("label_3")
        # label_3.setGeometry(QtCore.QRect(470, 10, 130, 22))
        # label_3.setText("Description")
        # textBrowser = QtWidgets.QTextBrowser(self.tab_Detailing)
        # textBrowser.setMinimumSize(QtCore.QSize(210, 320))
        # textBrowser.setObjectName("textBrowser")
        # textBrowser.setGeometry(QtCore.QRect(470, 40, 450, 450))
        # textBrowser.setHtml(_translate("DesignPreferences",
        #                                "<!DOCTYPE HTML PUBLIC \"-//W3C//DTD HTML 4.0//EN\" \"http://www.w3.org/TR/REC-html40/strict.dtd\">\n"
        #                                "<html><head><meta name=\"qrichtext\" content=\"1\" /><style type=\"text/css\">\n"
        #                                "p, li { white-space: pre-wrap; }\n"
        #                                "</style></head><body style=\" font-family:\'Arial\'; font-size:8.25pt; font-weight:400; font-style:normal;\">\n"
        #                                "<p align=\"justify\" style=\" margin-top:0px; margin-bottom:0px; margin-left:0px; margin-right:0px; -qt-block-indent:0; text-indent:0px;\"><span style=\" font-family:\'MS Shell Dlg 2\'; font-size:8pt;\">The minimum edge and end distances from the centre of any hole to the nearest edge of a plate shall not be less than </span><span style=\" font-family:\'MS Shell Dlg 2\'; font-size:8pt; font-weight:600;\">1.7</span><span style=\" font-family:\'MS Shell Dlg 2\'; font-size:8pt;\"> times the hole diameter in case of </span><span style=\" font-family:\'MS Shell Dlg 2\'; font-size:8pt; font-weight:600;\">[a- sheared or hand flame cut edges] </span><span style=\" font-family:\'MS Shell Dlg 2\'; font-size:8pt;\">and </span><span style=\" font-family:\'MS Shell Dlg 2\'; font-size:8pt; font-weight:600;\">1.5 </span><span style=\" font-family:\'MS Shell Dlg 2\'; font-size:8pt;\">times the hole diameter in case of </span><span style=\" font-family:\'MS Shell Dlg 2\'; font-size:8pt; font-weight:600;\">[b - Rolled, machine-flame cut, sawn and planed edges]</span><span style=\" font-family:\'MS Shell Dlg 2\'; font-size:8pt;\"> (IS 800 - cl. 10. 2. 4. 2)</span></p>\n"
        #                                "<p align=\"justify\" style=\"-qt-paragraph-type:empty; margin-top:0px; margin-bottom:0px; margin-left:0px; margin-right:0px; -qt-block-indent:0; text-indent:0px; font-family:\'Calibri\'; font-size:8pt; vertical-align:middle;\"><br /></p>\n"
        #                                "<p align=\"justify\" style=\" margin-top:0px; margin-bottom:0px; margin-left:0px; margin-right:0px; -qt-block-indent:0; text-indent:0px;\"><span style=\" font-family:\'MS Shell Dlg 2\'; font-size:8pt;\">This gap should include the tolerance value of 5mm. So if the assumed clearance is 5mm, then the gap should be = 10mm (= 5mm {clearance} + 5 mm{tolerance})</span></p>\n"
        #                                "<p align=\"justify\" style=\"-qt-paragraph-type:empty; margin-top:0px; margin-bottom:0px; margin-left:0px; margin-right:0px; -qt-block-indent:0; text-indent:0px; font-family:\'Calibri\'; font-size:8pt;\"><br /></p>\n"
        #                                "<p align=\"justify\" style=\" margin-top:0px; margin-bottom:0px; margin-left:0px; margin-right:0px; -qt-block-indent:0; text-indent:0px;\"><span style=\" font-family:\'MS Shell Dlg 2\'; font-size:8pt;\">Specifying whether the members are exposed to corrosive influences, here, only affects the calculation of the maximum edge distance as per cl. 10.2.4.3</span></p>\n"
        #                                "<p align=\"justify\" style=\"-qt-paragraph-type:empty; margin-top:0px; margin-bottom:0px; margin-left:0px; margin-right:0px; -qt-block-indent:0; text-indent:0px; font-family:\'MS Shell Dlg 2\'; font-size:8pt;\"><br /></p></body></html>"))
        #
        # detailing_list = Connection.detailing_values()
        # _translate = QtCore.QCoreApplication.translate
        # i = 40
        # for element in detailing_list:
        #     lable = element[1]
        #     type = element[2]
        #     # value = option[4]
        #     if type in [TYPE_COMBOBOX, TYPE_TEXTBOX]:
        #         l = QtWidgets.QLabel(self.tab_Detailing)
        #         l.setGeometry(QtCore.QRect(6, 10 + i, 174, 30))
        #         font = QtGui.QFont()
        #         font.setPointSize(9)
        #         font.setWeight(50)
        #         l.setFont(font)
        #         l.setObjectName(element[0] + "_label")
        #         l.setText(_translate("MainWindow", "<html><head/><body><p>" + lable + "</p></body></html>"))
        #         l.setAlignment(QtCore.Qt.AlignCenter)
        #
        #     if type == TYPE_COMBOBOX:
        #         combo = QtWidgets.QComboBox(self.tab_Detailing)
        #         combo.setGeometry(QtCore.QRect(180, 10 + i, 270, 22))
        #         font = QtGui.QFont()
        #         font.setPointSize(9)
        #         font.setBold(False)
        #         font.setWeight(50)
        #         combo.setFont(font)
        #         combo.setStyleSheet("QComboBox { combobox-popup: 0; }")
        #         combo.setMaxVisibleItems(5)
        #         combo.setObjectName(element[0])
        #         for item in element[3]:
        #             combo.addItem(item)
        #
        #     if type == TYPE_TITLE:
        #         q = QtWidgets.QLabel(self.tab_Detailing)
        #         q.setGeometry(QtCore.QRect(3, 10 + i, 300, 35))
        #         font = QtGui.QFont()
        #         font.setPointSize(9)
        #         q.setFont(font)
        #         q.setObjectName("_title")
        #         q.setText(_translate("MainWindow",
        #                              "<html><head/><body><p><span style=\" font-weight:600;\">" + lable + "</span></p></body></html>"))
        #
        #     if type == TYPE_TEXTBOX:
        #         r = QtWidgets.QLineEdit(self.tab_Detailing)
        #         r.setGeometry(QtCore.QRect(180, 10 + i, 270, 22))
        #         font = QtGui.QFont()
        #         font.setPointSize(9)
        #         font.setBold(False)
        #         font.setWeight(50)
        #         r.setFont(font)
        #         r.setObjectName(element[0])
        #         if element[3]:
        #             r.setText(element[3])
        #
        #     i = i + 40
        #
        # self.tabWidget.addTab(self.tab_Detailing, "")
        # self.tab_Design = QtWidgets.QWidget()
        # self.tab_Design.setObjectName("tab_Design")
        #
        # design_list = Connection.design_values()
        # _translate = QtCore.QCoreApplication.translate
        # i = 40
        # for element in design_list:
        #     lable = element[1]
        #     type = element[2]
        #     # value = option[4]
        #     if type in [TYPE_COMBOBOX, TYPE_TEXTBOX]:
        #         l = QtWidgets.QLabel(self.tab_Design)
        #         l.setGeometry(QtCore.QRect(6, 10 + i, 174, 30))
        #         font = QtGui.QFont()
        #         font.setPointSize(9)
        #         font.setWeight(50)
        #         l.setFont(font)
        #         l.setObjectName(element[0] + "_label")
        #         l.setText(_translate("MainWindow", "<html><head/><body><p>" + lable + "</p></body></html>"))
        #         l.setAlignment(QtCore.Qt.AlignCenter)
        #
        #     if type == TYPE_COMBOBOX:
        #         combo = QtWidgets.QComboBox(self.tab_Design)
        #         combo.setGeometry(QtCore.QRect(180, 10 + i, 270, 22))
        #         font = QtGui.QFont()
        #         font.setPointSize(9)
        #         font.setBold(False)
        #         font.setWeight(50)
        #         combo.setFont(font)
        #         combo.setStyleSheet("QComboBox { combobox-popup: 0; }")
        #         combo.setMaxVisibleItems(5)
        #         combo.setObjectName(element[0])
        #         for item in element[3]:
        #             combo.addItem(item)
        #         if element[0] == KEY_DP_DESIGN_METHOD:
        #             combo.model().item(1).setEnabled(False)
        #             combo.model().item(2).setEnabled(False)
        #
        # self.tabWidget.addTab(self.tab_Design, "")
        self.gridLayout_5.addWidget(self.tabWidget, 0, 0, 1, 1)

        self.retranslateUi(DesignPreferences)
        self.tabWidget.setCurrentIndex(2)
        QtCore.QMetaObject.connectSlotsByName(DesignPreferences)
        module = main.module_name(main)

<<<<<<< HEAD
        if module not in [KEY_DISP_COLUMNCOVERPLATE, KEY_DISP_BEAMCOVERPLATE,KEY_DISP_BEAMCOVERPLATEWELD,
            KEY_DISP_COLUMNCOVERPLATEWELD, KEY_DISP_COMPRESSION, KEY_DISP_TENSION, KEY_DISP_BASE_PLATE]:
=======



        if module not in [KEY_DISP_COLUMNCOVERPLATE, KEY_DISP_BEAMCOVERPLATE,KEY_DISP_BEAMCOVERPLATEWELD,KEY_DISP_COLUMNCOVERPLATEWELD, KEY_DISP_COMPRESSION, KEY_DISP_TENSION_BOLTED, KEY_DISP_TENSION_WELDED]:
>>>>>>> 91de671a
            pushButton_Clear_Column = self.tabWidget.findChild(QtWidgets.QWidget, "pushButton_Clear_" + KEY_DISP_COLSEC)
            pushButton_Clear_Column.clicked.connect(lambda: self.clear_tab("Column"))
            pushButton_Add_Column = self.tabWidget.findChild(QtWidgets.QWidget, "pushButton_Add_" + KEY_DISP_COLSEC)
            pushButton_Add_Column.clicked.connect(self.add_tab_column)
            pushButton_Clear_Beam = self.tabWidget.findChild(QtWidgets.QWidget, "pushButton_Clear_" + KEY_DISP_BEAMSEC)
            pushButton_Clear_Beam.clicked.connect(lambda: self.clear_tab("Beam"))
            pushButton_Add_Beam = self.tabWidget.findChild(QtWidgets.QWidget, "pushButton_Add_" + KEY_DISP_BEAMSEC)
            pushButton_Add_Beam.clicked.connect(self.add_tab_beam)
        if module == KEY_DISP_COLUMNCOVERPLATE and module == KEY_DISP_COLUMNCOVERPLATEWELD:
            pushButton_Clear_Column = self.tabWidget.findChild(QtWidgets.QWidget, "pushButton_Clear_" + KEY_DISP_COLSEC)
            pushButton_Clear_Column.clicked.connect(lambda: self.clear_tab("Column"))
            pushButton_Add_Column = self.tabWidget.findChild(QtWidgets.QWidget, "pushButton_Add_" + KEY_DISP_COLSEC)
            pushButton_Add_Column.clicked.connect(self.add_tab_column)
        if module == KEY_DISP_BEAMCOVERPLATE and module == KEY_DISP_BEAMCOVERPLATEWELD:
            pushButton_Clear_Beam = self.tabWidget.findChild(QtWidgets.QWidget, "pushButton_Clear_" + KEY_DISP_BEAMSEC)
            pushButton_Clear_Beam.clicked.connect(lambda: self.clear_tab("Beam"))
            pushButton_Add_Beam = self.tabWidget.findChild(QtWidgets.QWidget, "pushButton_Add_" + KEY_DISP_BEAMSEC)
            pushButton_Add_Beam.clicked.connect(self.add_tab_beam)
        if module == KEY_DISP_COMPRESSION:
            pushButton_Clear_Column = self.tabWidget.findChild(QtWidgets.QWidget, "pushButton_Clear_" + KEY_DISP_COLSEC)
            pushButton_Clear_Column.clicked.connect(lambda: self.clear_tab("Column"))
            pushButton_Add_Column = self.tabWidget.findChild(QtWidgets.QWidget, "pushButton_Add_" + KEY_DISP_COLSEC)
            pushButton_Add_Column.clicked.connect(self.add_tab_column)
            pushButton_Clear_Beam = self.tabWidget.findChild(QtWidgets.QWidget, "pushButton_Clear_" + KEY_DISP_BEAMSEC)
            pushButton_Clear_Beam.clicked.connect(lambda: self.clear_tab("Beam"))
            pushButton_Add_Beam = self.tabWidget.findChild(QtWidgets.QWidget, "pushButton_Add_" + KEY_DISP_BEAMSEC)
            pushButton_Add_Beam.clicked.connect(self.add_tab_beam)

    def clear_tab(self, tab_name):
        '''
        @author: Umair
        '''
        if tab_name == "Column":
            tab_Column = self.tabWidget.findChild(QtWidgets.QWidget, KEY_DISP_COLSEC)
            tab = tab_Column
        elif tab_name == "Beam":
            tab_Beam = self.tabWidget.findChild(QtWidgets.QWidget, KEY_DISP_BEAMSEC)
            tab = tab_Beam
        for c in tab.children():
            if isinstance(c, QtWidgets.QComboBox):
                c.setCurrentIndex(0)
            elif isinstance(c, QtWidgets.QLineEdit):
                c.clear()

    def add_tab_column(self):
        '''
        @author: Umair
        '''
        tab_Column = self.tabWidget.findChild(QtWidgets.QWidget, KEY_DISP_COLSEC)
        name = self.tabWidget.tabText(self.tabWidget.indexOf(tab_Column))
        if name in [KEY_DISP_COLSEC, KEY_DISP_SECSIZE]:
            table = "Columns"
        elif name == KEY_DISP_PRIBM:
            table = "Beams"
        else:
            pass

        for ch in tab_Column.children():
            if isinstance(ch, QtWidgets.QLineEdit) and ch.text() == "":
                QMessageBox.information(QMessageBox(), 'Warning', 'Please Fill all missing parameters!')
                add_col = tab_Column.findChild(QtWidgets.QWidget, 'pushButton_Add_'+KEY_DISP_COLSEC)
                add_col.setDisabled(True)
                break
            elif isinstance(ch, QtWidgets.QLineEdit) and ch.text() != "":
                if ch.objectName() == KEY_SUPTNGSEC_DESIGNATION:
                    Designation_c = ch.text()
                elif ch.objectName() == KEY_SUPTNGSEC_SOURCE:
                    Source_c = ch.text()
                elif ch.objectName() == KEY_SUPTNGSEC_DEPTH:
                    D_c = float(ch.text())
                elif ch.objectName() == KEY_SUPTNGSEC_FLANGE_W:
                    B_c = float(ch.text())
                elif ch.objectName() == KEY_SUPTNGSEC_FLANGE_T:
                    T_c = float(ch.text())
                elif ch.objectName() == KEY_SUPTNGSEC_WEB_T:
                    tw_c = float(ch.text())
                elif ch.objectName() == KEY_SUPTNGSEC_FLANGE_S:
                    FlangeSlope_c = float(ch.text())
                elif ch.objectName() == KEY_SUPTNGSEC_ROOT_R:
                    R1_c = float(ch.text())
                elif ch.objectName() == KEY_SUPTNGSEC_TOE_R:
                    R2_c = float(ch.text())
                elif ch.objectName() == KEY_SUPTNGSEC_MASS:
                    Mass_c = float(ch.text())
                elif ch.objectName() == KEY_SUPTNGSEC_SEC_AREA:
                    Area_c = float(ch.text())
                elif ch.objectName() == KEY_SUPTNGSEC_MOA_LZ:
                    Iz_c = float(ch.text())
                elif ch.objectName() == KEY_SUPTNGSEC_MOA_LY:
                    Iy_c = float(ch.text())
                elif ch.objectName() == KEY_SUPTNGSEC_ROG_RZ:
                    rz_c = float(ch.text())
                elif ch.objectName() == KEY_SUPTNGSEC_ROG_RY:
                    ry_c = float(ch.text())
                elif ch.objectName() == KEY_SUPTNGSEC_EM_ZZ:
                    Zz_c = float(ch.text())
                elif ch.objectName() == KEY_SUPTNGSEC_EM_ZY:
                    Zy_c = float(ch.text())
                elif ch.objectName() == KEY_SUPTNGSEC_PM_ZPZ:
                    if ch.text() == "":
                        ch.setText("0")
                    Zpz_c = ch.text()
                elif ch.objectName() == KEY_SUPTNGSEC_PM_ZPY:
                    if ch.text() == "":
                        ch.setText("0")
                    Zpy_c = ch.text()
                else:
                    pass
            elif isinstance(ch, QtWidgets.QComboBox):
                if ch.objectName() == KEY_SUPTNGSEC_TYPE:
                    Type = ch.currentText()

        if ch == tab_Column.children()[len(tab_Column.children())-1]:
            conn = sqlite3.connect(PATH_TO_DATABASE)
            c = conn.cursor()
            if table == "Beams":
                c.execute("SELECT count(*) FROM Beams WHERE Designation = ?", (Designation_c,))
                data = c.fetchone()[0]
            else:
                c.execute("SELECT count(*) FROM Columns WHERE Designation = ?", (Designation_c,))
                data = c.fetchone()[0]
            if data == 0:
                if table == "Beams":
                    c.execute('''INSERT INTO Beams (Designation,Mass,Area,D,B,tw,T,R1,R2,Iz,Iy,rz,ry,
                        Zz,zy,Zpz,Zpy,FlangeSlope,Source,Type) VALUES (?,?,?,?,?,?,?,?,?,?,?,?,?,?,?,?,?,?,?,?)''',
                              (Designation_c, Mass_c, Area_c,
                               D_c, B_c, tw_c, T_c,
                               R1_c, R2_c, Iz_c, Iy_c, rz_c,
                               ry_c, Zz_c, Zy_c,
                               Zpz_c, Zpy_c, FlangeSlope_c, Source_c, Type))
                    conn.commit()
                else:
                    c.execute('''INSERT INTO Columns (Designation,Mass,Area,D,B,tw,T,R1,R2,Iz,Iy,rz,ry,
                        Zz,zy,Zpz,Zpy,FlangeSlope,Source,Type) VALUES (?,?,?,?,?,?,?,?,?,?,?,?,?,?,?,?,?,?,?,?)''',
                              (Designation_c, Mass_c, Area_c,
                               D_c, B_c, tw_c, T_c,
                               R1_c, R2_c, Iz_c, Iy_c, rz_c,
                               ry_c, Zz_c, Zy_c,
                               Zpz_c, Zpy_c, FlangeSlope_c, Source_c, Type))
                    conn.commit()
                c.close()
                conn.close()
                QMessageBox.information(QMessageBox(), 'Information', 'Data is added successfully to the database!')

            else:
                QMessageBox.information(QMessageBox(), 'Warning', 'Designation is already exist in Database!')

    def add_tab_beam(self):
        '''
        @author: Umair
        '''
        tab_Beam = self.tabWidget.findChild(QtWidgets.QWidget, KEY_DISP_BEAMSEC)
        for ch in tab_Beam.children():
            if isinstance(ch, QtWidgets.QLineEdit) and ch.text() == "":
                QMessageBox.information(QMessageBox(), 'Warning', 'Please Fill all missing parameters!')
                add_bm = tab_Beam.findChild(QtWidgets.QWidget, 'pushButton_Add_'+KEY_DISP_BEAMSEC)
                add_bm.setDisabled(True)
                break

            elif isinstance(ch, QtWidgets.QLineEdit) and ch.text() != "":

                if ch.objectName() == KEY_SUPTDSEC_DESIGNATION:
                    Designation_b = ch.text()
                elif ch.objectName() == KEY_SUPTDSEC_SOURCE:
                    Source_b = ch.text()
                elif ch.objectName() == KEY_SUPTDSEC_DEPTH:
                    D_b = float(ch.text())
                elif ch.objectName() == KEY_SUPTDSEC_FLANGE_W:
                    B_b = float(ch.text())
                elif ch.objectName() == KEY_SUPTDSEC_FLANGE_T:
                    T_b = float(ch.text())
                elif ch.objectName() == KEY_SUPTDSEC_WEB_T:
                    tw_b = float(ch.text())
                elif ch.objectName() == KEY_SUPTDSEC_FLANGE_S:
                    FlangeSlope_b = float(ch.text())
                elif ch.objectName() == KEY_SUPTDSEC_ROOT_R:
                    R1_b = float(ch.text())
                elif ch.objectName() == KEY_SUPTDSEC_TOE_R:
                    R2_b = float(ch.text())
                elif ch.objectName() == KEY_SUPTDSEC_MASS:
                    Mass_b = float(ch.text())
                elif ch.objectName() == KEY_SUPTDSEC_SEC_AREA:
                    Area_b = float(ch.text())
                elif ch.objectName() == KEY_SUPTDSEC_MOA_LZ:
                    Iz_b = float(ch.text())
                elif ch.objectName() == KEY_SUPTDSEC_MOA_LY:
                    Iy_b = float(ch.text())
                elif ch.objectName() == KEY_SUPTDSEC_ROG_RZ:
                    rz_b = float(ch.text())
                elif ch.objectName() == KEY_SUPTDSEC_ROG_RY:
                    ry_b = float(ch.text())
                elif ch.objectName() == KEY_SUPTDSEC_EM_ZZ:
                    Zz_b = float(ch.text())
                elif ch.objectName() == KEY_SUPTDSEC_EM_ZY:
                    Zy_b = float(ch.text())
                elif ch.objectName() == KEY_SUPTDSEC_PM_ZPZ:
                    if ch.text() == "":
                        ch.setText("0")
                    Zpz_b = ch.text()
                elif ch.objectName() == KEY_SUPTDSEC_PM_ZPY:
                    if ch.text() == "":
                        ch.setText("0")
                    Zpy_b = ch.text()
                else:
                    pass
            elif isinstance(ch, QtWidgets.QComboBox):
                if ch.objectName() == KEY_SUPTDSEC_TYPE:
                    Type = ch.currentText()

        if ch == tab_Beam.children()[len(tab_Beam.children())-1]:
            conn = sqlite3.connect(PATH_TO_DATABASE)

            c = conn.cursor()
            c.execute("SELECT count(*) FROM Beams WHERE Designation = ?", (Designation_b,))
            data = c.fetchone()[0]
            if data == 0:
                c.execute('''INSERT INTO Beams (Designation,Mass,Area,D,B,tw,T,R1,R2,Iz,Iy,rz,ry,Zz,zy,Zpz,Zpy,
                    FlangeSlope,Source,Type) VALUES (?,?,?,?,?,?,?,?,?,?,?,?,?,?,?,?,?,?,?,?)''',
                          (Designation_b, Mass_b, Area_b,
                           D_b, B_b, tw_b, T_b, FlangeSlope_b,
                           R1_b, R2_b, Iz_b, Iy_b, rz_b,
                           ry_b, Zz_b, Zy_b,
                           Zpz_b, Zpy_b, Source_b, Type))
                conn.commit()
                c.close()
                conn.close()
                QMessageBox.information(QMessageBox(), 'Information', 'Data is added successfully to the database.')
            else:
                QMessageBox.information(QMessageBox(), 'Warning', 'Designation is already exist in Database!')

    def retranslateUi(self, DesignPreferences):
        _translate = QtCore.QCoreApplication.translate
        DesignPreferences.setWindowTitle(_translate("DesignPreferences", "Design preferences"))
        self.btn_defaults.setText(_translate("DesignPreferences", "Defaults"))
        self.btn_save.setText(_translate("DesignPreferences", "Save"))
        self.btn_close.setText(_translate("DesignPreferences", "Save"))
        # self.tabWidget.setTabText(self.tabWidget.indexOf(self.tab_Column), _translate("DesignPreferences", "Column"))
        # self.tabWidget.setTabText(self.tabWidget.indexOf(self.tab_Beam), _translate("DesignPreferences", "Beam"))
        # self.tabWidget.setTabText(self.tabWidget.indexOf(self.tab_Bolt), _translate("DesignPreferences", "Bolt"))
        # self.tabWidget.setTabText(self.tabWidget.indexOf(self.tab_Weld), _translate("DesignPreferences", "Weld"))
        # self.tabWidget.setTabText(self.tabWidget.indexOf(self.tab_Detailing), _translate("DesignPreferences", "Detailing"))
        # self.tabWidget.setTabText(self.tabWidget.indexOf(self.tab_Design), _translate("DesignPreferences", "Design"))


class DesignPreferences(QDialog):

    def __init__(self, main, parent=None):

        QDialog.__init__(self, parent)
        self.ui = Ui_Dialog()
        self.ui.setupUi(self, main)
        self.main_controller = parent
        #self.uiobj = self.main_controller.uiObj
        self.saved = None
        self.flag = False
        self.sectionalprop = I_sectional_Properties()
        self.ui.btn_save.hide()
        self.ui.btn_close.clicked.connect(self.close_designPref)
        self.ui.btn_defaults.clicked.connect(self.default_fn)

    def default_fn(self):
        '''
        @author: Umair
        '''
        tab_Bolt = self.ui.tabWidget.findChild(QtWidgets.QWidget, "Bolt")
        tab_Weld = self.ui.tabWidget.findChild(QtWidgets.QWidget, "Weld")
        tab_Detailing = self.ui.tabWidget.findChild(QtWidgets.QWidget, "Detailing")
        tab_Design = self.ui.tabWidget.findChild(QtWidgets.QWidget, "Design")

        for children in tab_Bolt.children():
            if children.objectName() == KEY_DP_BOLT_TYPE:
                children.setCurrentIndex(0)
            elif children.objectName() == KEY_DP_BOLT_HOLE_TYPE:
                children.setCurrentIndex(0)
            elif children.objectName() == KEY_DP_BOLT_MATERIAL_G_O:
                children.setText('410')
            elif children.objectName() == KEY_DP_BOLT_SLIP_FACTOR:
                children.setCurrentIndex(4)
            else:
                pass
        for children in tab_Weld.children():
            if children.objectName() == KEY_DP_WELD_FAB:
                children.setCurrentIndex(0)
            elif children.objectName() == KEY_DP_WELD_MATERIAL_G_O:
                children.setText('410')
            else:
                pass
        for children in tab_Detailing.children():
            if children.objectName() == KEY_DP_DETAILING_EDGE_TYPE:
                children.setCurrentIndex(0)
            elif children.objectName() == KEY_DP_DETAILING_GAP:
                children.setText('10')
            elif children.objectName() == KEY_DP_DETAILING_CORROSIVE_INFLUENCES:
                children.setCurrentIndex(0)
            else:
                pass
        for children in tab_Design.children():
            if children.objectName() == KEY_DP_DESIGN_METHOD:
                children.setCurrentIndex(0)
            else:
                pass


    def save_designPref_para(self, module):
        """This routine is responsible for saving all design preferences selected by the user
        """
        '''
        @author: Umair
        '''
        tab_Bolt = self.ui.tabWidget.findChild(QtWidgets.QWidget, "Bolt")
        tab_Weld = self.ui.tabWidget.findChild(QtWidgets.QWidget, "Weld")
        tab_Detailing = self.ui.tabWidget.findChild(QtWidgets.QWidget, "Detailing")
        tab_Design = self.ui.tabWidget.findChild(QtWidgets.QWidget, "Design")
        tab_Connector = self.ui.tabWidget.findChild(QtWidgets.QWidget, "Connector")

        key_boltHoleType = tab_Bolt.findChild(QtWidgets.QWidget, KEY_DP_BOLT_HOLE_TYPE)
        combo_boltHoleType = key_boltHoleType.currentText()
        key_boltFu = tab_Bolt.findChild(QtWidgets.QWidget, KEY_DP_BOLT_MATERIAL_G_O)
        line_boltFu = key_boltFu.text()
        key_slipfactor = tab_Bolt.findChild(QtWidgets.QWidget, KEY_DP_BOLT_SLIP_FACTOR)
        combo_slipfactor = key_slipfactor.currentText()
        key_weldType = tab_Weld.findChild(QtWidgets.QWidget, KEY_DP_WELD_FAB)
        combo_weldType = key_weldType.currentText()
        key_weldFu = tab_Weld.findChild(QtWidgets.QWidget, KEY_DP_WELD_MATERIAL_G_O)
        line_weldFu = key_weldFu.text()
        key_detailingEdgeType = tab_Detailing.findChild(QtWidgets.QWidget, KEY_DP_DETAILING_EDGE_TYPE)
        combo_detailingEdgeType = key_detailingEdgeType.currentText()
        key_detailingGap = tab_Detailing.findChild(QtWidgets.QWidget, KEY_DP_DETAILING_GAP)
        line_detailingGap = key_detailingGap.text()
        key_detailing_memebers = tab_Detailing.findChild(QtWidgets.QWidget, KEY_DP_DETAILING_CORROSIVE_INFLUENCES)
        combo_detailing_memebers = key_detailing_memebers.currentText()
        key_design_method = tab_Design.findChild(QtWidgets.QWidget, KEY_DP_DESIGN_METHOD)
        combo_design_method = key_design_method.currentText()
        if module not in [KEY_DISP_TENSION_BOLTED, KEY_DISP_TENSION_WELDED]:
            key_plate_material = tab_Connector.findChild(QtWidgets.QWidget, KEY_PLATE_MATERIAL)
            combo_plate_material = key_plate_material.currentText()
            key_plate_material_fu = tab_Connector.findChild(QtWidgets.QWidget, KEY_PLATE_FU)
            line_plate_material_fu = key_plate_material_fu.text()
            key_plate_material_fy = tab_Connector.findChild(QtWidgets.QWidget, KEY_PLATE_FY)
            line_plate_material_fy = key_plate_material_fy.text()
            d1 = {KEY_DP_BOLT_HOLE_TYPE: combo_boltHoleType,
                  KEY_DP_BOLT_MATERIAL_G_O: line_boltFu,
                  KEY_DP_BOLT_SLIP_FACTOR: combo_slipfactor,
                  KEY_DP_WELD_FAB: combo_weldType,
                  KEY_DP_WELD_MATERIAL_G_O: line_weldFu,
                  KEY_DP_DETAILING_EDGE_TYPE: combo_detailingEdgeType,
                  KEY_DP_DETAILING_GAP: line_detailingGap,
                  KEY_DP_DETAILING_CORROSIVE_INFLUENCES: combo_detailing_memebers,
                  KEY_DP_DESIGN_METHOD: combo_design_method,
                  KEY_PLATE_MATERIAL: combo_plate_material if combo_plate_material != "Custom" else
                  "Custom " + str(line_plate_material_fu) + " " + str(line_plate_material_fy),
                  }
        else:
            d1 = {KEY_DP_BOLT_HOLE_TYPE: combo_boltHoleType,
                  KEY_DP_BOLT_MATERIAL_G_O: line_boltFu,
                  KEY_DP_BOLT_SLIP_FACTOR: combo_slipfactor,
                  KEY_DP_WELD_FAB: combo_weldType,
                  KEY_DP_WELD_MATERIAL_G_O: line_weldFu,
                  KEY_DP_DETAILING_EDGE_TYPE: combo_detailingEdgeType,
                  KEY_DP_DETAILING_GAP: line_detailingGap,
                  KEY_DP_DETAILING_CORROSIVE_INFLUENCES: combo_detailing_memebers,
                  KEY_DP_DESIGN_METHOD: combo_design_method
                  }
        return d1

    def highlight_slipfactor_description(self):
        """Highlight the description of currosponding slipfactor on selection of inputs
        Note : This routine is not in use in current version
        :return:
        """
        slip_factor = str(self.ui.combo_slipfactor.currentText())
        self.textCursor = QTextCursor(self.ui.textBrowser.document())
        cursor = self.textCursor
        # Setup the desired format for matches
        format = QTextCharFormat()
        format.setBackground(QBrush(QColor("red")))
        # Setup the regex engine
        pattern = str(slip_factor)
        regex = QRegExp(pattern)
        # Process the displayed document
        pos = 0
        index = regex.indexIn(self.ui.textBrowser.toPlainText(), pos)
        while (index != -1):
            # Select the matched text and apply the desired format
            cursor.setPosition(index)
            cursor.movePosition(QTextCursor.EndOfLine, 1)
            # cursor.movePosition(QTextCursor.EndOfWord, 1)
            cursor.mergeCharFormat(format)
            # Move to the next match
            pos = index + regex.matchedLength()
            index = regex.indexIn(self.ui.textBrowser.toPlainText(), pos)

    # def connect_to_database_update_other_attributes(self, table, designation):
    #     self.path_to_database = "ResourceFiles/Database/Intg_osdag.sqlite"
    #     conn = sqlite3.connect(self.path_to_database)
    #     db_query = "SELECT * FROM " + table + " WHERE Designation = ?"
    #     cur = conn.cursor()
    #     cur.execute(db_query, (designation,))
    #     row = cur.fetchone()
    #     self.mass = row[2]
    #     self.area = row[3]
    #     self.depth = row[4]
    #     self.flange_width = row[5]
    #     self.web_thickness = row[6]
    #     self.flange_thickness = row[7]
    #     self.flange_slope = row[8]
    #     self.root_radius = row[9]
    #     self.toe_radius = row[10]
    #     self.mom_inertia_z = row[11]
    #     self.mom_inertia_y = row[12]
    #     self.rad_of_gy_z = row[13]
    #     self.rad_of_gy_y = row[14]
    #     self.elast_sec_mod_z = row[15]
    #     self.elast_sec_mod_y = row[16]
    #     self.plast_sec_mod_z = row[17]
    #     self.plast_sec_mod_y = row[18]
    #     self.source = row[19]
    #
    #     conn.close()
    def column_preferences(self, designation, table, material_grade):
        '''
        @author: Umair
        '''
        tab_Column = self.ui.tabWidget.findChild(QtWidgets.QWidget, KEY_DISP_COLSEC)
        if designation == 'Select Section':
            self.ui.clear_tab("Column")
            return

        col_list = []
        col_attributes = Section(designation, material_grade)
        Section.connect_to_database_update_other_attributes(col_attributes, table, designation)
        for ch in tab_Column.children():
            if ch.objectName() == KEY_SUPTNGSEC_DESIGNATION:
                ch.setText(designation)
            elif ch.objectName() == KEY_SUPTNGSEC_SOURCE:
                ch.setText(col_attributes.source)
            elif ch.objectName() == KEY_SUPTNGSEC_MATERIAL:
                indx = ch.findText(material_grade, QtCore.Qt.MatchFixedString)
                if indx >= 0:
                    ch.setCurrentIndex(indx)
            elif ch.objectName() == KEY_SUPTNGSEC_FU:
                ch.setText(str(col_attributes.fu))
                ch.setEnabled(True if material_grade == 'Custom' else False)
            elif ch.objectName() == KEY_SUPTNGSEC_FY:
                ch.setText(str(col_attributes.fy))
                ch.setEnabled(True if material_grade == 'Custom' else False)
            elif ch.objectName() == KEY_SUPTNGSEC_DEPTH:
                ch.setText(str(col_attributes.depth))
                col_list.append(ch)
            elif ch.objectName() == KEY_SUPTNGSEC_FLANGE_W:
                ch.setText(str(col_attributes.flange_width))
                col_list.append(ch)
            elif ch.objectName() == KEY_SUPTNGSEC_FLANGE_T:
                ch.setText(str(col_attributes.flange_thickness))
                col_list.append(ch)
            elif ch.objectName() == KEY_SUPTNGSEC_WEB_T:
                ch.setText(str(col_attributes.web_thickness))
                col_list.append(ch)
            elif ch.objectName() == KEY_SUPTNGSEC_FLANGE_S:
                ch.setText(str(col_attributes.flange_slope))
            elif ch.objectName() == KEY_SUPTNGSEC_ROOT_R:
                ch.setText(str(col_attributes.root_radius))
            elif ch.objectName() == KEY_SUPTNGSEC_TOE_R:
                ch.setText(str(col_attributes.toe_radius))
            elif ch.objectName() == KEY_SUPTNGSEC_MOD_OF_ELAST:
                ch.setText("200")
                ch.setDisabled(True)
            elif ch.objectName() == KEY_SUPTNGSEC_MOD_OF_RIGID:
                ch.setText("76.9")
                ch.setDisabled(True)
            elif ch.objectName() == KEY_SUPTNGSEC_POISSON_RATIO:
                ch.setText("0.3")
                ch.setDisabled(True)
            elif ch.objectName() == KEY_SUPTNGSEC_THERMAL_EXP:
                ch.setText("12")
                ch.setDisabled(True)
            elif ch.objectName() == KEY_SUPTNGSEC_MASS:
                ch.setText(str(col_attributes.mass))
            elif ch.objectName() == KEY_SUPTNGSEC_SEC_AREA:
                ch.setText(str(col_attributes.area))
            elif ch.objectName() == KEY_SUPTNGSEC_MOA_LZ:
                ch.setText(str(col_attributes.mom_inertia_z))
            elif ch.objectName() == KEY_SUPTNGSEC_MOA_LY:
                ch.setText(str(col_attributes.mom_inertia_y))
            elif ch.objectName() == KEY_SUPTNGSEC_ROG_RZ:
                ch.setText(str(col_attributes.rad_of_gy_z))
            elif ch.objectName() == KEY_SUPTNGSEC_ROG_RY:
                ch.setText(str(col_attributes.rad_of_gy_y))
            elif ch.objectName() == KEY_SUPTNGSEC_EM_ZZ:
                ch.setText(str(col_attributes.elast_sec_mod_z))
            elif ch.objectName() == KEY_SUPTNGSEC_EM_ZY:
                ch.setText(str(col_attributes.elast_sec_mod_y))
            elif ch.objectName() == KEY_SUPTNGSEC_PM_ZPZ:
                ch.setText(str(col_attributes.plast_sec_mod_z))
            elif ch.objectName() == KEY_SUPTNGSEC_PM_ZPY:
                ch.setText(str(col_attributes.plast_sec_mod_y))
            elif ch.objectName() == 'pushButton_Add_Column':
                ch.setEnabled(True)
            else:
                pass

        for e in col_list:
            if e.text() != "":
                e.textChanged.connect(lambda: self.new_sectionalprop_Column(col_list))

        # def f():
        #     found = False
        #     material_key = tab_Column.findChild(QtWidgets.QWidget, KEY_SUPTNGSEC_MATERIAL)
        #     for i in range(material_key.count()):
        #         if material_key.itemText(i) == "Custom":
        #             found = True
        #         if i == material_key.count() - 1:
        #             if found:
        #                 material_key.setCurrentText("Custom")
        #                 return
        #             else:
        #                 material_key.addItem("Custom")
        #                 material_key.setCurrentText("Custom")
        #                 return
        # for m in material_list:
        #     if m.text() != "":
        #         m.textChanged.connect(f)

    def beam_preferences(self, designation, material_grade):
        '''
        @author: Umair
        '''
        tab_Beam = self.ui.tabWidget.findChild(QtWidgets.QWidget, KEY_DISP_BEAMSEC)
        if designation == 'Select Section':
            self.ui.clear_tab("Beam")
            return

        beam_attributes = Section(designation, material_grade)
        Section.connect_to_database_update_other_attributes(beam_attributes, "Beams", designation)
        beam_list = []
        for ch in tab_Beam.children():
            if ch.objectName() == KEY_SUPTDSEC_DESIGNATION:
                ch.setText(designation)
            elif ch.objectName() == KEY_SUPTDSEC_SOURCE:
                ch.setText(beam_attributes.source)
            elif ch.objectName() == KEY_SUPTDSEC_MATERIAL:
                indx = ch.findText(material_grade, QtCore.Qt.MatchFixedString)
                if indx >= 0:
                    ch.setCurrentIndex(indx)
            elif ch.objectName() == KEY_SUPTDSEC_FU:
                ch.setText(str(beam_attributes.fu))
                ch.setEnabled(True if material_grade == 'Custom' else False)
            elif ch.objectName() == KEY_SUPTDSEC_FY:
                ch.setText(str(beam_attributes.fy))
                ch.setEnabled(True if material_grade == 'Custom' else False)
            elif ch.objectName() == KEY_SUPTDSEC_DEPTH:
                ch.setText(str(beam_attributes.depth))
                beam_list.append(ch)
            elif ch.objectName() == KEY_SUPTDSEC_FLANGE_W:
                ch.setText(str(beam_attributes.flange_width))
                beam_list.append(ch)
            elif ch.objectName() == KEY_SUPTDSEC_FLANGE_T:
                ch.setText(str(beam_attributes.flange_thickness))
                beam_list.append(ch)
            elif ch.objectName() == KEY_SUPTDSEC_WEB_T:
                ch.setText(str(beam_attributes.web_thickness))
                beam_list.append(ch)
            elif ch.objectName() == KEY_SUPTDSEC_FLANGE_S:
                ch.setText(str(beam_attributes.flange_slope))
            elif ch.objectName() == KEY_SUPTDSEC_ROOT_R:
                ch.setText(str(beam_attributes.root_radius))
            elif ch.objectName() == KEY_SUPTDSEC_TOE_R:
                ch.setText(str(beam_attributes.toe_radius))
            elif ch.objectName() == KEY_SUPTDSEC_MOD_OF_ELAST:
                ch.setText("200")
                ch.setDisabled(True)
            elif ch.objectName() == KEY_SUPTDSEC_MOD_OF_RIGID:
                ch.setText("76.9")
                ch.setDisabled(True)
            elif ch.objectName() == KEY_SUPTDSEC_POISSON_RATIO:
                ch.setText("0.3")
                ch.setDisabled(True)
            elif ch.objectName() == KEY_SUPTDSEC_THERMAL_EXP:
                ch.setText("12")
                ch.setDisabled(True)
            elif ch.objectName() == KEY_SUPTDSEC_MASS:
                ch.setText(str(beam_attributes.mass))
            elif ch.objectName() == KEY_SUPTDSEC_SEC_AREA:
                ch.setText(str(beam_attributes.area))
            elif ch.objectName() == KEY_SUPTDSEC_MOA_LZ:
                ch.setText(str(beam_attributes.mom_inertia_z))
            elif ch.objectName() == KEY_SUPTDSEC_MOA_LY:
                ch.setText(str(beam_attributes.mom_inertia_y))
            elif ch.objectName() == KEY_SUPTDSEC_ROG_RZ:
                ch.setText(str(beam_attributes.rad_of_gy_z))
            elif ch.objectName() == KEY_SUPTDSEC_ROG_RY:
                ch.setText(str(beam_attributes.rad_of_gy_y))
            elif ch.objectName() == KEY_SUPTDSEC_EM_ZZ:
                ch.setText(str(beam_attributes.elast_sec_mod_z))
            elif ch.objectName() == KEY_SUPTDSEC_EM_ZY:
                ch.setText(str(beam_attributes.elast_sec_mod_y))
            elif ch.objectName() == KEY_SUPTDSEC_PM_ZPZ:
                ch.setText(str(beam_attributes.plast_sec_mod_z))
            elif ch.objectName() == KEY_SUPTDSEC_PM_ZPY:
                ch.setText(str(beam_attributes.plast_sec_mod_y))
            elif ch.objectName() == 'pushButton_Add_Beam':
                ch.setEnabled(True)
            else:
                pass

        for e in beam_list:
            if e.text() != "":
                e.textChanged.connect(lambda: self.new_sectionalprop_Beam(beam_list))

    def new_sectionalprop_Column(self, col_list):
        '''
        @author: Umair
        '''

        for e in col_list:
            if e.text() != "":
                if e.objectName() == KEY_SUPTNGSEC_DEPTH:
                    D = float(e.text())
                elif e.objectName() == KEY_SUPTNGSEC_FLANGE_W:
                    B = float(e.text())
                elif e.objectName() == KEY_SUPTNGSEC_FLANGE_T:
                    t_w = float(e.text())
                elif e.objectName() == KEY_SUPTNGSEC_WEB_T:
                    t_f = float(e.text())
                else:
                    pass
            else:
                return
        if col_list:
            tab_Column = self.ui.tabWidget.findChild(QtWidgets.QWidget, KEY_DISP_COLSEC)
            for c in tab_Column.children():
                if c.objectName() == KEY_SUPTNGSEC_MASS:
                    c.setText(str(self.sectionalprop.calc_Mass(D, B, t_w, t_f)))
                elif c.objectName() == KEY_SUPTNGSEC_SEC_AREA:
                    c.setText(str(self.sectionalprop.calc_Area(D, B, t_w, t_f)))
                elif c.objectName() == KEY_SUPTNGSEC_MOA_LZ:
                    c.setText(str(self.sectionalprop.calc_MomentOfAreaZ(D, B, t_w, t_f)))
                elif c.objectName() == KEY_SUPTNGSEC_MOA_LY:
                    c.setText(str(self.sectionalprop.calc_MomentOfAreaY(D, B, t_w, t_f)))
                elif c.objectName() == KEY_SUPTNGSEC_ROG_RZ:
                    c.setText(str(self.sectionalprop.calc_RogZ(D, B, t_w, t_f)))
                elif c.objectName() == KEY_SUPTNGSEC_ROG_RY:
                    c.setText(str(self.sectionalprop.calc_RogY(D, B, t_w, t_f)))
                elif c.objectName() == KEY_SUPTNGSEC_EM_ZZ:
                    c.setText(str(self.sectionalprop.calc_ElasticModulusZz(D, B, t_w, t_f)))
                elif c.objectName() == KEY_SUPTNGSEC_EM_ZY:
                    c.setText(str(self.sectionalprop.calc_ElasticModulusZy(D, B, t_w, t_f)))
                elif c.objectName() == KEY_SUPTNGSEC_PM_ZPZ:
                    c.setText(str(self.sectionalprop.calc_PlasticModulusZpz(D, B, t_w, t_f)))
                elif c.objectName() == KEY_SUPTNGSEC_PM_ZPY:
                    c.setText(str(self.sectionalprop.calc_PlasticModulusZpy(D, B, t_w, t_f)))
                elif c.objectName() == 'pushButton_Add_Column':
                    c.setEnabled(True)
                else:
                    pass

    def new_sectionalprop_Beam(self, beam_list):
        '''
        @author: Umair
        '''

        for e in beam_list:
            if e.text() != "":
                if e.objectName() == KEY_SUPTDSEC_DEPTH:
                    D = float(e.text())
                elif e.objectName() == KEY_SUPTDSEC_FLANGE_W:
                    B = float(e.text())
                elif e.objectName() == KEY_SUPTDSEC_FLANGE_T:
                    t_w = float(e.text())
                elif e.objectName() == KEY_SUPTDSEC_WEB_T:
                    t_f = float(e.text())
                else:
                    pass
            else:
                return
        if beam_list:
            tab_Beam = self.ui.tabWidget.findChild(QtWidgets.QWidget, KEY_DISP_BEAMSEC)
            for c in tab_Beam.children():
                if c.objectName() == KEY_SUPTDSEC_MASS:
                    c.setText(str(self.sectionalprop.calc_Mass(D, B, t_w, t_f)))
                elif c.objectName() == KEY_SUPTDSEC_SEC_AREA:
                    c.setText(str(self.sectionalprop.calc_Area(D, B, t_w, t_f)))
                elif c.objectName() == KEY_SUPTDSEC_MOA_LZ:
                    c.setText(str(self.sectionalprop.calc_MomentOfAreaZ(D, B, t_w, t_f)))
                elif c.objectName() == KEY_SUPTDSEC_MOA_LY:
                    c.setText(str(self.sectionalprop.calc_MomentOfAreaY(D, B, t_w, t_f)))
                elif c.objectName() == KEY_SUPTDSEC_ROG_RZ:
                    c.setText(str(self.sectionalprop.calc_RogZ(D, B, t_w, t_f)))
                elif c.objectName() == KEY_SUPTDSEC_ROG_RY:
                    c.setText(str(self.sectionalprop.calc_RogY(D, B, t_w, t_f)))
                elif c.objectName() == KEY_SUPTDSEC_EM_ZZ:
                    c.setText(str(self.sectionalprop.calc_ElasticModulusZz(D, B, t_w, t_f)))
                elif c.objectName() == KEY_SUPTDSEC_EM_ZY:
                    c.setText(str(self.sectionalprop.calc_ElasticModulusZy(D, B, t_w, t_f)))
                elif c.objectName() == KEY_SUPTDSEC_PM_ZPZ:
                    c.setText(str(self.sectionalprop.calc_PlasticModulusZpz(D, B, t_w, t_f)))
                elif c.objectName() == KEY_SUPTDSEC_PM_ZPY:
                    c.setText(str(self.sectionalprop.calc_PlasticModulusZpy(D, B, t_w, t_f)))
                elif c.objectName() == 'pushButton_Add_Beam':
                    c.setEnabled(True)
                else:
                    pass

    def download_Database_Column(self):
        file_path = os.path.abspath(os.path.join(os.getcwd(), os.path.join("ResourceFiles", "add_sections.xlsx")))
        shutil.copyfile(file_path, os.path.join(str(self.folder), "images_html", "add_sections.xlsx"))
        QMessageBox.information(QMessageBox(), 'Information', 'Your File is Downloaded in your selected workspace')
        #self.ui.pushButton_Import_Column.setEnabled(True)

    def download_Database_Beam(self):
        file_path = os.path.abspath(os.path.join(os.getcwd(), os.path.join("ResourceFiles", "add_sections.xlsx")))
        shutil.copyfile(file_path, os.path.join(str(self.folder), "images_html", "add_sections.xlsx"))
        QMessageBox.information(QMessageBox(), 'Information', 'Your File is Downloaded in your selected workspace')
        #self.ui.pushButton_Import_Beam.setEnabled(True)

    def import_ColumnPref(self):
        wb = openpyxl.load_workbook(os.path.join(str(self.folder), "images_html", "add_sections.xlsx"))
        sheet = wb['First Sheet']
        conn = sqlite3.connect('ResourceFiles/Database/Intg_osdag.sqlite')

        for rowNum in range(2, sheet.max_row + 1):
            designation = sheet.cell(row=rowNum, column=2).value
            mass = sheet.cell(row=rowNum, column=3).value
            area = sheet.cell(row=rowNum, column=4).value
            d = sheet.cell(row=rowNum, column=5).value
            b = sheet.cell(row=rowNum, column=6).value
            tw = sheet.cell(row=rowNum, column=7).value
            t = sheet.cell(row=rowNum, column=8).value
            flangeSlope = sheet.cell(row=rowNum, column=9).value
            r1 = sheet.cell(row=rowNum, column=10).value
            r2 = sheet.cell(row=rowNum, column=11).value
            iz = sheet.cell(row=rowNum, column=12).value
            iy = sheet.cell(row=rowNum, column=13).value
            rz = sheet.cell(row=rowNum, column=14).value
            ry = sheet.cell(row=rowNum, column=15).value
            zz = sheet.cell(row=rowNum, column=16).value
            zy = sheet.cell(row=rowNum, column=17).value
            zpz = sheet.cell(row=rowNum, column=18).value
            zpy = sheet.cell(row=rowNum, column=19).value
            source = sheet.cell(row=rowNum, column=20).value
            c = conn.cursor()
            c.execute("SELECT count(*) FROM Columns WHERE Designation = ?", (designation,))
            data = c.fetchone()[0]
            if data == 0:
                c.execute('''INSERT INTO Columns (Designation,Mass,Area,D,B,tw,T,R1,R2,Iz,Iy,rz,ry,
    				                           Zz,zy,Zpz,Zpy,FlangeSlope,Source) VALUES (?,?,?,?,?,?,?,?,?,?,?,?,?,?,?,?,?,?,?)''',
                          (designation, mass, area,
                           d, b, tw, t,
                           r1, r2, iz, iy, rz, ry,
                           zz, zy
                           ,
                           zpz, zpy, flangeSlope, source))
                conn.commit()
                c.close()

        conn.close()
        QMessageBox.information(QMessageBox(), 'Successful', ' File data is imported successfully to the database.')
        self.ui.pushButton_Import_Column.setDisabled(True)

    def import_BeamPref(self):
        wb = openpyxl.load_workbook(os.path.join(str(self.folder), "images_html", "add_sections.xlsx"))
        sheet = wb['First Sheet']
        conn = sqlite3.connect('ResourceFiles/Database/Intg_osdag.sqlite')

        for rowNum in range(2, sheet.max_row + 1):
            designation = sheet.cell(row=rowNum, column=2).value
            mass = sheet.cell(row=rowNum, column=3).value
            area = sheet.cell(row=rowNum, column=4).value
            d = sheet.cell(row=rowNum, column=5).value
            b = sheet.cell(row=rowNum, column=6).value
            tw = sheet.cell(row=rowNum, column=7).value
            t = sheet.cell(row=rowNum, column=8).value
            flangeSlope = sheet.cell(row=rowNum, column=9).value
            r1 = sheet.cell(row=rowNum, column=10).value
            r2 = sheet.cell(row=rowNum, column=11).value
            iz = sheet.cell(row=rowNum, column=12).value
            iy = sheet.cell(row=rowNum, column=13).value
            rz = sheet.cell(row=rowNum, column=14).value
            ry = sheet.cell(row=rowNum, column=15).value
            zz = sheet.cell(row=rowNum, column=16).value
            zy = sheet.cell(row=rowNum, column=17).value
            zpz = sheet.cell(row=rowNum, column=18).value
            zpy = sheet.cell(row=rowNum, column=19).value
            source = sheet.cell(row=rowNum, column=20).value

            c = conn.cursor()
            c.execute("SELECT count(*) FROM Beams WHERE Designation = ?", (designation,))
            data = c.fetchone()[0]
            if data == 0:
                c.execute('''INSERT INTO Beams (Designation,Mass,Area,D,B,tw,T,FlangeSlope,R1,R2,Iz,Iy,rz,ry,
            				                           Zz,zy,Zpz,Zpy,Source) VALUES (?,?,?,?,?,?,?,?,?,?,?,?,?,?,?,?,?,?,?)''',
                          (designation, mass, area,
                           d, b, tw, t,
                           flangeSlope, r1
                           ,
                           r2, iz, iy, rz, ry,
                           zz, zy
                           ,
                           zpz, zpy, source))
                conn.commit()
                c.close()

        conn.close()
        QMessageBox.information(QMessageBox(), 'Successful', ' File data is imported successfully to the database.')
        self.ui.pushButton_Import_Beam.setDisabled(True)

    def close_designPref(self):
        self.close()

    # def closeEvent(self, QCloseEvent):
    #     self.save_designPref_para()
    #     QCloseEvent.accept()


if __name__ == "__main__":
    import sys
    app = QtWidgets.QApplication(sys.argv)
    DesignPreferences = QtWidgets.QDialog()
    ui = Ui_Dialog()
    ui.setupUi(DesignPreferences)
    DesignPreferences.exec()
    sys.exit(app.exec_())
<|MERGE_RESOLUTION|>--- conflicted
+++ resolved
@@ -1170,15 +1170,10 @@
         QtCore.QMetaObject.connectSlotsByName(DesignPreferences)
         module = main.module_name(main)
 
-<<<<<<< HEAD
-        if module not in [KEY_DISP_COLUMNCOVERPLATE, KEY_DISP_BEAMCOVERPLATE,KEY_DISP_BEAMCOVERPLATEWELD,
-            KEY_DISP_COLUMNCOVERPLATEWELD, KEY_DISP_COMPRESSION, KEY_DISP_TENSION, KEY_DISP_BASE_PLATE]:
-=======
 
 
 
         if module not in [KEY_DISP_COLUMNCOVERPLATE, KEY_DISP_BEAMCOVERPLATE,KEY_DISP_BEAMCOVERPLATEWELD,KEY_DISP_COLUMNCOVERPLATEWELD, KEY_DISP_COMPRESSION, KEY_DISP_TENSION_BOLTED, KEY_DISP_TENSION_WELDED]:
->>>>>>> 91de671a
             pushButton_Clear_Column = self.tabWidget.findChild(QtWidgets.QWidget, "pushButton_Clear_" + KEY_DISP_COLSEC)
             pushButton_Clear_Column.clicked.connect(lambda: self.clear_tab("Column"))
             pushButton_Add_Column = self.tabWidget.findChild(QtWidgets.QWidget, "pushButton_Add_" + KEY_DISP_COLSEC)
