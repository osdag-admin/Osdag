# -*- coding: utf-8 -*-

# Form implementation generated from reading ui file 'app/gui/ui_template.ui'
#
# Created by: PyQt5 UI code generator 5.13.0
#
# WARNING! All changes made in this file will be lost!\
from PyQt5.QtWidgets import QMessageBox, qApp, QScrollArea
from PyQt5.QtGui import QDoubleValidator, QIntValidator, QPixmap, QPalette
from PyQt5.QtCore import QFile, pyqtSignal, QTextStream, Qt, QIODevice,pyqtSlot
from PyQt5 import QtCore, QtGui, QtWidgets
from design_report import reportGenerator
from PyQt5.QtWidgets import QMainWindow, QDialog, QFontDialog, QApplication, QFileDialog, QColorDialog
from PyQt5.QtCore import QFile, pyqtSignal, QTextStream, Qt, QIODevice
from PyQt5.QtCore import QRegExp
from PyQt5.QtGui import QBrush, QImage
from PyQt5.QtGui import QColor
from PyQt5.QtGui import QDoubleValidator, QIntValidator, QPixmap, QPalette
from PyQt5.QtGui import QTextCharFormat
from PyQt5.QtGui import QTextCursor
from PyQt5.QtWidgets import QMainWindow, QDialog, QFontDialog, QApplication, QFileDialog, QColorDialog,QDialogButtonBox
from design_type.connection.column_cover_plate import ColumnCoverPlate
from PyQt5.QtGui import QStandardItem
import os
import yaml
import json
import logging
from drawing_2D.Svg_Window import SvgWindow
import sys
import sqlite3
import shutil
import openpyxl
import pdfkit
import configparser
import pickle
import cairosvg


from Common import *
from utils.common.component import Section,I_sectional_Properties
from utils.common.component import *
from .customized_popup import Ui_Popup
# from .ui_summary_popup import Ui_Dialog1
from .ui_design_preferences import Ui_Dialog

from gui.ui_summary_popup import Ui_Dialog1
from design_report.reportGenerator import save_html
from .ui_design_preferences import DesignPreferences
from design_type.connection.shear_connection import ShearConnection
from cad.common_logic import CommonDesignLogic
from OCC.Core.STEPControl import STEPControl_Writer, STEPControl_AsIs
from OCC.Core.Interface import Interface_Static_SetCVal
from OCC.Core.IFSelect import IFSelect_RetDone
from OCC.Core.StlAPI import StlAPI_Writer
from OCC.Core import BRepTools
from OCC.Core import IGESControl
from cad.cad3dconnection import cadconnection
from design_type.connection.fin_plate_connection import FinPlateConnection
from design_type.connection.column_cover_plate import ColumnCoverPlate
from design_type.connection.cleat_angle_connection import CleatAngleConnection
from design_type.connection.seated_angle_connection import SeatedAngleConnectionInput
from design_type.connection.end_plate_connection import EndPlateConnection
from design_type.connection.end_plate_connection import EndPlateConnection
from design_type.connection.beam_cover_plate import BeamCoverPlate
from design_type.connection.beam_end_plate import BeamEndPlate
from design_type.connection.column_end_plate import ColumnEndPlate

from cad.cad3dconnection import cadconnection


class Ui_ModuleWindow(QMainWindow):

    closed = pyqtSignal()
    def open_customized_popup(self, op, KEYEXISTING_CUSTOMIZED):
        """
        Function to connect the customized_popup with the ui_template file
        on clicking the customized option
        """

        # @author : Amir


        self.window = QtWidgets.QDialog()
        self.ui = Ui_Popup()
        self.ui.setupUi(self.window)
        self.ui.addAvailableItems(op, KEYEXISTING_CUSTOMIZED)
        self.window.exec()
        return self.ui.get_right_elements()

    def open_summary_popup(self, main):
        self.new_window = QtWidgets.QDialog()
        self.new_ui = Ui_Dialog1()
        self.new_ui.setupUi(self.new_window, main)
        self.new_ui.btn_browse.clicked.connect(lambda: self.getLogoFilePath(self.new_window, self.new_ui.lbl_browse))
        self.new_ui.btn_saveProfile.clicked.connect(lambda: self.saveUserProfile(self.new_window))
        self.new_ui.btn_useProfile.clicked.connect(lambda: self.useUserProfile(self.new_window))
        self.new_window.exec()
        # self.new_ui.btn_browse.clicked.connect(lambda: self.getLogoFilePath(self.new_ui.lbl_browse))
        # self.new_ui.btn_saveProfile.clicked.connect(self.saveUserProfile)
        # self.new_ui.btn_useProfile.clicked.connect(self.useUserProfile)

    def getLogoFilePath(self, window, lblwidget):

        self.new_ui.lbl_browse.clear()
        filename, _ = QFileDialog.getOpenFileName(window, "Open Image", os.path.join(str(' '), ''), "InputFiles(*.png *.svg *.jpg)")

        # filename, _ = QFileDialog.getOpenFileName(
        #     self, 'Open File', " ../../",
        #     'Images (*.png *.svg *.jpg)',
        #     None, QFileDialog.DontUseNativeDialog)
        flag = True
        if filename == '':
            flag = False
            return flag
        else:
            base = os.path.basename(str(filename))
            lblwidget.setText(base)
            base_type = base[-4:]
            self.desired_location(filename, base_type)

        return str(filename)

    def desired_location(self, filename, base_type):
        if base_type == ".svg":
            cairosvg.svg2png(file_obj=filename,
                             write_to=os.path.join(str(self.folder), "images_html", "cmpylogoFin.png"))
        else:
            shutil.copyfile(filename, os.path.join(str(self.folder), "images_html", "cmpylogoFin.png"))

    def saveUserProfile(self, window):

        flag = True
        inputData = self.getPopUpInputs()
        filename, _ = QFileDialog.getSaveFileName(window, 'Save Files',
                                                  os.path.join(str(self.folder), "Profile"), '*.txt')
        if filename == '':
            flag = False
            return flag
        else:
            infile = open(filename, 'w')
            yaml.dump(inputData, infile)
            infile.close()

    def getPopUpInputs(self):
        input_summary = {}
        input_summary["ProfileSummary"] = {}
        input_summary["ProfileSummary"]["CompanyName"] = str(self.new_ui.lineEdit_companyName.text())
        input_summary["ProfileSummary"]["CompanyLogo"] = str(self.new_ui.lbl_browse.text())
        input_summary["ProfileSummary"]["Group/TeamName"] = str(self.new_ui.lineEdit_groupName.text())
        input_summary["ProfileSummary"]["Designer"] = str(self.new_ui.lineEdit_designer.text())

        input_summary["ProjectTitle"] = str(self.new_ui.lineEdit_projectTitle.text())
        input_summary["Subtitle"] = str(self.new_ui.lineEdit_subtitle.text())
        input_summary["JobNumber"] = str(self.new_ui.lineEdit_jobNumber.text())
        input_summary["AdditionalComments"] = str(self.new_ui.txt_additionalComments.toPlainText())
        input_summary["Client"] = str(self.new_ui.lineEdit_client.text())

        return input_summary

    def useUserProfile(self, window):

        filename, _ = QFileDialog.getOpenFileName(window, 'Open Files',
                                                  os.path.join(str(self.folder), "Profile"),
                                                  '*.txt')
        if os.path.isfile(filename):
            outfile = open(filename, 'r')
            reportsummary = yaml.load(outfile)
            self.new_ui.lineEdit_companyName.setText(reportsummary["ProfileSummary"]['CompanyName'])
            self.new_ui.lbl_browse.setText(reportsummary["ProfileSummary"]['CompanyLogo'])
            self.new_ui.lineEdit_groupName.setText(reportsummary["ProfileSummary"]['Group/TeamName'])
            self.new_ui.lineEdit_designer.setText(reportsummary["ProfileSummary"]['Designer'])

        else:
            pass

    def setupUi(self, MainWindow, main,folder):
        self.folder = folder
        MainWindow.setObjectName("MainWindow")
        MainWindow.resize(1328, 769)
        icon = QtGui.QIcon()
        icon.addPixmap(QtGui.QPixmap(":/newPrefix/images/finwindow.png"), QtGui.QIcon.Normal, QtGui.QIcon.Off)
        MainWindow.setWindowIcon(icon)
        MainWindow.setIconSize(QtCore.QSize(20, 2))
        self.centralwidget = QtWidgets.QWidget(MainWindow)
        self.centralwidget.setObjectName("centralwidget")
        self.verticalLayout_2 = QtWidgets.QVBoxLayout(self.centralwidget)
        self.verticalLayout_2.setObjectName("verticalLayout_2")
        self.frame = QtWidgets.QFrame(self.centralwidget)
        self.frame.setMinimumSize(QtCore.QSize(0, 28))
        self.frame.setMaximumSize(QtCore.QSize(16777215, 28))
        self.frame.setFrameShape(QtWidgets.QFrame.NoFrame)
        self.frame.setFrameShadow(QtWidgets.QFrame.Raised)
        self.frame.setObjectName("frame")

        self.btnInput = QtWidgets.QToolButton(self.frame)
        self.btnInput.setGeometry(QtCore.QRect(0, 0, 28, 28))
        self.btnInput.setFocusPolicy(QtCore.Qt.TabFocus)
        self.btnInput.setLayoutDirection(QtCore.Qt.LeftToRight)
        icon1 = QtGui.QIcon()
        icon1.addPixmap(QtGui.QPixmap(":/newPrefix/images/input.png"), QtGui.QIcon.Normal, QtGui.QIcon.Off)
        self.btnInput.setIcon(icon1)
        self.btnInput.setIconSize(QtCore.QSize(18, 18))
        self.btnInput.setObjectName("btnInput")

        self.btnOutput = QtWidgets.QToolButton(self.frame)
        self.btnOutput.setGeometry(QtCore.QRect(30, 0, 28, 28))
        self.btnOutput.setFocusPolicy(QtCore.Qt.TabFocus)
        self.pushButton = QtWidgets.QPushButton(self.centralwidget)
        self.pushButton.setGeometry(QtCore.QRect(440, 412, 111, 51))
        self.pushButton.setObjectName("pushButton")
        icon2 = QtGui.QIcon()
        icon2.addPixmap(QtGui.QPixmap(":/newPrefix/images/output.png"), QtGui.QIcon.Normal, QtGui.QIcon.Off)
        self.btnOutput.setIcon(icon2)
        self.btnOutput.setIconSize(QtCore.QSize(18, 18))
        self.btnOutput.setObjectName("btnOutput")

        self.btnInput.clicked.connect(lambda: self.dockbtn_clicked(self.inputDock))
        self.btnOutput.clicked.connect(lambda: self.dockbtn_clicked(self.outputDock))

        self.btnTop = QtWidgets.QToolButton(self.frame)
        self.btnTop.setGeometry(QtCore.QRect(160, 0, 28, 28))
        self.btnTop.setFocusPolicy(QtCore.Qt.TabFocus)
        icon3 = QtGui.QIcon()
        icon3.addPixmap(QtGui.QPixmap(":/newPrefix/images/X-Y.png"), QtGui.QIcon.Normal, QtGui.QIcon.Off)
        self.btnTop.setIcon(icon3)
        self.btnTop.setIconSize(QtCore.QSize(22, 22))
        self.btnTop.setObjectName("btnTop")
        self.btnFront = QtWidgets.QToolButton(self.frame)
        self.btnFront.setGeometry(QtCore.QRect(100, 0, 28, 28))
        self.btnFront.setFocusPolicy(QtCore.Qt.TabFocus)
        icon4 = QtGui.QIcon()
        icon4.addPixmap(QtGui.QPixmap(":/newPrefix/images/Z-X.png"), QtGui.QIcon.Normal, QtGui.QIcon.Off)
        self.btnFront.setIcon(icon4)
        self.btnFront.setIconSize(QtCore.QSize(22, 22))
        self.btnFront.setObjectName("btnFront")
        self.btnSide = QtWidgets.QToolButton(self.frame)
        self.btnSide.setGeometry(QtCore.QRect(130, 0, 28, 28))
        self.btnSide.setFocusPolicy(QtCore.Qt.TabFocus)
        icon5 = QtGui.QIcon()
        icon5.addPixmap(QtGui.QPixmap(":/newPrefix/images/Z-Y.png"), QtGui.QIcon.Normal, QtGui.QIcon.Off)
        self.btnSide.setIcon(icon5)
        self.btnSide.setIconSize(QtCore.QSize(22, 22))
        self.btnSide.setObjectName("btnSide")
        self.btn3D = QtWidgets.QCheckBox(self.frame)
        self.btn3D.setGeometry(QtCore.QRect(230, 0, 90, 28))
        font = QtGui.QFont()
        font.setFamily("Arial")
        font.setPointSize(11)
        font.setBold(True)
        font.setItalic(False)
        font.setUnderline(False)
        font.setWeight(75)
        font.setStrikeOut(False)
        self.btn3D.setFont(font)
        self.btn3D.setFocusPolicy(QtCore.Qt.TabFocus)
        self.btn3D.setObjectName("btn3D")
        self.chkBxBeam = QtWidgets.QCheckBox(self.frame)
        self.chkBxBeam.setGeometry(QtCore.QRect(325, 0, 90, 29))
        font = QtGui.QFont()
        font.setFamily("Arial")
        font.setPointSize(11)
        font.setBold(True)
        font.setWeight(75)
        self.chkBxBeam.setFont(font)
        self.chkBxBeam.setFocusPolicy(QtCore.Qt.TabFocus)
        self.chkBxBeam.setObjectName("chkBxBeam")
        self.chkBxCol = QtWidgets.QCheckBox(self.frame)
        self.chkBxCol.setGeometry(QtCore.QRect(420, 0, 101, 29))
        font = QtGui.QFont()
        font.setFamily("Arial")
        font.setPointSize(11)
        font.setBold(True)
        font.setWeight(75)
        self.chkBxCol.setFont(font)
        self.chkBxCol.setFocusPolicy(QtCore.Qt.TabFocus)
        self.chkBxCol.setObjectName("chkBxCol")
        self.chkBxFinplate = QtWidgets.QCheckBox(self.frame)
        self.chkBxFinplate.setGeometry(QtCore.QRect(530, 0, 101, 29))
        font = QtGui.QFont()
        font.setFamily("Arial")
        font.setPointSize(11)
        font.setBold(True)
        font.setWeight(75)
        self.chkBxFinplate.setFont(font)
        self.chkBxFinplate.setFocusPolicy(QtCore.Qt.TabFocus)
        self.chkBxFinplate.setObjectName("chkBxFinplate")

        self.verticalLayout_2.addWidget(self.frame)
        self.splitter = QtWidgets.QSplitter(self.centralwidget)
        self.splitter.setOrientation(QtCore.Qt.Vertical)
        self.splitter.setObjectName("splitter")
        self.frame_2 = QtWidgets.QFrame(self.splitter)
        self.frame_2.setMinimumSize(QtCore.QSize(0, 100))
        self.frame_2.setFrameShape(QtWidgets.QFrame.Box)
        self.frame_2.setFrameShadow(QtWidgets.QFrame.Raised)
        self.frame_2.setLineWidth(1)
        self.frame_2.setMidLineWidth(1)
        self.frame_2.setObjectName("frame_2")
        self.verticalLayout = QtWidgets.QVBoxLayout(self.frame_2)
        self.verticalLayout.setContentsMargins(1, 1, 1, 1)
        self.verticalLayout.setObjectName("verticalLayout")
        self.mytabWidget = QtWidgets.QTabWidget(self.frame_2)
        self.mytabWidget.setMinimumSize(QtCore.QSize(0, 450))
        font = QtGui.QFont()
        font.setPointSize(8)
        font.setBold(True)
        font.setItalic(True)
        font.setWeight(75)
        self.mytabWidget.setFont(font)
        self.mytabWidget.setFocusPolicy(QtCore.Qt.NoFocus)
        self.mytabWidget.setStyleSheet("QTabBar::tab { height: 75px; width: 1px;  }")
        self.mytabWidget.setTabPosition(QtWidgets.QTabWidget.West)
        self.mytabWidget.setObjectName("mytabWidget")
        self.verticalLayout.addWidget(self.mytabWidget)
        self.textEdit = QtWidgets.QTextEdit(self.splitter)
        self.textEdit.setMinimumSize(QtCore.QSize(0, 125))
        self.textEdit.setMaximumSize(QtCore.QSize(16777215, 16777215))
        self.textEdit.setVerticalScrollBarPolicy(QtCore.Qt.ScrollBarAlwaysOn)
        self.textEdit.setReadOnly(True)
        self.textEdit.setOverwriteMode(True)
        self.textEdit.setObjectName("textEdit")

        main.set_osdaglogger(self.textEdit)
        # self.textEdit.setStyleSheet("QTextEdit {color:red}")
        self.verticalLayout_2.addWidget(self.splitter)
        MainWindow.setCentralWidget(self.centralwidget)
        self.menubar = QtWidgets.QMenuBar(MainWindow)
        self.menubar.setGeometry(QtCore.QRect(0, 0, 1328, 21))
        self.menubar.setStyleSheet("")
        self.menubar.setNativeMenuBar(False)
        self.menubar.setObjectName("menubar")
        self.menuFile = QtWidgets.QMenu(self.menubar)
        self.menuFile.setStyleSheet("QMenu {\n"
"    background-color:#b2bd84;\n"
"    border-color: black;\n"
"    border: 1px solid;\n"
"    margin: 2px; /* some spacing around the menu */\n"
"}\n"
"QMenu::separator {\n"
"    height: 1px;\n"
"    background: #825051;\n"
"    margin-left: 5px;\n"
"    margin-right: 5px;\n"
"}\n"
"\n"
"QMenu::item {\n"
"    color: black;\n"
"    padding: 2px 20px 2px 20px;\n"
"    border: 1px solid transparent; /* reserve space for selection border */\n"
"}\n"
"\n"
"QMenu::item:selected {\n"
"   color:white;\n"
"    border-color: darkblue;\n"
"    background: #825051;\n"
"    margin-left: 5px;\n"
"    margin-right: 5px;\n"
"}\n"
"")
        self.menuFile.setObjectName("menuFile")
        self.menuEdit = QtWidgets.QMenu(self.menubar)
        self.menuEdit.setStyleSheet("QMenu {\n"
"    background-color:#b2bd84;\n"
"    border-color: black;\n"
"    border: 1px solid;\n"
"    margin: 2px; /* some spacing around the menu */\n"
"}\n"
"QMenu::separator {\n"
"    height: 1px;\n"
"    background: #825051;\n"
"    margin-left: 5px;\n"
"    margin-right: 5px;\n"
"}\n"
"\n"
"QMenu::item {\n"
"    color: black;\n"
"    padding: 2px 20px 2px 20px;\n"
"    border: 1px solid transparent; /* reserve space for selection border */\n"
"}\n"
"\n"
"QMenu::item:selected {\n"
"   color:white;\n"
"    border-color: darkblue;\n"
"    background: #825051;\n"
"    margin-left: 5px;\n"
"    margin-right: 5px;\n"
"}\n"
"")
        self.menuEdit.setObjectName("menuEdit")
        self.menuView = QtWidgets.QMenu(self.menubar)
        self.menuView.setStyleSheet("QMenu {\n"
"    background-color:#b2bd84;\n"
"    border-color: black;\n"
"    border: 1px solid;\n"
"    margin: 2px; /* some spacing around the menu */\n"
"}\n"
"QMenu::separator {\n"
"    height: 1px;\n"
"    background: #825051;\n"
"    margin-left: 5px;\n"
"    margin-right: 5px;\n"
"}\n"
"\n"
"QMenu::item {\n"
"    color: black;\n"
"    padding: 2px 20px 2px 20px;\n"
"    border: 1px solid transparent; /* reserve space for selection border */\n"
"}\n"
"\n"
"QMenu::item:selected {\n"
"   color:white;\n"
"    border-color: darkblue;\n"
"    background: #825051;\n"
"    margin-left: 5px;\n"
"    margin-right: 5px;\n"
"}\n"
"")
        self.menuView.setObjectName("menuView")
        self.menuHelp = QtWidgets.QMenu(self.menubar)
        self.menuHelp.setStyleSheet("QMenu {\n"
"    background-color:#b2bd84;\n"
"    border-color: black;\n"
"    border: 1px solid;\n"
"    margin: 2px; /* some spacing around the menu */\n"
"}\n"
"QMenu::separator {\n"
"    height: 1px;\n"
"    background: #825051;\n"
"    margin-left: 5px;\n"
"    margin-right: 5px;\n"
"}\n"
"\n"
"QMenu::item {\n"
"    color: black;\n"
"    padding: 2px 20px 2px 20px;\n"
"    border: 1px solid transparent; /* reserve space for selection border */\n"
"}\n"
"\n"
"QMenu::item:selected {\n"
"   color:white;\n"
"    border-color: darkblue;\n"
"    background: #825051;\n"
"    margin-left: 5px;\n"
"    margin-right: 5px;\n"
"}\n"
"")
        self.menuHelp.setObjectName("menuHelp")
        self.menuGraphics = QtWidgets.QMenu(self.menubar)
        self.menuGraphics.setStyleSheet("QMenu {\n"
"    background-color:#b2bd84;\n"
"    border-color: black;\n"
"    border: 1px solid;\n"
"    margin: 2px; /* some spacing around the menu */\n"
"}\n"
"QMenu::separator {\n"
"    height: 1px;\n"
"    background: #825051;\n"
"    margin-left: 5px;\n"
"    margin-right: 5px;\n"
"}\n"
"\n"
"QMenu::item {\n"
"    color: black;\n"
"    padding: 2px 20px 2px 20px;\n"
"    border: 1px solid transparent; /* reserve space for selection border */\n"
"}\n"
"\n"
"QMenu::item:selected {\n"
"   color:white;\n"
"    border-color: darkblue;\n"
"    background: #825051;\n"
"    margin-left: 5px;\n"
"    margin-right: 5px;\n"
"}")
        self.menuGraphics.setObjectName("menuGraphics")
        MainWindow.setMenuBar(self.menubar)

# INPUT DOCK
#############
        # @author : Umair

        self.inputDock = QtWidgets.QDockWidget(MainWindow)
        sizePolicy = QtWidgets.QSizePolicy(QtWidgets.QSizePolicy.Preferred, QtWidgets.QSizePolicy.Preferred)
        sizePolicy.setHorizontalStretch(1)
        sizePolicy.setVerticalStretch(0)
        sizePolicy.setHeightForWidth(self.inputDock.sizePolicy().hasHeightForWidth())
        self.inputDock.setSizePolicy(sizePolicy)
        self.inputDock.setMinimumSize(QtCore.QSize(320, 710))
        self.inputDock.setMaximumSize(QtCore.QSize(310, 710))
        self.inputDock.setBaseSize(QtCore.QSize(310, 710))
        font = QtGui.QFont()
        font.setFamily("Arial")
        font.setPointSize(11)
        font.setBold(True)
        font.setItalic(False)
        font.setWeight(75)
        self.inputDock.setFont(font)
        self.inputDock.setFloating(False)
        self.inputDock.setFeatures(QtWidgets.QDockWidget.AllDockWidgetFeatures)
        self.inputDock.setObjectName("inputDock")
        self.dockWidgetContents = QtWidgets.QWidget()
        self.dockWidgetContents.setObjectName("dockWidgetContents")
        font = QtGui.QFont()
        font.setPointSize(11)
        font.setBold(False)
        font.setWeight(50)
        palette = QtGui.QPalette()
        brush = QtGui.QBrush(QtGui.QColor(0, 0, 127))
        brush.setStyle(QtCore.Qt.SolidPattern)
        palette.setBrush(QtGui.QPalette.Active, QtGui.QPalette.Link, brush)
        brush = QtGui.QBrush(QtGui.QColor(0, 0, 255))
        brush.setStyle(QtCore.Qt.SolidPattern)
        palette.setBrush(QtGui.QPalette.Inactive, QtGui.QPalette.Link, brush)
        brush = QtGui.QBrush(QtGui.QColor(0, 0, 255))
        brush.setStyle(QtCore.Qt.SolidPattern)
        palette.setBrush(QtGui.QPalette.Disabled, QtGui.QPalette.Link, brush)
        self.btn3D.setEnabled(False)
        self.chkBxBeam.setEnabled(False)
        self.chkBxCol.setEnabled(False)
        self.chkBxFinplate.setEnabled(False)

        option_list = main.input_values(self)
        _translate = QtCore.QCoreApplication.translate

        i = 0
        for option in option_list:
            lable = option[1]
            type = option[2]
            if type not in [TYPE_TITLE, TYPE_IMAGE, TYPE_MODULE, TYPE_IMAGE_COMPRESSION]:
                l = QtWidgets.QLabel(self.dockWidgetContents)
                l.setGeometry(QtCore.QRect(6, 10 + i, 120, 25))
                font = QtGui.QFont()
                font.setPointSize(11)
                font.setBold(False)
                font.setWeight(50)
                l.setFont(font)
                l.setObjectName(option[0] + "_label")
                l.setText(_translate("MainWindow", "<html><head/><body><p>" + lable + "</p></body></html>"))

            if type == TYPE_COMBOBOX or type == TYPE_COMBOBOX_CUSTOMIZED:
                combo = QtWidgets.QComboBox(self.dockWidgetContents)
                combo.setGeometry(QtCore.QRect(150, 10 + i, 160, 27))
                font = QtGui.QFont()
                font.setPointSize(11)
                font.setBold(False)
                font.setWeight(50)
                combo.setFont(font)
                combo.view().setVerticalScrollBarPolicy(Qt.ScrollBarAsNeeded)
                combo.setStyleSheet("QComboBox { combobox-popup: 0; }")
                combo.setMaxVisibleItems(5)
                combo.setObjectName(option[0])
                for item in option[4]:
                    combo.addItem(item)

            if type == TYPE_TEXTBOX:
                r = QtWidgets.QLineEdit(self.dockWidgetContents)
                r.setGeometry(QtCore.QRect(150, 10 + i, 160, 27))
                font = QtGui.QFont()
                font.setPointSize(11)
                font.setBold(False)
                font.setWeight(50)
                r.setFont(font)
                r.setObjectName(option[0])
                if option[0] in [KEY_MOMENT_MAJOR, KEY_MOMENT_MINOR] and module == KEY_DISP_BASE_PLATE:
                    r.setDisabled(True)

            if type == TYPE_MODULE:
                _translate = QtCore.QCoreApplication.translate
                MainWindow.setWindowTitle(_translate("MainWindow", option[1]))
                i = i - 30
                module = lable

            if type == TYPE_IMAGE:
                im = QtWidgets.QLabel(self.dockWidgetContents)
                im.setGeometry(QtCore.QRect(190, 10 + i, 70, 57))
                im.setObjectName(option[0])
                im.setScaledContents(True)
                pixmap = QPixmap(option[4])
                im.setPixmap(pixmap)
                i = i + 30

            if type == TYPE_IMAGE_COMPRESSION:
                imc = QtWidgets.QLabel(self.dockWidgetContents)
                imc.setGeometry(QtCore.QRect(130, 10 + i, 160, 150))
                imc.setObjectName(option[0])
                imc.setScaledContents(True)
                pixmapc = QPixmap(option[4])
                imc.setPixmap(pixmapc)
                i = i + 30

            if option[0] in [KEY_AXIAL, KEY_SHEAR]:
                key = self.dockWidgetContents.findChild(QtWidgets.QWidget, option[0])
                onlyInt = QIntValidator()
                key.setValidator(onlyInt)

            if type == TYPE_TITLE:
                q = QtWidgets.QLabel(self.dockWidgetContents)
                q.setGeometry(QtCore.QRect(3, 10 + i, 201, 25))
                font = QtGui.QFont()
                q.setFont(font)
                q.setObjectName("_title")
                q.setText(_translate("MainWindow",
                                     "<html><head/><body><p><span style=\" font-weight:600;\">" + lable + "</span></p></body></html>"))
            i = i + 30

        for option in option_list:
            key = self.dockWidgetContents.findChild(QtWidgets.QWidget, option[0])

            if option[0] in [KEY_SUPTNGSEC, KEY_SUPTDSEC, KEY_SECSIZE]:
                red_list_set = set(red_list_function())
                current_list_set = set(option[4])
                current_red_list = list(current_list_set.intersection(red_list_set))

                for value in current_red_list:
                    indx = option[4].index(str(value))
                    key.setItemData(indx, QBrush(QColor("red")), Qt.TextColorRole)

    # Customized option in Combobox
    ###############################
    # @author: Amir
        new_list = main.customized_input(main)
        print (new_list)
        data = {}

        for t in new_list:

            if t[0] in [KEY_PLATETHK, KEY_FLANGEPLATE_THICKNESS, KEY_ENDPLATE_THICKNESS, KEY_CLEATSEC] and (module not in [KEY_DISP_TENSION_WELDED, KEY_DISP_TENSION_BOLTED]):
                key_customized_1 = self.dockWidgetContents.findChild(QtWidgets.QWidget, t[0])
                key_customized_1.activated.connect(lambda: popup(key_customized_1, new_list))
                data[t[0] + "_customized"] = t[1]()
            elif t[0] == KEY_GRD and (module not in [KEY_DISP_TENSION_WELDED,KEY_DISP_BEAMCOVERPLATEWELD,KEY_DISP_COLUMNCOVERPLATEWELD]):
                key_customized_2 = self.dockWidgetContents.findChild(QtWidgets.QWidget, t[0])
                key_customized_2.activated.connect(lambda: popup(key_customized_2, new_list))
                data[t[0] + "_customized"] = t[1]()
            elif t[0] == KEY_D and (module not in [KEY_DISP_TENSION_WELDED,KEY_DISP_BEAMCOVERPLATEWELD,KEY_DISP_COLUMNCOVERPLATEWELD]):
                key_customized_3 = self.dockWidgetContents.findChild(QtWidgets.QWidget, t[0])
                key_customized_3.activated.connect(lambda: popup(key_customized_3, new_list))
                data[t[0] + "_customized"] = t[1]()
            elif t[0] == KEY_SECSIZE and (module in [KEY_DISP_COMPRESSION, KEY_DISP_TENSION_BOLTED, KEY_DISP_TENSION_WELDED]):
                key_customized_4 = self.dockWidgetContents.findChild(QtWidgets.QWidget, t[0])
                key_customized_4.activated.connect(lambda: popup(key_customized_4, new_list))
                data[t[0] + "_customized"] = t[1](self.dockWidgetContents.findChild(QtWidgets.QWidget,
                                                                                    KEY_SEC_PROFILE).currentText())

            elif t[0] in [KEY_WEBPLATE_THICKNESS] and (module not in [KEY_DISP_TENSION_BOLTED, KEY_DISP_TENSION_WELDED]):
                key_customized_5 = self.dockWidgetContents.findChild(QtWidgets.QWidget, t[0])
                key_customized_5.activated.connect(lambda: popup(key_customized_5, new_list))
                data[t[0] + "_customized"] = t[1]()

            else:
                pass

            # elif t[0] == KEY_SEC_PROFILE and (module == KEY_DISP_TENSION):
            #     key_customized_6 = self.dockWidgetContents.findChild(QtWidgets.QWidget, t[0])
            #     key_customized_6.activated.connect(lambda: popup(key_customized_6, new_list))
            #     data[t[0] + "_customized"] = t[1](self.dockWidgetContents.findChild(QtWidgets.QWidget,
            #                     KEY_SEC_PROFILE).currentText())



        def popup(key, for_custom_list):

            """
            Function for retaining the values in the popup once it is closed.
             """

            # @author: Amir

            for c_tup in for_custom_list:
                if c_tup[0] != key.objectName():
                    continue
                selected = key.currentText()
                f = c_tup[1]
                if c_tup[0] == KEY_SECSIZE and (module in [KEY_DISP_COMPRESSION, KEY_DISP_TENSION_BOLTED, KEY_DISP_TENSION_WELDED]):
                    options = f(self.dockWidgetContents.findChild(QtWidgets.QWidget, KEY_SEC_PROFILE).currentText())
                    existing_options = data[c_tup[0] + "_customized"]
                    if selected == "Customized":
                        data[c_tup[0] + "_customized"] = self.open_customized_popup(options, existing_options)
                        if data[c_tup[0] + "_customized"] == []:
                            data[c_tup[0] + "_customized"] = f(self.dockWidgetContents.findChild(QtWidgets.QWidget, KEY_SEC_PROFILE).currentText())
                            key.setCurrentIndex(0)
                    else:
                        data[c_tup[0] + "_customized"] = f(self.dockWidgetContents.findChild(QtWidgets.QWidget,
                            KEY_SEC_PROFILE).currentText())

                        input = f(self.dockWidgetContents.findChild(QtWidgets.QWidget,
                            KEY_SEC_PROFILE).currentText())
                        # input.remove('Select Section')
                        data[c_tup[0] + "_customized"] = input

                        # data[c_tup[0] + "_customized"] = f(self.dockWidgetContents.findChild(QtWidgets.QWidget,
                        #     KEY_SEC_PROFILE).currentText()).remove('Select Section')
                else:
                    options = f()
                    existing_options = data[c_tup[0] + "_customized"]
                    if selected == "Customized":
                       data[c_tup[0] + "_customized"] = self.open_customized_popup(options, existing_options)
                       if data[c_tup[0] + "_customized"] == []:
                           data[c_tup[0] + "_customized"] = f()
                           key.setCurrentIndex(0)
                    else:
                        data[c_tup[0] + "_customized"] = f()

    # Change in Ui based on Connectivity selection
    ##############################################

        updated_list = main.input_value_changed(main)
        if updated_list is None:
            pass
        else:
            for t in updated_list:
                key_changed = self.dockWidgetContents.findChild(QtWidgets.QWidget, t[0])
                self.on_change_connect(key_changed, updated_list, data)

        self.btn_Reset = QtWidgets.QPushButton(self.dockWidgetContents)
        self.btn_Reset.setGeometry(QtCore.QRect(30, 600, 100, 30))
        font = QtGui.QFont()
        font.setPointSize(12)
        font.setBold(True)
        font.setWeight(75)
        self.btn_Reset.setFont(font)
        self.btn_Reset.setAutoDefault(True)
        self.btn_Reset.setObjectName("btn_Reset")

        self.btn_Design = QtWidgets.QPushButton(self.dockWidgetContents)
        self.btn_Design.setGeometry(QtCore.QRect(140, 600, 100, 30))
        font = QtGui.QFont()
        font.setPointSize(12)
        font.setBold(True)
        font.setWeight(75)
        self.btn_Design.setFont(font)
        self.btn_Design.setAutoDefault(True)
        self.btn_Design.setObjectName("btn_Design")
        self.inputDock.setWidget(self.dockWidgetContents)
        MainWindow.addDockWidget(QtCore.Qt.DockWidgetArea(1), self.inputDock)

        # if module not in [KEY_DISP_BEAMCOVERPLATE, KEY_DISP_COLUMNCOVERPLATE]:
        #     key_changed = self.dockWidgetContents.findChild(QtWidgets.QWidget, KEY_CONN)
        #     key_changed.currentIndexChanged.connect(lambda: self.validate_beam_beam(key_changed))

# OUTPUT DOCK
#############
        """
        
        @author: Umair 
        
        """

        self.outputDock = QtWidgets.QDockWidget(MainWindow)
        sizePolicy = QtWidgets.QSizePolicy(QtWidgets.QSizePolicy.Preferred, QtWidgets.QSizePolicy.Preferred)
        sizePolicy.setHorizontalStretch(1)
        sizePolicy.setVerticalStretch(0)
        sizePolicy.setHeightForWidth(self.outputDock.sizePolicy().hasHeightForWidth())
        self.outputDock.setSizePolicy(sizePolicy)
        self.outputDock.setMinimumSize(QtCore.QSize(320, 710))
        self.outputDock.setMaximumSize(QtCore.QSize(310, 710))
        font = QtGui.QFont()
        font.setFamily("Arial")
        font.setPointSize(11)
        font.setBold(True)
        font.setWeight(75)
        self.outputDock.setFont(font)
        self.outputDock.setObjectName("outputDock")

        self.dockWidgetContents_out = QtWidgets.QWidget()
        self.dockWidgetContents_out.setObjectName("dockWidgetContents_out")

        out_widget = QtWidgets.QWidget(self.dockWidgetContents_out)
        out_widget.setGeometry(QtCore.QRect(0, 0, 320, 622))
        out_layout1 = QtWidgets.QVBoxLayout(out_widget)
        out_scroll = QScrollArea(out_widget)
        out_layout1.addWidget(out_scroll)
        out_scroll.setWidgetResizable(True)
        out_scrollcontent = QtWidgets.QWidget(out_scroll)
        out_layout2 = QtWidgets.QGridLayout(out_scrollcontent)
        out_scrollcontent.setLayout(out_layout2)
        out_list = main.output_values(main, False)
        _translate = QtCore.QCoreApplication.translate

        i = 0
        j = 1
        button_list = []
        for option in out_list:
            lable = option[1]
            type = option[2]
            if type not in [TYPE_TITLE, TYPE_IMAGE, TYPE_MODULE]:
                l = QtWidgets.QLabel(self.dockWidgetContents_out)
                l.setGeometry(QtCore.QRect(6, 10 + i, 120, 25))
                font = QtGui.QFont()
                font.setPointSize(11)
                font.setBold(False)
                font.setWeight(50)
                l.setFont(font)
                l.setObjectName(option[0] + "_label")
                l.setText(_translate("MainWindow", "<html><head/><body><p>" + lable + "</p></body></html>"))
                out_layout2.addWidget(l, j, 1, 1, 1)

            if type == TYPE_TEXTBOX:
                r = QtWidgets.QLineEdit(self.dockWidgetContents_out)
                r.setGeometry(QtCore.QRect(150, 10 + i, 160, 27))
                font = QtGui.QFont()
                font.setPointSize(11)
                font.setBold(False)
                font.setWeight(50)
                r.setFont(font)
                r.setObjectName(option[0])
                out_layout2.addWidget(r, j, 2, 1, 1)

            if type == TYPE_OUT_BUTTON:
                v = option[3]
                b = QtWidgets.QPushButton(self.dockWidgetContents_out)
                b.setGeometry(QtCore.QRect(150, 10 + i, 160, 27))
                font = QtGui.QFont()
                font.setPointSize(11)
                font.setBold(False)
                font.setWeight(50)
                b.setFont(font)
                b.setObjectName(option[0])
                b.setText(v[0])
                b.setDisabled(True)
                button_list.append(option)
                out_layout2.addWidget(b, j, 2, 1, 1)
                #b.clicked.connect(lambda: self.output_button_dialog(main, out_list))

            if type == TYPE_TITLE:
                q = QtWidgets.QLabel(self.dockWidgetContents_out)
                q.setGeometry(QtCore.QRect(3, 10 + i, 201, 25))
                font = QtGui.QFont()
                q.setFont(font)
                q.setObjectName("_title")
                q.setText(_translate("MainWindow",
                                     "<html><head/><body><p><span style=\" font-weight:600;\">" + lable + "</span></p></body></html>"))
                out_layout2.addWidget(q, j, 1, 2, 2)
                j = j + 1
            i = i + 30
            j = j + 1
        out_scroll.setWidget(out_scrollcontent)

        # common_button = QtWidgets.QPushButton()
        # d = {
        #     'Button_1': common_button,
        #     'Button_2': common_button,
        #     'Button_3': common_button,
        #     'Button_4': common_button,
        #     'Button_5': common_button,
        #     'Button_6': common_button
        # }
        #
        # print(button_list)

        # Case_1

        # for option in button_list:
        #     for i in d.keys():
        #         button = self.dockWidgetContents_out.findChild(QtWidgets.QWidget, option[0])
        #         if button not in d.values() and d[i] not in self.dockWidgetContents_out.children():
        #             d[i] = button
        # d['Button_1'].clicked.connect(lambda: self.output_button_dialog(main, button_list, d['Button_1']))
        # d['Button_2'].clicked.connect(lambda: self.output_button_dialog(main, button_list, d['Button_2']))
        # d['Button_3'].clicked.connect(lambda: self.output_button_dialog(main, button_list, d['Button_3']))
        # d['Button_4'].clicked.connect(lambda: self.output_button_dialog(main, button_list, d['Button_4']))
        # d['Button_5'].clicked.connect(lambda: self.output_button_dialog(main, button_list, d['Button_5']))
        # d['Button_6'].clicked.connect(lambda: self.output_button_dialog(main, button_list, d['Button_6']))

        # Case_2

        if button_list:
            for button_key in button_list:
                button = self.dockWidgetContents_out.findChild(QtWidgets.QWidget, button_key[0])
                self.output_button_connect(main, button_list, button)


            # if option[0] == KEY_WEB_SPACING:
            #     d['button_1'] =
            #     button_web_spacing = self.dockWidgetContents_out.findChild(QtWidgets.QWidget, option[0])
            #     print(button_web_spacing)
            #     button_web_spacing.clicked.connect(lambda: self.output_button_dialog(main, button_list, KEY_WEB_SPACING))
            # elif option[0] == KEY_WEB_CAPACITY:
            #     button_web_capacity = self.dockWidgetContents_out.findChild(QtWidgets.QWidget, option[0])
            #     print(button_web_capacity)
            #     button_web_capacity.clicked.connect(lambda: self.output_button_dialog(main, button_list, KEY_WEB_CAPACITY))

        # for i in range(len(button_connect)):
        #     button_connect[i].clicked.connect(lambda: self.output_button_dialog(main, button_list,
        #                                                                         button_connect[i].objectName()))

        # for button in self.dockWidgetContents_out.children():
        #     if button.objectName() == KEY


        self.outputDock.setWidget(self.dockWidgetContents_out)
        MainWindow.addDockWidget(QtCore.Qt.DockWidgetArea(2), self.outputDock)

        self.btn_CreateDesign = QtWidgets.QPushButton(self.dockWidgetContents_out)
        self.btn_CreateDesign.setGeometry(QtCore.QRect(50, 650, 200, 30))
        self.btn_CreateDesign.setAutoDefault(True)
        self.btn_CreateDesign.setObjectName("btn_CreateDesign")
        # self.btn_CreateDesign.clicked.connect(self.createDesignReport(main))

        self.actionInput = QtWidgets.QAction(MainWindow)
        icon7 = QtGui.QIcon()
        icon7.addPixmap(QtGui.QPixmap(":/images/input.png"), QtGui.QIcon.Normal, QtGui.QIcon.Off)
        self.actionInput.setIcon(icon7)
        self.actionInput.setObjectName("actionInput")
        self.actionInputwindow = QtWidgets.QAction(MainWindow)
        icon8 = QtGui.QIcon()
        icon8.addPixmap(QtGui.QPixmap(":/images/inputview.png"), QtGui.QIcon.Normal, QtGui.QIcon.Off)
        self.actionInputwindow.setIcon(icon8)
        self.actionInputwindow.setObjectName("actionInputwindow")
        self.actionNew = QtWidgets.QAction(MainWindow)
        font = QtGui.QFont()
        font.setFamily("DejaVu Sans")
        font.setBold(False)
        font.setItalic(False)
        font.setUnderline(False)
        font.setWeight(50)
        self.actionNew.setFont(font)
        self.actionNew.setObjectName("actionNew")
        self.action_load_input = QtWidgets.QAction(MainWindow)
        font = QtGui.QFont()
        font.setFamily("DejaVu Sans")
        font.setItalic(False)
        self.action_load_input.setFont(font)
        self.action_load_input.setObjectName("action_load_input")
        self.action_save_input = QtWidgets.QAction(MainWindow)
        font = QtGui.QFont()
        font.setFamily("DejaVu Sans")
        self.action_save_input.setFont(font)
        self.action_save_input.setObjectName("action_save_input")
        self.actionSave_As = QtWidgets.QAction(MainWindow)
        self.actionSave_As.setObjectName("actionSave_As")
        self.actionPrint = QtWidgets.QAction(MainWindow)
        self.actionPrint.setObjectName("actionPrint")
        self.actionCut = QtWidgets.QAction(MainWindow)
        font = QtGui.QFont()
        font.setFamily("DejaVu Sans")
        self.actionCut.setFont(font)
        self.actionCut.setObjectName("actionCut")
        self.actionCopy = QtWidgets.QAction(MainWindow)
        font = QtGui.QFont()
        font.setFamily("DejaVu Sans")
        self.actionCopy.setFont(font)
        self.actionCopy.setObjectName("actionCopy")
        self.actionPaste = QtWidgets.QAction(MainWindow)
        font = QtGui.QFont()
        font.setFamily("DejaVu Sans")
        self.actionPaste.setFont(font)
        self.actionPaste.setObjectName("actionPaste")
        self.actionInput_Browser = QtWidgets.QAction(MainWindow)
        self.actionInput_Browser = QtWidgets.QAction(MainWindow)
        self.actionInput_Browser.setObjectName("actionInput_Browser")
        self.actionOutput_Browser = QtWidgets.QAction(MainWindow)
        self.actionOutput_Browser.setObjectName("actionOutput_Browser")
        self.actionAbout_Osdag = QtWidgets.QAction(MainWindow)
        font = QtGui.QFont()
        font.setFamily("DejaVu Sans")
        self.actionAbout_Osdag.setFont(font)
        self.actionAbout_Osdag.setObjectName("actionAbout_Osdag")
        self.actionBeam = QtWidgets.QAction(MainWindow)
        self.actionBeam.setObjectName("actionBeam")
        self.actionColumn = QtWidgets.QAction(MainWindow)
        self.actionColumn.setObjectName("actionColumn")
        self.actionFinplate = QtWidgets.QAction(MainWindow)
        self.actionFinplate.setObjectName("actionFinplate")
        self.actionBolt = QtWidgets.QAction(MainWindow)
        self.actionBolt.setObjectName("actionBolt")
        self.action2D_view = QtWidgets.QAction(MainWindow)
        self.action2D_view.setObjectName("action2D_view")
        self.actionZoom_in = QtWidgets.QAction(MainWindow)
        font = QtGui.QFont()
        font.setFamily("DejaVu Sans")
        self.actionZoom_in.setFont(font)
        self.actionZoom_in.setObjectName("actionZoom_in")
        self.actionZoom_out = QtWidgets.QAction(MainWindow)
        font = QtGui.QFont()
        font.setFamily("DejaVu Sans")
        self.actionZoom_out.setFont(font)
        self.actionZoom_out.setObjectName("actionZoom_out")
        self.actionPan = QtWidgets.QAction(MainWindow)
        font = QtGui.QFont()
        font.setFamily("DejaVu Sans")
        self.actionPan.setFont(font)
        self.actionPan.setObjectName("actionPan")
        self.actionRotate_3D_model = QtWidgets.QAction(MainWindow)
        font = QtGui.QFont()
        font.setFamily("DejaVu Sans")
        self.actionRotate_3D_model.setFont(font)
        self.actionRotate_3D_model.setObjectName("actionRotate_3D_model")
        self.actionView_2D_on_XY = QtWidgets.QAction(MainWindow)
        self.actionView_2D_on_XY.setObjectName("actionView_2D_on_XY")
        self.actionView_2D_on_YZ = QtWidgets.QAction(MainWindow)
        self.actionView_2D_on_YZ.setObjectName("actionView_2D_on_YZ")
        self.actionView_2D_on_ZX = QtWidgets.QAction(MainWindow)
        self.actionView_2D_on_ZX.setObjectName("actionView_2D_on_ZX")
        self.actionModel = QtWidgets.QAction(MainWindow)
        self.actionModel.setObjectName("actionModel")
        self.actionEnlarge_font_size = QtWidgets.QAction(MainWindow)
        font = QtGui.QFont()
        font.setFamily("DejaVu Sans")
        self.actionEnlarge_font_size.setFont(font)
        self.actionEnlarge_font_size.setObjectName("actionEnlarge_font_size")
        self.actionReduce_font_size = QtWidgets.QAction(MainWindow)
        self.actionReduce_font_size.setObjectName("actionReduce_font_size")
        self.actionSave_3D_model = QtWidgets.QAction(MainWindow)
        font = QtGui.QFont()
        font.setFamily("DejaVu Sans")
        self.actionSave_3D_model.setFont(font)
        self.actionSave_3D_model.setObjectName("actionSave_3D_model")
        self.actionSave_current_image = QtWidgets.QAction(MainWindow)
        font = QtGui.QFont()
        font.setFamily("DejaVu Sans")
        self.actionSave_current_image.setFont(font)
        self.actionSave_current_image.setObjectName("actionSave_current_image")
        self.actionSave_log_messages = QtWidgets.QAction(MainWindow)
        font = QtGui.QFont()
        font.setFamily("DejaVu Sans")
        self.actionSave_log_messages.setFont(font)
        self.actionSave_log_messages.setObjectName("actionSave_log_messages")
        self.actionCreate_design_report = QtWidgets.QAction(MainWindow)
        font = QtGui.QFont()
        font.setFamily("DejaVu Sans")
        self.actionCreate_design_report.setFont(font)
        self.actionCreate_design_report.setObjectName("actionCreate_design_report")
        self.actionQuit_fin_plate_design = QtWidgets.QAction(MainWindow)
        self.actionQuit_fin_plate_design.setObjectName("actionQuit_fin_plate_design")
        self.actionSave_Front_View = QtWidgets.QAction(MainWindow)
        font = QtGui.QFont()
        font.setFamily("DejaVu Sans")
        self.actionSave_Front_View.setFont(font)
        self.actionSave_Front_View.setObjectName("actionSave_Front_View")
        self.actionSave_Top_View = QtWidgets.QAction(MainWindow)
        font = QtGui.QFont()
        font.setFamily("DejaVu Sans")
        self.actionSave_Top_View.setFont(font)
        self.actionSave_Top_View.setObjectName("actionSave_Top_View")
        self.actionSave_Side_View = QtWidgets.QAction(MainWindow)
        font = QtGui.QFont()
        font.setFamily("DejaVu Sans")
        self.actionSave_Side_View.setFont(font)
        self.actionSave_Side_View.setObjectName("actionSave_Side_View")
        self.actionChange_bg_color = QtWidgets.QAction(MainWindow)
        font = QtGui.QFont()
        font.setFamily("Verdana")
        self.actionChange_bg_color.setFont(font)
        self.actionChange_bg_color.setObjectName("actionChange_bg_color")
        self.actionShow_beam = QtWidgets.QAction(MainWindow)
        font = QtGui.QFont()
        font.setFamily("DejaVu Sans")
        font.setItalic(False)
        self.actionShow_beam.setFont(font)
        self.actionShow_beam.setObjectName("actionShow_beam")
        self.actionShow_column = QtWidgets.QAction(MainWindow)
        font = QtGui.QFont()
        font.setFamily("DejaVu Sans")
        self.actionShow_column.setFont(font)
        self.actionShow_column.setObjectName("actionShow_column")
        self.actionShow_finplate = QtWidgets.QAction(MainWindow)
        font = QtGui.QFont()
        font.setFamily("DejaVu Sans")
        self.actionShow_finplate.setFont(font)
        self.actionShow_finplate.setObjectName("actionShow_finplate")
        self.actionChange_background = QtWidgets.QAction(MainWindow)
        font = QtGui.QFont()
        font.setFamily("DejaVu Sans")
        self.actionChange_background.setFont(font)
        self.actionChange_background.setObjectName("actionChange_background")
        self.actionShow_all = QtWidgets.QAction(MainWindow)
        self.actionShow_all.setObjectName("actionShow_all")
        self.actionDesign_examples = QtWidgets.QAction(MainWindow)
        self.actionDesign_examples.setObjectName("actionDesign_examples")
        self.actionSample_Problems = QtWidgets.QAction(MainWindow)
        self.actionSample_Problems.setObjectName("actionSample_Problems")
        self.actionSample_Tutorials = QtWidgets.QAction(MainWindow)
        self.actionSample_Tutorials.setObjectName("actionSample_Tutorials")
        self.actionAbout_Osdag_2 = QtWidgets.QAction(MainWindow)
        self.actionAbout_Osdag_2.setObjectName("actionAbout_Osdag_2")
        self.actionOsdag_Manual = QtWidgets.QAction(MainWindow)
        self.actionOsdag_Manual.setObjectName("actionOsdag_Manual")
        self.actionAsk_Us_a_Question = QtWidgets.QAction(MainWindow)
        self.actionAsk_Us_a_Question.setObjectName("actionAsk_Us_a_Question")
        self.actionFAQ = QtWidgets.QAction(MainWindow)
        self.actionFAQ.setObjectName("actionFAQ")


        self.actionDesign_Preferences = QtWidgets.QAction(MainWindow)
        font = QtGui.QFont()
        font.setFamily("DejaVu Serif")
        self.actionDesign_Preferences.setFont(font)
        self.actionDesign_Preferences.setObjectName("actionDesign_Preferences")
        self.actionDesign_Preferences.triggered.connect(lambda: self.common_function_for_save_and_design(main, data, "Design_Pref"))
        self.actionDesign_Preferences.triggered.connect(lambda: self.combined_design_prefer(module))
        self.actionDesign_Preferences.triggered.connect(self.design_preferences)
        self.designPrefDialog = DesignPreferences(main)
        add_column = self.designPrefDialog.findChild(QtWidgets.QWidget, "pushButton_Add_"+KEY_DISP_COLSEC)
        add_beam = self.designPrefDialog.findChild(QtWidgets.QWidget, "pushButton_Add_"+KEY_DISP_BEAMSEC)


        if module not in [KEY_DISP_COLUMNCOVERPLATE, KEY_DISP_BEAMCOVERPLATE,KEY_DISP_COLUMNCOVERPLATEWELD,KEY_DISP_BEAMCOVERPLATEWELD, KEY_DISP_COMPRESSION, KEY_DISP_TENSION_BOLTED, KEY_DISP_TENSION_WELDED, KEY_DISP_BASE_PLATE,KEY_DISP_COLUMNENDPLATE]:
            column_index = self.dockWidgetContents.findChild(QtWidgets.QWidget, KEY_SUPTNGSEC).currentIndex()
            beam_index = self.dockWidgetContents.findChild(QtWidgets.QWidget, KEY_SUPTDSEC).currentIndex()
            add_column.clicked.connect(lambda: self.refresh_sections(column_index, "Supporting"))
            add_beam.clicked.connect(lambda: self.refresh_sections(beam_index, "Supported"))
        elif module == KEY_DISP_COLUMNCOVERPLATE:
            section_index = self.dockWidgetContents.findChild(QtWidgets.QWidget, KEY_SECSIZE).currentIndex()
            add_column.clicked.connect(lambda: self.refresh_sections(section_index, "Section_col"))
        elif module == KEY_DISP_BEAMCOVERPLATE and module == KEY_DISP_BEAMCOVERPLATEWELD:
            section_index = self.dockWidgetContents.findChild(QtWidgets.QWidget, KEY_SECSIZE).currentIndex()
            add_beam.clicked.connect(lambda: self.refresh_sections(section_index, "Section_bm"))

        elif module == KEY_DISP_COMPRESSION:
            pass
        self.designPrefDialog.rejected.connect(self.design_preferences)

        self.actionfinPlate_quit = QtWidgets.QAction(MainWindow)
        self.actionfinPlate_quit.setObjectName("actionfinPlate_quit")
        self.actio_load_input = QtWidgets.QAction(MainWindow)
        self.actio_load_input.setObjectName("actio_load_input")
        self.menuFile.addAction(self.action_load_input)
        self.menuFile.addSeparator()
        self.menuFile.addAction(self.action_save_input)
        self.menuFile.addAction(self.actionSave_log_messages)
        self.menuFile.addAction(self.actionCreate_design_report)
        self.menuFile.addSeparator()
        self.menuFile.addAction(self.actionSave_3D_model)
        self.menuFile.addAction(self.actionSave_current_image)
        self.menuFile.addSeparator()
        self.menuFile.addAction(self.actionSave_Front_View)
        self.menuFile.addAction(self.actionSave_Top_View)
        self.menuFile.addAction(self.actionSave_Side_View)
        self.menuFile.addSeparator()
        self.menuFile.addAction(self.actionfinPlate_quit)
        self.menuEdit.addAction(self.actionCut)
        self.menuEdit.addAction(self.actionCopy)
        self.menuEdit.addAction(self.actionPaste)
        self.menuEdit.addAction(self.actionDesign_Preferences)
        self.menuView.addAction(self.actionEnlarge_font_size)
        self.menuView.addSeparator()
        self.menuHelp.addAction(self.actionSample_Tutorials)
        self.menuHelp.addAction(self.actionDesign_examples)
        self.menuHelp.addSeparator()
        self.menuHelp.addAction(self.actionAsk_Us_a_Question)
        self.menuHelp.addAction(self.actionAbout_Osdag_2)
        self.menuGraphics.addSeparator()
        self.menuGraphics.addAction(self.actionZoom_in)
        self.menuGraphics.addAction(self.actionZoom_out)
        self.menuGraphics.addAction(self.actionPan)
        self.menuGraphics.addAction(self.actionRotate_3D_model)
        self.menuGraphics.addSeparator()
        self.menuGraphics.addAction(self.actionShow_beam)
        self.menuGraphics.addAction(self.actionShow_column)
        self.menuGraphics.addAction(self.actionShow_finplate)
        self.menuGraphics.addAction(self.actionShow_all)
        self.menuGraphics.addSeparator()
        self.menuGraphics.addAction(self.actionChange_background)
        self.menubar.addAction(self.menuFile.menuAction())
        self.menubar.addAction(self.menuEdit.menuAction())
        self.menubar.addAction(self.menuView.menuAction())
        self.menubar.addAction(self.menuGraphics.menuAction())
        self.menubar.addAction(self.menuHelp.menuAction())

        self.retranslateUi()
        self.mytabWidget.setCurrentIndex(-1)
        QtCore.QMetaObject.connectSlotsByName(MainWindow)
        self.action_save_input.triggered.connect(lambda: self.common_function_for_save_and_design(main, data, "Save"))
        self.btn_Design.clicked.connect(lambda: self.common_function_for_save_and_design(main, data, "Design"))
        self.action_load_input.triggered.connect(lambda: self.loadDesign_inputs(option_list, data, new_list, main))
        # self.action_load_input.triggered.connect(lambda: main.loadDesign_inputs(main, self, option_list, data, new_list))

        self.btn_Reset.clicked.connect(lambda: self.reset_fn(option_list, out_list, new_list, data))
        # self.btn_Reset.clicked.connect(lambda: self.reset_fn(option_list, out_list))
        # self.btn_Reset.clicked.connect(lambda: self.reset_popup(new_list, data))
        # self.btn_Design.clicked.connect(self.osdag_header)
        self.actionShow_beam.triggered.connect(lambda: main.call_3DBeam(self,"gradient_bg"))
        self.actionShow_column.triggered.connect(lambda: main.call_3DColumn(self,"gradient_bg"))
        self.actionShow_finplate.triggered.connect(lambda: main.call_3DFinplate(self,"gradient_bg"))
        self.actionShow_all.triggered.connect(lambda: main.call_3DModel(self,"gradient_bg"))
        self.actionChange_background.triggered.connect(lambda: main.showColorDialog(self))
        self.actionSave_3D_model.triggered.connect(self.save3DcadImages)
        self.btn3D.clicked.connect(lambda: main.call_3DModel(main,self,"gradient_bg"))
        self.chkBxBeam.clicked.connect(lambda: main.call_3DBeam(main, self,"gradient_bg"))
        self.chkBxCol.clicked.connect(lambda: main.call_3DColumn(main,self,"gradient_bg"))
        self.chkBxFinplate.clicked.connect(lambda: main.call_3DFinplate(main, self,"gradient_bg"))
        self.btn_CreateDesign.clicked.connect(lambda:self.open_summary_popup(main))
        self.actionSave_current_image.triggered.connect(lambda: self.save_cadImages(main))

        from osdagMainSettings import backend_name
        self.display, _ = self.init_display(backend_str=backend_name())

        self.connectivity = None
        self.fuse_model = None
        # self.disableViewButtons()
        # self.resultObj = None
        # self.uiObj = None

    def showColorDialog(self):

        col = QColorDialog.getColor()
        colorTup = col.getRgb()
        r = colorTup[0]
        g = colorTup[1]
        b = colorTup[2]
        self.display.set_bg_gradient_color([r, g, b], [255, 255, 255])

    def init_display(self, backend_str=None, size=(1024, 768)):

        from OCC.Display.backend import load_backend, get_qt_modules

        used_backend = load_backend(backend_str)

        global display, start_display, app, _, USED_BACKEND
        if 'qt' in used_backend:
            from OCC.Display.qtDisplay import qtViewer3d
            QtCore, QtGui, QtWidgets, QtOpenGL = get_qt_modules()

        # from OCC.Display.pyqt4Display import qtViewer3d
        from OCC.Display.qtDisplay import qtViewer3d
        self.modelTab = qtViewer3d(self)

        # self.setWindowTitle("Osdag Fin Plate")
        self.mytabWidget.resize(size[0], size[1])
        self.mytabWidget.addTab(self.modelTab, "")

        self.modelTab.InitDriver()
        display = self.modelTab._display

        # background gradient
        display.set_bg_gradient_color(23, 1, 32, 23, 1, 32)
        # # display_2d.set_bg_gradient_color(255,255,255,255,255,255)
        display.display_trihedron()
        # display.display_triedron()
        display.View.SetProj(1, 1, 1)

        def centerOnScreen(self):
            '''Centers the window on the screen.'''
            resolution = QtGui.QDesktopWidget().screenGeometry()
            self.move((resolution.width() / 2) - (self.frameSize().width() / 2),
                      (resolution.height() / 2) - (self.frameSize().height() / 2))

        def start_display():
            self.modelTab.raise_()

        return display, start_display

    # def save_cadImages(self,main):
    #     """Save CAD Model in image formats(PNG,JPEG,BMP,TIFF)
    #
    #     Returns:
    #
    #     """
    #
    #     if main.design_status is True:
    #
    #         files_types = "PNG (*.png);;JPEG (*.jpeg);;TIFF (*.tiff);;BMP(*.bmp)"
    #         fileName, _ = QFileDialog.getSaveFileName(self, 'Export', os.path.join(str(self.folder), "untitled.png"),
    #                                                   files_types)
    #         fName = str(fileName)
    #         file_extension = fName.split(".")[-1]
    #
    #         if file_extension == 'png' or file_extension == 'jpeg' or file_extension == 'bmp' or file_extension == 'tiff':
    #             self.display.ExportToImage(fName)
    #             QMessageBox.about(self, 'Information', "File saved")
    #     else:
    #         self.actionSave_current_image.setEnabled(False)
    #         QMessageBox.about(self, 'Information', 'Design Unsafe: CAD image cannot be saved')


    def save3DcadImages(self):
        status = True
        if status is True:
            if self.fuse_model is None:
                self.fuse_model = CommonDesignLogic.create2Dcad(self.commLogicObj)
            shape = self.fuse_model

            files_types = "IGS (*.igs);;STEP (*.stp);;STL (*.stl);;BREP(*.brep)"

            fileName, _ = QFileDialog.getSaveFileName(self, 'Export', os.path.join(str(self.folder), "untitled.igs"),
                                                      files_types)
            fName = str(fileName)

            flag = True
            if fName == '':
                flag = False
                return flag
            else:
                file_extension = fName.split(".")[-1]

                if file_extension == 'igs':
                    IGESControl.IGESControl_Controller().Init()
                    iges_writer = IGESControl.IGESControl_Writer()
                    iges_writer.AddShape(shape)
                    iges_writer.Write(fName)

                elif file_extension == 'brep':

                    BRepTools.breptools.Write(shape, fName)

                elif file_extension == 'stp':
                    # initialize the STEP exporter
                    step_writer = STEPControl_Writer()
                    Interface_Static_SetCVal("write.step.schema", "AP203")

                    # transfer shapes and write file
                    step_writer.Transfer(shape, STEPControl_AsIs)
                    status = step_writer.Write(fName)

                    assert (status == IFSelect_RetDone)

                else:
                    stl_writer = StlAPI_Writer()
                    stl_writer.SetASCIIMode(True)
                    stl_writer.Write(shape, fName)

                self.fuse_model = None

                QMessageBox.about(self, 'Information', "File saved")
        else:
            self.actionSave_3D_model.setEnabled(False)
            QMessageBox.about(self,'Information', 'Design Unsafe: 3D Model cannot be saved')

    # def generate_3D_Cad_image(self,main):
    #
    #     # status = self.resultObj['Bolt']['status']
    #     if main.design_status is True:
    #         main.call_3DModel(main, self,"gradient_bg")
    #         data = os.path.join(str(self.folder), "images_html", "3D_Model.png")
    #         self.display.ExportToImage(data)
    #         self.display.FitAll()
    #     else:
    #         pass
    #
    #     return data

    def on_change_connect(self, key_changed, updated_list, data):
        key_changed.currentIndexChanged.connect(lambda: self.change(key_changed, updated_list, data))

    def change(self, k1, new, data):

        """
        @author: Umair
        """
        for tup in new:
            (object_name, k2_key, typ, f) = tup
            if object_name != k1.objectName():
                continue
            if typ == TYPE_LABEL:
                k2_key = k2_key + "_label"
            k2 = self.dockWidgetContents.findChild(QtWidgets.QWidget, k2_key)
            if object_name not in [KEY_END2, KEY_SEC_PROFILE]:
                val = f(k1.currentText())
                k2.clear()
            elif object_name == KEY_SEC_PROFILE:
                val = f(k1.currentText())
                k2.setCurrentIndex(0)
            elif object_name == KEY_END2:
                key_end1 = self.dockWidgetContents.findChild(QtWidgets.QWidget, KEY_END1)
                val = f(k1.currentText(), key_end1.currentText())
                k2.clear()
            if typ == TYPE_COMBOBOX:
                k2.clear()
                for values in val:
                    k2.addItem(values)
                    k2.setCurrentIndex(0)
                if k2_key in [KEY_SUPTNGSEC, KEY_SUPTDSEC, KEY_SECSIZE]:
                    red_list_set = set(red_list_function())
                    current_list_set = set(val)
                    current_red_list = list(current_list_set.intersection(red_list_set))
                    for value in current_red_list:
                        indx = val.index(str(value))
                        k2.setItemData(indx, QBrush(QColor("red")), Qt.TextColorRole)
            elif typ == TYPE_COMBOBOX_CUSTOMIZED:
                data[k2_key+"_customized"] = val
            elif typ == TYPE_LABEL:
                k2.setText(val)
            elif typ == TYPE_IMAGE:
                pixmap1 = QPixmap(val)
                k2.setPixmap(pixmap1)
            elif typ == TYPE_TEXTBOX:
                if val:
                    k2.setEnabled(True)
                else:
                    k2.setDisabled(True)
            else:
                pass

    # Function for Reset Button
    '''
    @author: Umair, Amir 
    '''

    def reset_fn(self, op_list, out_list, new_list, data):

        # For input dock

        for op in op_list:
            widget = self.dockWidgetContents.findChild(QtWidgets.QWidget, op[0])
            if op[2] == TYPE_COMBOBOX or op[2] == TYPE_COMBOBOX_CUSTOMIZED:
                widget.setCurrentIndex(0)
            elif op[2] == TYPE_TEXTBOX:
                widget.setText('')
            else:
                pass

        # For list in Customized combobox

        for custom_combo in new_list:
            data[custom_combo[0] + "_customized"] = custom_combo[1]()

        # For output dock

        for out in out_list:
            widget = self.dockWidgetContents_out.findChild(QtWidgets.QWidget, out[0])
            if out[2] == TYPE_TEXTBOX:
                widget.setText('')
            else:
                pass

        self.display.EraseAll()

        self.btn3D.setEnabled(False)
        self.chkBxBeam.setEnabled(False)
        self.chkBxCol.setEnabled(False)
        self.chkBxFinplate.setEnabled(False)
        self.btn3D.setChecked(Qt.Unchecked)
        self.chkBxBeam.setChecked(Qt.Unchecked)
        self.chkBxCol.setChecked(Qt.Unchecked)
        self.chkBxFinplate.setChecked(Qt.Unchecked)

# Function for Design Button
    '''
    @author: Umair 
    '''

    def design_fn(self, op_list, data_list):
        design_dictionary = {}
        for op in op_list:
            widget = self.dockWidgetContents.findChild(QtWidgets.QWidget, op[0])
            if op[2] == TYPE_COMBOBOX:
                des_val = widget.currentText()
                d1 = {op[0]: des_val}
            elif op[2] == TYPE_MODULE:
                des_val = op[1]
                module = op[1]
                d1 = {op[0]: des_val}
            elif op[2] == TYPE_COMBOBOX_CUSTOMIZED:
                des_val = data_list[op[0]+"_customized"]
                d1 = {op[0]: des_val}
            elif op[2] == TYPE_TEXTBOX:
                des_val = widget.text()
                d1 = {op[0]: des_val}
            else:
                d1 = {}
            design_dictionary.update(d1)

        if self.designPrefDialog.flag:

            if module not in [KEY_DISP_COLUMNCOVERPLATE,KEY_DISP_COLUMNCOVERPLATEWELD, KEY_DISP_BEAMCOVERPLATE,KEY_DISP_BEAMCOVERPLATEWELD, KEY_DISP_COMPRESSION, KEY_DISP_TENSION_BOLTED,KEY_DISP_TENSION_WELDED]:
                tab_Column = self.designPrefDialog.findChild(QtWidgets.QWidget, KEY_DISP_COLSEC)
                key_material_column = tab_Column.findChild(QtWidgets.QWidget, KEY_SUPTNGSEC_MATERIAL).currentText()
                if key_material_column == "Custom":
                    material_fu_column = tab_Column.findChild(QtWidgets.QWidget, KEY_SUPTNGSEC_FU).text()
                    material_fy_column = tab_Column.findChild(QtWidgets.QWidget, KEY_SUPTNGSEC_FY).text()
                    material_column = "Custom"+" "+str(material_fu_column)+" "+str(material_fy_column)
                else:
                    material_column = key_material_column
                tab_Beam = self.designPrefDialog.findChild(QtWidgets.QWidget, KEY_DISP_BEAMSEC)
                key_material_beam = tab_Beam.findChild(QtWidgets.QWidget, KEY_SUPTDSEC_MATERIAL).currentText()
                if key_material_beam == "Custom":
                    material_fu_beam = tab_Beam.findChild(QtWidgets.QWidget, KEY_SUPTDSEC_FU).text()
                    material_fy_beam = tab_Beam.findChild(QtWidgets.QWidget, KEY_SUPTDSEC_FY).text()
                    material_beam = "Custom"+" "+str(material_fu_beam)+" "+str(material_fy_beam)
                else:
                    material_beam = key_material_beam
                d2 = {KEY_SUPTNGSEC_MATERIAL: material_column, KEY_SUPTDSEC_MATERIAL: material_beam}
                design_dictionary.update(d2)
            elif module == KEY_DISP_COMPRESSION:
                key = self.dockWidgetContents.findChild(QtWidgets.QWidget, KEY_SEC_PROFILE)
                section = key.currentText()
                if section == 'Beams':
                    tab_Beam = self.designPrefDialog.findChild(QtWidgets.QWidget, KEY_DISP_BEAMSEC)
                    material_fu_beam = tab_Beam.findChild(QtWidgets.QWidget, KEY_SUPTDSEC_FU).text()
                    material_fy_beam = tab_Beam.findChild(QtWidgets.QWidget, KEY_SUPTDSEC_FY).text()
                    material_beam = str(material_fu_beam) + "," + str(material_fy_beam)
                    d2 = {KEY_SUPTDSEC_MATERIAL: material_beam}
                    design_dictionary.update(d2)

                elif section == 'Columns':
                    tab_Column = self.designPrefDialog.findChild(QtWidgets.QWidget, KEY_DISP_COLSEC)
                    material_fu_column = tab_Column.findChild(QtWidgets.QWidget, KEY_SUPTNGSEC_FU).text()
                    material_fy_column = tab_Column.findChild(QtWidgets.QWidget, KEY_SUPTNGSEC_FY).text()
                    material_column = str(material_fu_column)+","+str(material_fy_column)
                    d2 = {KEY_SUPTNGSEC_MATERIAL: material_column}
                    design_dictionary.update(d2)

                elif section in ['Angles', 'Back to Back Angles', 'Star Angles', 'Channels', 'Back to Back Channels']:
                    pass
        else:
            common_material = self.dockWidgetContents.findChild(QtWidgets.QWidget, KEY_MATERIAL).currentText()
            if module not in [KEY_DISP_COLUMNCOVERPLATE, KEY_DISP_BEAMCOVERPLATE, KEY_DISP_COMPRESSION, KEY_DISP_TENSION_BOLTED,KEY_DISP_TENSION_WELDED]:
                d2 = {KEY_SUPTNGSEC_MATERIAL: common_material, KEY_SUPTDSEC_MATERIAL: common_material}
                design_dictionary.update(d2)
            elif module == KEY_DISP_COMPRESSION:
                key = self.dockWidgetContents.findChild(QtWidgets.QWidget, KEY_SEC_PROFILE)
                section = key.currentText()
                if section == 'Beams':
                    d2 = {KEY_SUPTDSEC_MATERIAL: common_material}
                    design_dictionary.update(d2)
                elif section == 'Columns':
                    d2 = {KEY_SUPTNGSEC_MATERIAL: common_material}
                    design_dictionary.update(d2)
                elif section in ['Angles', 'Back to Back Angles', 'Star Angles', 'Channels', 'Back to Back Channels']:
                    pass

        design_dictionary.update(self.designPrefDialog.save_designPref_para(module))
        self.design_inputs = design_dictionary

    # def pass_d(self, main, design_dictionary):
    #     """
    #     It sets key variable textEdit and passes it to warn text function present in tension_bolted.py for logger
    #      """
    #
    #     # @author Arsil Zunzunia
    #
    #     key = self.centralwidget.findChild(QtWidgets.QWidget, "textEdit")
    #
    #     main.warn_text(main)
        # main.set_input_values(main, design_dictionary)
# Function for saving inputs in a file
    '''
    @author: Umair 
    '''
    def saveDesign_inputs(self):
        fileName, _ = QFileDialog.getSaveFileName(self,
                                                  "Save Design", os.path.join(self.folder, "untitled.osi"),
                                                  "Input Files(*.osi)")
        if not fileName:
            return
        try:
            with open(fileName, 'w') as input_file:
                yaml.dump(self.design_inputs, input_file)
        except Exception as e:
            QMessageBox.warning(self, "Application",
                                "Cannot write file %s:\n%s" % (fileName, str(e)))
            return
    def return_class(self,name):
        if name == KEY_DISP_FINPLATE:
            return FinPlateConnection
        elif name == KEY_DISP_ENDPLATE:
            return EndPlateConnection
        elif name == KEY_DISP_COLUMNCOVERPLATE:
            return ColumnCoverPlate
        # elif name == KEY_DISP_COLUMNCOVERPLATEWELD:
        #     return ColumnCoverPlateWeld
        elif name == KEY_DISP_BEAMCOVERPLATE:
            return BeamCoverPlate
        # elif name == KEY_DISP_BEAMCOVERPLATEWELD:
        #     return BeamCoverPlateWeld
        elif name == KEY_DISP_BEAMENDPLATE:
            return BeamEndPlate
        elif name == KEY_DISP_COLUMNENDPLATE:
            return ColumnEndPlate
# Function for getting inputs from a file
    '''
    @author: Umair 
    '''

    def loadDesign_inputs(self, op_list, data, new, main):
        fileName, _ = QFileDialog.getOpenFileName(self, "Open Design", os.path.join(str(self.folder)), "InputFiles(*.osi)")
        if not fileName:
            return
        try:
            in_file = str(fileName)
            with open(in_file, 'r') as fileObject:
                uiObj = yaml.load(fileObject)
            module = uiObj[KEY_MODULE]

            # module_class = self.return_class(module)

            selected_module = main.module_name(main)
            if selected_module == module:
                self.setDictToUserInputs(uiObj, op_list, data, new, module)
            else:
                QMessageBox.information(self, "Information",
                                        "Please load the appropriate Input")

                return
        except IOError:
            QMessageBox.information(self, "Unable to open file",
                                    "There was an error opening \"%s\"" % fileName)
            return

# Function for loading inputs from a file to Ui
    '''
    @author: Umair 
    '''

    def setDictToUserInputs(self, uiObj, op_list, data, new, module):
        for op in op_list:
            key_str = op[0]
            key = self.dockWidgetContents.findChild(QtWidgets.QWidget, key_str)
            if op[2] == TYPE_COMBOBOX:
                if key_str in uiObj.keys():
                    index = key.findText(uiObj[key_str], QtCore.Qt.MatchFixedString)
                    if index >= 0:
                        key.setCurrentIndex(index)
            elif op[2] == TYPE_TEXTBOX:
                key.setText(uiObj[key_str])
            elif op[2] == TYPE_COMBOBOX_CUSTOMIZED:
                if key_str in uiObj.keys():
                    for n in new:
                        if n[0] == key_str:
                            if module in [KEY_DISP_TENSION_BOLTED, KEY_DISP_TENSION_WELDED] and key_str == KEY_SECSIZE:
                                if uiObj[key_str] != n[1](uiObj[KEY_SEC_PROFILE]):
                                    data[key_str + "_customized"] = uiObj[key_str]
                                    key.setCurrentIndex(1)
                                else:
                                    pass
                            else:
                                if uiObj[key_str] != n[1]():
                                    data[key_str + "_customized"] = uiObj[key_str]
                                    key.setCurrentIndex(1)
                                else:
                                    pass
            else:
                pass

# Function for Input Validation
#
#                 for value in red_list:
#                     indx = option[4].index(str(value))
#                     key.setItemData(indx, QBrush(QColor("red")), Qt.TextColorRole)
#
#             elif option[0] == KEY_SUPTDSEC:
#
#                 v = "Beams"
#
#                 red_list = connect_for_red(v)
#
#                 print(red_list)
#
#                 for value in red_list:
#                     indx = option[4].index(str(value))
#
#                     key.setItemData(indx, QBrush(QColor("red")), Qt.TextColorRole)
#
#     def select_workspace_folder(self):
#         # This function prompts the user to select the workspace folder and returns the name of the workspace folder
#         config = configparser.ConfigParser()
#         config.read_file(open(r'Osdag.config'))
#         desktop_path = config.get("desktop_path", "path1")
#         folder = QFileDialog.getExistingDirectory(None, "Select Workspace Folder (Don't use spaces in the folder name)",
#                                                   desktop_path)
#         return folder
    def common_function_for_save_and_design(self, main, data, trigger_type):

        # @author: Amir

        option_list = main.input_values(self)
        self.design_fn(option_list, data)

        if trigger_type == "Save":
            self.saveDesign_inputs()
        elif trigger_type == "Design_Pref":
            pass
        else:
            main.func_for_validation(main, self, self.design_inputs)
            status = main.design_status
            print(status)

            # main.set_input_values(main, self.design_inputs, self)
            # DESIGN_FLAG = 'True'

            out_list = main.output_values(main, status)
            for option in out_list:
                if option[2] == TYPE_TEXTBOX:
                    txt = self.dockWidgetContents_out.findChild(QtWidgets.QWidget, option[0])
                    txt.setText(str(option[3]))
                elif option[2] == TYPE_OUT_BUTTON:
                    self.dockWidgetContents_out.findChild(QtWidgets.QWidget, option[0]).setEnabled(True)

            # if status is True and main.module == "Fin Plate":
            #     self.commLogicObj = cadconnection.commonfile(cadconnection, main.mainmodule, self.display, self.folder,
            #                                                  main.module)


<<<<<<< HEAD
            if status is True and (main.module == KEY_DISP_FINPLATE or main.module == KEY_DISP_BEAMCOVERPLATE or main.module == KEY_DISP_CLEATANGLE):
                self.commLogicObj = CommonDesignLogic(self.display, self.folder, main.module, main.mainmodule)
                status = main.design_status
                self.commLogicObj.call_3DModel(status, module_class)
=======
            if status is True and (main.module == KEY_DISP_FINPLATE or main.module == KEY_DISP_BEAMCOVERPLATE or main.module == KEY_DISP_COLUMNCOVERPLATE or main.module == KEY_DISP_CLEATANGLE):
                # self.commLogicObj = CommonDesignLogic(self.display, self.folder, main.module, main.mainmodule)
                # status = main.design_status
                # self.commLogicObj.call_3DModel(status, CleatAngleConnection)
>>>>>>> 6f949c27
                # self.callFin2D_Drawing("All")
                self.btn3D.setEnabled(True)
                self.chkBxBeam.setEnabled(True)
                self.chkBxCol.setEnabled(True)
                self.chkBxFinplate.setEnabled(True)
                self.actionShow_all.setEnabled(True)
                self.actionShow_beam.setEnabled(True)
                self.actionShow_column.setEnabled(True)
                self.actionShow_finplate.setEnabled(True)
                # image = main.generate_3D_Cad_image(main, self, self.folder)
                fName = str('./ResourceFiles/images/3d.png')
                file_extension = fName.split(".")[-1]
                if file_extension == 'png':
                    self.display.ExportToImage(fName)

            else:
                self.btn3D.setEnabled(False)
                self.chkBxBeam.setEnabled(False)
                self.chkBxCol.setEnabled(False)
                self.chkBxFinplate.setEnabled(False)
                self.actionShow_all.setEnabled(False)
                self.actionShow_beam.setEnabled(False)
                self.actionShow_column.setEnabled(False)
                self.actionShow_finplate.setEnabled(False)


    def osdag_header(self):
        image_path = os.path.abspath(os.path.join(os.getcwd(), os.path.join("ResourceFiles\images", "OsdagHeader.png")))
        image_path2 = os.path.abspath(os.path.join(os.getcwd(), os.path.join("ResourceFiles\images", "ColumnsBeams.png")))

        shutil.copyfile(image_path, os.path.join(str(self.folder), "images_html", "OsdagHeader.png"))
        shutil.copyfile(image_path2, os.path.join(str(self.folder), "images_html", "ColumnsBeams.png"))

    def output_button_connect(self, main, button_list, b):
        b.clicked.connect(lambda: self.output_button_dialog(main, button_list, b))

    def output_button_dialog(self, main, button_list, button):
        dialog = QtWidgets.QDialog()
        dialog.resize(350, 170)
        dialog.setFixedSize(dialog.size())
        dialog.setObjectName("Dialog")

        layout1 = QtWidgets.QVBoxLayout(dialog)
        scroll = QScrollArea(dialog)
        layout1.addWidget(scroll)
        scroll.setWidgetResizable(True)
        scrollcontent = QtWidgets.QWidget(scroll)
        layout2 = QtWidgets.QGridLayout(scrollcontent)
        scrollcontent.setLayout(layout2)

        for op in button_list:
            if op[0] == button.objectName():
                tup = op[3]
                title = tup[0]
                fn = tup[1]
                dialog.setWindowTitle(title)
                i = 0
                j = 1
                for option in fn(main, main.design_status):
                    lable = option[1]
                    type = option[2]
                    _translate = QtCore.QCoreApplication.translate
                    if type not in [TYPE_TITLE, TYPE_IMAGE, TYPE_MODULE]:
                        l = QtWidgets.QLabel()
                        l.setGeometry(QtCore.QRect(10, 10 + i, 120, 25))
                        font = QtGui.QFont()
                        font.setPointSize(9)
                        font.setBold(False)
                        font.setWeight(50)
                        l.setFont(font)
                        l.setObjectName(option[0] + "_label")
                        l.setText(_translate("MainWindow", "<html><head/><body><p>" + lable + "</p></body></html>"))
                        layout2.addWidget(l, j, 1, 1, 1)

                    if type == TYPE_TEXTBOX:
                        r = QtWidgets.QLineEdit()
                        r.setGeometry(QtCore.QRect(160, 10 + i, 160, 27))
                        font = QtGui.QFont()
                        font.setPointSize(11)
                        font.setBold(False)
                        font.setWeight(50)
                        r.setFont(font)
                        r.setObjectName(option[0])
                        r.setText(str(option[3]))
                        layout2.addWidget(r, j, 2, 1, 1)
                    j = j + 1
                    i = i + 30
                scroll.setWidget(scrollcontent)
                dialog.exec()

    def refresh_sections(self, prev, section):

        connectivity = self.dockWidgetContents.findChild(QtWidgets.QWidget, KEY_CONN)
        supporting_section = self.dockWidgetContents.findChild(QtWidgets.QWidget, KEY_SUPTNGSEC)
        supported_section = self.dockWidgetContents.findChild(QtWidgets.QWidget, KEY_SUPTDSEC)
        section_size = self.dockWidgetContents.findChild(QtWidgets.QWidget, KEY_SECSIZE)

        Columns = connectdb("Columns")
        Beams = connectdb("Beams")
        red_list_set = set(red_list_function())

        if section == "Supporting":
            supporting_section.clear()
            if connectivity.currentText() in VALUES_CONN_1:
                for item in Columns:
                    supporting_section.addItem(item)
                current_list_set = set(Columns)
                current_red_list = list(current_list_set.intersection(red_list_set))
                for value in current_red_list:
                    indx = Columns.index(str(value))
                    supporting_section.setItemData(indx, QBrush(QColor("red")), Qt.TextColorRole)

            elif connectivity.currentText() in VALUES_CONN_2:
                for item in Beams:
                    supporting_section.addItem(item)
                current_list_set = set(Beams)
                current_red_list = list(current_list_set.intersection(red_list_set))
                for value in current_red_list:
                    indx = Beams.index(str(value))
                    supporting_section.setItemData(indx, QBrush(QColor("red")), Qt.TextColorRole)
            text = self.designPrefDialog.findChild(QtWidgets.QWidget, KEY_SUPTNGSEC_DESIGNATION).text()
            text_index = supporting_section.findText(text, QtCore.Qt.MatchFixedString)
            if text_index:
                supporting_section.setCurrentIndex(text_index)
            else:
                supporting_section.setCurrentIndex(prev)

        if section == "Supported":
            supported_section.clear()

            for item in Beams:
                supported_section.addItem(item)
            current_list_set = set(Beams)
            current_red_list = list(current_list_set.intersection(red_list_set))
            for value in current_red_list:
                indx = Beams.index(str(value))
                supported_section.setItemData(indx, QBrush(QColor("red")), Qt.TextColorRole)
            text = self.designPrefDialog.findChild(QtWidgets.QWidget, KEY_SUPTDSEC_DESIGNATION).text()
            text_index = supported_section.findText(text, QtCore.Qt.MatchFixedString)
            if text_index:
                supported_section.setCurrentIndex(text_index)
            else:
                supported_section.setCurrentIndex(prev)

        if section == "Section_col":
            section_size.clear()
            for item in Columns:
                section_size.addItem(item)
            current_list_set = set(Columns)
            current_red_list = list(current_list_set.intersection(red_list_set))
            for value in current_red_list:
                indx = Columns.index(str(value))
                section_size.setItemData(indx, QBrush(QColor("red")), Qt.TextColorRole)
            text = self.designPrefDialog.findChild(QtWidgets.QWidget, KEY_SUPTNGSEC_DESIGNATION).text()
            text_index = section_size.findText(text, QtCore.Qt.MatchFixedString)
            if text_index:
                section_size.setCurrentIndex(text_index)
            else:
                section_size.setCurrentIndex(prev)

        if section == "Section_bm":
            section_size.clear()
            for item in Beams:
                section_size.addItem(item)
            current_list_set = set(Beams)
            current_red_list = list(current_list_set.intersection(red_list_set))
            for value in current_red_list:
                indx = Beams.index(str(value))
                section_size.setItemData(indx, QBrush(QColor("red")), Qt.TextColorRole)
            text = self.designPrefDialog.findChild(QtWidgets.QWidget, KEY_SUPTDSEC_DESIGNATION).text()
            text_index = section_size.findText(text, QtCore.Qt.MatchFixedString)
            if text_index:
                section_size.setCurrentIndex(text_index)
            else:
                section_size.setCurrentIndex(prev)




# Function for warning about structure

    # def warning_function(self, main, design_dictionary):
    #     key = self.centralwidget.findChild(QtWidgets.QWidget, "textEdit")
    #     main.warn_text(main, key, design_dictionary)

# Function for error if any field is missing

    def generate_missing_fields_error_string(self, missing_fields_list):


        """

        Args:
            missing_fields_list: list of fields that are not selected or entered

        Returns:
            error string that has to be displayed

        """
        # The base string which should be displayed

        # @author: Amir

        information = "Please input the following required field"
        if len(missing_fields_list) > 1:
            # Adds 's' to the above sentence if there are multiple missing input fields
            information += "s"
        information += ": "

        # Loops through the list of the missing fields and adds each field to the above sentence with a comma

        for item in missing_fields_list:
            information = information + item + ", "

        # Removes the last comma
        information = information[:-2]
        information += "."

        return information

# Function for validation in beam-beam structure

    def validate_beam_beam(self, key):

        # @author: Arsil

        if key.currentIndex() == 2:
            key2 = self.dockWidgetContents.findChild(QtWidgets.QWidget, KEY_SUPTNGSEC)
            key3 = self.dockWidgetContents.findChild(QtWidgets.QWidget, KEY_SUPTDSEC)
            key2.currentIndexChanged.connect(lambda: self.primary_secondary_beam_comparison(key, key2, key3))
            key3.currentIndexChanged.connect(lambda: self.primary_secondary_beam_comparison(key, key2, key3))




    def retranslateUi(self):
        _translate = QtCore.QCoreApplication.translate
        self.btnInput.setToolTip(_translate("MainWindow", "Left Dock"))
        self.btnInput.setText(_translate("MainWindow", "input"))
        self.btnOutput.setToolTip(_translate("MainWindow", "Right Dock"))
        self.btnOutput.setText(_translate("MainWindow", "..."))
        self.btnTop.setToolTip(_translate("MainWindow", "Top View"))
        self.btnTop.setText(_translate("MainWindow", "..."))
        self.btnFront.setToolTip(_translate("MainWindow", "Front View"))
        self.btnFront.setText(_translate("MainWindow", "..."))
        self.btnSide.setToolTip(_translate("MainWindow", "Side View"))
        self.btnSide.setText(_translate("MainWindow", "..."))
        self.btn3D.setToolTip(_translate("MainWindow", "3D Model"))
        self.btn3D.setText(_translate("MainWindow", "Model"))
        self.chkBxBeam.setToolTip(_translate("MainWindow", "Beam only"))
        self.chkBxBeam.setText(_translate("MainWindow", "Beam"))
        self.chkBxCol.setToolTip(_translate("MainWindow", "Column only"))
        self.chkBxCol.setText(_translate("MainWindow", "Column"))
        self.chkBxFinplate.setToolTip(_translate("MainWindow", "Finplate only"))
        self.chkBxFinplate.setText(_translate("MainWindow", "Fin Plate"))
        self.menuFile.setTitle(_translate("MainWindow", "File"))
        self.menuEdit.setTitle(_translate("MainWindow", "Edit"))
        self.menuView.setTitle(_translate("MainWindow", "View"))
        self.menuHelp.setTitle(_translate("MainWindow", "Help"))
        self.menuGraphics.setTitle(_translate("MainWindow", "Graphics"))
        self.inputDock.setWindowTitle(_translate("MainWindow", "Input dock"))
        self.pushButton.setText(_translate("MainWindow", "PushButton"))
        self.btn_Reset.setToolTip(_translate("MainWindow", "Alt+R"))
        self.btn_Reset.setText(_translate("MainWindow", "Reset"))
        self.btn_Reset.setShortcut(_translate("MainWindow", "Alt+R"))
        self.btn_Design.setToolTip(_translate("MainWindow", "Alt+D"))
        self.btn_Design.setText(_translate("MainWindow", "Design"))
        self.btn_Design.setShortcut(_translate("MainWindow", "Alt+D"))

        self.outputDock.setWindowTitle(_translate("MainWindow", "Output dock"))
        self.btn_CreateDesign.setText(_translate("MainWindow", "Create design report"))
        self.actionInput.setText(_translate("MainWindow", "Input"))
        self.actionInput.setToolTip(_translate("MainWindow", "Input browser"))
        self.actionInputwindow.setText(_translate("MainWindow", "inputwindow"))
        self.actionNew.setText(_translate("MainWindow", "New"))
        self.actionNew.setShortcut(_translate("MainWindow", "Ctrl+N"))
        self.action_load_input.setText(_translate("MainWindow", "Load input"))
        self.action_load_input.setShortcut(_translate("MainWindow", "Ctrl+L"))
        self.action_save_input.setText(_translate("MainWindow", "Save input"))
        self.action_save_input.setIconText(_translate("MainWindow", "Save input"))
        self.action_save_input.setShortcut(_translate("MainWindow", "Ctrl+S"))
        self.actionSave_As.setText(_translate("MainWindow", "Save As"))
        self.actionPrint.setText(_translate("MainWindow", "Print"))
        self.actionCut.setText(_translate("MainWindow", "Cut"))
        self.actionCut.setShortcut(_translate("MainWindow", "Ctrl+X"))
        self.actionCopy.setText(_translate("MainWindow", "Copy"))
        self.actionCopy.setShortcut(_translate("MainWindow", "Ctrl+C"))
        self.actionPaste.setText(_translate("MainWindow", "Paste"))
        self.actionPaste.setShortcut(_translate("MainWindow", "Ctrl+V"))
        self.actionInput_Browser.setText(_translate("MainWindow", "Input Browser"))
        self.actionOutput_Browser.setText(_translate("MainWindow", "Output Browser"))
        self.actionAbout_Osdag.setText(_translate("MainWindow", "About Osdag"))
        self.actionBeam.setText(_translate("MainWindow", "Beam"))
        self.actionColumn.setText(_translate("MainWindow", "Column"))
        self.actionFinplate.setText(_translate("MainWindow", "Finplate"))
        self.actionBolt.setText(_translate("MainWindow", "Bolt"))
        self.action2D_view.setText(_translate("MainWindow", "2D view"))
        self.actionZoom_in.setText(_translate("MainWindow", "Zoom in"))
        self.actionZoom_out.setText(_translate("MainWindow", "Zoom out"))
        self.actionPan.setText(_translate("MainWindow", "Pan"))
        self.actionRotate_3D_model.setText(_translate("MainWindow", "Rotate 3D model"))
        self.actionView_2D_on_XY.setText(_translate("MainWindow", "View 2D on XY"))
        self.actionView_2D_on_YZ.setText(_translate("MainWindow", "View 2D on YZ"))
        self.actionView_2D_on_ZX.setText(_translate("MainWindow", "View 2D on ZX"))
        self.actionModel.setText(_translate("MainWindow", "Model"))
        self.actionEnlarge_font_size.setText(_translate("MainWindow", "Font"))
        self.actionReduce_font_size.setText(_translate("MainWindow", "Reduce font size"))
        self.actionSave_3D_model.setText(_translate("MainWindow", "Save 3D model "))
        self.actionSave_3D_model.setShortcut(_translate("MainWindow", "Alt+3"))
        self.actionSave_current_image.setText(_translate("MainWindow", "Save CAD image "))
        self.actionSave_current_image.setShortcut(_translate("MainWindow", "Alt+I"))
        self.actionSave_log_messages.setText(_translate("MainWindow", "Save log messages"))
        self.actionSave_log_messages.setShortcut(_translate("MainWindow", "Alt+M"))
        self.actionCreate_design_report.setText(_translate("MainWindow", "Create design report"))
        self.actionCreate_design_report.setShortcut(_translate("MainWindow", "Alt+C"))
        self.actionQuit_fin_plate_design.setText(_translate("MainWindow", "Quit fin plate design"))
        self.actionSave_Front_View.setText(_translate("MainWindow", "Save front view"))
        self.actionSave_Front_View.setShortcut(_translate("MainWindow", "Alt+Shift+F"))
        self.actionSave_Top_View.setText(_translate("MainWindow", "Save top view"))
        self.actionSave_Top_View.setShortcut(_translate("MainWindow", "Alt+Shift+T"))
        self.actionSave_Side_View.setText(_translate("MainWindow", "Save side view"))
        self.actionSave_Side_View.setShortcut(_translate("MainWindow", "Alt+Shift+S"))
        self.actionChange_bg_color.setText(_translate("MainWindow", "Change bg color"))
        self.actionShow_beam.setText(_translate("MainWindow", "Show beam"))
        self.actionShow_beam.setShortcut(_translate("MainWindow", "Alt+Shift+B"))
        self.actionShow_column.setText(_translate("MainWindow", "Show column"))
        self.actionShow_column.setShortcut(_translate("MainWindow", "Alt+Shift+C"))
        self.actionShow_finplate.setText(_translate("MainWindow", "Show finplate"))
        self.actionShow_finplate.setShortcut(_translate("MainWindow", "Alt+Shift+A"))
        self.actionChange_background.setText(_translate("MainWindow", "Change background"))
        self.actionShow_all.setText(_translate("MainWindow", "Show all"))
        self.actionShow_all.setShortcut(_translate("MainWindow", "Alt+Shift+M"))
        self.actionDesign_examples.setText(_translate("MainWindow", "Design Examples"))
        self.actionSample_Problems.setText(_translate("MainWindow", "Sample Problems"))
        self.actionSample_Tutorials.setText(_translate("MainWindow", "Video Tutorials"))
        self.actionAbout_Osdag_2.setText(_translate("MainWindow", "About Osdag"))
        self.actionOsdag_Manual.setText(_translate("MainWindow", "Osdag Manual"))
        self.actionAsk_Us_a_Question.setText(_translate("MainWindow", "Ask Us a Question"))
        self.actionFAQ.setText(_translate("MainWindow", "FAQ"))
        self.actionDesign_Preferences.setText(_translate("MainWindow", "Design Preferences"))
        self.actionDesign_Preferences.setShortcut(_translate("MainWindow", "Alt+P"))
        self.actionfinPlate_quit.setText(_translate("MainWindow", "Quit"))
        self.actionfinPlate_quit.setShortcut(_translate("MainWindow", "Shift+Q"))
        self.actio_load_input.setText(_translate("MainWindow", "Load input"))
        self.actio_load_input.setShortcut(_translate("MainWindow", "Ctrl+L"))
        print("Done")

# Function for hiding and showing input and output dock

    def dockbtn_clicked(self, widget):

        '''(QWidget) -> None
        This method dock and undock widget(QdockWidget)
        '''

        flag = widget.isHidden()
        if (flag):
            widget.show()
        else:
            widget.hide()

# Function for showing design-preferences popup

    def design_preferences(self):
        self.designPrefDialog.exec()

# Function for getting input for design preferences from input dock
    '''
    @author: Umair 
    '''

    def combined_design_prefer(self, module):
        self.designPrefDialog.flag = True
        key_1 = self.dockWidgetContents.findChild(QtWidgets.QWidget, KEY_CONN)
        key_2 = self.dockWidgetContents.findChild(QtWidgets.QWidget, KEY_SUPTNGSEC)
        key_3 = self.dockWidgetContents.findChild(QtWidgets.QWidget, KEY_SUPTDSEC)
        key_4 = self.dockWidgetContents.findChild(QtWidgets.QWidget, KEY_MATERIAL)
        key_5 = self.dockWidgetContents.findChild(QtWidgets.QWidget, KEY_SECSIZE)
        key_6 = self.dockWidgetContents.findChild(QtWidgets.QWidget, KEY_SEC_PROFILE)

        tab_Column = self.designPrefDialog.ui.tabWidget.findChild(QtWidgets.QWidget, KEY_DISP_COLSEC)
        tab_Beam = self.designPrefDialog.ui.tabWidget.findChild(QtWidgets.QWidget, KEY_DISP_BEAMSEC)
        tab_Angle = self.designPrefDialog.ui.tabWidget.findChild(QtWidgets.QWidget, DISP_TITLE_ANGLE)

        tab_Bolt = self.designPrefDialog.ui.tabWidget.findChild(QtWidgets.QWidget, "Bolt")
        tab_Weld = self.designPrefDialog.ui.tabWidget.findChild(QtWidgets.QWidget, "Weld")
        tab_Detailing = self.designPrefDialog.ui.tabWidget.findChild(QtWidgets.QWidget, "Detailing")
        tab_Design = self.designPrefDialog.ui.tabWidget.findChild(QtWidgets.QWidget, "Design")
        tab_Connector = self.designPrefDialog.ui.tabWidget.findChild(QtWidgets.QWidget, "Connector")

        table_1 = "Columns"
        table_2 = "Beams"
        material_grade = key_4.currentText()
        material = Material(material_grade)
        tab_Bolt.findChild(QtWidgets.QWidget, KEY_DP_BOLT_MATERIAL_G_O).setText(str(material.fu))
        tab_Weld.findChild(QtWidgets.QWidget, KEY_DP_WELD_MATERIAL_G_O).setText(str(material.fu))
        if module not in [KEY_DISP_TENSION_BOLTED, KEY_DISP_TENSION_WELDED]:
            material_connector = tab_Connector.findChild(QtWidgets.QWidget, KEY_PLATE_MATERIAL)
            material_connector.setCurrentText(str(material_grade))

            def f(material_g):
                m = Material(material_g)
                tab_Connector.findChild(QtWidgets.QWidget, KEY_PLATE_FU).setText(str(m.fu))
                tab_Connector.findChild(QtWidgets.QWidget, KEY_PLATE_FY).setText(str(m.fy))

            material_connector.currentIndexChanged.connect(lambda: f(material_connector.currentText()))
            tab_Connector.findChild(QtWidgets.QWidget, KEY_PLATE_FU).setText(str(material.fu))
            tab_Connector.findChild(QtWidgets.QWidget, KEY_PLATE_FY).setText(str(material.fy))
        else:
            pass

        if module == KEY_DISP_COLUMNCOVERPLATE:
            designation_col = key_5.currentText()
            if key_5.currentIndex() != 0:
                self.designPrefDialog.column_preferences(designation_col, table_1, material_grade)
        elif module == KEY_DISP_BEAMCOVERPLATE:
            designation_bm = key_5.currentText()
            if key_5.currentIndex() != 0:
                self.designPrefDialog.beam_preferences(designation_bm, material_grade)
        elif module == KEY_DISP_COMPRESSION:
            designation = self.design_inputs[KEY_SECSIZE]
            if key_6.currentIndex() == 0:
                self.designPrefDialog.ui.tabWidget.removeTab(
                    self.designPrefDialog.ui.tabWidget.indexOf(tab_Column))
                self.designPrefDialog.ui.tabWidget.removeTab(
                    self.designPrefDialog.ui.tabWidget.indexOf(tab_Angle))
                if tab_Beam is not None:
                    self.designPrefDialog.ui.tabWidget.insertTab(0, tab_Beam, KEY_DISP_BEAMSEC)
                self.designPrefDialog.beam_preferences(designation[0], material_grade)
                designation_list = tab_Beam.findChild(QtWidgets.QWidget, KEY_SUPTDSEC)
                designation_list.setCurrentIndex(0)
                designation_list.clear()
                for item in designation:
                    designation_list.addItem(item)
                designation_list.currentIndexChanged.connect(lambda: self.designPrefDialog.beam_preferences(
                    designation_list.currentText() if designation_list.currentText() else 'JB 150', material_grade))
            elif key_6.currentIndex() == 1:
                self.designPrefDialog.ui.tabWidget.removeTab(
                    self.designPrefDialog.ui.tabWidget.indexOf(tab_Beam))
                self.designPrefDialog.ui.tabWidget.removeTab(
                    self.designPrefDialog.ui.tabWidget.indexOf(tab_Angle))
                self.designPrefDialog.column_preferences(designation[0], table_1, material_grade)
                if tab_Column is not None:
                    self.designPrefDialog.ui.tabWidget.insertTab(0, tab_Column, KEY_DISP_COLSEC)
                designation_list = tab_Column.findChild(QtWidgets.QWidget, KEY_SUPTNGSEC)
                designation_list.setCurrentIndex(0)
                designation_list.clear()
                for item in designation:
                    designation_list.addItem(item)
                designation_list.currentIndexChanged.connect(lambda: self.designPrefDialog.column_preferences(
                    designation_list.currentText() if designation_list.currentText() else 'HB 150', table_1, material_grade))
            elif key_6.currentIndex() in [2, 4, 6]:
                self.designPrefDialog.ui.tabWidget.removeTab(
                    self.designPrefDialog.ui.tabWidget.indexOf(tab_Beam))
                self.designPrefDialog.ui.tabWidget.removeTab(
                    self.designPrefDialog.ui.tabWidget.indexOf(tab_Column))
                if tab_Angle is not None:
                    self.designPrefDialog.ui.tabWidget.insertTab(0, tab_Angle, DISP_TITLE_ANGLE)
                # self.designPrefDialog.ui.tabWidget.removeTab(
                #     self.designPrefDialog.ui.tabWidget.indexOf(tab_Beam))
                # table_c = "Angles"
            elif key_6.currentIndex() in [3, 5]:
                pass
                # self.designPrefDialog.ui.tabWidget.removeTab(
                #     self.designPrefDialog.ui.tabWidget.indexOf(tab_Beam))
                # table_c = "Channels"

            # designation_col = 'JB 150'
            # designation_col = 'HB 150'
            # designation_col = '20 20 X 3'
            # designation_col = 'JC 100'
            # if key_5.currentIndex() == 0:
            # if designation_col[0] == 'Select Section':
            #     print(designation_col[1])
            # else:
            #     print(designation_col[0])
            # self.designPrefDialog.column_preferences(designation_col[0], table_c, material_grade)

<<<<<<< HEAD
        elif module == KEY_DISP_BASE_PLATE:
            bp_list = []
            anchor_dia = self.design_inputs[KEY_DIA_ANCHOR][0]
            anchor_typ = self.design_inputs[KEY_TYP_ANCHOR]
            designation_col = key_2.currentText()
            self.designPrefDialog.column_preferences(designation_col, table_1, material_grade)
            self.designPrefDialog.anchor_bolt_preferences(anchor_dia, anchor_typ)
            bp_material = tab_Base_Plate.findChild(QtWidgets.QWidget, KEY_BASE_PLATE_MATERIAL)
            bp_material.setText(str(material_grade))
            bp_fu = tab_Base_Plate.findChild(QtWidgets.QWidget, KEY_BASE_PLATE_FU)
            bp_list.append(bp_fu)
            bp_fu.setText(str(material.fu))
            bp_fy = tab_Base_Plate.findChild(QtWidgets.QWidget, KEY_BASE_PLATE_FY)
            bp_list.append(bp_fy)
            bp_fy.setText(str(material.fy))

            for bp in bp_list:
                if bp.text() != "":
                    self.designPrefDialog.fu_fy_validation_connect(bp_list, bp)


        elif module not in [KEY_DISP_COLUMNCOVERPLATE,KEY_DISP_BEAMCOVERPLATEWELD,KEY_DISP_BEAMCOVERPLATE, KEY_DISP_COMPRESSION, KEY_DISP_TENSION,
                            KEY_DISP_BASE_PLATE]:
=======
        elif module not in [KEY_DISP_COLUMNCOVERPLATE, KEY_DISP_BEAMCOVERPLATE, KEY_DISP_COMPRESSION, KEY_DISP_TENSION_BOLTED, KEY_DISP_TENSION_WELDED]:
>>>>>>> 6f949c27
            conn = key_1.currentText()

            if conn in VALUES_CONN_1:
                self.designPrefDialog.column_preferences(key_2.currentText(), table_1, material_grade)
                self.designPrefDialog.beam_preferences(key_3.currentText(), material_grade)
                column_material = tab_Column.findChild(QtWidgets.QWidget, KEY_SUPTNGSEC_MATERIAL)
                column_material.currentIndexChanged.connect(lambda: self.designPrefDialog.column_preferences(
                    key_2.currentText(), table_1, column_material.currentText()))
                beam_material = tab_Beam.findChild(QtWidgets.QWidget, KEY_SUPTDSEC_MATERIAL)
                beam_material.currentIndexChanged.connect(lambda: self.designPrefDialog.beam_preferences(
                    key_3.currentText(), beam_material.currentText()))

            elif conn in VALUES_CONN_2:
                self.designPrefDialog.ui.tabWidget.setTabText(
                    self.designPrefDialog.ui.tabWidget.indexOf(tab_Column), KEY_DISP_PRIBM)
                self.designPrefDialog.ui.tabWidget.setTabText(
                    self.designPrefDialog.ui.tabWidget.indexOf(tab_Beam), KEY_DISP_SECBM)
                self.designPrefDialog.column_preferences(key_2.currentText(), table_2, material_grade)
                self.designPrefDialog.beam_preferences(key_3.currentText(), material_grade)
                column_material = tab_Column.findChild(QtWidgets.QWidget, KEY_SUPTNGSEC_MATERIAL)
                column_material.currentIndexChanged.connect(lambda: self.designPrefDialog.column_preferences(
                    key_2.currentText(), table_2, column_material.currentText()))
                beam_material = tab_Beam.findChild(QtWidgets.QWidget, KEY_SUPTDSEC_MATERIAL)
                beam_material.currentIndexChanged.connect(lambda: self.designPrefDialog.beam_preferences(
                    key_3.currentText(), beam_material.currentText()))

    def create_design_report(self):
        self.create_report.show()

    def closeEvent(self, event):
        '''
        Closing module window.
        '''
        reply = QMessageBox.question(self, 'Message',
                                     "Are you sure you want to quit?", QMessageBox.Yes, QMessageBox.No)

        if reply == QMessageBox.Yes:
            self.closed.emit()
            event.accept()
        else:
            event.ignore()


from . import icons_rc
if __name__ == '__main__':
    # set_osdaglogger()

    import sys
    app = QtWidgets.QApplication(sys.argv)
    MainWindow = QtWidgets.QMainWindow()
    ui = Ui_ModuleWindow()
    ui.setupUi(MainWindow)
    MainWindow.show()
    sys.exit(app.exec_())<|MERGE_RESOLUTION|>--- conflicted
+++ resolved
@@ -1682,17 +1682,10 @@
             #                                                  main.module)
 
 
-<<<<<<< HEAD
             if status is True and (main.module == KEY_DISP_FINPLATE or main.module == KEY_DISP_BEAMCOVERPLATE or main.module == KEY_DISP_CLEATANGLE):
                 self.commLogicObj = CommonDesignLogic(self.display, self.folder, main.module, main.mainmodule)
                 status = main.design_status
                 self.commLogicObj.call_3DModel(status, module_class)
-=======
-            if status is True and (main.module == KEY_DISP_FINPLATE or main.module == KEY_DISP_BEAMCOVERPLATE or main.module == KEY_DISP_COLUMNCOVERPLATE or main.module == KEY_DISP_CLEATANGLE):
-                # self.commLogicObj = CommonDesignLogic(self.display, self.folder, main.module, main.mainmodule)
-                # status = main.design_status
-                # self.commLogicObj.call_3DModel(status, CleatAngleConnection)
->>>>>>> 6f949c27
                 # self.callFin2D_Drawing("All")
                 self.btn3D.setEnabled(True)
                 self.chkBxBeam.setEnabled(True)
@@ -2171,7 +2164,7 @@
             #     print(designation_col[0])
             # self.designPrefDialog.column_preferences(designation_col[0], table_c, material_grade)
 
-<<<<<<< HEAD
+
         elif module == KEY_DISP_BASE_PLATE:
             bp_list = []
             anchor_dia = self.design_inputs[KEY_DIA_ANCHOR][0]
@@ -2195,9 +2188,7 @@
 
         elif module not in [KEY_DISP_COLUMNCOVERPLATE,KEY_DISP_BEAMCOVERPLATEWELD,KEY_DISP_BEAMCOVERPLATE, KEY_DISP_COMPRESSION, KEY_DISP_TENSION,
                             KEY_DISP_BASE_PLATE]:
-=======
-        elif module not in [KEY_DISP_COLUMNCOVERPLATE, KEY_DISP_BEAMCOVERPLATE, KEY_DISP_COMPRESSION, KEY_DISP_TENSION_BOLTED, KEY_DISP_TENSION_WELDED]:
->>>>>>> 6f949c27
+
             conn = key_1.currentText()
 
             if conn in VALUES_CONN_1:
