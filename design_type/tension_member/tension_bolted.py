# from gui.ui_summary_popup import Ui_Dialog
from design_report.reportGenerator_latex import CreateLatex

from utils.common.component import *
# from cad.common_logic import CommonDesignLogic
from utils.common.material import *
from Report_functions import *
from utils.common.load import Load


import logging


from design_type.main import Main
from design_type.member import Member



class Tension_bolted(Member):

    def __init__(self):
        super(Tension_bolted, self).__init__()
        self.design_status = False

    ###############################################
    # Design Preference Functions Start
    ###############################################

    def tab_list(self):
        """

        :return: This function returns the list of tuples. Each tuple will create a tab in design preferences, in the
        order they are appended. Format of the Tuple is:
        [Tab Title, Type of Tab, function for tab content)
        Tab Title : Text which is displayed as Title of Tab,
        Type of Tab: There are Three types of tab layouts.
            Type_TAB_1: This have "Add", "Clear", "Download xlsx file" "Import xlsx file"
            TYPE_TAB_2: This contains a Text box for side note.
            TYPE_TAB_3: This is plain layout
        function for tab content: All the values like labels, input widgets can be passed as list of tuples,
        which will be displayed in chosen tab layout

        """
        tabs = []

        t1 = (DISP_TITLE_ANGLE, TYPE_TAB_1, self.tab_angle_section)
        tabs.append(t1)

        t2 = (DISP_TITLE_CHANNEL, TYPE_TAB_1, self.tab_channel_section)
        tabs.append(t2)

        t6 = ("Connector", TYPE_TAB_2, self.plate_connector_values)
        tabs.append(t6)

        t3 = ("Bolt", TYPE_TAB_2, self.bolt_values)
        tabs.append(t3)

        t4 = ("Detailing", TYPE_TAB_2, self.detailing_values)
        tabs.append(t4)

        t5 = ("Design", TYPE_TAB_2, self.design_values)
        tabs.append(t5)

        return tabs

    def tab_value_changed(self):
        """

        :return: This function is used to update the values of the keys in design preferences,
         which are dependent on other inputs.
         It returns list of tuple which contains, tab name, keys whose values will be changed,
         function to change the values and arguments for the function.

         [Tab Name, [Argument list], [list of keys to be updated], input widget type of keys, change_function]

         Here Argument list should have only one element.
         Changing of this element,(either changing index or text depending on widget type),
         will update the list of keys (this can be more than one).

         """
        change_tab = []

        t1 = (DISP_TITLE_ANGLE, [KEY_SEC_MATERIAL], [KEY_SEC_FU, KEY_SEC_FY], TYPE_TEXTBOX, self.get_fu_fy_section)
        change_tab.append(t1)

        t1 = (DISP_TITLE_ANGLE, [KEY_SEC_MATERIAL], [KEY_SEC_FU, KEY_SEC_FY], TYPE_TEXTBOX, self.get_fu_fy_section)
        change_tab.append(t1)

        t2 = (DISP_TITLE_CHANNEL, [KEY_SEC_MATERIAL], [KEY_SEC_FU, KEY_SEC_FY], TYPE_TEXTBOX, self.get_fu_fy_section)
        change_tab.append(t2)

        t3 = ("Connector", [KEY_CONNECTOR_MATERIAL], [KEY_CONNECTOR_FU, KEY_CONNECTOR_FY_20, KEY_CONNECTOR_FY_20_40,
                                                      KEY_CONNECTOR_FY_40], TYPE_TEXTBOX, self.get_fu_fy)
        change_tab.append(t3)

<<<<<<< HEAD
        t5 = (DISP_TITLE_ANGLE, ['Label_1','Label_2','Label_3'],
=======
        t5 = (DISP_TITLE_ANGLE, ['Label_1', 'Label_2','Label_3'],
>>>>>>> 062882f1
              ['Label_7','Label_8','Label_9', 'Label_10','Label_11', 'Label_12', 'Label_13', 'Label_14', 'Label_15',
               'Label_16', 'Label_17', 'Label_18','Label_19', 'Label_20','Label_21', 'Label_22','Label_26'],
              TYPE_TEXTBOX, self.get_Angle_sec_properties)
        change_tab.append(t5)

        t6 = (DISP_TITLE_ANGLE, [KEY_SECSIZE, KEY_SEC_MATERIAL],
              [KEY_SECSIZE_SELECTED, KEY_SEC_FY,KEY_SEC_FU,'Label_1','Label_2','Label_3', 'Label_4', 'Label_5','Label_7','Label_8','Label_9',
               'Label_10', 'Label_11', 'Label_12', 'Label_13', 'Label_14', 'Label_15', 'Label_16', 'Label_17', 'Label_18',
               'Label_19', 'Label_20', 'Label_21', 'Label_22', 'Label_23','Label_26'], TYPE_TEXTBOX, self.get_new_angle_section_properties)
        change_tab.append(t6)


        t5 = (DISP_TITLE_CHANNEL, ['Label_1', 'Label_2', 'Label_3', 'Label_13'],
              ['Label_9', 'Label_10','Label_11', 'Label_12', 'Label_15', 'Label_16', 'Label_17',
               'Label_19', 'Label_20', 'Label_21', 'Label_22'], TYPE_TEXTBOX, self.get_Channel_sec_properties)
        change_tab.append(t5)

        t6 = (DISP_TITLE_CHANNEL, [KEY_SECSIZE, KEY_SEC_MATERIAL],
              [KEY_SECSIZE_SELECTED, KEY_SEC_FY,KEY_SEC_FU,'Label_1', 'Label_2', 'Label_3', 'Label_13', 'Label_14','Label_4', 'Label_5',
               'Label_9', 'Label_10','Label_11', 'Label_12', 'Label_15', 'Label_16','Label_17',
               'Label_19', 'Label_20','Label_21',
               'Label_22', 'Label_23'], TYPE_TEXTBOX, self.get_new_channel_section_properties)
        change_tab.append(t6)

        return change_tab

    def input_dictionary_design_pref(self):
        """

        :return: This function is used to choose values of design preferences to be saved to design dictionary.

         It returns list of tuple which contains, tab name, input widget type of keys, keys whose values to be saved,

         [(Tab Name, input widget type of keys, [List of keys to be saved])]

         """
        design_input = []

        t2 = (DISP_TITLE_ANGLE, TYPE_COMBOBOX, [KEY_SEC_MATERIAL])
        design_input.append(t2)

        t2 = (DISP_TITLE_CHANNEL, TYPE_COMBOBOX, [KEY_SEC_MATERIAL])
        design_input.append(t2)

        t3 = ("Bolt", TYPE_COMBOBOX, [KEY_DP_BOLT_TYPE, KEY_DP_BOLT_HOLE_TYPE, KEY_DP_BOLT_SLIP_FACTOR])
        design_input.append(t3)

        t3 = ("Bolt", TYPE_TEXTBOX, [KEY_DP_BOLT_MATERIAL_G_O])
        design_input.append(t3)

        # t4 = ("Weld", TYPE_COMBOBOX, [KEY_DP_WELD_FAB])
        # design_input.append(t4)
        #
        # t4 = ("Weld", TYPE_TEXTBOX, [KEY_DP_WELD_MATERIAL_G_O])
        # design_input.append(t4)
        #
        t5 = ("Detailing", TYPE_TEXTBOX, [KEY_DP_DETAILING_GAP])
        design_input.append(t5)

        t5 = ("Detailing", TYPE_COMBOBOX, [KEY_DP_DETAILING_CORROSIVE_INFLUENCES,KEY_DP_DETAILING_EDGE_TYPE])
        design_input.append(t5)

        t6 = ("Design", TYPE_COMBOBOX, [KEY_DP_DESIGN_METHOD])
        design_input.append(t6)

        t7 = ("Connector", TYPE_COMBOBOX, [KEY_CONNECTOR_MATERIAL])
        design_input.append(t7)
        #
        return design_input

    def input_dictionary_without_design_pref(self):
        """

        :return: Returns list of tuples which have the design preference keys to be stored if user does not open
        design preference (since deisgn preference values are saved on click of 'save' this function is necessary'

        ([Key need to get default values, list of design prefernce values, source of key])

        TODO: list of design preference values are sufficient in this function
         since whole of input dock design dictionary is being passed anyway in ui template
        """
        design_input = []
        t1 = (KEY_MATERIAL, [KEY_SEC_MATERIAL], 'Input Dock')
        design_input.append(t1)

        t2 = (None, [KEY_DP_BOLT_TYPE, KEY_DP_BOLT_HOLE_TYPE, KEY_DP_BOLT_MATERIAL_G_O, KEY_DP_BOLT_SLIP_FACTOR,
                     KEY_DP_DETAILING_EDGE_TYPE, KEY_DP_DETAILING_GAP, KEY_DP_DETAILING_EDGE_TYPE,
                     KEY_DP_DETAILING_CORROSIVE_INFLUENCES, KEY_DP_DESIGN_METHOD, KEY_CONNECTOR_MATERIAL], '')
        design_input.append(t2)

        return design_input

    def refresh_input_dock(self):
        """

         :return: This function returns list of tuples which has keys that needs to be updated,
          on changing Keys in design preference (ex: adding a new section to database should reflect in input dock)

          [(Tab Name,  Input Dock Key, Input Dock Key type, design preference key, Master key, Value, Database Table Name)]
         """

        add_buttons = []

        t2 = (DISP_TITLE_ANGLE, KEY_SECSIZE, TYPE_COMBOBOX_CUSTOMIZED, KEY_SECSIZE_SELECTED, KEY_SEC_PROFILE,
              ['Angles', 'Back to Back Angles', 'Star Angles'], "Angles")
        add_buttons.append(t2)

        t2 = (DISP_TITLE_CHANNEL, KEY_SECSIZE, TYPE_COMBOBOX_CUSTOMIZED, KEY_SECSIZE_SELECTED, KEY_SEC_PROFILE,
              ['Channels', 'Back to Back Channels'], "Channels")
        add_buttons.append(t2)

        return add_buttons

    def get_3d_components(self):
        components = []
        return components
    ####################################
    # Design Preference Functions End
    ####################################

    def set_osdaglogger(key):

        """
        Function to set Logger for Tension Module
        """

        # @author Arsil Zunzunia
        global logger
        logger = logging.getLogger('osdag')

        logger.setLevel(logging.DEBUG)
        handler = logging.StreamHandler()
        formatter = logging.Formatter(fmt='%(asctime)s - %(name)s - %(levelname)s - %(message)s', datefmt='%H:%M:%S')

        handler.setFormatter(formatter)
        logger.addHandler(handler)
        handler = logging.FileHandler('logging_text.log')

        formatter = logging.Formatter(fmt='%(asctime)s - %(name)s - %(levelname)s - %(message)s', datefmt='%H:%M:%S')
        handler.setFormatter(formatter)
        logger.addHandler(handler)
        if key is not None:
            handler = OurLog(key)
            formatter = logging.Formatter(fmt='%(asctime)s - %(name)s - %(levelname)s - %(message)s', datefmt='%H:%M:%S')
            handler.setFormatter(formatter)
            logger.addHandler(handler)

    def module_name(self):

        """
        Function to call the module name
        """

        return KEY_DISP_TENSION_BOLTED

    def customized_input(self):

        "Function to populate combobox based on the option selected"

        c_lst = []

        t1 = (KEY_SECSIZE, self.fn_profile_section)
        c_lst.append(t1)
        t2 = (KEY_GRD, self.grdval_customized)
        c_lst.append(t2)
        t3 = (KEY_D, self.diam_bolt_customized)
        c_lst.append(t3)
        t4= (KEY_IMAGE, self.fn_conn_image)
        c_lst.append(t3)
        # t4 = (KEY_PLATETHK, self.plate_thick_customized)
        # c_lst.append(t4)
        # t5 = (KEY_SEC_PROFILE, self.fn_conn_type)
        # c_lst.append(t5)

        return c_lst

    def fn_profile_section(self):

        "Function to populate combobox based on the section type selected"

        # print(self,"2")
        profile = self[0]
        if profile == 'Beams':
            return connectdb("Beams", call_type="popup")
        elif profile == 'Columns':
            return connectdb("Columns", call_type= "popup")
        elif profile in ['Angles', 'Back to Back Angles', 'Star Angles']:
            return connectdb("Angles", call_type= "popup")
        elif profile in ['Channels', 'Back to Back Channels']:
            return connectdb("Channels", call_type= "popup")

    def input_value_changed(self):

        lst = []

        t1 = ([KEY_SEC_PROFILE], KEY_LOCATION, TYPE_COMBOBOX, self.fn_conn_type)
        lst.append(t1)

        t2 = ([KEY_SEC_PROFILE], KEY_SECSIZE, TYPE_COMBOBOX_CUSTOMIZED, self.fn_profile_section)
        lst.append(t2)

        t3 = ([KEY_SEC_PROFILE], KEY_IMAGE, TYPE_IMAGE , self.fn_conn_image)
        lst.append(t3)

        t4 = ([KEY_TYP], KEY_OUT_BOLT_BEARING, TYPE_OUT_DOCK, self.out_bolt_bearing)
        lst.append(t4)

        t5 = ([KEY_TYP], KEY_OUT_BOLT_BEARING, TYPE_OUT_LABEL, self.out_bolt_bearing)
        lst.append(t5)

        t5 = ([KEY_SEC_PROFILE], KEY_OUT_INTER_D_PROVIDED, TYPE_OUT_DOCK, self.out_intermittent)
        lst.append(t5)

        t5 = ([KEY_SEC_PROFILE], KEY_OUT_INTER_D_PROVIDED, TYPE_OUT_LABEL, self.out_intermittent)
        lst.append(t5)

        t5 = ([KEY_SEC_PROFILE], KEY_OUT_INTER_GRD_PROVIDED, TYPE_OUT_DOCK, self.out_intermittent)
        lst.append(t5)

        t5 = ([KEY_SEC_PROFILE], KEY_OUT_INTER_GRD_PROVIDED, TYPE_OUT_LABEL, self.out_intermittent)
        lst.append(t5)

        t5 = ([KEY_SEC_PROFILE], KEY_OUT_INTER_BOLT_LINE, TYPE_OUT_DOCK, self.out_intermittent)
        lst.append(t5)

        t5 = ([KEY_SEC_PROFILE], KEY_OUT_INTER_BOLT_LINE, TYPE_OUT_LABEL, self.out_intermittent)
        lst.append(t5)

        t5 = ([KEY_SEC_PROFILE], KEY_OUT_INTER_BOLTS_ONE_LINE, TYPE_OUT_DOCK, self.out_intermittent)
        lst.append(t5)

        t5 = ([KEY_SEC_PROFILE], KEY_OUT_INTER_BOLTS_ONE_LINE, TYPE_OUT_LABEL, self.out_intermittent)
        lst.append(t5)

        t5 = ([KEY_SEC_PROFILE], KEY_OUT_INTER_PLATE_HEIGHT, TYPE_OUT_DOCK, self.out_intermittent)
        lst.append(t5)

        t5 = ([KEY_SEC_PROFILE], KEY_OUT_INTER_PLATE_HEIGHT, TYPE_OUT_LABEL, self.out_intermittent)
        lst.append(t5)

        t5 = ([KEY_SEC_PROFILE], KEY_OUT_INTER_PLATE_LENGTH, TYPE_OUT_DOCK, self.out_intermittent)
        lst.append(t5)

        t5 = ([KEY_SEC_PROFILE], KEY_OUT_INTER_PLATE_LENGTH, TYPE_OUT_LABEL, self.out_intermittent)
        lst.append(t5)

        t5 = ([KEY_SEC_PROFILE], KEY_OUT_INTERCONNECTION, TYPE_OUT_DOCK, self.out_intermittent)
        lst.append(t5)

        t5 = ([KEY_SEC_PROFILE], KEY_OUT_INTERCONNECTION, TYPE_OUT_LABEL, self.out_intermittent)
        lst.append(t5)

        t5 = ([KEY_SEC_PROFILE], KEY_OUT_INTERSPACING, TYPE_OUT_DOCK, self.out_intermittent)
        lst.append(t5)

        t5 = ([KEY_SEC_PROFILE], KEY_OUT_INTERSPACING, TYPE_OUT_LABEL, self.out_intermittent)
        lst.append(t5)

        return lst

    def fn_conn_type(self):

        "Function to populate section size based on the type of section "
        conn = self[0]
        if conn in ['Angles', 'Back to Back Angles', 'Star Angles']:
            return VALUES_LOCATION_1
        elif conn in ["Channels", "Back to Back Channels"]:
            return VALUES_LOCATION_2

    def fn_conn_image(self):

        "Function to populate section size based on the type of section "
        img = self[0]
        if img == VALUES_SEC_PROFILE_2[0]:
            return VALUES_IMG_TENSIONBOLTED[0]
        elif img ==VALUES_SEC_PROFILE_2[1]:
            return VALUES_IMG_TENSIONBOLTED[1]
        elif img ==VALUES_SEC_PROFILE_2[2]:
            return VALUES_IMG_TENSIONBOLTED[2]
        elif img ==VALUES_SEC_PROFILE_2[3]:
            return VALUES_IMG_TENSIONBOLTED[3]
        else:
            return VALUES_IMG_TENSIONBOLTED[4]

    def out_bolt_bearing(self):

        bolt_type= self[0]
        if bolt_type != TYP_BEARING:
            return True
        else:
            return False

    def out_intermittent(self):

        sec_type = self[0]
        if sec_type in [VALUES_SEC_PROFILE_2[0],VALUES_SEC_PROFILE_2[3]]:
            return True
        else:
            return False


    def input_values(self, existingvalues={}):

        '''
        Fuction to return a list of tuples to be displayed as the UI.(Input Dock)
        '''

        # @author: Amir, Umair
        self.module = KEY_DISP_TENSION_BOLTED
        self.mainmodule = 'Member'

        options_list = []

        t16 = (KEY_MODULE, KEY_DISP_TENSION_BOLTED, TYPE_MODULE, None, True, 'No Validator')
        options_list.append(t16)

        t1 = (None, DISP_TITLE_CM, TYPE_TITLE, None, True, 'No Validator')
        options_list.append(t1)

        t2 = (KEY_SEC_PROFILE, KEY_DISP_SEC_PROFILE, TYPE_COMBOBOX, VALUES_SEC_PROFILE_2, True, 'No Validator')
        options_list.append(t2)

        t15 = (KEY_IMAGE, None, TYPE_IMAGE, VALUES_IMG_TENSIONBOLTED[0], True, 'No Validator')
        options_list.append(t15)

        t3 = (KEY_LOCATION, KEY_DISP_LOCATION, TYPE_COMBOBOX, VALUES_LOCATION_1, True, 'No Validator')
        options_list.append(t3)

        t4 = (KEY_SECSIZE, KEY_DISP_SECSIZE, TYPE_COMBOBOX_CUSTOMIZED, ['All','Customized'], True, 'No Validator')
        options_list.append(t4)

        t5 = (KEY_MATERIAL, KEY_DISP_MATERIAL, TYPE_COMBOBOX, VALUES_MATERIAL, True, 'No Validator')
        options_list.append(t5)

        t5 = (KEY_LENGTH, KEY_DISP_LENGTH, TYPE_TEXTBOX, None, True, 'No Validator')
        options_list.append(t5)

        t6 = (None, DISP_TITLE_FSL, TYPE_TITLE, None, True, 'No Validator')
        options_list.append(t6)

        t7 = (KEY_AXIAL, KEY_DISP_AXIAL, TYPE_TEXTBOX, None, True, 'No Validator')
        options_list.append(t7)

        t8 = (None, DISP_TITLE_BOLT, TYPE_TITLE, None, True, 'No Validator')
        options_list.append(t8)

        t10 = (KEY_D, KEY_DISP_D, TYPE_COMBOBOX_CUSTOMIZED, VALUES_D, True, 'No Validator')
        options_list.append(t10)

        t11 = (KEY_TYP, KEY_DISP_TYP, TYPE_COMBOBOX, VALUES_TYP, True, 'No Validator')
        options_list.append(t11)

        t12 = (KEY_GRD, KEY_DISP_GRD, TYPE_COMBOBOX_CUSTOMIZED, VALUES_GRD, True, 'No Validator')
        options_list.append(t12)

        return options_list

    def spacing(self, status):

        spacing = []

        t9 = (KEY_OUT_PITCH, KEY_OUT_DISP_PITCH, TYPE_TEXTBOX, self.plate.pitch_provided if status else '')
        spacing.append(t9)

        t10 = (KEY_OUT_END_DIST, KEY_OUT_DISP_END_DIST, TYPE_TEXTBOX, self.plate.end_dist_provided if status else '')
        spacing.append(t10)

        t11 = (KEY_OUT_GAUGE, KEY_OUT_DISP_GAUGE, TYPE_TEXTBOX, self.plate.gauge_provided if status else '')
        spacing.append(t11)

        t12 = (KEY_OUT_EDGE_DIST, KEY_OUT_DISP_EDGE_DIST, TYPE_TEXTBOX, self.plate.edge_dist_provided if status else '')
        spacing.append(t12)

        return spacing

    def output_values(self, flag):
        '''
        Fuction to return a list of tuples to be displayed as the UI.(Output Dock)
        '''

        # @author: Umair

        out_list = []

        t1 = (None, DISP_TITLE_TENSION_SECTION, TYPE_TITLE, None, True)
        out_list.append(t1)

        t2 = (KEY_DESIGNATION, KEY_DISP_DESIGNATION, TYPE_TEXTBOX,
              self.section_size_1.designation if flag else '', True)
        out_list.append(t2)

        t3 = (KEY_TENSION_YIELDCAPACITY, KEY_DISP_TENSION_YIELDCAPACITY, TYPE_TEXTBOX, round((self.section_size_1.tension_yielding_capacity/1000),2) if flag else '', True)
        out_list.append(t3)

        t4 = (KEY_TENSION_RUPTURECAPACITY, KEY_DISP_TENSION_RUPTURECAPACITY, TYPE_TEXTBOX,
              round((self.section_size_1.tension_rupture_capacity/1000),2) if flag else '', True)
        out_list.append(t4)

        t5 = (KEY_TENSION_BLOCKSHEARCAPACITY, KEY_DISP_TENSION_BLOCKSHEARCAPACITY, TYPE_TEXTBOX,
              round((self.section_size_1.block_shear_capacity_axial/1000),2) if flag else '', True)
        out_list.append(t5)

        t6 = (KEY_TENSION_CAPACITY, KEY_DISP_TENSION_CAPACITY, TYPE_TEXTBOX,
              round((self.section_size_1.tension_capacity/1000),2) if flag else '', True)
        out_list.append(t6)

        t6 = (KEY_SLENDER, KEY_DISP_SLENDER, TYPE_TEXTBOX,
              self.section_size_1.slenderness if flag else '', True)
        out_list.append(t6)

        t7 = (KEY_EFFICIENCY, KEY_DISP_EFFICIENCY, TYPE_TEXTBOX,
               self.efficiency if flag else '', True)
        out_list.append(t7)

        t8 = (None, DISP_TITLE_END_CONNECTION, TYPE_TITLE, None, True)
        out_list.append(t8)

        t8 = (None, DISP_TITLE_BOLTD, TYPE_TITLE, None, True)
        out_list.append(t8)

        t9 = (KEY_OUT_D_PROVIDED, KEY_OUT_DISP_D_PROVIDED, TYPE_TEXTBOX, int(self.bolt.bolt_diameter_provided) if flag else '', True)
        out_list.append(t9)

        t10 = (KEY_OUT_GRD_PROVIDED, KEY_OUT_DISP_GRD_PROVIDED, TYPE_TEXTBOX, self.bolt.bolt_grade_provided if flag else '', True)
        out_list.append(t10)

        t11 = (KEY_OUT_BOLT_SHEAR, KEY_OUT_DISP_BOLT_SHEAR, TYPE_TEXTBOX,  round(self.bolt.bolt_shear_capacity/1000,2) if flag else '', True)
        out_list.append(t11)

        bolt_bearing_capacity_disp = ''
        if flag is True:
            if self.bolt.bolt_bearing_capacity is not VALUE_NOT_APPLICABLE:
                bolt_bearing_capacity_disp = round(self.bolt.bolt_bearing_capacity / 1000, 2)

                pass
            else:
                bolt_bearing_capacity_disp = self.bolt.bolt_bearing_capacity

        t5 = (KEY_OUT_BOLT_BEARING, KEY_OUT_DISP_BOLT_BEARING, TYPE_TEXTBOX,  bolt_bearing_capacity_disp if flag else '', True)
        out_list.append(t5)

        t13 = (KEY_OUT_BOLT_CAPACITY, KEY_OUT_DISP_BOLT_CAPACITY, TYPE_TEXTBOX, round(self.bolt.bolt_capacity/1000,2) if flag else '', True)
        out_list.append(t13)

        t14 = (KEY_OUT_BOLT_FORCE, KEY_OUT_DISP_BOLT_FORCE, TYPE_TEXTBOX, round(self.plate.bolt_force / 1000, 2) if flag else '', True)
        out_list.append(t14)

        t15 = (KEY_OUT_BOLT_LINE, KEY_OUT_DISP_BOLT_LINE, TYPE_TEXTBOX, self.plate.bolt_line if flag else '', True)
        out_list.append(t15)

        t16 = (KEY_OUT_BOLTS_ONE_LINE, KEY_OUT_DISP_BOLTS_ONE_LINE, TYPE_TEXTBOX, self.plate.bolts_one_line if flag else '', True)
        out_list.append(t16)

        t17 = (KEY_OUT_SPACING, KEY_OUT_DISP_SPACING, TYPE_OUT_BUTTON, ['Spacing Details', self.spacing], True)
        out_list.append(t17)

        t18 = (None, DISP_TITLE_GUSSET_PLATE, TYPE_TITLE, None, True)
        out_list.append(t18)

        t19 = (KEY_OUT_PLATETHK, KEY_OUT_DISP_PLATETHK, TYPE_TEXTBOX,int(round(self.plate.thickness_provided,0)) if flag else '', True)
        out_list.append(t19)

        t20 = (KEY_OUT_PLATE_HEIGHT, KEY_OUT_DISP_PLATE_MIN_HEIGHT, TYPE_TEXTBOX, int(round(self.plate.height,0)) if flag else '', True)
        out_list.append(t20)

        t21 = (KEY_OUT_PLATE_LENGTH, KEY_OUT_DISP_PLATE_MIN_LENGTH, TYPE_TEXTBOX, int(round(self.plate.length,0)) if flag else '', True)
        out_list.append(t21)

        t21 = (KEY_OUT_PLATE_CAPACITY, KEY_DISP_TENSION_CAPACITY, TYPE_TEXTBOX,
               (round(self.plate_tension_capacity/1000, 2)) if flag else '', True)

        out_list.append(t21)

        # if KEY_SEC_PROFILE in ['Back to Back Angles', 'Star Angles','Back to Back Channels']:

        t18 = (None, DISP_TITLE_INTERMITTENT, TYPE_TITLE, None, True)
        out_list.append(t18)

        t8 = (None, DISP_TITLE_CONN_DETAILS, TYPE_TITLE, None, False)
        out_list.append(t8)

        t21 = (KEY_OUT_INTERCONNECTION, KEY_OUT_DISP_INTERCONNECTION, TYPE_TEXTBOX,
               int(round(self.inter_conn, 0)) if flag else '', False)
        out_list.append(t21)

        t21 = (KEY_OUT_INTERSPACING, KEY_OUT_DISP_INTERSPACING, TYPE_TEXTBOX,
               (round(self.inter_memb_length, 2)) if flag else '', False)
        out_list.append(t21)

        t18 = (None, DISP_TITLE_BOLTD, TYPE_TITLE, None, True)
        out_list.append(t18)

        t9 = (KEY_OUT_INTER_D_PROVIDED, KEY_OUT_DISP_INTER_D_PROVIDED, TYPE_TEXTBOX, int(self.inter_dia) if flag else '',False)
        out_list.append(t9)

        t10 = (KEY_OUT_INTER_GRD_PROVIDED, KEY_OUT_DISP_INTER_GRD_PROVIDED, TYPE_TEXTBOX, self.inter_grade if flag else '',False)
        out_list.append(t10)

        t15 = (KEY_OUT_INTER_BOLT_LINE, KEY_OUT_DISP_INTER_BOLT_LINE, TYPE_TEXTBOX, self.inter_bolt_line if flag else '', False)
        out_list.append(t15)

        t16 = (KEY_OUT_INTER_BOLTS_ONE_LINE, KEY_OUT_DISP_INTER_BOLTS_ONE_LINE, TYPE_TEXTBOX, self.inter_bolt_one_line if flag else '',False)
        out_list.append(t16)

        t18 = (None, DISP_TITLE_PLATED, TYPE_TITLE, None, True)
        out_list.append(t18)

        t20 = (KEY_OUT_INTER_PLATE_HEIGHT, KEY_OUT_DISP_INTER_PLATE_HEIGHT, TYPE_TEXTBOX,int(round(self.inter_plate_height, 0)) if flag else '', False)
        out_list.append(t20)

        t21 = (KEY_OUT_INTER_PLATE_LENGTH, KEY_OUT_DISP_INTER_PLATE_LENGTH, TYPE_TEXTBOX,int(round(self.inter_plate_length, 0)) if flag else '',False)
        out_list.append(t21)

        return out_list

    # def loadDesign_inputs(self, window, op_list, data, new):
    #     fileName, _ = QFileDialog.getOpenFileName(window, "Open Design", os.path.join(str(' '), ''), "InputFiles(*.osi)")
    #     if not fileName:
    #         return
    #     try:
    #         in_file = str(fileName)
    #         with open(in_file, 'r') as fileObject:
    #             uiObj = yaml.load(fileObject)
    #         module = uiObj[KEY_MODULE]
    #
    #         if module == KEY_DISP_FINPLATE:
    #             self.setDictToUserInputs(window, uiObj, op_list, data, new)
    #         else:
    #             QMessageBox.information(window, "Information",
    #                                 "Please load the appropriate Input")
    #
    #             return
    #     except IOError:
    #         QMessageBox.information(window, "Unable to open file",
    #                                 "There was an error opening \"%s\"" % fileName)
    #         return
    #
    #     # Function for loading inputs from a file to Ui
    #
    # '''
    # @author: Umair
    # '''
    #
    # def setDictToUserInputs(self, uiObj, op_list, data, new):
    #     for op in op_list:
    #         key_str = op[0]
    #         key = self.dockWidgetContents.findChild(QtWidgets.QWidget, key_str)
    #         if op[2] == TYPE_COMBOBOX:
    #             index = key.findText(uiObj[key_str], QtCore.Qt.MatchFixedString)
    #             if index >= 0:
    #                 key.setCurrentIndex(index)
    #         elif op[2] == TYPE_TEXTBOX:
    #             key.setText(uiObj[key_str])
    #         elif op[2] == TYPE_COMBOBOX_CUSTOMIZED:
    #             for n in new:
    #                 if n[0] == key_str:
    #                     if uiObj[key_str] != n[1]():
    #                         data[key_str + "_customized"] = uiObj[key_str]
    #                         key.setCurrentIndex(1)
    #                     else:
    #                         pass
    #         else:
    #             pass
    # def func_for_validation(self, window, design_dictionary):
    #     self.design_status = False
    #     flag = False
    #     flag1 = False
    #     option_list = self.input_values(self)
    #     missing_fields_list = []
    #     for option in option_list:
    #         if option[2] == TYPE_TEXTBOX:
    #             if design_dictionary[option[0]] == '':
    #                 missing_fields_list.append(option[1])
    #         elif option[2] == TYPE_COMBOBOX and option[0] != KEY_CONN:
    #             val = option[4]
    #             if design_dictionary[option[0]] == val[0]:
    #                 missing_fields_list.append(option[1])
    #         elif option[2] == TYPE_COMBOBOX_CUSTOMIZED:
    #             if design_dictionary[option[0]] == []:
    #                 missing_fields_list.append(option[1])
    #         # elif option[2] == TYPE_MODULE:
    #         #     if design_dictionary[option[0]] == "Fin Plate":
    #
    #     # if design_dictionary[KEY_CONN] == 'Beam-Beam':
    #     #     primary = design_dictionary[KEY_SUPTNGSEC]
    #     #     secondary = design_dictionary[KEY_SUPTDSEC]
    #     #     conn = sqlite3.connect(PATH_TO_DATABASE)
    #     #     cursor = conn.execute("SELECT D FROM BEAMS WHERE Designation = ( ? ) ", (primary,))
    #     #     lst = []
    #     #     rows = cursor.fetchall()
    #     #     for row in rows:
    #     #         lst.append(row)
    #     #     p_val = lst[0][0]
    #     #     cursor2 = conn.execute("SELECT D FROM BEAMS WHERE Designation = ( ? )", (secondary,))
    #     #     lst1 = []
    #     #     rows1 = cursor2.fetchall()
    #     #     for row1 in rows1:
    #     #         lst1.append(row1)
    #     #     s_val = lst1[0][0]
    #     #     if p_val <= s_val:
    #     #         QMessageBox.about(window, 'Information',
    #     #                           "Secondary beam depth is higher than clear depth of primary beam web "
    #     #                           "(No provision in Osdag till now)")
    #     #     else:
    #     #         flag1 = True
    #     # else:
    #     #     flag1 = True
    #
    #     if len(missing_fields_list) > 0:
    #         QMessageBox.information(window, "Information",
    #                                 self.generate_missing_fields_error_string(self, missing_fields_list))
    #         # flag = False
    #     else:
    #         flag = True
    #
    #     if flag and flag1:
    #         self.set_input_values(self, design_dictionary)
    #     else:
    #         pass

    def func_for_validation(self, design_dictionary):

        all_errors = []
        "check valid inputs and empty inputs in input dock"
        print(design_dictionary,'djsgggggggggggggggggggggggggggggggggggggggggggggggggggggggg')
        self.design_status = False

        flag = False
        flag1 = False
        flag2 = False
        # self.include_status = True

        option_list = self.input_values(self)
        missing_fields_list = []

        for option in option_list:
            if option[2] == TYPE_TEXTBOX:
                if design_dictionary[option[0]] == '':
                    missing_fields_list.append(option[1])
                else:
                    if option[2] == TYPE_TEXTBOX and option[0] == KEY_LENGTH:
                        # val = option[4]
                        # print(design_dictionary[option[0]], "jhvhj")
                        if float(design_dictionary[option[0]]) <= 0.0:
                            error = "Value can't be equal or less than zero"
                            all_errors.append(error)
                        else:
                            flag1 = True

                    if option[2] == TYPE_TEXTBOX and option[0] == KEY_AXIAL:

                        if float(design_dictionary[option[0]]) <= 0.0:
                            error = "Value can't be equal or less than zero"
                            all_errors.append(error)
                        else:
                            flag2 = True
            elif option[2] == TYPE_COMBOBOX and option[0] not in [KEY_SEC_PROFILE, KEY_LOCATION, KEY_END1, KEY_END2]:
                val = option[3]
                if design_dictionary[option[0]] == val[0]:
                    missing_fields_list.append(option[1])
            # elif option[2] == TYPE_TEXTBOX and option[0] == KEY_LENGTH:
            #     val = option[4]
            #     if val <=1000:
            #         error = "Length of Tension member should be higher than 1000 mm"
            #         all_errors.append(error)
            #     else:
            #         flag1 = True

            else:
                pass


        if len(missing_fields_list) > 0:
            error = self.generate_missing_fields_error_string(self, missing_fields_list)
            all_errors.append(error)
            # flag = False
        else:
            flag = True
        print (all_errors,"ysdgh")
        print (flag,flag1,flag2)
        if flag  and flag1 and flag2:
            self.set_input_values(self, design_dictionary)
            # print(design_dictionary)
        else:
            return all_errors



    def generate_missing_fields_error_string(self, missing_fields_list):
        """
        Args:
            missing_fields_list: list of fields that are not selected or entered
        Returns:
            error string that has to be displayed
        """
        # The base string which should be displayed
        information = "Please input the following required field"
        if len(missing_fields_list) > 1:
            # Adds 's' to the above sentence if there are multiple missing input fields
            information += "s"
        information += ": "
        # Loops through the list of the missing fields and adds each field to the above sentence with a comma

        for item in missing_fields_list:
            information = information + item + ", "

        # Removes the last comma
        information = information[:-2]
        information += "."

        return information

    def warn_text(self):

        """
        Function to give logger warning when any old value is selected from Column and Beams table.
        """

        # @author Arsil Zunzunia
        global logger
        red_list = red_list_function()
        if self.supported_section.designation in red_list or self.supporting_section.designation in red_list:
            logger.warning(
                " : You are using a section (in red color) that is not available in latest version of IS 808")
            logger.info(
                " : You are using a section (in red color) that is not available in latest version of IS 808")

    def set_input_values(self, design_dictionary):

        "initialisation of components required to design a tension member along with connection"

        super(Tension_bolted,self).set_input_values(self, design_dictionary)
        self.module = design_dictionary[KEY_MODULE]
        self.sizelist = design_dictionary[KEY_SECSIZE]
        self.sec_profile = design_dictionary[KEY_SEC_PROFILE]
        self.loc = design_dictionary[KEY_LOCATION]
        self.main_material = design_dictionary[KEY_MATERIAL]
        self.material = design_dictionary[KEY_SEC_MATERIAL]

        self.plate_thickness = [3,4,6,8,10,12,14,16,20,22,24,25,26,28,30,32,36,40,45,50,56,63,80]
        # print(self.sizelist)
        self.length = float(design_dictionary[KEY_LENGTH])
        # print(self.bolt)
        self.load = Load(shear_force=None, axial_force=design_dictionary.get(KEY_AXIAL))
        self.efficiency = 0.0
        self.K = 1
        self.previous_size = []
        self.plate = Plate(thickness=self.plate_thickness,
                           material_grade=design_dictionary[KEY_CONNECTOR_MATERIAL])

        self.bolt = Bolt(grade=design_dictionary[KEY_GRD], diameter=design_dictionary[KEY_D],
                         bolt_type=design_dictionary[KEY_TYP],
                         bolt_hole_type=design_dictionary[KEY_DP_BOLT_HOLE_TYPE],
                         edge_type=design_dictionary[KEY_DP_DETAILING_EDGE_TYPE],
                         mu_f=design_dictionary.get(KEY_DP_BOLT_SLIP_FACTOR, None),
                         corrosive_influences=design_dictionary[KEY_DP_DETAILING_CORROSIVE_INFLUENCES])

        self.member_design_status = False
        self.max_limit_status_1 = False
        self.max_limit_status_2 = False
        self.bolt_design_status = False
        self.plate_design_status = False
        # self.inter_status = False


        print("input values are set. Doing preliminary member checks")
        # self.i = 0

        self.initial_member_capacity(self,design_dictionary)


    def select_section(self, design_dictionary, selectedsize):

        "selecting components class based on the section passed "

        if design_dictionary[KEY_SEC_PROFILE] in ['Angles', 'Back to Back Angles', 'Star Angles']:
            self.section_size = Angle(designation=selectedsize, material_grade=design_dictionary[KEY_SEC_MATERIAL])
        elif design_dictionary[KEY_SEC_PROFILE] in ['Channels', 'Back to Back Channels']:
            self.section_size = Channel(designation=selectedsize, material_grade=design_dictionary[KEY_SEC_MATERIAL])
        else:
            pass

        return self.section_size

    def max_section(self, design_dictionary, sizelist):

        "selecting components class based on the section passed "
        sec_area = {}
        sec_gyr = {}
        for section in sizelist:
            if design_dictionary[KEY_SEC_PROFILE] in ['Angles']:
                self.section = Angle(designation=section, material_grade=design_dictionary[KEY_SEC_MATERIAL])
                self.section.min_rad_gyration_calc(key=design_dictionary[KEY_SEC_PROFILE],
                                                            subkey=design_dictionary[KEY_LOCATION], mom_inertia_y=0.0,
                                                            mom_inertia_z=0.0, rad_y=self.section.rad_of_gy_y,
                                                            rad_z=self.section.rad_of_gy_z,
                                                            rad_u=self.section.rad_of_gy_u,
                                                            rad_v=self.section.rad_of_gy_v,
                                                            area=self.section.area, Cg_1=0.0, Cg_2=0.0,
                                                            thickness=0.0)
                sec_gyr[self.section.designation] = self.section.min_radius_gyration

            elif design_dictionary[KEY_SEC_PROFILE] in ['Back to Back Angles', 'Star Angles']:
                self.section = Angle(designation=section, material_grade=design_dictionary[KEY_SEC_MATERIAL])
                self.section.min_rad_gyration_calc(key=design_dictionary[KEY_SEC_PROFILE],subkey = design_dictionary[KEY_LOCATION],
                                                        mom_inertia_y=self.section.mom_inertia_y,
                                                        mom_inertia_z=self.section.mom_inertia_z,
                                                        rad_y=self.section.rad_of_gy_y,
                                                        rad_z=self.section.rad_of_gy_z, rad_u =self.section.rad_of_gy_u, rad_v=self.section.rad_of_gy_v,
                                                        area=self.section.area, Cg_1=self.section.Cy,Cg_2=self.section.Cz,
                                                        thickness=0.0)
                sec_gyr[self.section.designation] = self.section.min_radius_gyration

            else:
                self.section = Channel(designation=section, material_grade=design_dictionary[KEY_SEC_MATERIAL])
                self.section.min_rad_gyration_calc(key = design_dictionary[KEY_SEC_PROFILE],subkey = design_dictionary[KEY_LOCATION],mom_inertia_y = self.section.mom_inertia_y,mom_inertia_z = self.section.mom_inertia_z,rad_y = self.section.rad_of_gy_y , rad_z = self.section.rad_of_gy_z,area = self.section.area,Cg_1 = self.section.Cy, Cg_2=0.0,thickness=0.0)
                sec_gyr[self.section.designation] = self.section.min_radius_gyration

            sec_area[self.section.designation] = self.section.area
            
        print(sec_gyr)
        if len(sec_area)>=2:
            self.max_area = max(sec_area, key=sec_area.get)
        else:
            self.max_area = self.section.designation

        if len(sec_gyr) >= 2:
            self.max_gyr = max(sec_gyr, key=sec_gyr.get)
        else:
            self.max_gyr = self.section.designation

        return self.max_area,self.max_gyr

    # def max_force(self, design_dictionary, max_section):
    #
    #     "calculated max force and length based on the maximum section size avaialble for diff section type"
    #
    #     if design_dictionary[KEY_SEC_PROFILE] == 'Angles':
    #         # print (Angle)
    #         self.section_size_maxarea = Angle(designation=max_section, material_grade=design_dictionary[KEY_MATERIAL])
    #         self.section_size_maxarea.min_rad_gyration_calc(key=design_dictionary[KEY_SEC_PROFILE],
    #                                                     subkey=design_dictionary[KEY_LOCATION], mom_inertia_y=0.0,
    #                                                     mom_inertia_z=0.0, rad_y=self.section_size_maxarea.rad_of_gy_y,
    #                                                     rad_z=self.section_size_maxarea.rad_of_gy_z,
    #                                                     rad_u=self.section_size_maxarea.rad_of_gy_u,
    #                                                     rad_v=self.section_size_maxarea.rad_of_gy_v,
    #                                                     area=self.section_size_maxarea.area, Cg_1=0.0, Cg_2=0.0,
    #                                                     thickness=0.0)
    #         self.section_size_maxarea.tension_member_yielding(A_g=(self.section_size_maxarea.area),
    #                                                           F_y=self.section_size_maxarea.fy)
    #         self.max_member_force = self.section_size_maxarea.tension_yielding_capacity
    #         self.section_size_maxarea.design_check_for_slenderness(K=self.K, L=design_dictionary[KEY_LENGTH],
    #                                                                r=self.section_size_maxarea.min_radius_gyration)
    #
    #     elif design_dictionary[KEY_SEC_PROFILE] in ['Back to Back Angles', 'Star Angles']:
    #         self.section_size_maxarea = Angle(designation=max_section, material_grade=design_dictionary[KEY_MATERIAL])
    #         self.section_size_maxarea.min_rad_gyration_calc(key=design_dictionary[KEY_SEC_PROFILE],
    #                                                     subkey=design_dictionary[KEY_LOCATION],
    #                                                     mom_inertia_y=self.section_size_maxarea.mom_inertia_y,
    #                                                     mom_inertia_z=self.section_size_maxarea.mom_inertia_z,
    #                                                     rad_y=self.section_size_maxarea.rad_of_gy_y,
    #                                                     rad_z=self.section_size_maxarea.rad_of_gy_z,
    #                                                     rad_u=self.section_size_maxarea.rad_of_gy_u,
    #                                                     rad_v=self.section_size_maxarea.rad_of_gy_v,
    #                                                     area=self.section_size_maxarea.area, Cg_1=self.section_size_maxarea.Cy,
    #                                                     Cg_2=self.section_size_maxarea.Cz,
    #                                                     thickness=0.0)
    #         self.section_size_maxarea.tension_member_yielding(A_g=(self.section_size_maxarea.area),
    #                                                           F_y=self.section_size_maxarea.fy)
    #         self.max_member_force = self.section_size_maxarea.tension_yielding_capacity * 2
    #         self.section_size_maxarea.design_check_for_slenderness(K=self.K, L=design_dictionary[KEY_LENGTH],
    #                                                                r=self.section_size_maxarea.min_radius_gyration)
    #
    #
    #     elif design_dictionary[KEY_SEC_PROFILE] == 'Back to Back Channels':
    #         self.section_size_maxarea = Channel(designation=max_section, material_grade=design_dictionary[KEY_MATERIAL])
    #         self.section_size_maxarea.min_rad_gyration_calc(key=design_dictionary[KEY_SEC_PROFILE],
    #                                                     subkey=design_dictionary[KEY_LOCATION],
    #                                                     mom_inertia_y=self.section_size_maxarea.mom_inertia_y,
    #                                                     mom_inertia_z=self.section_size_maxarea.mom_inertia_z,
    #                                                     rad_y=self.section_size_maxarea.rad_of_gy_y,
    #                                                     rad_z=self.section_size_maxarea.rad_of_gy_z,
    #                                                     area=self.section_size_maxarea.area, Cg_1=self.section_size_maxarea.Cy,
    #                                                     Cg_2=0.0, thickness=0.0)
    #         self.section_size_maxarea.tension_member_yielding(A_g=(self.section_size_maxarea.area),
    #                                                           F_y=self.section_size_maxarea.fy)
    #         self.max_member_force = self.section_size_maxarea.tension_yielding_capacity * 2
    #         self.section_size_maxarea.design_check_for_slenderness(K=self.K, L=design_dictionary[KEY_LENGTH],
    #                                                                r=self.section_size_maxarea.min_radius_gyration)
    #     else:
    #         self.section_size_maxarea = Channel(designation=max_section, material_grade=design_dictionary[KEY_MATERIAL])
    #
    #         self.section_size_maxarea.tension_member_yielding(A_g=(self.section_size_maxarea.area),
    #                                                           F_y=self.section_size_maxarea.fy)
    #         self.max_member_force = self.section_size_maxarea.tension_yielding_capacity
    #         self.section_size_maxarea = Channel(designation=max_section, material_grade=design_dictionary[KEY_MATERIAL])
    #         self.section_size_maxarea.min_rad_gyration_calc(key=design_dictionary[KEY_SEC_PROFILE],
    #                                                         subkey=design_dictionary[KEY_LOCATION],
    #                                                         mom_inertia_y=self.section_size_maxarea.mom_inertia_y,
    #                                                         mom_inertia_z=self.section_size_maxarea.mom_inertia_z,
    #                                                         rad_y=self.section_size_maxarea.rad_of_gy_y,
    #                                                         rad_z=self.section_size_maxarea.rad_of_gy_z,
    #                                                         area=self.section_size_maxarea.area,
    #                                                         Cg_1=self.section_size_maxarea.Cy,
    #                                                         Cg_2=0.0, thickness=0.0)
    #         self.section_size_maxarea.design_check_for_slenderness(K=self.K, L=design_dictionary[KEY_LENGTH],
    #                                                                r=self.section_size_maxarea.min_radius_gyration)
    #
    #     return self.max_member_force
    #
    # def max_length(self, design_dictionary, max_section):
    #
    #     "calculated max force and length based on the maximum section size avaialble for diff section type"
    #
    #     if design_dictionary[KEY_SEC_PROFILE] == 'Angles':
    #         # print (Angle)
    #         self.section_size_max = Angle(designation=max_section, material_grade=design_dictionary[KEY_MATERIAL])
    #         self.section_size_max.min_rad_gyration_calc(key=design_dictionary[KEY_SEC_PROFILE],
    #                                                     subkey=design_dictionary[KEY_LOCATION], mom_inertia_y=0.0,
    #                                                     mom_inertia_z=0.0, rad_y=self.section_size_max.rad_of_gy_y,
    #                                                     rad_z=self.section_size_max.rad_of_gy_z,
    #                                                     rad_u=self.section_size_max.rad_of_gy_u,
    #                                                     rad_v=self.section_size_max.rad_of_gy_v,
    #                                                     area=self.section_size_max.area, Cg_1=0.0, Cg_2=0.0,
    #                                                     thickness=0.0)
    #         self.max_memb_length = 400 * self.section_size_max.min_radius_gyration
    #         self.section_size_max.design_check_for_slenderness(K=self.K, L=design_dictionary[KEY_LENGTH],
    #                                                            r=self.section_size_max.min_radius_gyration)
    #
    #
    #     elif design_dictionary[KEY_SEC_PROFILE] in ['Back to Back Angles', 'Star Angles']:
    #         self.section_size_max = Angle(designation=max_section, material_grade=design_dictionary[KEY_MATERIAL])
    #         self.section_size_max.min_rad_gyration_calc(key=design_dictionary[KEY_SEC_PROFILE],
    #                                                     subkey=design_dictionary[KEY_LOCATION],
    #                                                     mom_inertia_y=self.section_size_max.mom_inertia_y,
    #                                                     mom_inertia_z=self.section_size_max.mom_inertia_z,
    #                                                     rad_y=self.section_size_max.rad_of_gy_y,
    #                                                     rad_z=self.section_size_max.rad_of_gy_z,
    #                                                     rad_u=self.section_size_max.rad_of_gy_u,
    #                                                     rad_v=self.section_size_max.rad_of_gy_v,
    #                                                     area=self.section_size_max.area, Cg_1=self.section_size_max.Cy,
    #                                                     Cg_2=self.section_size_max.Cz,
    #                                                     thickness=0.0)
    #         self.max_memb_length = 400 * self.section_size_max.min_radius_gyration
    #         self.section_size_max.design_check_for_slenderness(K=self.K, L=design_dictionary[KEY_LENGTH],
    #                                                            r=self.section_size_max.min_radius_gyration)
    #
    #
    #     elif design_dictionary[KEY_SEC_PROFILE] in ['Channels','Back to Back Channels']:
    #         self.section_size_max = Channel(designation=max_section, material_grade=design_dictionary[KEY_MATERIAL])
    #         self.section_size_max.min_rad_gyration_calc(key=design_dictionary[KEY_SEC_PROFILE],
    #                                                     subkey=design_dictionary[KEY_LOCATION],
    #                                                     mom_inertia_y=self.section_size_max.mom_inertia_y,
    #                                                     mom_inertia_z=self.section_size_max.mom_inertia_z,
    #                                                     rad_y=self.section_size_max.rad_of_gy_y,
    #                                                     rad_z=self.section_size_max.rad_of_gy_z,
    #                                                     area=self.section_size_max.area, Cg_1=self.section_size_max.Cy,
    #                                                     Cg_2=0.0, thickness=0.0)
    #         self.max_memb_length = 400 * self.section_size_max.min_radius_gyration
    #         self.section_size_max.design_check_for_slenderness(K=self.K, L=design_dictionary[KEY_LENGTH],
    #                                                            r=self.section_size_max.min_radius_gyration)
    #
    #
    #     return self.max_memb_length

    def max_force_length(self,section):

        "calculated max force and length based on the maximum section size avaialble for diff section type"

        if self.sec_profile == 'Angles':
            # print (Angle)

            self.section_size_max = Angle(designation=section, material_grade=self.material)
            self.section_size_max.tension_member_yielding(A_g=(self.section_size_max.area),
                                                          F_y=self.section_size_max.fy)
            self.max_member_force = self.section_size_max.tension_yielding_capacity
            self.section_size_max.min_rad_gyration_calc(key=self.sec_profile,
                                                        subkey=self.loc, mom_inertia_y=0.0,
                                                        mom_inertia_z=0.0, rad_y=self.section_size_max.rad_of_gy_y,
                                                        rad_z=self.section_size_max.rad_of_gy_z,
                                                        rad_u=self.section_size_max.rad_of_gy_u,
                                                        rad_v=self.section_size_max.rad_of_gy_v,
                                                        area=self.section_size_max.area, Cg_1=0.0, Cg_2=0.0,
                                                        thickness=0.0)
            self.max_length = 400 * self.section_size_max.min_radius_gyration


        elif self.sec_profile in ['Back to Back Angles', 'Star Angles']:
            self.section_size_max = Angle(designation=section, material_grade=self.material)
            self.section_size_max.tension_member_yielding(A_g=(2*self.section_size_max.area),
                                                          F_y=self.section_size_max.fy)
            # self.max_member_force = self.section_size_max.tension_yielding_capacity * 2
            self.section_size_max.min_rad_gyration_calc(key=self.sec_profile,
                                                        subkey=self.loc,
                                                        mom_inertia_y=self.section_size_max.mom_inertia_y,
                                                        mom_inertia_z=self.section_size_max.mom_inertia_z,
                                                        rad_y=self.section_size_max.rad_of_gy_y,
                                                        rad_z=self.section_size_max.rad_of_gy_z,
                                                        rad_u=self.section_size_max.rad_of_gy_u,
                                                        rad_v=self.section_size_max.rad_of_gy_v,
                                                        area=self.section_size_max.area, Cg_1=self.section_size_max.Cy,
                                                        Cg_2=self.section_size_max.Cz,
                                                        thickness=0.0)
            self.max_length = 400 * self.section_size_max.min_radius_gyration




        elif self.sec_profile == 'Channels':
            self.section_size_max = Channel(designation=section, material_grade=self.material)
            self.section_size_max.tension_member_yielding(A_g=(self.section_size_max.area),
                                                          F_y=self.section_size_max.fy)

            self.max_member_force = self.section_size_max.tension_yielding_capacity
            self.section_size_max.min_rad_gyration_calc(key=self.sec_profile,
                                                        subkey=self.loc,
                                                        mom_inertia_y=self.section_size_max.mom_inertia_y,
                                                        mom_inertia_z=self.section_size_max.mom_inertia_z,
                                                        rad_y=self.section_size_max.rad_of_gy_y,
                                                        rad_z=self.section_size_max.rad_of_gy_z,
                                                        area=self.section_size_max.area, Cg_1=self.section_size_max.Cy,
                                                        Cg_2=0.0, thickness=0.0)
            self.max_length = 400 * self.section_size_max.min_radius_gyration


        elif self.sec_profile == 'Back to Back Channels':
            self.section_size_max = Channel(designation=section, material_grade=self.material)
            self.section_size_max.tension_member_yielding(A_g=(2*self.section_size_max.area),
                                                          F_y=self.section_size_max.fy)
            # self.max_member_force = 2 * self.section_size_max.tension_yielding_capacity
            self.section_size_max.min_rad_gyration_calc(key=self.sec_profile,
                                                        subkey=self.loc,
                                                        mom_inertia_y=self.section_size_max.mom_inertia_y,
                                                        mom_inertia_z=self.section_size_max.mom_inertia_z,
                                                        rad_y=self.section_size_max.rad_of_gy_y,
                                                        rad_z=self.section_size_max.rad_of_gy_z,
                                                        area=self.section_size_max.area, Cg_1=self.section_size_max.Cy,
                                                        Cg_2=0.0, thickness=0.0)
            self.max_length = 400 * self.section_size_max.min_radius_gyration
        self.section_size_max.design_check_for_slenderness(K=self.K, L=self.length,
                                                       r=self.section_size_max.min_radius_gyration)

        return self.section_size_max.tension_yielding_capacity, self.max_length, self.section_size_max.slenderness,self.section_size_max.min_radius_gyration


    def initial_member_capacity(self,design_dictionary,previous_size = None):

        "selection of member based on the yield capacity"

        min_yield = 0
        
        self.max_section(self,design_dictionary,self.sizelist)
        # print(area,gyr,"hgsvfsg")
        # self.max_size = self.select_section(self, design_dictionary, max)

        [self.force1, self.len1, self.slen1, self.gyr1]= self.max_force_length(self,  self.max_area)
        [self.force2, self.len2, self.slen2, self.gyr2] = self.max_force_length(self,  self.max_gyr)

        "Loop checking each member from sizelist based on yield capacity"
        if (previous_size) == None:
            pass
        else:
            for i in previous_size:
                self.sizelist.remove(i)


        for selectedsize in self.sizelist:
            # print('selectedsize',self.sizelist)
            self.section_size = self.select_section(self,design_dictionary,selectedsize)
            self.bolt_diameter_min= min(self.bolt.bolt_diameter)

            self.edge_dist_min = IS800_2007.cl_10_2_4_2_min_edge_end_dist(self.bolt_diameter_min,
                                                                          design_dictionary[KEY_DP_BOLT_HOLE_TYPE],
                                                                          design_dictionary[KEY_DP_DETAILING_EDGE_TYPE])
            self.d_0_min = IS800_2007.cl_10_2_1_bolt_hole_size(self.bolt_diameter_min,
                                                                          design_dictionary[KEY_DP_BOLT_HOLE_TYPE])

            self.edge_dist_min_round = round_up(self.edge_dist_min, 5)
            self.pitch_round = round_up((2.5*self.bolt_diameter_min), 5)
            if design_dictionary[KEY_SEC_PROFILE] in ['Channels', 'Back to Back Channels']:
                 self.max_depth = self.section_size_max.max_plate_height()
            else:
                if self.loc == "Long Leg":
                    self.max_depth =self.section_size_max.max_leg - self.section_size_max.thickness - self.section_size_max.root_radius
                else:
                    self.max_depth =self.section_size_max.min_leg - self.section_size_max.thickness - self.section_size_max.root_radius


            "selection of minimum member size required based on the miniumum size of bolt  in bolt diameter list "

            if design_dictionary[KEY_LOCATION] == "Long Leg":
               if self.section_size.max_leg < self.section_size.root_radius + self.section_size.thickness + (2 *self.edge_dist_min_round):
                   continue
            elif design_dictionary[KEY_LOCATION] == 'Short Leg':
                if self.section_size.min_leg < self.section_size.root_radius + self.section_size.thickness + (2 * self.edge_dist_min_round ):
                    continue
            if design_dictionary[KEY_SEC_PROFILE] =='Channels':
                self.max_plate_height = self.section_size.max_plate_height()
                if self.max_plate_height < (self.pitch_round) + (2 * self.edge_dist_min_round):
                    continue
                else:
                    self.cross_area = self.section_size.area

            elif design_dictionary[KEY_SEC_PROFILE] == 'Back to Back Channels':
                self.max_plate_height = self.section_size.max_plate_height()
                if self.max_plate_height < (self.pitch_round) + (2 * self.edge_dist_min_round):
                    continue
                else:
                    self.cross_area = self.section_size.area * 2

            elif design_dictionary[KEY_SEC_PROFILE] =='Angles':
                self.cross_area = self.section_size.area

            else:
                self.cross_area = self.section_size.area * 2

            "excluding previous section size which failed in rupture and selecting higher section based on the cross section area "

            # if previous_size != None:
            #     self.section_size_prev = self.select_section(self, design_dictionary, previous_size)
            #     if design_dictionary[KEY_SEC_PROFILE] in ['Channels','Angles']:
            #         self.cross_area_prev = self.section_size_prev.area
            #     elif design_dictionary[KEY_SEC_PROFILE] in ['Back to Back Channels','Star Angles','Back to Back Angles']:
            #         self.cross_area_prev = self.section_size_prev.area * 2
            #     else:
            #         pass
            # else:
            #     self.cross_area_prev = 0



            self.section_size.tension_member_yielding(A_g = self.cross_area , F_y =self.section_size.fy)
            self.K = 1.0
            # print(self.section_size.rad_of_gy_z)
            if design_dictionary[KEY_SEC_PROFILE] in ['Angles','Star Angles','Back to Back Angles']:
                # print(selectedsize)
                self.section_size.min_rad_gyration_calc(key=design_dictionary[KEY_SEC_PROFILE],subkey = design_dictionary[KEY_LOCATION],
                                                            mom_inertia_y=self.section_size.mom_inertia_y,
                                                            mom_inertia_z=self.section_size.mom_inertia_z,
                                                        rad_y=self.section_size.rad_of_gy_y,rad_z=self.section_size.rad_of_gy_z, rad_u =self.section_size.rad_of_gy_u, rad_v=self.section_size.rad_of_gy_v,
                                                            area=self.section_size.area,
                                                            Cg_1=self.section_size.Cy, Cg_2=self.section_size.Cz,thickness=0.0)
            else:
                self.section_size.min_rad_gyration_calc(key=design_dictionary[KEY_SEC_PROFILE],
                                                        subkey=design_dictionary[KEY_LOCATION],
                                                        mom_inertia_y=self.section_size.mom_inertia_y,
                                                        mom_inertia_z=self.section_size.mom_inertia_z,
                                                        rad_y=self.section_size.rad_of_gy_y,
                                                        rad_z=self.section_size.rad_of_gy_z,
                                                        area=self.section_size.area,
                                                        Cg_1=self.section_size.Cy, Cg_2=0,
                                                        thickness=0.0)
            # print(design_dictionary[KEY_SEC_PROFILE], design_dictionary[KEY_LOCATION], self.section_size.min_radius_gyration)
            self.section_size.design_check_for_slenderness(K=self.K, L=design_dictionary[KEY_LENGTH],r=self.section_size.min_radius_gyration)
                # print(self.section_size.tension_yielding_capacity)

            "condition for yield and slenderness check "

            if (self.section_size.tension_yielding_capacity >= self.load.axial_force*1000) and self.section_size.slenderness < 400:
                min_yield_current = self.section_size.tension_yielding_capacity
                self.member_design_status = True
                if min_yield == 0:
                    min_yield = min_yield_current
                    self.section_size_1 = self.select_section(self, design_dictionary, selectedsize)
                    self.section_size_1.tension_member_yielding(A_g=self.cross_area, F_y=self.section_size.fy)
                    if design_dictionary[KEY_SEC_PROFILE] in ['Angles', 'Star Angles', 'Back to Back Angles']:
                        self.section_size_1.min_rad_gyration_calc(key=design_dictionary[KEY_SEC_PROFILE],subkey = design_dictionary[KEY_LOCATION],
                                                                mom_inertia_y=self.section_size_1.mom_inertia_y,
                                                                mom_inertia_z=self.section_size_1.mom_inertia_z,
                                                                  rad_y=self.section_size_1.rad_of_gy_y,rad_z= self.section_size_1.rad_of_gy_z,rad_u=self.section_size_1.rad_of_gy_u,rad_v= self.section_size_1.rad_of_gy_v,
                                                                area=self.section_size_1.area,
                                                                Cg_1=self.section_size_1.Cy, Cg_2=self.section_size_1.Cz, thickness=0.0)
                    else:
                        self.section_size.min_rad_gyration_calc(key=design_dictionary[KEY_SEC_PROFILE],
                                                                subkey=design_dictionary[KEY_LOCATION],
                                                                mom_inertia_y=self.section_size.mom_inertia_y,
                                                                mom_inertia_z=self.section_size.mom_inertia_z,
                                                                rad_y=self.section_size.rad_of_gy_y,
                                                                rad_z=self.section_size.rad_of_gy_z,
                                                                area=self.section_size.area,
                                                                Cg_1=self.section_size.Cy, Cg_2=0,
                                                                thickness=0.0)

                    self.section_size_1.design_check_for_slenderness(K=self.K, L=design_dictionary[KEY_LENGTH],
                                                               r=self.section_size_1.min_radius_gyration)

                elif min_yield_current < min_yield:
                    min_yield = min_yield_current
                    self.section_size_1 = self.select_section(self, design_dictionary, selectedsize)
                    self.section_size_1.tension_member_yielding(A_g=self.cross_area, F_y=self.section_size.fy)
                    if design_dictionary[KEY_SEC_PROFILE] in ['Angles', 'Star Angles', 'Back to Back Angles']:
                        self.section_size_1.min_rad_gyration_calc(key=design_dictionary[KEY_SEC_PROFILE],
                                                                  subkey=design_dictionary[KEY_LOCATION],
                                                                  mom_inertia_y=self.section_size_1.mom_inertia_y,
                                                                  mom_inertia_z=self.section_size_1.mom_inertia_z,
                                                                  rad_y=self.section_size_1.rad_of_gy_y,
                                                                  rad_z=self.section_size_1.rad_of_gy_z,
                                                                  rad_u=self.section_size_1.rad_of_gy_u,
                                                                  rad_v=self.section_size_1.rad_of_gy_v,
                                                                  area=self.section_size_1.area,
                                                                  Cg_1=self.section_size_1.Cy,
                                                                  Cg_2=self.section_size_1.Cz, thickness=0.0)
                    else:
                        self.section_size.min_rad_gyration_calc(key=design_dictionary[KEY_SEC_PROFILE],
                                                                subkey=design_dictionary[KEY_LOCATION],
                                                                mom_inertia_y=self.section_size.mom_inertia_y,
                                                                mom_inertia_z=self.section_size.mom_inertia_z,
                                                                rad_y=self.section_size.rad_of_gy_y,
                                                                rad_z=self.section_size.rad_of_gy_z,
                                                                area=self.section_size.area,
                                                                Cg_1=self.section_size.Cy, Cg_2=0,
                                                                thickness=0.0)
                self.section_size_1.design_check_for_slenderness(K=self.K, L=design_dictionary[KEY_LENGTH],
                                                                 r=self.section_size_1.min_radius_gyration)

                # print(self.section_size_1.slenderness)

                "condition to limit loop based on max force derived from max available size."

            elif (self.load.axial_force*1000 > self.force1) :
                self.max_limit_status_1 = True
                # self.design_status = False
                logger.warning(" : Tension force of {} kN exceeds tension capacity of {} kN for maximum available member size {}.".format(round(self.load.axial_force,2),round(self.force1/1000,2),self.max_area))
                logger.info(" : Select Members with higher cross sectional area than the above mentioned Member.")
                # logge r.error(": Design is not safe. \n ")
                # logger.debug(" :=========End Of design===========")
                break

                "condition to limit loop based on max length derived from max available size"

            elif self.length > self.len2:
                self.max_limit_status_2 = True
                # self.design_status = False
                logger.warning(" : Member Length {} mm exceeds maximum allowable length of {} mm for maximum available member size {}.".format(self.length,round(self.len2,2),self.max_gyr))
                logger.info(" : Select Members with higher radius of gyration value than the above mentioned Member.")
                # logger.error(": Design is not safe. \n ")
                # logger.debug(" :=========End Of design===========")
                break

            else:
                pass

        if self.member_design_status == False and self.max_limit_status_1!=True and self.max_limit_status_2!=True:
            logger.warning(" : Member Depth can't accomodate minimum available bolt diameter of {} mm based on minimum spacing limit (IS 800:2007 - Clause 10.2).".format(self.bolt_diameter_min))
            logger.info(" : Reduce the bolt size or increase the Member Depth.")
            # logger.error(": Design is not safe. \n ")
            # logger.debug(" :=========End Of design===========")

        if self.member_design_status == True:
            print("pass")
            self.design_status = True
            self.select_bolt_dia(self, design_dictionary)
        else:
            # print(self.member_design_status,"hxfv")
            self.design_status = False
            logger.error(": Design is not safe. \n ")
            logger.debug(" :=========End Of design===========")

    def select_bolt_dia(self,design_dictionary):

        "Selection of bolt (dia) from te available list of bolts based on the spacing limits and capacity"
        
        print(self.section_size_1.designation)
        if design_dictionary[KEY_SEC_PROFILE] in ["Channels", 'Back to Back Channels']:
            self.min_plate_height = self.section_size_1.min_plate_height()
            self.max_plate_height = self.section_size_1.max_plate_height()
        elif design_dictionary[KEY_LOCATION] == 'Long Leg':
            self.min_plate_height = self.section_size_1.max_leg - self.section_size_1.root_radius - self.section_size_1.thickness
            self.max_plate_height = self.section_size_1.max_leg - self.section_size_1.root_radius - self.section_size_1.thickness
        elif design_dictionary[KEY_LOCATION] == 'Short Leg':
            self.min_plate_height = self.section_size_1.min_leg - self.section_size_1.root_radius - self.section_size_1.thickness
            self.max_plate_height = self.section_size_1.min_leg - self.section_size_1.root_radius - self.section_size_1.thickness


            # self.res_force = math.sqrt(self.load.shear_force ** 2 + self.load.axial_force ** 2) * 1000
        self.res_force = max((self.load.axial_force*1000),(0.3*self.section_size_1.tension_yielding_capacity))


        if design_dictionary[KEY_SEC_PROFILE] == "Channels":
            bolts_required_previous = 2
            self.thick = self.section_size_1.web_thickness

        elif design_dictionary[KEY_SEC_PROFILE]== 'Back to Back Channels':
            bolts_required_previous = 2
            self.thick = 2 * self.section_size_1.web_thickness

        elif design_dictionary[KEY_SEC_PROFILE]== 'Back to Back Angles':
            bolts_required_previous = 1
            self.thick = 2* self.section_size_1.thickness

        else:
            bolts_required_previous = 1
            self.thick = self.section_size_1.thickness

        thickness_provided = [i for i in self.plate_thickness if i >= self.thick or i==80.0]
        if len(thickness_provided) >= 2:
            self.plate.thickness_provided = min(thickness_provided)
        else:
            # thickness_provided.append(40.0)
            # print(thickness_provided)
            self.plate.thickness_provided = thickness_provided[0]


        if design_dictionary[KEY_SEC_PROFILE] in ["Channels", 'Angles', 'Star Angles']:
            self.planes = 1
        else:
            self.planes = 2

        self.bolt_conn_plates_t_fu_fy = []
        self.bolt_conn_plates_t_fu_fy.append((self.plate.thickness_provided, self.plate.fu, self.plate.fy))
        self.bolt_conn_plates_t_fu_fy.append(
            (self.thick, self.section_size_1.fu, self.section_size_1.fy))

        bolt_diameter_previous = self.bolt.bolt_diameter[-1]
        self.bolt.bolt_grade_provided = self.bolt.bolt_grade[-1]
        bolt_min = min(self.bolt.bolt_diameter)
        count = 0
        # bolts_one_line = 1
        bolt_design_status_1 = False

        for self.bolt.bolt_diameter_provided in reversed(self.bolt.bolt_diameter):
            # print(self.bolt.bolt_diameter_provided)
            self.bolt.calculate_bolt_spacing_limits(bolt_diameter_provided=self.bolt.bolt_diameter_provided,
                                                    conn_plates_t_fu_fy=self.bolt_conn_plates_t_fu_fy)

            self.bolt.calculate_bolt_capacity(bolt_diameter_provided=self.bolt.bolt_diameter_provided,
                                              bolt_grade_provided=self.bolt.bolt_grade_provided,
                                              conn_plates_t_fu_fy=self.bolt_conn_plates_t_fu_fy,
                                              n_planes=self.planes)

            if design_dictionary[KEY_SEC_PROFILE] in ["Channels", 'Back to Back Channels']:
                self.plate.get_web_plate_details(bolt_dia=self.bolt.bolt_diameter_provided,
                                                 web_plate_h_min=self.min_plate_height,
                                                 web_plate_h_max=self.max_plate_height,
                                                 bolt_capacity=self.bolt.bolt_capacity,
                                                 min_edge_dist=self.bolt.min_edge_dist_round,
                                                 min_gauge=self.bolt.min_gauge_round,
                                                 max_spacing=self.bolt.max_spacing_round,
                                                 max_edge_dist=self.bolt.max_edge_dist_round,
                                                 shear_load=0, axial_load=self.res_force, gap=self.plate.gap,
                                                 shear_ecc=False,min_bolts_one_line=2,min_bolt_line=2)
            else:
                if design_dictionary[KEY_SEC_PROFILE] == "Star Angles":
                    self.plate.get_web_plate_details(bolt_dia=self.bolt.bolt_diameter_provided,
                                                     web_plate_h_min=self.min_plate_height,
                                                     web_plate_h_max=self.max_plate_height,
                                                     bolt_capacity=self.bolt.bolt_capacity,
                                                     min_edge_dist=self.bolt.min_edge_dist_round,
                                                     min_gauge=self.bolt.min_gauge_round,
                                                     max_spacing=self.bolt.max_spacing_round,
                                                     max_edge_dist=self.bolt.max_edge_dist_round,
                                                     shear_load=0, axial_load=self.res_force/2,
                                                     gap=self.plate.gap,
                                                     shear_ecc=False, min_bolts_one_line=1,min_bolt_line=2)
                else:
                    self.plate.get_web_plate_details(bolt_dia=self.bolt.bolt_diameter_provided,
                                                     web_plate_h_min=self.min_plate_height,
                                                     web_plate_h_max=self.max_plate_height,
                                                     bolt_capacity=self.bolt.bolt_capacity,
                                                     min_edge_dist=self.bolt.min_edge_dist_round,
                                                     min_gauge=self.bolt.min_gauge_round,
                                                     max_spacing=self.bolt.max_spacing_round,
                                                     max_edge_dist=self.bolt.max_edge_dist_round,
                                                     shear_load=0, axial_load=self.res_force,
                                                     gap=self.plate.gap,
                                                     shear_ecc=False, min_bolts_one_line=1, min_bolt_line=2)


            if self.plate.design_status is True:
                if self.plate.bolts_required > bolts_required_previous and count >= 1:
                    self.bolt.bolt_diameter_provided = bolt_diameter_previous
                    self.plate.bolts_required = bolts_required_previous
                    self.plate.bolt_force = bolt_force_previous
                    self.bolt_design_status = self.plate.design_status
                    break
                bolts_required_previous = self.plate.bolts_required
                bolt_diameter_previous = self.bolt.bolt_diameter_provided
                bolt_force_previous = self.plate.bolt_force

                count += 1
                self.bolt_design_status = self.plate.design_status
            else:
                pass
        bolt_capacity_req = self.bolt.bolt_capacity

        if self.plate.design_status == False and self.bolt_design_status !=True:
            self.design_status = False
            # logger.error(self.plate.reason)
        else:
            self.bolt.bolt_diameter_provided = bolt_diameter_previous
            self.plate.bolts_required = bolts_required_previous
            self.plate.bolt_force = bolt_force_previous


        if self.bolt_design_status is True:
            self.design_status = True
            print("bolt ok")
            self.get_bolt_grade(self, design_dictionary)

        else:
            self.design_status = False
            logger.warning(self.plate.reason)
            logger.error(": Design is not safe. \n ")
            logger.debug(" :=========End Of design===========")



    def get_bolt_grade(self,design_dictionary):

        "Selection of bolt (grade) from te available list of bolts based on the spacing limits and capacity"


        bolt_grade_previous = self.bolt.bolt_grade[-1]
        bolts_required_previous = self.plate.bolts_required
        # if design_dictionary[KEY_SEC_PROFILE] in ["Channels", 'Back to Back Channels']:
        #     self.thick = self.section_size_1.web_thickness
        #     self.plate.thickness_provided = min([i for i in self.plate_thickness if i >= self.thick])
        # else:
        #     self.thick = self.section_size_1.thickness
        #     self.plate.thickness_provided = min([i for i in self.plate_thickness if i >= self.thick])

        self.bolt_conn_plates_t_fu_fy = []
        self.bolt_conn_plates_t_fu_fy.append((self.plate.thickness_provided, self.plate.fu, self.plate.fy))
        self.bolt_conn_plates_t_fu_fy.append(
            (self.thick, self.section_size_1.fu, self.section_size_1.fy))

        for self.bolt.bolt_grade_provided in reversed(self.bolt.bolt_grade):
            count = 1
            self.bolt.calculate_bolt_spacing_limits(bolt_diameter_provided=self.bolt.bolt_diameter_provided,
                                                    conn_plates_t_fu_fy=self.bolt_conn_plates_t_fu_fy)

            self.bolt.calculate_bolt_capacity(bolt_diameter_provided=self.bolt.bolt_diameter_provided,
                                              bolt_grade_provided=self.bolt.bolt_grade_provided,
                                              conn_plates_t_fu_fy=self.bolt_conn_plates_t_fu_fy,
                                              n_planes=self.planes)

            # print(self.bolt.bolt_grade_provided, self.bolt.bolt_capacity, self.plate.bolt_force)

            bolt_capacity_reduced = self.plate.get_bolt_red(self.plate.bolts_one_line,
                                                            self.plate.gauge_provided, self.plate.bolt_line,
                                                            self.plate.pitch_provided,self.bolt.bolt_capacity,
                                                            self.bolt.bolt_diameter_provided)
            if bolt_capacity_reduced < self.plate.bolt_force and count >= 1:
                self.bolt.bolt_grade_provided = bolt_grade_previous
                break
            bolts_required_previous = self.plate.bolts_required
            bolt_grade_previous = self.bolt.bolt_grade_provided
            count += 1

        self.bolt.calculate_bolt_spacing_limits(bolt_diameter_provided=self.bolt.bolt_diameter_provided,
                                                conn_plates_t_fu_fy=self.bolt_conn_plates_t_fu_fy)

        self.bolt.calculate_bolt_capacity(bolt_diameter_provided=self.bolt.bolt_diameter_provided,
                                          bolt_grade_provided=self.bolt.bolt_grade_provided,
                                          conn_plates_t_fu_fy=self.bolt_conn_plates_t_fu_fy,
                                          n_planes=self.planes)

        if design_dictionary[KEY_SEC_PROFILE] in ["Channels", 'Back to Back Channels']:
            self.plate.get_web_plate_details(bolt_dia=self.bolt.bolt_diameter_provided,
                                             web_plate_h_min=self.min_plate_height,
                                             web_plate_h_max=self.max_plate_height,
                                             bolt_capacity=self.bolt.bolt_capacity,
                                             min_edge_dist=self.bolt.min_edge_dist_round,
                                             min_gauge=self.bolt.min_gauge_round,
                                             max_spacing=self.bolt.max_spacing_round,
                                             max_edge_dist=self.bolt.max_edge_dist_round,
                                             shear_load=0, axial_load=self.res_force, gap=self.plate.gap,
                                             shear_ecc=False, min_bolts_one_line=2,min_bolt_line=2)
        else:
            if design_dictionary[KEY_SEC_PROFILE] == "Star Angles":
                self.plate.get_web_plate_details(bolt_dia=self.bolt.bolt_diameter_provided,
                                                 web_plate_h_min=self.min_plate_height,
                                                 web_plate_h_max=self.max_plate_height,
                                                 bolt_capacity=self.bolt.bolt_capacity,
                                                 min_edge_dist=self.bolt.min_edge_dist_round,
                                                 min_gauge=self.bolt.min_gauge_round,
                                                 max_spacing=self.bolt.max_spacing_round,
                                                 max_edge_dist=self.bolt.max_edge_dist_round,
                                                 shear_load=0, axial_load=self.res_force / 2,
                                                 gap=self.plate.gap,
                                                 shear_ecc=False, min_bolts_one_line=1, min_bolt_line=2)

            else:
                self.plate.get_web_plate_details(bolt_dia=self.bolt.bolt_diameter_provided,
                                                 web_plate_h_min=self.min_plate_height,
                                                 web_plate_h_max=self.max_plate_height,
                                                 bolt_capacity=self.bolt.bolt_capacity,
                                                 min_edge_dist=self.bolt.min_edge_dist_round,
                                                 min_gauge=self.bolt.min_gauge_round,
                                                 max_spacing=self.bolt.max_spacing_round,
                                                 max_edge_dist=self.bolt.max_edge_dist_round,
                                                 shear_load=0, axial_load=self.res_force,
                                                 gap=self.plate.gap,
                                                 shear_ecc=False, min_bolts_one_line=1, min_bolt_line=2)

        self.plate.edge_dist_provided = round(((self.max_plate_height - ((self.plate.bolts_one_line -1) * self.plate.gauge_provided))/2),2)

        self.member_check(self, design_dictionary)



    def member_check(self,design_dictionary):

        "Checking selected section for block shear and rupture"

        "If failed in block shear either increased pitch or increase bolt line "

        block_shear_check = False
        capacity = False

        while block_shear_check == False:
            if design_dictionary[KEY_SEC_PROFILE] == "Channels" and design_dictionary[KEY_LOCATION] == "Web":
                member_Ag = self.section_size_1.area
                member_An = member_Ag - (self.plate.bolts_one_line * self.bolt.dia_hole * self.section_size_1.web_thickness)
                if self.plate.bolts_one_line >= 2:
                    A_vg = ((self.plate.pitch_provided* (self.plate.bolt_line - 1) + self.plate.end_dist_provided) * self.section_size_1.web_thickness) * 2
                    A_vn = ((self.plate.pitch_provided * (self.plate.bolt_line - 1) + self.plate.end_dist_provided) - (
                                (self.plate.bolt_line - 0.5) * self.bolt.dia_hole)) * self.section_size_1.web_thickness * 2
                    A_tg = self.plate.gauge_provided* (self.plate.bolts_one_line - 1) * self.section_size_1.web_thickness
                    A_tn = ((self.plate.gauge_provided * (self.plate.bolts_one_line - 1)) - ((self.plate.bolts_one_line - 1) * self.bolt.dia_hole)) * self.section_size_1.web_thickness
                    self.section_size_1.tension_blockshear_area_input(A_vg=A_vg, A_vn=A_vn, A_tg=A_tg, A_tn=A_tn,f_u=self.section_size_1.fu,f_y=self.section_size_1.fy)

            elif design_dictionary[KEY_SEC_PROFILE]  == "Back to Back Channels" and design_dictionary[KEY_LOCATION] == "Web":
                member_Ag = self.section_size_1.area*2
                member_An = member_Ag - (self.plate.bolts_one_line * self.bolt.dia_hole * 2 * self.section_size_1.web_thickness)
                if self.plate.bolts_one_line >= 2:
                    A_vg = ((self.plate.pitch_provided * (self.plate.bolt_line - 1) + self.plate.end_dist_provided) * self.section_size_1.web_thickness) * 2 * 2
                    A_vn = ((self.plate.pitch_provided * (self.plate.bolt_line - 1) + self.plate.end_dist_provided) - (
                                (self.plate.bolt_line - 0.5) * self.bolt.dia_hole)) * self.section_size_1.web_thickness* 2 * 2
                    A_tg = self.plate.gauge_provided * (self.plate.bolts_one_line - 1) * self.section_size_1.web_thickness * 2
                    A_tn = ((self.plate.gauge_provided * (self.plate.bolts_one_line - 1)) - ((self.plate.bolts_one_line - 1) * self.bolt.dia_hole)) * self.section_size_1.web_thickness * 2
                    self.section_size_1.tension_blockshear_area_input(A_vg=A_vg, A_vn=A_vn, A_tg=A_tg, A_tn=A_tn,
                                                                      f_u=self.section_size_1.fu,
                                                                      f_y=self.section_size_1.fy)

            elif design_dictionary[KEY_SEC_PROFILE] == "Back to Back Angles" or design_dictionary[KEY_SEC_PROFILE]  == "Star Angles":
                Member_Ag = self.section_size_1.area*2
                member_An = Member_Ag - (self.plate.bolts_one_line * self.bolt.dia_hole * 2 * self.section_size_1.thickness)
                A_vg = ((self.plate.pitch_provided * (self.plate.bolt_line - 1) + self.plate.end_dist_provided) * self.section_size_1.thickness) * 2
                A_vn = ((self.plate.pitch_provided * (self.plate.bolt_line - 1) + self.plate.end_dist_provided - (
                                (self.plate.bolt_line - 0.5) * self.bolt.dia_hole)) * self.section_size_1.thickness) * 2
                A_tg = (self.plate.gauge_provided * (self.plate.bolts_one_line - 1) + self.plate.edge_dist_provided) * self.section_size_1.thickness * 2
                A_tn = ((self.plate.gauge_provided * (self.plate.bolts_one_line - 1) + self.plate.edge_dist_provided) - ((self.plate.bolts_one_line - 0.5) * self.bolt.dia_hole)) * self.section_size_1.thickness * 2
                self.section_size_1.tension_blockshear_area_input(A_vg=A_vg, A_vn=A_vn, A_tg=A_tg, A_tn=A_tn,
                                                                  f_u=self.section_size_1.fu, f_y=self.section_size_1.fy)

            else:
                Member_Ag = self.section_size_1.area
                member_An = Member_Ag - (self.plate.bolts_one_line * self.bolt.dia_hole * 2 * self.section_size_1.thickness)
                A_vg = ((self.plate.pitch_provided * (self.plate.bolt_line - 1) + self.plate.end_dist_provided) * self.section_size_1.thickness)
                A_vn = ((self.plate.pitch_provided * (self.plate.bolt_line - 1) + self.plate.end_dist_provided - ((self.plate.bolt_line - 0.5) * self.bolt.dia_hole)) * self.section_size_1.thickness)
                A_tg = (self.plate.gauge_provided * (
                            self.plate.bolts_one_line - 1) + self.plate.edge_dist_provided) * self.section_size_1.thickness
                A_tn = ((self.plate.gauge_provided * (self.plate.bolts_one_line - 1) + self.plate.edge_dist_provided) - (
                            (self.plate.bolts_one_line - 0.5) * self.bolt.dia_hole)) * self.section_size_1.thickness
                self.section_size_1.tension_blockshear_area_input(A_vg=A_vg, A_vn=A_vn, A_tg=A_tg, A_tn=A_tn,
                                                                  f_u=self.section_size_1.fu, f_y=self.section_size_1.fy)

            if self.section_size_1.block_shear_capacity_axial > self.load.axial_force *1000:
                break
            else:
                initial_pitch = self.plate.pitch_provided
                length_avail = max(((self.plate.bolts_one_line - 1) * self.plate.gauge_provided), ((self.plate.bolt_line - 1) * self.plate.pitch_provided))
                if self.plate.pitch_provided <= self.bolt.max_spacing_round and length_avail <= (15 * self.bolt.bolt_diameter_provided):
                    self.plate.pitch_provided = self.plate.pitch_provided + 5
                else:
                    # self.plate.bolt_line = self.plate.bolt_line + 1
                    # self.plate.pitch_provided = initial_pitch
                    capacity = False
                    while capacity == False:
                        self.plate.bolt_line = self.plate.bolt_line + 1
                        self.plate.pitch_provided = initial_pitch
                        self.plate.bolt_capacity_red = self.plate.get_bolt_red(self.plate.bolts_one_line,
                                                                               self.plate.gauge_provided,
                                                                               self.plate.bolt_line,
                                                                               self.plate.pitch_provided,
                                                                               self.bolt.bolt_capacity,
                                                                               self.bolt.bolt_diameter_provided)
                        self.plate.bolt_force = self.res_force/(self.plate.bolt_line * self.plate.bolts_one_line)
                        if self.plate.bolt_force < self.plate.bolt_capacity_red:
                            capacity = True
                            break


        if design_dictionary[KEY_LOCATION] == 'Long Leg':
            w = self.section_size_1.min_leg
            shear_lag = (self.plate.edge_dist_provided + self.section_size_1.root_radius+ self.section_size_1.thickness) + w - self.section_size_1.thickness
            if self.plate.bolt_line !=1:
                L_c = (self.plate.pitch_provided * (self.plate.bolt_line - 1))
            else:
                L_c = 0
            A_go = self.section_size_1.min_leg * self.section_size_1.thickness
            A_nc = ((self.section_size_1.max_leg- self.section_size_1.thickness) * self.section_size_1.thickness) - (self.bolt.dia_hole * self.plate.bolts_one_line*self.section_size_1.thickness)
            t = self.section_size_1.thickness

        elif design_dictionary[KEY_LOCATION] == 'Short Leg':
            w = self.section_size_1.max_leg
            shear_lag = (self.plate.edge_dist_provided + self.section_size_1.root_radius + self.section_size_1.thickness) + w - self.section_size_1.thickness
            if self.plate.bolt_line != 1:
                L_c = (self.plate.pitch_provided * (self.plate.bolt_line - 1))
            else:
                L_c = 0

            A_go = self.section_size_1.max_leg * self.section_size_1.thickness
            A_nc = ((self.section_size_1.min_leg - self.section_size_1.thickness) * self.section_size_1.thickness) - (self.section_size_1.thickness*self.bolt.dia_hole * self.plate.bolts_one_line)
            t = self.section_size_1.thickness

        elif design_dictionary[KEY_SEC_PROFILE] in ["Channels", 'Back to Back Channels']:
            w =  self.section_size_1.flange_width
            shear_lag = ((self.plate.edge_dist_provided + self.section_size_1.root_radius + self.section_size_1.flange_thickness) + self.section_size_1.flange_width - self.section_size_1.web_thickness)
            if self.plate.bolt_line != 1:
                L_c = (self.plate.pitch_provided * (self.plate.bolt_line - 1))
            else:
                L_c = 0

            A_go = self.section_size_1.flange_width * self.section_size_1.flange_thickness*2
            A_nc = ((self.section_size_1.depth - 2*self.section_size_1.flange_thickness) * self.section_size_1.web_thickness) - (self.bolt.dia_hole * self.plate.bolts_one_line * self.section_size_1.web_thickness)
            t = self.section_size_1.web_thickness

        self.section_size_1.tension_member_design_due_to_rupture_of_critical_section( A_nc = A_nc , A_go = A_go, F_u = self.section_size_1.fu, F_y = self.section_size_1.fy, L_c = L_c, w = w, b_s = shear_lag, t = t)

        if design_dictionary[KEY_SEC_PROFILE] in ["Back to Back Angles", "Star Angles", 'Back to Back Channels']:
            self.section_size_1.tension_rupture_capacity = 2 * self.section_size_1.tension_rupture_capacity
        elif design_dictionary[KEY_SEC_PROFILE] in ["Angles","Channels"]:
            self.section_size_1.tension_rupture_capacity = self.section_size_1.tension_rupture_capacity
        else:
            pass

        self.w = round((w),2)
        self.A_go = round((A_go),2)
        self.A_nc = round((A_nc),2)
        self.t = round((t),2)
        self.L_c = round((L_c),2)
        self.b_s = round((shear_lag),2)

        self.section_size_1.tension_blockshear_area_input (A_vg = A_vg, A_vn = A_vn, A_tg = A_tg, A_tn = A_tn, f_u = self.section_size_1.fu, f_y = self.section_size_1.fy)

        self.section_size_1.design_check_for_slenderness(K = self.K, L = design_dictionary[KEY_LENGTH], r = self.section_size_1.min_radius_gyration)
        self.section_size_1.tension_capacity_calc(self.section_size_1.tension_yielding_capacity,self.section_size_1.tension_rupture_capacity,self.section_size_1.block_shear_capacity_axial)
        self.member_recheck(self, design_dictionary)

    def member_recheck(self,design_dictionary):

        "Comparing applied force and tension capacity and if falsed, it return to initial member selection which selects member of higher area"

        # if self.section_size_1.slenderness < 400:
        #     self.design_status = True
        # else:
        #     self.design_status = False

        if self.section_size_1.tension_capacity >= self.load.axial_force *1000:
            self.design_status = True
            self.efficiency = round((self.load.axial_force*1000 / self.section_size_1.tension_capacity), 2)
            self.get_plate_thickness(self,design_dictionary)

        else:
            # print("recheck")
            # previous_size = self.section_size_1.designation
            # self.initial_member_capacity(self, design_dictionary, previous_size)
            if len(self.sizelist)>=2:
                print("recheck")
                size = self.section_size_1.designation
                self.previous_size.append(size)
                print(self.previous_size)
                self.initial_member_capacity(self, design_dictionary, self.previous_size)
            else:
                self.design_status = False
                logger.warning(" : Tension force of {} kN exceeds tension capacity of {} kN for maximum available member size {}.".format(round(self.load.axial_force/1000,2),round(self.force1/1000,2),self.max_area))
                logger.info(" : Select Members with higher cross sectional area than the above mentioned Member.")
                logger.error(": Design is not safe. \n ")
                logger.debug(" :=========End Of design===========")

    def get_plate_thickness(self,design_dictionary):

        "Calculate plate thickness based on the tension capacity fron the available list of plate thickness"

        self.plate_last = self.plate.thickness[-1]

        "recalculating block shear capacity of the bolt based on the change in pitch while block shear check in member design"

        if design_dictionary[KEY_TYP] == 'Bearing Bolt':
            self.bolt_bearing_capacity = IS800_2007.cl_10_3_4_bolt_bearing_capacity(f_u=self.bolt.fu_considered, f_ub=self.bolt.bolt_fu, t=self.bolt.thk_considered, d=self.bolt.bolt_diameter_provided,
                e=self.plate.end_dist_provided, p=self.plate.pitch_provided, bolt_hole_type=self.bolt.bolt_hole_type)

            self.bolt.kb = self.bolt.calculate_kb(e=self.plate.end_dist_provided, p=self.plate.pitch_provided, d_0= self.bolt.dia_hole, f_ub=self.bolt.bolt_fu,f_u=self.bolt.fu_considered)

            self.bolt.bolt_bearing_capacity = self.bolt_bearing_capacity


            self.bolt.bolt_capacity = min(self.bolt.bolt_bearing_capacity,self.bolt.bolt_shear_capacity)
        else:
            pass

        # capacity = False
        # while capacity == False:
        self.plate.bolt_capacity_red = self.plate.get_bolt_red(self.plate.bolts_one_line,
                                                        self.plate.gauge_provided, self.plate.bolt_line,
                                                        self.plate.pitch_provided, self.bolt.bolt_capacity,
                                                        self.bolt.bolt_diameter_provided)
            # if self.plate.bolt_force < self.plate.bolt_capacity_red:
            #     capacity = True
            #     break
            # else:
            #     self.plate.bolt_line = self.plate.bolt_line + 1
            #     self.plate.bolt_force = self.res_force/(self.plate.bolt_line * self.plate.bolts_one_line)


        self.plate.length = (self.plate.bolt_line - 1) * self.plate.pitch_provided + 2 * self.plate.end_dist_provided

        if design_dictionary[KEY_SEC_PROFILE] in ["Channels", 'Back to Back Channels']:
            self.thick = self.section_size_1.web_thickness
        else:
            self.thick = self.section_size_1.thickness

        self.thickness_possible = [i for i in self.plate.thickness if i >= self.thick]

        if design_dictionary[KEY_SEC_PROFILE] == "Star Angles":
            self.plate.bolts_one_line = 2 * self.plate.bolts_one_line
            self.plate.bolts_required = self.plate.bolt_line * self.plate.bolts_one_line
        else:
            self.plate.bolts_required = self.plate.bolt_line * self.plate.bolts_one_line


        for self.plate.thickness_provided in self.thickness_possible:
            if design_dictionary[KEY_SEC_PROFILE] in ["Channels", 'Back to Back Channels']:
                self.plate.tension_yielding(length = self.section_size_1.depth, thickness = self.plate.thickness_provided, fy = self.plate.fy)
                self.net_area = (self.section_size_1.depth * self.plate.thickness_provided) - (
                            self.plate.bolts_one_line * self.bolt.dia_hole*self.plate.thickness_provided)
                self.plate.height = self.section_size_1.depth + 30.0
                A_vg = ((self.plate.pitch_provided * (self.plate.bolt_line - 1) + self.plate.end_dist_provided) * self.plate.thickness_provided)
                A_vn = ((self.plate.pitch_provided * (self.plate.bolt_line - 1) + self.plate.end_dist_provided) - ((self.plate.bolt_line - 0.5) * self.bolt.dia_hole)) * self.plate.thickness_provided
                A_tg = (self.section_size_1.depth- self.plate.edge_dist_provided - self.section_size_1.root_radius- self.section_size_1.flange_thickness) * self.plate.thickness_provided
                A_tn = ((self.section_size_1.depth- self.plate.edge_dist_provided - self.section_size_1.root_radius- self.section_size_1.flange_thickness)  - ((self.plate.bolts_one_line - 0.5) * self.bolt.dia_hole)) * self.plate.thickness_provided

            else:
                if design_dictionary[KEY_SEC_PROFILE] == "Star Angles":
                    A_vg = ((self.plate.pitch_provided * (
                                self.plate.bolt_line - 1) + self.plate.end_dist_provided) * self.plate.thickness_provided)
                    A_vn = ((self.plate.pitch_provided * (self.plate.bolt_line - 1) + self.plate.end_dist_provided) - (
                            (self.plate.bolt_line - 0.5) * self.bolt.dia_hole)) * self.plate.thickness_provided
                    if design_dictionary[KEY_LOCATION] == 'Long Leg':
                        self.plate.tension_yielding(length = 2 *self.section_size_1.max_leg, thickness = self.plate.thickness_provided, fy = self.plate.fy)
                        self.net_area = (2 * self.section_size_1.max_leg * self.plate.thickness_provided) - (self.plate.bolts_one_line * self.bolt.dia_hole*self.plate.thickness_provided)
                        self.plate.height = 2 * self.section_size_1.max_leg +30.0
                        A_tg = (2 * self.section_size_1.max_leg - self.plate.edge_dist_provided) * self.plate.thickness_provided
                        A_tn = ((2 * self.section_size_1.max_leg - self.plate.edge_dist_provided) - ((self.plate.bolts_one_line - 0.5) * self.bolt.dia_hole)) * self.plate.thickness_provided
                    else:
                        self.plate.tension_yielding(length = 2* self.section_size_1.min_leg, thickness = self.plate.thickness_provided, fy = self.plate.fy)
                        self.net_area = (2 * self.section_size_1.min_leg * self.plate.thickness_provided) - (self.plate.bolts_one_line * self.bolt.dia_hole*self.plate.thickness_provided)
                        self.plate.height = 2 * self.section_size_1.min_leg + 30.0
                        A_tg = (2 * self.section_size_1.min_leg - self.plate.edge_dist_provided) * self.plate.thickness_provided
                        A_tn = ((2 * self.section_size_1.min_leg - self.plate.edge_dist_provided) - ((self.plate.bolts_one_line - 0.5) * self.bolt.dia_hole)) * self.plate.thickness_provided


                elif design_dictionary[KEY_SEC_PROFILE] in ["Angles", 'Back to Back Angles']:
                    A_vg = ((self.plate.pitch_provided * (
                                self.plate.bolt_line - 1) + self.plate.end_dist_provided) * self.plate.thickness_provided)
                    A_vn = ((self.plate.pitch_provided * (self.plate.bolt_line - 1) + self.plate.end_dist_provided) - (
                                (self.plate.bolt_line - 0.5) * self.bolt.dia_hole)) * self.plate.thickness_provided

                    if design_dictionary[KEY_LOCATION] == 'Long Leg':
                        self.plate.tension_yielding(length=self.section_size_1.max_leg,thickness=self.plate.thickness_provided, fy=self.plate.fy)
                        self.net_area = (self.section_size_1.max_leg * self.plate.thickness_provided) - (self.plate.bolts_one_line * self.bolt.dia_hole * self.plate.thickness_provided)
                        self.plate.height = self.section_size_1.max_leg + 30.0
                        A_tg = (self.section_size_1.max_leg - self.plate.edge_dist_provided- self.section_size_1.root_radius - self.section_size_1.thickness) * self.plate.thickness_provided
                        A_tn = ((self.section_size_1.max_leg - self.plate.edge_dist_provided- self.section_size_1.root_radius - self.section_size_1.thickness) - ((self.plate.bolts_one_line - 0.5) * self.bolt.dia_hole)) * self.plate.thickness_provided
                    else:
                        self.plate.tension_yielding(length=self.section_size_1.min_leg,thickness=self.plate.thickness_provided, fy=self.plate.fy)
                        self.net_area = (self.section_size_1.min_leg * self.plate.thickness_provided) - (self.plate.bolts_one_line * self.bolt.dia_hole * self.plate.thickness_provided)
                        self.plate.height = self.section_size_1.min_leg + 30.0
                        A_tg = (self.section_size_1.min_leg - self.plate.edge_dist_provided- self.section_size_1.root_radius - self.section_size_1.thickness) * self.plate.thickness_provided
                        A_tn = ((self.section_size_1.min_leg - self.plate.edge_dist_provided- self.section_size_1.root_radius - self.section_size_1.thickness) - ((self.plate.bolts_one_line - 0.5) * self.bolt.dia_hole)) * self.plate.thickness_provided

            self.plate.tension_rupture(A_n = self.net_area, F_u = self.plate.fu)


            self.plate.tension_blockshear_area_input(A_vg = A_vg, A_vn = A_vn, A_tg = A_tg, A_tn = A_tn, f_u = self.plate.fu, f_y = self.plate.fy)
            self.plate_tension_capacity = min(self.plate.tension_yielding_capacity,self.plate.tension_rupture_capacity,self.plate.block_shear_capacity)
            print(self.plate.tension_yielding_capacity, self.plate.tension_rupture_capacity,self.plate.block_shear_capacity,"darshan")

            if design_dictionary[KEY_SEC_PROFILE] in ["Channels", 'Back to Back Channels', "Star Angles"]:
                max_tension_yield = 400 * self.plate.fy * 80 / 1.1
            else:
                max_tension_yield = 200 * self.plate.fy * 80 / 1.1

            if self.plate_tension_capacity > self.res_force:
                # print(self.plate.tension_yielding_capacity, self.plate.tension_rupture_capacity,self.plate.block_shear_capacity,"darshan")
                break
            # elif (self.plate_tension_capacity < self.res_force) and self.plate.thickness_provided == self.plate_last:
            #     self.design_status = False
            #     logger.error("Plate thickness is not sufficient.")
            #     # logger.error(": Design is not safe. \n ")
            #     # logger.debug(" :=========End Of design===========")
            else:
                pass

        if self.plate_tension_capacity > self.res_force:
            # print(self.plate.tension_yielding_capacity, self.plate.tension_rupture_capacity,self.plate.block_shear_capacity,"darshan")
            if (2 * self.plate.length) > self.length:
                self.design_status = False
                logger.warning ("Plate length of {} mm is higher than Member length of {} mm". format(2*self.plate.length,self.length))
                logger.info("Try higher diameter of bolt or increase member length to get a safe design.")
                logger.error(": Design is not safe. \n ")
                logger.debug(" :=========End Of design===========")
            else:
                self.plate_design_status = True
                self.design_status = True
                self.intermittent_bolt(self, design_dictionary)
                logger.info("In case of Reverse Load, Slenderness Value shall be less than 180 (IS 800:2007 - Table 3).")
                if self.sec_profile not in ["Angles", "Channels"] and self.length > 1000:
                    logger.info("In case of Reverse Load for Double Sections, Spacing of Intermittent Connection shall be less than 600 (IS 800:2007 - Clause 10.2.5.5).")
                else:
                    pass
                logger.info(": Overall bolted tension member design is safe. \n")
                logger.debug(" :=========End Of design===========")
        else:
            print(self.plate_tension_capacity, "hsdvdhsd")
            if self.plate_tension_capacity < max_tension_yield and self.res_force < max_tension_yield:
                print(self.section_size_1.designation, "hsdvdhsd")
                # self.initial_member_capacity(self, design_dictionary, previous_size=self.section_size_1.designation)
                if len(self.sizelist) >= 2:
                    print("recheck")
                    size = self.section_size_1.designation
                    self.previous_size.append(size)
                    print(self.previous_size)
                    self.initial_member_capacity(self, design_dictionary, self.previous_size)
                else:
                    self.design_status = False
                    logger.warning(" : Tension force {} kN exceeds tension capacity of {} kN for maximum available plate thickness of 80 mm.". format(round(self.res_force/1000,2),round(max_tension_yield/1000,2)))
                    logger.error(": Design is not safe. \n ")
                    logger.debug(" :=========End Of design===========")
            else:
                self.design_status = False
                logger.warning(" : Tension force {} kN exceeds tension capacity of {} kN for maximum available plate thickness of 80 mm.".format(
                        round(self.res_force / 1000, 2), round(max_tension_yield/1000,2)))
                logger.error(": Design is not safe. \n ")
                logger.debug(" :=========End Of design===========")
                print(self.design_status)

    def intermittent_bolt(self, design_dictionary):
        print(self.bolt.max_edge_dist,"ghxvjhshd")
        self.inter_length = self.length - 2 * (self.plate.end_dist_provided + (self.plate.bolt_line -1)*self.plate.pitch_provided)
        if design_dictionary[KEY_SEC_PROFILE] in ['Back to Back Angles', 'Star Angles']:
            # print (Angle)
            self.inter_memb = Angle(designation=self.section_size_1.designation, material_grade=design_dictionary[KEY_SEC_MATERIAL])
            min_gyration = min(self.inter_memb.rad_of_gy_u, self.inter_memb.rad_of_gy_v)


        elif design_dictionary[KEY_SEC_PROFILE] in ['Back to Back Channels']:
            self.inter_memb = Channel(designation=self.section_size_1.designation,
                                    material_grade=design_dictionary[KEY_SEC_MATERIAL])
            min_gyration = min(self.inter_memb.rad_of_gy_y, self.inter_memb.rad_of_gy_z)


        # print (self.inter_memb.min_radius_gyration,"hgvsdfsdff")
        if design_dictionary[KEY_SEC_PROFILE] in ['Back to Back Angles', 'Star Angles','Back to Back Channels'] and self.inter_length > 1000:
            self.inter_memb_length = 400 * min_gyration

            if self.inter_memb_length > 1000:
                ratio = round_up(self.inter_length/1000,1)
            else:
                ratio = round_up(self.inter_length/self.inter_memb_length,1)
            self.inter_memb_length = self.inter_length / ratio
            self.inter_conn = ratio - 1
            self.inter_bolt_one_line = self.plate.bolts_one_line
            self.inter_bolt_line = 1
            self.inter_plate_length = 2 * self.plate.end_dist_provided
            if self.loc == "Long Leg":
                if self.sec_profile == "Star Angles":
                    self.inter_plate_height = 2 * self.section_size_1.max_leg
                else:
                    self.inter_plate_height = self.section_size_1.max_leg
            elif self.loc == "Short Leg":
                if self.sec_profile == "Star Angles":
                    self.inter_plate_height = 2 * self.section_size_1.max_leg
                else:
                    self.inter_plate_height = self.section_size_1.max_leg
            else:
                self.inter_plate_height = self.section_size_1.depth
            self.inter_dia = self.bolt.bolt_diameter_provided
            self.inter_grade = self.bolt.bolt_grade_provided

        else:
            self.inter_conn = 0.0
            self.inter_bolt_one_line = 0.0
            self.inter_bolt_line = 0.0
            self.inter_plate_length = 0.0
            self.inter_plate_height = 0.0
            self.inter_memb_length = 0.0
            self.inter_dia = 0.0
            self.inter_grade =0.0

    def results_to_test(self, filename):
        test_out_list = {KEY_DISP_DESIGNATION:self.section_size_1.designation,
                         KEY_DISP_TENSION_YIELDCAPACITY:self.section_size_1.tension_yielding_capacity,
                         KEY_DISP_TENSION_RUPTURECAPACITY: self.section_size_1.tension_rupture_capacity,
                         KEY_DISP_TENSION_BLOCKSHEARCAPACITY:self.section_size_1.block_shear_capacity_axial,
                         KEY_DISP_SLENDER:self.section_size_1.slenderness,
                         KEY_DISP_EFFICIENCY:self.efficiency,
                        KEY_OUT_DISP_D_PROVIDED:self.bolt.bolt_diameter_provided,
                        KEY_OUT_DISP_GRD_PROVIDED:self.bolt.bolt_grade_provided,
                        KEY_OUT_DISP_BOLT_SHEAR:self.bolt.bolt_shear_capacity,
                        KEY_OUT_DISP_BOLT_BEARING:self.bolt.bolt_shear_capacity,
                        KEY_OUT_DISP_BOLT_CAPACITY:self.bolt.bolt_capacity,
                        KEY_OUT_DISP_BOLT_FORCE:self.plate.bolt_force,
                        KEY_OUT_DISP_BOLT_LINE:self.plate.bolt_line,
                        KEY_OUT_DISP_BOLTS_ONE_LINE:self.plate.bolts_one_line,
                        KEY_OUT_DISP_PITCH:self.plate.pitch_provided,
                        KEY_OUT_DISP_END_DIST:self.plate.end_dist_provided,
                        KEY_OUT_DISP_GAUGE:self.plate.gauge_provided,
                        KEY_OUT_DISP_EDGE_DIST:self.plate.edge_dist_provided,
                        KEY_OUT_DISP_PLATETHK:self.plate.thickness_provided,
                        KEY_OUT_DISP_PLATE_MIN_HEIGHT:self.plate.height,
                        KEY_OUT_DISP_PLATE_MIN_LENGTH:self.plate.length}
        f = open(filename, "w")
        f.write(str(test_out_list))
        f.close()

    def save_design(self, popup_summary):
        # bolt_list = str(*self.bolt.bolt_diameter, sep=", ")
        if self.member_design_status == True:
            section_size = self.section_size_1
            depth_max = self.max_plate_height
        else:
            if self.max_limit_status_2 == True:
                if self.sec_profile in ['Angles', 'Back to Back Angles', 'Star Angles']:
                    section_size = Angle(designation=self.max_gyr, material_grade=self.material)
                else:
                    section_size = Channel(designation=self.max_gyr, material_grade=self.material)
            else:
                if self.sec_profile in ['Angles', 'Back to Back Angles', 'Star Angles']:
                    section_size = Angle(designation=self.max_area, material_grade=self.material)
                else:
                    section_size = Channel(designation=self.max_area, material_grade=self.material)

            depth_max = self.max_depth
        
        # if self.member_design_status == True:
        if self.sec_profile in ["Channels", "Back to Back Channels"]:
            image = "Channel"
            if self.sec_profile == "Back to Back Channels":
                connecting_plates = [self.plate.thickness_provided, 2*section_size.web_thickness]
            else:
                connecting_plates = [self.plate.thickness_provided, section_size.web_thickness]

            min_gauge = self.pitch_round
            row_limit = "Row Limit (rl) = 2"
            row = 2
            depth =  2 * self.edge_dist_min_round + self.pitch_round
        elif section_size.max_leg == section_size.min_leg:
            image = "Equal"
            if self.sec_profile == "Back to Back Angles":
                connecting_plates = [self.plate.thickness_provided, 2 * section_size.thickness]
            else:
                connecting_plates = [self.plate.thickness_provided, section_size.thickness]

            min_gauge = 0.0
            row_limit = "Row Limit (rl) = 1"
            row = 1
            # if self.loc == "Long Leg":
            depth = 2 * self.edge_dist_min_round

        else:
            image = "Unequal"
            if self.sec_profile == "Back to Back Angles":
                connecting_plates = [self.plate.thickness_provided, 2 * section_size.thickness]
            else:
                connecting_plates = [self.plate.thickness_provided, section_size.thickness]

            min_gauge = 0.0
            row_limit = "Row Limit (rl) = 1"
            row = 1
            # if self.loc == "Long Leg":
            depth = 2 * self.edge_dist_min_round

        # else:
        #     if self.sec_profile in ["Channels", "Back to Back Channels"]:
        #         image = "Channel"
        #         connecting_plates = [self.plate.thickness_provided, section_size.web_thickness]
        #         min_gauge = self.pitch_round
        #         row_limit = "Row Limit = 2"
        #     elif section_size.max_leg == section_size.min_leg:
        #         image = "Equal"
        #         connecting_plates = [self.plate.thickness_provided, section_size.thickness]
        #         min_gauge = 0.0
        #         row_limit = "Row Limit = 1"
        #     else:
        #         image = "Unequal"
        #         connecting_plates = [self.plate.thickness_provided, section_size.thickness]
        #         min_gauge = 0.0
        #         row_limit = "Row Limit = 1"

        if self.member_design_status == True:
            if self.bolt.bolt_type == TYP_BEARING:
                variable = KEY_DISP_GAMMA_MB
                value = gamma(self.bolt.gamma_mb,"mb")
            else:
                variable = KEY_DISP_GAMMA_MF
                value = gamma(self.bolt.gamma_mf,"mf")
        else:
            if self.bolt.bolt_type == TYP_BEARING:
                variable = KEY_DISP_GAMMA_MF
                value = gamma(1.25,"mf")
            else:
                variable = KEY_DISP_GAMMA_MF
                value = gamma(1.25, "mf")

        if self.member_design_status == True:
            member_yield_kn = round((section_size.tension_yielding_capacity / 1000), 2)
            slenderness = section_size.slenderness
            gyration = section_size.min_radius_gyration
        else:
            if self.max_limit_status_2 == True:
                [member_yield_kn, l, slenderness, gyration] = self.max_force_length(self, self.max_gyr)
                member_yield_kn = round(member_yield_kn / 1000,2)
            else:
                [member_yield_kn, l, slenderness, gyration] = self.max_force_length(self, self.max_area)
                member_yield_kn = round(member_yield_kn / 1000,2)

        # if self.member_design_status == True:
        if self.sec_profile in ["Channels", "Back to Back Channels"]:
            self.report_supporting = {KEY_DISP_SEC_PROFILE: image,
                                      # Image shall be save with this name.png in resource files
                                      KEY_DISP_SECSIZE: (section_size.designation,self.sec_profile),
                                      KEY_DISP_MATERIAL: section_size.material,
                                      KEY_DISP_FU: round(section_size.fu,2),
                                      KEY_DISP_FY: round(section_size.fy,2),
                                      'Mass': round(section_size.mass,2),
                                      'Area(mm2) - A': round(section_size.area,2),
                                      'D(mm)': round(section_size.depth,2),
                                      'B(mm)': round(section_size.flange_width,2),
                                      't(mm)': round(section_size.web_thickness,2),
                                      'T(mm)': round(section_size.flange_thickness,2),
                                      'FlangeSlope': round(section_size.flange_slope,2),
                                      'R1(mm)': round(section_size.root_radius,2),
                                      'R2(mm)':round(section_size.toe_radius,2),
                                      'Cy(mm)': round(section_size.Cy,2),
                                      'Iz(mm4)': round(section_size.mom_inertia_z,2),
                                      'Iy(mm4)': round(section_size.mom_inertia_y,2),
                                      'rz(mm)': round(section_size.rad_of_gy_z,2),
                                      'ry(mm)': round(section_size.rad_of_gy_y,2),
                                      'Zz(mm3)': round(section_size.elast_sec_mod_z,2),
                                      'Zy(mm3)': round(section_size.elast_sec_mod_y,2),
                                      'Zpz(mm3)': round(section_size.plast_sec_mod_z,2),
                                      'Zpy(mm3)': round(section_size.elast_sec_mod_y,2),
                                      'r(mm)': round(gyration,2)}
            thickness = section_size.web_thickness
            text = "C"
        else:
            self.report_supporting = {KEY_DISP_SEC_PROFILE: image,
                                      # Image shall be save with this name.png in resource files
                                      KEY_DISP_SECSIZE: (section_size.designation,self.sec_profile),
                                      KEY_DISP_MATERIAL: section_size.material,
                                      KEY_DISP_FU: round(section_size.fu,2),
                                      KEY_DISP_FY: round(section_size.fy,2),
                                      'Mass': round(section_size.mass,2),
                                      'Area(mm2) - A': round((section_size.area),2),
                                      'a(mm)': round(section_size.max_leg,2),
                                      'b(mm)': round(section_size.min_leg,2),
                                      't(mm)': round(section_size.thickness,2),
                                      'R1(mm)': round(section_size.root_radius,2),
                                      'R2(mm)': round(section_size.toe_radius,2),
                                      'Cy(mm)': round(section_size.Cy,2),
                                      'Cz(mm)': round(section_size.Cz,2),
                                      'Iz(mm4)': round(section_size.mom_inertia_z,2),
                                      'Iy(mm4)': round(section_size.mom_inertia_y,2),
                                      'Iu(mm4)': round(section_size.mom_inertia_u,2),
                                      'Iv(mm4)': round(section_size.mom_inertia_v,2),
                                      'rz(mm)': round(section_size.rad_of_gy_z,2),
                                      'ry(mm)': round((section_size.rad_of_gy_y),2),
                                      'ru(mm)': round((section_size.rad_of_gy_u),2),
                                      'rv(mm)': round((section_size.rad_of_gy_v),2),
                                      'Zz(mm3)': round(section_size.elast_sec_mod_z,2),
                                      'Zy(mm3)': round(section_size.elast_sec_mod_y,2),
                                      'Zpz(mm3)': round(section_size.plast_sec_mod_z,2),
                                      'Zpy(mm3)': round(section_size.elast_sec_mod_y,2),
                                      'r(mm)': round(gyration,2)}
            thickness = section_size.thickness
            text = "A"


        self.report_input = \
            {KEY_MODULE: self.module,
             KEY_DISP_AXIAL: self.load.axial_force,
             KEY_DISP_LENGTH: self.length,
             # "Section": "TITLE",
             "Selected Section Details":self.report_supporting,
             # "Supported Section Details": "TITLE",
             # "Beam Details": r'/ResourceFiles/images/ColumnsBeams".png',
             KEY_DISP_SECSIZE : str(self.sizelist),
             "Bolt Details": "TITLE",

             KEY_DISP_D: str(self.bolt.bolt_diameter),
             KEY_DISP_GRD: str(self.bolt.bolt_grade),
             KEY_DISP_TYP: self.bolt.bolt_type,
             KEY_DISP_DP_BOLT_HOLE_TYPE: self.bolt.bolt_hole_type,
             # KEY_DISP_DP_BOLT_FU: round(self.bolt.bolt_fu,2),
             # KEY_DISP_DP_BOLT_FY: round(self.bolt.bolt_fy,2),
             KEY_DISP_DP_BOLT_SLIP_FACTOR: self.bolt.mu_f,
             KEY_DISP_DP_DETAILING_EDGE_TYPE: self.bolt.edge_type,
             KEY_DISP_DP_DETAILING_GAP: self.plate.gap,
             KEY_DISP_DP_DETAILING_CORROSIVE_INFLUENCES: self.bolt.corrosive_influences,
             "Safety Factors - IS 800:2007 Table 5 (Clause 5.4.1) ": "TITLE",
             KEY_DISP_GAMMA_M0 : gamma(1.1,"m0"),
             KEY_DISP_GAMMA_M1 : gamma(1.25,"m1"),
             variable : value }



        self.report_check = []
        # connecting_plates = [self.plate.thickness_provided, section_size.web_thickness]
        self.load.shear_force = 0.0


        if self.member_design_status == True and self.bolt_design_status ==True:
            member_rupture_kn = round((section_size.tension_rupture_capacity/1000),2)
            member_blockshear_kn = round((section_size.block_shear_capacity_axial/1000),2)
            plate_yield_kn = round((self.plate.tension_yielding_capacity/1000),2)
            plate_rupture_kn = round((self.plate.tension_rupture_capacity/ 1000), 2)
            plate_blockshear_kn = round((self.plate.block_shear_capacity / 1000), 2)
        else:
            pass
        bolt_shear_capacity_kn = round(self.bolt.bolt_shear_capacity / 1000, 2)
        bolt_capacity_kn = round(self.bolt.bolt_capacity / 1000, 2)
        kb_disp = round(self.bolt.kb, 2)
        kh_disp = round(self.bolt.kh, 2)
        bolt_force_kn = round(self.plate.bolt_force/1000, 2)
        bolt_capacity_red_kn = round(self.plate.bolt_capacity_red/1000, 2)
        gamma_m0 = IS800_2007.cl_5_4_1_Table_5["gamma_m0"]['yielding']
        gamma_m1 = IS800_2007.cl_5_4_1_Table_5["gamma_m1"]['ultimate_stress']
        if self.sec_profile in ["Back to Back Angles", "Star Angles", "Back to Back Channels"]:
            multiple = 2
        else:
            multiple =1
            

        t1 = ('Selected', 'Selected Member Data', '|p{5cm}|p{2cm}|p{2cm}|p{2cm}|p{5cm}|')
        self.report_check.append(t1)

        if self.member_design_status == True:
            t1 = ('SubSection', 'Spacing Checks', '|p{2.5cm}|p{7.5cm}|p{3cm}|p{3cm}|')
            self.report_check.append(t1)
            t6 = (KEY_OUT_DISP_D_MIN, "", display_prov(int(self.bolt.bolt_diameter_provided), "d"), '')
            self.report_check.append(t6)
            t8 = (KEY_DISP_BOLT_HOLE, " ", display_prov(int(self.bolt.d_0), "d_0"), '')
            self.report_check.append(t8)
            # t2 = (DISP_MIN_GAUGE, min_pitch(self.bolt_diameter_min),display_prov(min_gauge, "g",row_limit),"")
            # self.report_check.append(t2)
            t2 = (DISP_MIN_GAUGE, min_pitch(self.bolt.bolt_diameter_provided), self.bolt.min_gauge_round, row_limit)
            self.report_check.append(t2)
            t3 = (DISP_MIN_EDGE, min_edge_end(self.bolt.d_0, self.bolt.edge_type),
                  self.bolt.min_edge_dist_round, "")
            self.report_check.append(t3)
            t3 = (
            KEY_SPACING, depth_req(self.bolt.min_edge_dist_round, self.bolt.min_pitch_round, row, text), depth_max,
            get_pass_fail(depth, depth_max, relation="lesser"))
            self.report_check.append(t3)

        else:
            t1 = ('SubSection', 'Spacing Checks', '|p{2.5cm}|p{7.5cm}|p{3cm}|p{3cm}|')
            self.report_check.append(t1)
            t6 = (KEY_OUT_DISP_D_MIN, "", display_prov(int(self.bolt_diameter_min), "d"), '')
            self.report_check.append(t6)
            t8 = (KEY_DISP_BOLT_HOLE, " ", display_prov(int(self.d_0_min), "d_0"), '')
            self.report_check.append(t8)
            # t2 = (DISP_MIN_GAUGE, min_pitch(self.bolt_diameter_min),display_prov(min_gauge, "g",row_limit),"")
            # self.report_check.append(t2)
            t2 = (DISP_MIN_GAUGE, min_pitch(self.bolt_diameter_min), min_gauge, row_limit)
            self.report_check.append(t2)
            t3 = (DISP_MIN_EDGE, min_edge_end(self.d_0_min, self.bolt.edge_type),
                  self.edge_dist_min_round, "")
            self.report_check.append(t3)
            t3 = (KEY_SPACING, depth_req(self.edge_dist_min_round, self.pitch_round, row, text), depth_max,
                  get_pass_fail(depth, depth_max, relation="lesser"))
            self.report_check.append(t3)

        if self.member_design_status == True and self.bolt_design_status == True:
            t1 = ('SubSection', 'Member Checks', '|p{2.5cm}|p{4.5cm}|p{8cm}|p{1cm}|')
            self.report_check.append(t1)
            
            t2 = (KEY_DISP_TENSION_YIELDCAPACITY, '', member_yield_prov(section_size.area,section_size.fy,gamma_m0,member_yield_kn,multiple), '')
            self.report_check.append(t2)
            t3 = (KEY_DISP_TENSION_RUPTURECAPACITY, '',member_rupture_prov(self.A_nc,self.A_go,section_size.fu, section_size.fy, self.L_c,self.w,self.b_s, self.t,gamma_m0,gamma_m1,section_size.beta,member_rupture_kn,multiple), '')
            self.report_check.append(t3)
            t4 = (KEY_DISP_TENSION_BLOCKSHEARCAPACITY, '',blockshear_prov(Tdb= member_blockshear_kn), '')
            self.report_check.append(t4)
            t8 = (KEY_DISP_TENSION_CAPACITY, self.load.axial_force, tensile_capacity_prov(member_yield_kn, member_rupture_kn, member_blockshear_kn),get_pass_fail(self.load.axial_force,section_size.tension_capacity, relation="leq"))
            self.report_check.append(t8)
            t5 = (KEY_DISP_SLENDER, slenderness_req(), slenderness_prov( 1, self.length,round(gyration,2), slenderness), get_pass_fail(400,slenderness, relation="geq"))
            self.report_check.append(t5)
            t6 = (KEY_DISP_EFFICIENCY, efficiency_req(),
                  efficiency_prov(self.load.axial_force, section_size.tension_capacity, self.efficiency), '')
            self.report_check.append(t6)
            t1 = (KEY_DISP_AXIAL_FORCE_CON, axial_capacity_req(axial_capacity=round((section_size.tension_yielding_capacity/1000), 2),
                                                                   min_ac=round(((0.3*section_size.tension_yielding_capacity) / 1000), 2)),
                  display_prov(round((self.res_force/1000),2),"A"),min_prov_max(round(((0.3*section_size.tension_yielding_capacity) / 1000), 2),round(self.res_force/1000,2),round((section_size.tension_yielding_capacity/1000), 2)))
            self.report_check.append(t1)
        else:
            # t1 = ('Selected', 'Selected Member Data', '|p{5cm}|p{2cm}|p{2cm}|p{2cm}|p{5cm}|')
            # self.report_check.append(t1)
            t1 = ('SubSection', 'Member Checks', '|p{2.5cm}|p{4.5cm}|p{8cm}|p{1cm}|')
            self.report_check.append(t1)
            t2 = (KEY_DISP_TENSION_YIELDCAPACITY, self.load.axial_force,
                  member_yield_prov(section_size.area, section_size.fy, gamma_m0, member_yield_kn,
                                    multiple), get_pass_fail(self.load.axial_force, member_yield_kn, relation="leq"))
            self.report_check.append(t2)

            t5 = (KEY_DISP_SLENDER, slenderness_req(),
                  slenderness_prov(1, self.length, round(gyration, 2),
                                  slenderness), get_pass_fail(400,slenderness, relation="geq"))
            self.report_check.append(t5)


        if self.member_design_status == True:

            t7 = ('SubSection', 'Bolt Checks', '|p{2.5cm}|p{5.5cm}|p{7cm}|p{1cm}|')

            self.report_check.append(t7)

            t6 = (KEY_OUT_DISP_D_PROVIDED, "Bolt Quantity Optimisation", display_prov(int(self.bolt.bolt_diameter_provided),"d"), '')
            self.report_check.append(t6)

            t8 = (KEY_DISP_BOLT_HOLE, " ", display_prov(int(self.bolt.d_0), "d_0"), '')
            self.report_check.append(t8)

            t8 = (KEY_OUT_DISP_GRD_PROVIDED, "Bolt Grade Optimisation", self.bolt.bolt_grade_provided, '')
            self.report_check.append(t8)

            t8 = (KEY_DISP_DP_BOLT_FU, "", display_prov(round(self.bolt.bolt_fu,2), "f_{ub}"), '')
            self.report_check.append(t8)

            t8 = (KEY_DISP_DP_BOLT_FY, "", display_prov(round(self.bolt.bolt_fy, 2), "f_{yb}"), '')
            self.report_check.append(t8)


            t8 = (KEY_DISP_BOLT_AREA, " ", display_prov(self.bolt.bolt_net_area, "A_{nb}"," Ref~IS~1367-3~(2002)"), '')
            self.report_check.append(t8)



            if self.bolt.bolt_type == TYP_BEARING:
                t8 = (KEY_DISP_KB, " ", kb_prov(self.plate.end_dist_provided, self.plate.pitch_provided, self.bolt.dia_hole,
                                                self.bolt.bolt_fu, self.bolt.fu_considered), '')
                self.report_check.append(t8)

                bolt_bearing_capacity_kn = round(self.bolt.bolt_bearing_capacity / 1000, 2)
                t1 = (KEY_OUT_DISP_BOLT_SHEAR, '', bolt_shear_prov(self.bolt.bolt_fu, self.planes, self.bolt.bolt_net_area,
                                                                   self.bolt.gamma_mb, bolt_shear_capacity_kn), '')
                self.report_check.append(t1)
                t2 = (KEY_OUT_DISP_BOLT_BEARING, '', bolt_bearing_prov(kb_disp, self.bolt.bolt_diameter_provided,
                                                                       self.bolt_conn_plates_t_fu_fy,
                                                                       self.bolt.gamma_mb,
                                                                       bolt_bearing_capacity_kn), '')
                self.report_check.append(t2)
                t3 = (KEY_OUT_DISP_BOLT_CAPACITY, '',
                      bolt_capacity_prov(bolt_shear_capacity_kn, bolt_bearing_capacity_kn, bolt_capacity_kn),
                      '')
                self.report_check.append(t3)
            else:

                t4 = (KEY_OUT_DISP_BOLT_SLIP, '',
                      HSFG_bolt_capacity_prov(mu_f=self.bolt.mu_f, n_e=self.planes, K_h=kh_disp, fub=self.bolt.bolt_fu,
                                              Anb=self.bolt.bolt_net_area, gamma_mf=self.bolt.gamma_mf,
                                              capacity=bolt_capacity_kn), '')
                self.report_check.append(t4)

            t5 = (
            DISP_NUM_OF_BOLTS, get_trial_bolts(self.load.shear_force, round((self.res_force/1000),2), bolt_capacity_kn),
            display_prov(self.plate.bolts_required,"n"), '')
            self.report_check.append(t5)
            t6 = (DISP_NUM_OF_COLUMNS, '', display_prov(self.plate.bolt_line,"n_c"), '')
            self.report_check.append(t6)
            t7 = (DISP_NUM_OF_ROWS, '', display_prov(self.plate.bolts_one_line,"n_r"), '')
            self.report_check.append(t7)
            t1 = (DISP_MIN_PITCH, min_pitch(self.bolt.bolt_diameter_provided),
                  self.plate.pitch_provided,
                  get_pass_fail(self.bolt.min_pitch, self.plate.pitch_provided, relation='leq'))
            self.report_check.append(t1)
            t1 = (DISP_MAX_PITCH, max_pitch(connecting_plates),
                  self.plate.pitch_provided,
                  get_pass_fail(self.bolt.max_spacing, self.plate.pitch_provided, relation='geq'))
            self.report_check.append(t1)
            t2 = (DISP_MIN_GAUGE, min_pitch(self.bolt.bolt_diameter_provided),
                  self.plate.gauge_provided,
                  get_pass_fail(self.bolt.min_gauge, self.plate.gauge_provided, relation="leq"))
            self.report_check.append(t2)
            t2 = (DISP_MAX_GAUGE, max_pitch(connecting_plates),
                  self.plate.gauge_provided,
                  get_pass_fail(self.bolt.max_spacing, self.plate.gauge_provided, relation="geq"))
            self.report_check.append(t2)
            t3 = (DISP_MIN_END, min_edge_end(self.bolt.d_0, self.bolt.edge_type),
                  self.plate.end_dist_provided,
                  get_pass_fail(self.bolt.min_end_dist, self.plate.end_dist_provided, relation='leq'))
            self.report_check.append(t3)
            t4 = (DISP_MAX_END, max_edge_end(self.plate.fy,  min(connecting_plates)),
                  self.plate.end_dist_provided,
                  get_pass_fail(self.bolt.max_end_dist, self.plate.end_dist_provided, relation='geq'))
            self.report_check.append(t4)
            t3 = (DISP_MIN_EDGE, min_edge_end(self.bolt.d_0, self.bolt.edge_type),
                  self.plate.edge_dist_provided,
                  get_pass_fail(self.bolt.min_edge_dist, self.plate.edge_dist_provided, relation='leq'))
            self.report_check.append(t3)
            t4 = (DISP_MAX_EDGE, max_edge_end(self.plate.fy, min(connecting_plates)),
                  self.plate.edge_dist_provided,
                  get_pass_fail(self.bolt.max_edge_dist, self.plate.edge_dist_provided, relation="geq"))
            self.report_check.append(t4)
            t10 = (KEY_OUT_LONG_JOINT, long_joint_bolted_req(),long_joint_bolted_prov(self.plate.bolt_line,self.plate.bolts_one_line,self.plate.pitch_provided,self.plate.gauge_provided,self.bolt.bolt_diameter_provided,bolt_capacity_kn,bolt_capacity_red_kn), "")
            self.report_check.append(t10)


            t5 = (KEY_OUT_DISP_BOLT_CAPACITY, bolt_force_kn, bolt_capacity_red_kn,
                  get_pass_fail(bolt_force_kn, bolt_capacity_red_kn, relation="leq"))
            self.report_check.append(t5)

        else:
            pass

        if self.bolt_design_status == True:
            t7 = ('SubSection', 'Gusset Plate Checks', '|p{2.5cm}|p{5cm}|p{7.5cm}|p{1cm}|')

            self.report_check.append(t7)

            self.clearance = 30.0
            if self.sec_profile in ["Channels", 'Back to Back Channels']:
                t3 = (KEY_OUT_DISP_PLATE_MIN_HEIGHT,'',gusset_ht_prov(self.section_size_1.depth, self.clearance,int(self.plate.height),1),"")
                t2 = (KEY_DISP_TENSION_YIELDCAPACITY, '',
                      tension_yield_prov(l = self.section_size_1.depth ,t = self.plate.thickness_provided, f_y =self.plate.fy, gamma = gamma_m0, T_dg = plate_yield_kn), '')
                t1 = (KEY_DISP_TENSION_RUPTURECAPACITY, '', tension_rupture_bolted_prov(self.section_size_1.depth, self.plate.thickness_provided,self.plate.bolts_one_line, self.bolt.dia_hole,self.plate.fu, gamma_m1,plate_rupture_kn), '')

            elif self.sec_profile in ["Angles", 'Back to Back Angles']:
                if self.loc == "Long Leg":
                    t3 = (KEY_OUT_DISP_PLATE_MIN_HEIGHT, '', gusset_ht_prov(self.section_size_1.max_leg, self.clearance,int(self.plate.height), 1), "")
                    t2 = (KEY_DISP_TENSION_YIELDCAPACITY, '',
                          tension_yield_prov(l=self.section_size_1.max_leg, t=self.plate.thickness_provided, f_y=self.plate.fy,
                                             gamma=gamma_m0, T_dg =plate_yield_kn), '')
                    t1 = (KEY_DISP_TENSION_RUPTURECAPACITY, '',
                          tension_rupture_bolted_prov(self.section_size_1.max_leg, self.plate.thickness_provided,
                                               self.plate.bolts_one_line, self.bolt.dia_hole, self.plate.fu, gamma_m1,
                                               plate_rupture_kn), '')

                else:
                    t3 = (KEY_OUT_DISP_PLATE_MIN_HEIGHT, '', gusset_ht_prov(self.section_size_1.min_leg, self.clearance,int(self.plate.height),1), "")
                    t2 = (KEY_DISP_TENSION_YIELDCAPACITY, '',
                          tension_yield_prov(l=self.section_size_1.min_leg, t=self.plate.thickness_provided,
                                             f_y=self.plate.fy,
                                             gamma=gamma_m0, T_dg=plate_yield_kn), '')
                    t1 = (KEY_DISP_TENSION_RUPTURECAPACITY, '',
                          tension_rupture_bolted_prov(self.section_size_1.min_leg, self.plate.thickness_provided,
                                               self.plate.bolts_one_line, self.bolt.dia_hole, self.plate.fu, gamma_m1,
                                               plate_rupture_kn), '')
            else:
                if self.loc == "Long Leg":
                    t3 = (KEY_OUT_DISP_PLATE_MIN_HEIGHT, '', gusset_ht_prov(self.section_size_1.max_leg, self.clearance,int(self.plate.height), 2), "")
                    t2 = (KEY_DISP_TENSION_YIELDCAPACITY, '',
                          tension_yield_prov(l=2*self.section_size_1.max_leg, t=self.plate.thickness_provided, f_y=self.plate.fy,
                                             gamma=gamma_m0, T_dg=plate_yield_kn), '')
                    t1 = (KEY_DISP_TENSION_RUPTURECAPACITY, '',
                          tension_rupture_bolted_prov(2*self.section_size_1.max_leg, self.plate.thickness_provided,
                                               self.plate.bolts_one_line, self.bolt.dia_hole, self.plate.fu, gamma_m1,
                                               plate_rupture_kn), '')
                else:
                    t3 = (KEY_OUT_DISP_PLATE_MIN_HEIGHT, '', gusset_ht_prov(self.section_size_1.max_leg, self.clearance,int(self.plate.height), 2)
                          , "")
                    t2 = (KEY_DISP_TENSION_YIELDCAPACITY, '',
                          tension_yield_prov(l=2*self.section_size_1.min_leg, t=self.plate.thickness_provided,
                                             f_y=self.plate.fy,
                                             gamma=gamma_m0, T_dg=plate_yield_kn), '')
                    t1 = (KEY_DISP_TENSION_RUPTURECAPACITY, '',
                          tension_rupture_bolted_prov(2 * self.section_size_1.min_leg, self.plate.thickness_provided,
                                               self.plate.bolts_one_line, self.bolt.dia_hole, self.plate.fu, gamma_m1,
                                               plate_rupture_kn), '')
            self.report_check.append(t3)
            t4 = (KEY_OUT_DISP_PLATE_MIN_LENGTH, self.length,
                  gusset_lt_b_prov(self.plate.bolt_line, self.plate.pitch_provided,self.plate.end_dist_provided,int(self.plate.length))
                  , get_pass_fail(self.length, self.plate.length, relation="geq"))
            self.report_check.append(t4)
            t5 = (KEY_OUT_DISP_PLATETHK_REP, '',display_prov(self.plate.thickness_provided,"t_p"), "")
            self.report_check.append(t5)

            self.report_check.append(t2)

            self.report_check.append(t1)

            t4 = (KEY_DISP_TENSION_BLOCKSHEARCAPACITY, '', blockshear_prov(Tdb=plate_blockshear_kn), '')
            self.report_check.append(t4)

            t8 = (KEY_DISP_TENSION_CAPACITY, display_prov(round((self.res_force/1000),2),"A"), tensile_capacity_prov(plate_yield_kn, plate_rupture_kn, plate_blockshear_kn),
            get_pass_fail(round((self.res_force/1000),2), round(self.plate_tension_capacity/1000,2), relation="leq"))
            self.report_check.append(t8)
        else:
            pass

        if self.plate_design_status == True and self.sec_profile not in ["Angles", "Channels"]:

            t7 = ('SubSection', 'Intermittent Connection', '|p{2.5cm}|p{5cm}|p{7.5cm}|p{1cm}|')
            self.report_check.append(t7)

            t5 = (KEY_OUT_DISP_INTERCONNECTION, " ", self.inter_conn, "")
            self.report_check.append(t5)

            t5 = (KEY_OUT_DISP_INTERSPACING, 1000 , round(self.inter_memb_length,2),  get_pass_fail(1000, self.inter_memb_length, relation="geq"))
            self.report_check.append(t5)

            t6 = (KEY_OUT_DISP_D_PROVIDED, "", int(self.inter_dia),'')
            self.report_check.append(t6)

            t8 = (KEY_OUT_DISP_GRD_PROVIDED, "", self.inter_grade, '')
            self.report_check.append(t8)

            t6 = (DISP_NUM_OF_COLUMNS, '',self.inter_bolt_line, '')
            self.report_check.append(t6)
            t7 = (DISP_NUM_OF_ROWS, '', self.inter_bolt_one_line, '')
            self.report_check.append(t7)

            t3 = (KEY_OUT_DISP_PLATE_MIN_HEIGHT, '',int(self.inter_plate_height), "")
            self.report_check.append(t3)

            t4 = (KEY_OUT_DISP_PLATE_MIN_LENGTH, "",int(self.inter_plate_length),"")
            self.report_check.append(t4)
        # t1 = ('SubSection', 'Plate Design Checks', '|p{4cm}|p{5cm}|p{5.5cm}|p{1.5cm}|')
        # self.report_check.append(t1)
        #
        # t1 = (DISP_MIN_PLATE_HEIGHT, min_plate_ht_req(self.supported_section.depth, self.min_plate_height),
        #       self.plate.height,
        #       get_pass_fail(self.min_plate_height, self.plate.height, relation="lesser"))
        # self.report_check.append(t1)
        # t1 = (DISP_MAX_PLATE_HEIGHT, max_plate_ht_req(self.connectivity, self.supported_section.depth,
        #                                               self.supported_section.flange_thickness,
        #                                               self.supported_section.root_radius,
        #                                               self.supported_section.notch_ht,
        #                                               self.max_plate_height), self.plate.height,
        #       get_pass_fail(self.max_plate_height, self.plate.height, relation="greater"))
        # self.report_check.append(t1)
        # min_plate_length = self.plate.gap + 2 * self.bolt.min_end_dist + (
        #             self.plate.bolt_line - 1) * self.bolt.min_pitch
        # t1 = (DISP_MIN_PLATE_LENGTH, min_plate_length_req(self.bolt.min_pitch, self.bolt.min_end_dist,
        #                                                   self.plate.bolt_line, min_plate_length),
        #       self.plate.length,
        #       get_pass_fail(min_plate_length, self.plate.length, relation="lesser"))
        # self.report_check.append(t1)
        # t1 = (DISP_MIN_PLATE_THICK, min_plate_thk_req(self.supported_section.web_thickness),
        #       self.plate.thickness_provided,
        #       get_pass_fail(self.supported_section.web_thickness, self.plate.thickness_provided,
        #                     relation="lesser"))
        # self.report_check.append(t1)

        # KEY_OUT_PLATE_BLK_SHEAR,
        # KEY_OUT_PLATE_HEIGHT,
        # KEY_OUT_PLATE_MOM_CAPACITY,
        # KEY_OUT_WELD_LENGTH_EFF,
        # KEY_OUT_WELD_STRENGTH]

        # folder = self.select_workspace_folder(self)
        # print(folder)
        Disp_3D_image = "/ResourceFiles/images/3d.png"

        # Disp_image ={KEY_DISP_3D: "3d",
        #              KEY_DISP_FRONT: "Front",
        #              KEY_DISP_TOP: "Top",
        #              KEY_DISP_SIDE: "Side"}


        # config = configparser.ConfigParser()
        # config.read_file(open(r'Osdag.config'))
        # desktop_path = config.get("desktop_path", "path1")
        # print("desk:", desktop_path)
        print(sys.path[0])
        rel_path = str(sys.path[0])
        rel_path = rel_path.replace("\\", "/")

        #file_type = "PDF (*.pdf)"
        #filename = QFileDialog.getSaveFileName(QFileDialog(), "Save File As",
                                               #os.path.join(str(' '), "untitled.pdf"), file_type)
        #print(filename, "hhhhhhhhhhhhhhhhhhhhhhhhhhh")
        # filename = os.path.join(str(folder), "images_html", "TexReport")
        #file_name = str(filename)
        #print(file_name, "hhhhhhhhhhhhhhhhhhhhhhhhhhh")
        #fname_no_ext = filename[0].split(".")[0]
        #print(fname_no_ext, "hhhhhhhhhhhhhhhhhhhhhhhhhhh")
        fname_no_ext = popup_summary['filename']


        CreateLatex.save_latex(CreateLatex(), self.report_input, self.report_check, popup_summary, fname_no_ext,
                               rel_path, Disp_3D_image)

        # if self.plate.design_status is False:
            # plate_shear_capacity = min(self.plate.block_shear_capacity, self.plate.shear_rupture_capacity,
            #                            self.plate.shear_yielding_capacity)
            # if self.load.shear_force > plate_shear_capacity:
            #     self.design_status = False
            #     logger.error(":shear capacity of the plate is less than the applied shear force, %2.2f kN [cl. 6.4.1]"
            #                  % self.load.shear_force)
            #     logger.warning(":Shear capacity of plate is %2.2f kN" % plate_shear_capacity)
            #     logger.info(": Increase the plate thickness")
            #
            # if self.plate.moment_capacity < self.plate.moment_demand:
            #     self.design_status = False
            #     logger.error(": Plate moment capacity is less than the moment demand [cl. 8.2.1.2]")
            #     logger.warning(": Re-design with increased plate dimensions")

    # @staticmethod
    # def block_shear_strength_section(A_vg, A_vn, A_tg, A_tn, f_u, f_y):
    #     """Calculate the block shear strength of bolted connections as per cl. 6.4.1
    #
    #     Args:
    #         A_vg: Minimum gross area in shear along bolt line parallel to external force [in sq. mm] (float)
    #         A_vn: Minimum net area in shear along bolt line parallel to external force [in sq. mm] (float)
    #         A_tg: Minimum gross area in tension from the bolt hole to the toe of the angle,
    #                        end bolt line, perpendicular to the line of force, respectively [in sq. mm] (float)
    #         A_tn: Minimum net area in tension from the bolt hole to the toe of the angle,
    #                        end bolt lin e, perpendicular to the line of force, respectively [in sq. mm] (float)
    #         f_u: Ultimate stress of the plate material in MPa (float)
    #         f_y: Yield stress of the plate material in MPa (float)
    #
    #     Return:
    #         block shear strength of bolted connection in N (float)
    #
    #     Note:
    #         Reference:
    #         IS 800:2007, cl. 6.4.1
    #
    #     """
    #     gamma_m0 = IS800_2007.cl_5_4_1_Table_5["gamma_m0"]['yielding']
    #     gamma_m1 = IS800_2007.cl_5_4_1_Table_5["gamma_m1"]['ultimate_stress']
    #     T_db1 = A_vg * f_y / (math.sqrt(3) * gamma_m0) + 0.9 * A_tn * f_u / gamma_m1
    #     T_db2 = 0.9 * A_vn * f_u / (math.sqrt(3) * gamma_m1) + A_tg * f_y / gamma_m0
    #     Tdb = min(T_db1, T_db2)
    #     Tdb = round(Tdb, 3)
    #     return Tdb
    # def get_fin_plate_details(self):
    #     self.bolt.calculate_bolt_spacing_limits(bolt_diameter_provided=self.bolt.bolt_diameter_provided,
    #                                             connecting_plates_tk=[self.plate.thickness_provided,
    #                                                                   self.section_size.web_thickness])
    #
    #     self.bolt.calculate_bolt_capacity(bolt_diameter_provided=self.bolt.bolt_diameter_provided,
    #                                       bolt_grade_provided=self.bolt.bolt_grade_provided,
    #                                       connecting_plates_tk=[self.plate.thickness_provided,
    #                                                             self.section_size.web_thickness],
    #                                       n_planes=1)
    #
    #     self.plate.get_web_plate_details(bolt_dia=self.bolt.bolt_diameter_provided,
    #                                      web_plate_h_min=self.min_plate_height, web_plate_h_max=self.max_plate_height,
    #                                      bolt_capacity=self.bolt.bolt_capacity,
    #                                      min_edge_dist=self.bolt.min_edge_dist_round,
    #                                      min_gauge=self.bolt.min_gauge_round, max_spacing=self.bolt.max_spacing_round,
    #                                      max_edge_dist=self.bolt.max_edge_dist_round, shear_load= 0.0,
    #                                      axial_load=self.load.axial_force*1000, gap=self.plate.gap,
    #                                      shear_ecc=True)
    #
    # def section_block_shear_capacity(self):
    #     #################################
    #     # Block Shear Check for supporting section
    #     #################################
    #     edge_dist_rem = self.plate.edge_dist_provided + self.plate.gap
    #     design_status_block_shear = False
    #     while design_status_block_shear is False:
    #         print(design_status_block_shear)
    #         print(0, self.bolt.max_end_dist, self.plate.end_dist_provided, self.bolt.max_spacing_round, self.plate.pitch_provided)
    #         Avg_a = 2 * (self.plate.end_dist_provided + self.plate.gap + (self.plate.bolt_line - 1) * self.plate.pitch_provided)\
    #                 * self.supporting_section.web_thickness
    #         Avn_a = 2 * (self.plate.end_dist_provided + (self.plate.bolt_line - 1) * self.plate.pitch_provided
    #                  - (self.plate.bolt_line - 0.5) * self.bolt.dia_hole) * self.supporting_section.web_thickness
    #         Atg_a = ((self.plate.bolts_one_line - 1) * self.plate.pitch_provided)\
    #                 * self.supporting_section.web_thickness
    #         Atn_a = ((self.plate.bolts_one_line - 1) * self.plate.pitch_provided -
    #                  (self.plate.bolt_line - 1) * self.bolt.dia_hole) * \
    #                 self.supporting_section.web_thickness
    #
    #         Avg_s = (self.plate.edge_dist_provided + (self.plate.bolts_one_line - 1) * self.plate.gauge_provided)\
    #                 * self.supporting_section.web_thickness
    #         Avn_s = ((self.plate.edge_dist_provided + (self.plate.bolts_one_line - 1) * self.plate.gauge_provided)
    #                  - (self.plate.bolts_one_line - 0.5) * self.bolt.dia_hole) * self.supporting_section.web_thickness
    #
    #         Atg_s = ((self.plate.bolt_line - 1) * self.plate.pitch_provided + self.plate.end_dist_provided + self.plate.gap)\
    #                 * self.supporting_section.web_thickness
    #         Atn_s = ((self.plate.bolt_line - 1) * self.plate.pitch_provided -
    #                  (self.plate.bolt_line - 0.5) * self.bolt.dia_hole + self.plate.end_dist_provided + self.plate.gap) * \
    #                 self.supporting_section.web_thickness
    #
    #         # return [Avg_a, Avn_a, Atg_a, Atn_a], [Avg_s, Avn_s, Atg_s, Atn_s]
    #
    #         self.supporting_section.block_shear_capacity_axial = self.block_shear_strength_section(A_vg=Avg_a, A_vn=Avn_a, A_tg=Atg_a,
    #                                                                                 A_tn=Atn_a,
    #                                                                                 f_u=self.supporting_section.fu,
    #                                                                                 f_y=self.supporting_section.fy)
    #
    #         self.supporting_section.block_shear_capacity_shear = self.block_shear_strength_section(A_vg=Avg_s, A_vn=Avn_s, A_tg=Atg_s,
    #                                                                                 A_tn=Atn_s,
    #                                                                                 f_u=self.supporting_section.fu,
    #                                                                                 f_y=self.supporting_section.fy)
    #
    #         if self.supporting_section.block_shear_capacity_axial < self.load.axial_force*1000 or \
    #                 self.supporting_section.block_shear_capacity_shear < self.load.shear_force*1000:
    #             if self.bolt.max_spacing_round >= self.plate.gauge_provided + 5 and \
    #                     self.bolt.max_end_dist >= self.plate.edge_dist_provided + 5:  # increase thickness todo
    #                 if self.plate.bolt_line == 1:
    #                     self.plate.edge_dist_provided += 5
    #                 else:
    #                     self.plate.gauge_provided += 5
    #             else:
    #                 break
    #         else:
    #             design_status_block_shear = True
    #
    #     self.plate.blockshear(numrow=self.plate.bolts_one_line, numcol=self.plate.bolt_line, pitch=self.plate.pitch_provided,
    #                           gauge=self.plate.gauge_provided, thk=self.plate.thickness[0], end_dist=self.plate.end_dist_provided,
    #                           edge_dist=edge_dist_rem, dia_hole=self.bolt.dia_hole,
    #                           fy=self.supported_section.fy, fu=self.supported_section.fu)
    #
    #     self.plate.shear_yielding(self.plate.height, self.plate.thickness[0], self.plate.fy)
    #
    #     self.plate.shear_rupture_b(self.plate.height, self.plate.thickness[0], self.plate.bolts_one_line,
    #                                    self.bolt.dia_hole, self.plate.fu)
    #
    #     plate_shear_capacity = min(self.plate.block_shear_capacity, self.plate.shear_rupture_capacity,
    #                                self.plate.shear_yielding_capacity)
    #
    #     # if self.load.shear_force > plate_shear_capacity:
    #     #     design_status = False
    #     #     logger.error(":shear capacity of the plate is less than the applied shear force, %2.2f kN [cl. 6.4.1]"
    #     #                  % self.load.shear_force)
    #     #     logger.warning(":Shear capacity of plate is %2.2f kN" % plate_shear_capacity)
    #     #     logger.info(": Increase the plate thickness")
    #
    #     self.plate.get_moment_cacacity(self.plate.fy, self.plate.thickness[0], self.plate.height)
    #
    #     # if self.plate.moment_capacity < self.plate.moment_demand:
    #     #     design_status = False
    #     #     logger.error(": Plate moment capacity is less than the moment demand [cl. 8.2.1.2]")
    #     #     logger.warning(": Re-design with increased plate dimensions")
    #
    #     print(self.connectivity)
    #     print(self.supporting_section)
    #     print(self.supported_section)
    #     print(self.load)
    #     print(self.bolt)
    #     print(self.plate)

#     def save_design(self,ui,popup_summary):
#
#
#         self.report_input =  {'Connection':{"Connection Title" : 'Finplate', 'Connection Type': 'Shear Connection'},"Connection Category":{"Connectivity": 'Column flange-Beam web', "Beam Connection":"Bolted", "Column Connection": "Welded"},"Loading":{'ShearForce(kN) - Vs': 140},"Components":{"Column Section": 'UC 305 x 305 x 97',"Column Material":"E250(Fe410W)A", "Column(N/mm2)-Fuc":410, "Column(N/mm2)-Fyc":250,"Column Details": "","Beam Section": "MB 500", "Beam Material":"E250(Fe410W)A", "Beam(N/mm2)-Fub":410, "Beam(N/mm2)-Fyb":250, "Beam Details": "","Plate Section" : '300 x 100 x 12',  'Thickness(mm)-tp': 12.0, 'Depth(mm)-dp': 300.0, 'Width(mm)-wp': 118.0, 'externalmoment(kN) - md': 8.96, "Weld": "", "Weld Type":"Double Fillet", "Size(mm)-ws": 12, 'Type_of_weld': 'Shop weld', 'Safety_Factor- ': 1.25, 'Weld(kN) - Fuw ': 410, 'WeldStrength - wst': 1590.715 , "EffectiveWeldLength(mm) - efl": 276.0 ,"Bolts":"",'Diameter (mm) - d': 24 , 'Grade': 8.8 ,
#                     'Bolt Type': 'Friction Grip Bolt','Bolt Hole Type': 'Standard', 'Bolt Hole Clearance - bc': 2,'Slip Factor - sf': 0.3, 'k_b': 0.519,"Number of effective interface - ne":1, "Factor for clearance- Kh":1,"Minimum Bolt Tension - F0": 50, "Bolt Fu - Fubo": 800, "Bolt Fy - Fybo": 400, "Bolt Numbers - nb": 3, "Bolts per Row - rb": 1, "Bolts per Column - cb": 1, "Gauge (mm) - g": 0, "Pitch(mm) - p": 100, 'colflangethk(mm) - cft ': 15.4, 'colrootradius(mm) - crr': 15.2,'End Distance(mm) - en': 54.0, 'Edge Distance(mm) - eg': 54.0, 'Type of Edge': 'a - Sheared or hand flame cut', 'Min_Edge/end_dist': 1.7, 'gap': 10.0,'is_env_corrosive': 'No'}}
#
#         self.report_supporting = {'Mass': self.supporting_section.mass,
#                                   'Area(cm2) - A': self.supporting_section.area,
#                                   'D(mm)': self.supporting_section.depth,
#                                   'B(mm)': self.supporting_section.flange_width,
#                                   't(mm)': self.supporting_section.web_thickness,
#                                   'T(mm)': self.supporting_section.flange_thickness,
#                                   'FlangeSlope': self.supporting_section.flange_slope,
#                                   'R1(mm)': self.supporting_section.root_radius,
#                                   'R2(mm)': self.supporting_section.toe_radius,
#                                   'Iz(cm4)': self.supporting_section.mom_inertia_z,
#                                   'Iy(cm4)': self.supporting_section.mom_inertia_y,
#                                   'rz(cm)': self.supporting_section.rad_of_gy_z,
#                                   'ry(cm)': self.supporting_section.rad_of_gy_y,
#                                   'Zz(cm3)': self.supporting_section.elast_sec_mod_z,
#                                   'Zy(cm3)': self.supporting_section.elast_sec_mod_y,
#                                   'Zpz(cm3)': self.supporting_section.plast_sec_mod_z,
#                                   'Zpy(cm3)': self.supporting_section.elast_sec_mod_y}
#
#         self.report_supported = {'Mass': 86.9, 'Area(cm2) - A': 111.0, 'D(mm)': 500.0, 'B(mm)': 180.0, 't(mm)': 10.2,
#                                                     'T(mm)': 17.2, 'FlangeSlope': 98, 'root_radius(mm)': 17.0, 'R2(mm)': 8.5, 'Iz(cm4)': 45228.0,
#                                                     'Iy(cm4)': 1320.0, 'rz(cm)': 20.2, 'ry(cm)': 3.5, 'Zz(cm3)': 1809.1, 'Zy(cm3)': 147.0,
#                                                     'Zpz(cm3)': 2074.8, 'Zpy(cm3)': 266.7}
#         self.report_result = {"thinnerplate": 10.2,
#             'Bolt': {'status': True, 'shearcapacity': 47.443, 'bearingcapacity': 1.0, 'boltcapacity': 47.443,
#                      'numofbolts': 3, 'boltgrpcapacity': 142.33, 'numofrow': 3, 'numofcol': 1, 'pitch': 96.0,
#                      'edge': 54.0, 'enddist': 54.0, 'gauge': 0.0, 'bolt_fu': 800.0, 'bolt_dia': 24, 'k_b': 0.519,
#                      'beam_w_t': 10.2, 'web_plate_t': 12.0, 'beam_fu': 410.0, 'shearforce': 140.0, 'dia_hole': 26},
#             'FlangeBolt':{'MaxPitchF': 50},
#             'Weld': {'thickness': 10, 'thicknessprovided': 12.0, 'resultantshear': 434.557, 'weldstrength': 1590.715,
#                      'weld_fu': 410.0, 'effectiveWeldlength': 276.0},
#             'Plate': {'minHeight': 300.0, 'minWidth': 118.0, 'plateedge': 64.0, 'externalmoment': 8.96,
#                       'momentcapacity': 49.091, 'height': 300.0, 'width': 118.0, 'blockshear': 439.837,
#                       'web_plate_fy': 250.0, 'platethk': 12.0, 'beamdepth': 500.0, 'beamrootradius': 17.0,
#                       'colrootradius': 15.2, 'beamflangethk': 17.2, 'colflangethk': 15.4}}
#
#         self.report_check = ["bolt_shear_capacity", "bolt_bearing_capacity", "bolt_capacity", "No_of_bolts", "No_of_Rows",
#                         "No_of_Columns", "Thinner_Plate", "Bolt_Pitch", "Bolt_Gauge", "End_distance", "Edge_distance", "Block_Shear",
#                         "Plate_thickness", "Plate_height", "Plate_Width", "Plate_Moment_Capacity", "Effective_weld_length",
#                         "Weld_Strength"]
#
#
#         folder = self.select_workspace_folder(self)
#         filename = os.path.join(str(folder), "images_html", "Html_Report.html")
#         file_name = str(filename)
#         ui.call_designreport(self,file_name, popup_summary, folder)
#
#         # Creates PDF
#         config = configparser.ConfigParser()
#         config.readfp(open(r'Osdag.config'))
#         wkhtmltopdf_path = config.get('wkhtml_path', 'path1')
#
#         config = pdfkit.configuration(wkhtmltopdf=wkhtmltopdf_path)
#
#         options = {
#             'margin-bottom': '10mm',
#             'footer-right': '[page]'
#         }
#         file_type = "PDF(*.pdf)"
#         fname, _ = QFileDialog.getSaveFileName(None, "Save File As", folder + "/", file_type)
#         fname = str(fname)
#         flag = True
#         if fname == '':
#             flag = False
#             return flag
#         else:
#             pdfkit.from_file(filename, fname, configuration=config, options=options)
#             QMessageBox.about(None, 'Information', "Report Saved")
#
#         # with open("filename", 'w') as out_file:
#         #     yaml.dump(fin_plate_input, out_file)
#
#     def select_workspace_folder(self):
#         # This function prompts the user to select the workspace folder and returns the name of the workspace folder
#         config = configparser.ConfigParser()
#         config.read_file(open(r'Osdag.config'))
#         desktop_path = config.get("desktop_path", "path1")
#         folder = QFileDialog.getExistingDirectory(None, "Select Workspace Folder (Don't use spaces in the folder name)",
#                                                   desktop_path)
#         return folder
#
#
#     def call_3DModel(self,ui,bgcolor):
#         '''
#         This routine responsible for displaying 3D Cad model
#         :param flag: boolean
#         :return:
#         '''
#         if ui.btn3D.isChecked:
#             ui.chkBxCol.setChecked(Qt.Unchecked)
#             ui.chkBxBeam.setChecked(Qt.Unchecked)
#             ui.chkBxFinplate.setChecked(Qt.Unchecked)
#         ui.commLogicObj.display_3DModel("Model",bgcolor)
#
#     def call_3DBeam(self,ui,bgcolor):
#         '''
#         Creating and displaying 3D Beam
#         '''
#         ui.chkBxBeam.setChecked(Qt.Checked)
#         if ui.chkBxBeam.isChecked():
#             ui.chkBxCol.setChecked(Qt.Unchecked)
#             ui.chkBxFinplate.setChecked(Qt.Unchecked)
#             ui.btn3D.setChecked(Qt.Unchecked)
#             ui.mytabWidget.setCurrentIndex(0)
#
#         ui.commLogicObj.display_3DModel("Beam", bgcolor)
#
#     def call_3DColumn(self, ui, bgcolor):
#         '''
#         '''
#         ui.chkBxCol.setChecked(Qt.Checked)
#         if ui.chkBxCol.isChecked():
#             ui.chkBxBeam.setChecked(Qt.Unchecked)
#             ui.chkBxFinplate.setChecked(Qt.Unchecked)
#             ui.btn3D.setChecked(Qt.Unchecked)
#             ui.mytabWidget.setCurrentIndex(0)
#         ui.commLogicObj.display_3DModel("Column", bgcolor)
#
#     def call_3DFinplate(self,ui,bgcolor):
#         '''
#         Displaying FinPlate in 3D
#         '''
#         ui.chkBxFinplate.setChecked(Qt.Checked)
#         if ui.chkBxFinplate.isChecked():
#             ui.chkBxBeam.setChecked(Qt.Unchecked)
#             ui.chkBxCol.setChecked(Qt.Unchecked)
#             ui.mytabWidget.setCurrentIndex(0)
#             ui.btn3D.setChecked(Qt.Unchecked)
#
#         ui.commLogicObj.display_3DModel("Plate", bgcolor)
#
#     def unchecked_allChkBox(self,ui):
#         '''
#         This routine is responsible for unchecking all checkboxes in GUI
#         '''
#
#         ui.btn3D.setChecked(Qt.Unchecked)
#         ui.chkBxBeam.setChecked(Qt.Unchecked)
#         ui.chkBxCol.setChecked(Qt.Unchecked)
#         ui.chkBxFinplate.setChecked(Qt.Unchecked)
#
#     def showColorDialog(self,ui):
#
#         col = QColorDialog.getColor()
#         colorTup = col.getRgb()
#         r = colorTup[0]
#         g = colorTup[1]
#         b = colorTup[2]
#         ui.display.set_bg_gradient_color([r, g, b], [255, 255, 255])
#
#     def generate_3D_Cad_image(self,ui,folder):
#
#         # folder = self.select_workspace_folder(self)
#
#         # status = self.resultObj['Bolt']['status']
#         if self.design_status is True:
#             self.call_3DModel(self, ui,"gradient_bg")
#             data = os.path.join(str(folder), "images_html", "3D_Model.png")
#             ui.display.ExportToImage(data)
#             ui.display.FitAll()
#             return data
#
#         else:
#             pass
#
#
#     def block_shear_strength_section(self, A_vg, A_vn, A_tg, A_tn, f_u, f_y):
#         """Calculate the block shear strength of bolted connections as per cl. 6.4.1
#
#         Args:
#             A_vg: Minimum gross area in shear along bolt line parallel to external force [in sq. mm] (float)
#             A_vn: Minimum net area in shear along bolt line parallel to external force [in sq. mm] (float)
#             A_tg: Minimum gross area in tension from the bolt hole to the toe of the angle,
#                            end bolt line, perpendicular to the line of force, respectively [in sq. mm] (float)
#             A_tn: Minimum net area in tension from the bolt hole to the toe of the angle,
#                            end bolt line, perpendicular to the line of force, respectively [in sq. mm] (float)
#             f_u: Ultimate stress of the plate material in MPa (float)
#             f_y: Yield stress of the plate material in MPa (float)
#
#         Return:
#             block shear strength of bolted connection in N (float)
#
#         Note:
#             Reference:
#             IS 800:2007, cl. 6.4.1
#
#         """
#         gamma_m0 = IS800_2007.cl_5_4_1_Table_5["gamma_m0"]['yielding']
#         gamma_m1 = IS800_2007.cl_5_4_1_Table_5["gamma_m1"]['ultimate_stress']
#         T_db1 = A_vg * f_y / (math.sqrt(3) * gamma_m0) + 0.9 * A_tn * f_u / gamma_m1
#         T_db2 = 0.9 * A_vn * f_u / (math.sqrt(3) * gamma_m1) + A_tg * f_y / gamma_m0
#         Tdb = min(T_db1, T_db2)
#         Tdb = round(Tdb / 1000, 3)
#         return Tdb
#
#     def supporting_section_values(self):
#
#         supporting_section = []
#         t1 = (KEY_SUPTNGSEC_DESIGNATION, KEY_DISP_SUPTNGSEC_DESIGNATION, TYPE_TEXTBOX, None)
#         supporting_section.append(t1)
#
#         t2 = (None, KEY_DISP_MECH_PROP, TYPE_TITLE, None)
#         supporting_section.append(t2)
#
#         t3 = (KEY_SUPTNGSEC_FU, KEY_DISP_SUPTNGSEC_FU, TYPE_TEXTBOX, None)
#         supporting_section.append(t3)
#
#         t4 = (KEY_SUPTNGSEC_FY, KEY_DISP_SUPTNGSEC_FY, TYPE_TEXTBOX, None)
#         supporting_section.append(t4)
#
#         t5 = (None, KEY_DISP_DIMENSIONS, TYPE_TITLE, None)
#         supporting_section.append(t5)
#
#         t6 = (KEY_SUPTNGSEC_DEPTH, KEY_DISP_SUPTNGSEC_DEPTH, TYPE_TEXTBOX, None)
#         supporting_section.append(t6)
#
#         t7 = (KEY_SUPTNGSEC_FLANGE_W, KEY_DISP_SUPTNGSEC_FLANGE_W, TYPE_TEXTBOX, None)
#         supporting_section.append(t7)
#
#         t8 = (KEY_SUPTNGSEC_FLANGE_T, KEY_DISP_SUPTNGSEC_FLANGE_T, TYPE_TEXTBOX, None)
#         supporting_section.append(t8)
#
#         t9 = (KEY_SUPTNGSEC_WEB_T, KEY_DISP_SUPTNGSEC_WEB_T, TYPE_TEXTBOX, None)
#         supporting_section.append(t9)
#
#         t10 = (KEY_SUPTNGSEC_FLANGE_S, KEY_DISP_SUPTNGSEC_FLANGE_S, TYPE_TEXTBOX, None)
#         supporting_section.append(t10)
#
#         t11 = (KEY_SUPTNGSEC_ROOT_R, KEY_DISP_SUPTNGSEC_ROOT_R, TYPE_TEXTBOX, None)
#         supporting_section.append(t11)
#
#         t12 = (KEY_SUPTNGSEC_TOE_R, KEY_DISP_SUPTNGSEC_TOE_R, TYPE_TEXTBOX, None)
#         supporting_section.append(t12)
#
#         t13 = (None, None, TYPE_BREAK, None)
#         supporting_section.append(t13)
#
#         t14 = (KEY_SUPTNGSEC_TYPE, KEY_DISP_SUPTNGSEC_TYPE, TYPE_COMBOBOX, ['Rolled', 'Welded'])
#         supporting_section.append(t14)
#
#         t18 = (None, None, TYPE_ENTER, None)
#         supporting_section.append(t18)
#
#         t15 = (KEY_SUPTNGSEC_MOD_OF_ELAST, KEY_SUPTNGSEC_DISP_MOD_OF_ELAST, TYPE_TEXTBOX, None)
#         supporting_section.append(t15)
#
#         t16 = (KEY_SUPTNGSEC_MOD_OF_RIGID, KEY_SUPTNGSEC_DISP_MOD_OF_RIGID, TYPE_TEXTBOX, None)
#         supporting_section.append(t16)
#
#         t17 = (None, KEY_DISP_SEC_PROP, TYPE_TITLE, None)
#         supporting_section.append(t17)
#
#         t18 = (KEY_SUPTNGSEC_MASS, KEY_DISP_SUPTNGSEC_MASS, TYPE_TEXTBOX, None)
#         supporting_section.append(t18)
#
#         t19 = (KEY_SUPTNGSEC_SEC_AREA, KEY_DISP_SUPTNGSEC_SEC_AREA, TYPE_TEXTBOX, None)
#         supporting_section.append(t19)
#
#         t20 = (KEY_SUPTNGSEC_MOA_LZ, KEY_DISP_SUPTNGSEC_MOA_LZ, TYPE_TEXTBOX, None)
#         supporting_section.append(t20)
#
#         t21 = (KEY_SUPTNGSEC_MOA_LY, KEY_DISP_SUPTNGSEC_MOA_LY, TYPE_TEXTBOX, None)
#         supporting_section.append(t21)
#
#         t22 = (KEY_SUPTNGSEC_ROG_RZ, KEY_DISP_SUPTNGSEC_ROG_RZ, TYPE_TEXTBOX, None)
#         supporting_section.append(t22)
#
#         t23 = (KEY_SUPTNGSEC_ROG_RY, KEY_DISP_SUPTNGSEC_ROG_RY, TYPE_TEXTBOX, None)
#         supporting_section.append(t23)
#
#         t24 = (KEY_SUPTNGSEC_EM_ZZ, KEY_DISP_SUPTNGSEC_EM_ZZ, TYPE_TEXTBOX, None)
#         supporting_section.append(t24)
#
#         t25 = (KEY_SUPTNGSEC_EM_ZY, KEY_DISP_SUPTNGSEC_EM_ZY, TYPE_TEXTBOX, None)
#         supporting_section.append(t25)
#
#         t26 = (KEY_SUPTNGSEC_PM_ZPZ, KEY_DISP_SUPTNGSEC_PM_ZPZ, TYPE_TEXTBOX, None)
#         supporting_section.append(t26)
#
#         t27 = (KEY_SUPTNGSEC_PM_ZPY, KEY_DISP_SUPTNGSEC_PM_ZPY, TYPE_TEXTBOX, None)
#         supporting_section.append(t27)
#
#         t28 = (None, None, TYPE_BREAK, None)
#         supporting_section.append(t28)
#
#         t29 = (KEY_SUPTNGSEC_SOURCE, KEY_DISP_SUPTNGSEC_SOURCE, TYPE_TEXTBOX, None)
#         supporting_section.append(t29)
#
#         t30 = (None, None, TYPE_ENTER, None)
#         supporting_section.append(t30)
#
#         t31 = (KEY_SUPTNGSEC_POISSON_RATIO, KEY_DISP_SUPTNGSEC_POISSON_RATIO, TYPE_TEXTBOX, None)
#         supporting_section.append(t31)
#
#         t32 = (KEY_SUPTNGSEC_THERMAL_EXP, KEY_DISP_SUPTNGSEC_THERMAL_EXP, TYPE_TEXTBOX, None)
#         supporting_section.append(t32)
#
#         t33 = (KEY_IMAGE, None, TYPE_IMAGE, None, None)
#         supporting_section.append(t33)
#
#         return supporting_section
#
#     def supported_section_values(self):
#
#         supported_section = []
#
#         t1 = (KEY_SUPTDSEC_DESIGNATION, KEY_DISP_SUPTDSEC_DESIGNATION, TYPE_TEXTBOX, None)
#         supported_section.append(t1)
#
#         t2 = (None, KEY_DISP_MECH_PROP, TYPE_TITLE, None)
#         supported_section.append(t2)
#
#         t3 = (KEY_SUPTDSEC_FU, KEY_DISP_SUPTDSEC_FU, TYPE_TEXTBOX, None)
#         supported_section.append(t3)
#
#         t4 = (KEY_SUPTDSEC_FY, KEY_DISP_SUPTDSEC_FY, TYPE_TEXTBOX, None)
#         supported_section.append(t4)
#
#         t5 = (None, KEY_DISP_DIMENSIONS, TYPE_TITLE, None)
#         supported_section.append(t5)
#
#         t6 = (KEY_SUPTDSEC_DEPTH, KEY_DISP_SUPTDSEC_DEPTH, TYPE_TEXTBOX, None)
#         supported_section.append(t6)
#
#         t7 = (KEY_SUPTDSEC_FLANGE_W, KEY_DISP_SUPTDSEC_FLANGE_W, TYPE_TEXTBOX, None)
#         supported_section.append(t7)
#
#         t8 = (KEY_SUPTDSEC_FLANGE_T, KEY_DISP_SUPTDSEC_FLANGE_T, TYPE_TEXTBOX, None)
#         supported_section.append(t8)
#
#         t9 = (KEY_SUPTDSEC_WEB_T, KEY_DISP_SUPTDSEC_WEB_T, TYPE_TEXTBOX, None)
#         supported_section.append(t9)
#
#         t10 = (KEY_SUPTDSEC_FLANGE_S, KEY_DISP_SUPTDSEC_FLANGE_S, TYPE_TEXTBOX, None)
#         supported_section.append(t10)
#
#         t11 = (KEY_SUPTDSEC_ROOT_R, KEY_DISP_SUPTDSEC_ROOT_R, TYPE_TEXTBOX, None)
#         supported_section.append(t11)
#
#         t12 = (KEY_SUPTDSEC_TOE_R, KEY_DISP_SUPTDSEC_TOE_R, TYPE_TEXTBOX, None)
#         supported_section.append(t12)
#
#         t13 = (None, None, TYPE_BREAK, None)
#         supported_section.append(t13)
#
#         t14 = (KEY_SUPTDSEC_TYPE, KEY_DISP_SUPTDSEC_TYPE, TYPE_COMBOBOX, ['Rolled', 'Welded'])
#         supported_section.append(t14)
#
#         t18 = (None, None, TYPE_ENTER, None)
#         supported_section.append(t18)
#
#         t15 = (KEY_SUPTDSEC_MOD_OF_ELAST, KEY_SUPTDSEC_DISP_MOD_OF_ELAST, TYPE_TEXTBOX, None)
#         supported_section.append(t15)
#
#         t16 = (KEY_SUPTDSEC_MOD_OF_RIGID, KEY_SUPTDSEC_DISP_MOD_OF_RIGID, TYPE_TEXTBOX, None)
#         supported_section.append(t16)
#
#         t17 = (None, KEY_DISP_SEC_PROP, TYPE_TITLE, None)
#         supported_section.append(t17)
#
#         t18 = (KEY_SUPTDSEC_MASS, KEY_DISP_SUPTDSEC_MASS, TYPE_TEXTBOX, None)
#         supported_section.append(t18)
#
#         t19 = (KEY_SUPTDSEC_SEC_AREA, KEY_DISP_SUPTDSEC_SEC_AREA, TYPE_TEXTBOX, None)
#         supported_section.append(t19)
#
#         t20 = (KEY_SUPTDSEC_MOA_LZ, KEY_DISP_SUPTDSEC_MOA_LZ, TYPE_TEXTBOX, None)
#         supported_section.append(t20)
#
#         t21 = (KEY_SUPTDSEC_MOA_LY, KEY_DISP_SUPTDSEC_MOA_LY, TYPE_TEXTBOX, None)
#         supported_section.append(t21)
#
#         t22 = (KEY_SUPTDSEC_ROG_RZ, KEY_DISP_SUPTDSEC_ROG_RZ, TYPE_TEXTBOX, None)
#         supported_section.append(t22)
#
#         t23 = (KEY_SUPTDSEC_ROG_RY, KEY_DISP_SUPTDSEC_ROG_RY, TYPE_TEXTBOX, None)
#         supported_section.append(t23)
#
#         t24 = (KEY_SUPTDSEC_EM_ZZ, KEY_DISP_SUPTDSEC_EM_ZZ, TYPE_TEXTBOX, None)
#         supported_section.append(t24)
#
#         t25 = (KEY_SUPTDSEC_EM_ZY, KEY_DISP_SUPTDSEC_EM_ZY, TYPE_TEXTBOX, None)
#         supported_section.append(t25)
#
#         t26 = (KEY_SUPTDSEC_PM_ZPZ, KEY_DISP_SUPTDSEC_PM_ZPZ, TYPE_TEXTBOX, None)
#         supported_section.append(t26)
#
#         t27 = (KEY_SUPTDSEC_PM_ZPY, KEY_DISP_SUPTDSEC_PM_ZPY, TYPE_TEXTBOX, None)
#         supported_section.append(t27)
#
#         t28 = (None, None, TYPE_BREAK, None)
#         supported_section.append(t28)
#
#         t29 = (KEY_SUPTDSEC_SOURCE, KEY_DISP_SUPTDSEC_SOURCE, TYPE_TEXTBOX, None)
#         supported_section.append(t29)
#
#         t30 = (None, None, TYPE_ENTER, None)
#         supported_section.append(t30)
#
#         t31 = (KEY_SUPTDSEC_POISSON_RATIO, KEY_DISP_SUPTDSEC_POISSON_RATIO, TYPE_TEXTBOX, None)
#         supported_section.append(t31)
#
#         t32 = (KEY_SUPTDSEC_THERMAL_EXP, KEY_DISP_SUPTDSEC_THERMAL_EXP, TYPE_TEXTBOX, None)
#         supported_section.append(t32)
#
#         t33 = (KEY_IMAGE, None, TYPE_IMAGE, None, None)
#         supported_section.append(t33)
#
#         return supported_section
#
#     def input_value_changed(self):
#
#         lst = []
#
#         t1 = (KEY_SEC_PROFILE, KEY_SECSIZE, TYPE_COMBOBOX_CUSTOMIZED, self.fn_profile_section)
#         lst.append(t1)
#
#         # t2 = (KEY_END1, KEY_END2, TYPE_COMBOBOX, self.fn_end1_end2)
#         # lst.append(t2)
#         #
#         # t3 = (KEY_END1, KEY_IMAGE, TYPE_IMAGE, self.fn_end1_image)
#         # lst.append(t3)
#         #
#         # t4 = (KEY_END2, KEY_IMAGE, TYPE_IMAGE, self.fn_end2_image)
#         # lst.append(t4)
#
#         return lst
#
#
#
#
#     # def get_web_plate_l_bolts_one_line(self, web_plate_h_max, web_plate_h_min, bolts_required, edge_dist, gauge):
#     #     # print('maxh',web_plate_h_max)
#     #     # print(web_plate_h_max,edge_dist,gauge)
#     #     # print(web_plate_h_max,edge_dist,gauge,"hhhh")
#     #     max_bolts_one_line = int(((web_plate_h_max - (2 * edge_dist)) / gauge) + 1)
#     #     print("max_bolts_one_line", max_bolts_one_line)
#     #     if max_bolts_one_line >= 2 and self.sec_profile in ["Channels", "Back to Back Channels"]:
#     #         self.bolt_line = max(int(math.ceil((float(bolts_required) / float(max_bolts_one_line)))), 1)
#     #         self.bolts_one_line = int(math.ceil(float(bolts_required) / float(self.bolt_line)))
#     #         self.height = max(web_plate_h_min, self.plate.get_web_plate_h_req(self.bolts_one_line, gauge, edge_dist))
#     #         return self.bolt_line, self.bolts_one_line, self.height
#     #     elif max_bolts_one_line >= 1 and self.sec_profile not in ["Channels", "Back to Back Channels"]:
#     #         self.bolt_line = max(int(math.ceil((float(bolts_required) / float(max_bolts_one_line)))), 1)
#     #         self.bolts_one_line = int(math.ceil(float(bolts_required) / float(self.bolt_line)))
#     #         self.height = max(web_plate_h_min, self.plate.get_web_plate_h_req(self.bolts_one_line, gauge, edge_dist))
#     #         return self.bolt_line, self.bolts_one_line, self.height
#     #     else:
#     #         self.bolt_line = 0
#     #         self.bolts_one_line = 0
#     #         self.height = 0
#     #         return self.bolt_line, self.bolts_one_line, self.height
#     #
#     #
#     # def get_gauge_edge_dist(self, web_plate_h, bolts_one_line, edge_dist, max_spacing, max_edge_dist):
#     #     """
#     #
#     #     :param web_plate_l: height of plate
#     #     :param min_end_dist_round: minimum end distance
#     #     :param bolts_one_line: bolts in one line
#     #     :param max_spacing_round: maximum pitch
#     #     :param max_end_dist_round: maximum end distance
#     #     :return: pitch, end distance, height of plate (false if applicable)
#     #     """
#     #     if bolts_one_line >= 2:
#     #         gauge = round_up((web_plate_h - (2 * edge_dist)) / (bolts_one_line - 1), multiplier=5)
#     #     elif bolts_one_line ==1:
#     #         gauge = 0
#     #         # print(gauge)
#     #
#     #
#     #     web_plate_h = gauge* (bolts_one_line - 1) + edge_dist*2
#     #     print(web_plate_h, "web_plate_h web")
#     #
#     #     # print("gauge", gauge,web_plate_h,edge_dist,max_spacing, max_edge_dist)
#     #     if gauge > max_spacing:
#     #         gauge, edge_dist = self.plate.get_spacing_adjusted(gauge, edge_dist, max_spacing)
#     #         if edge_dist >= max_edge_dist:
#     #
#     #             web_plate_h = False
#     #     elif gauge == 0:
#     #         egde_dist = web_plate_h/2
#     #         pass
#     #     print("web", gauge, edge_dist, web_plate_h)
#     #     return gauge, edge_dist, web_plate_h
#     #
#     #
#     # def get_web_plate_details(self, bolt_dia, web_plate_h_min, web_plate_h_max, bolt_capacity, min_edge_dist,
#     #                           min_gauge, max_spacing, max_edge_dist,
#     #                           shear_load=0.0, axial_load=0.0, web_moment=0.0, gap=0.0, shear_ecc=False,
#     #                           bolt_line_limit=math.inf):
#     #     """
#     #
#     #     :param bolt_dia: diameter of bolt
#     #     :param end_dist: minimum end distance
#     #     :param pitch: minimum pitch
#     #     :param web_plate_h_min: minimum plate height
#     #     :param web_plate_h_max: maximum plate height
#     #     :param bolt_capacity: capacity of bolt
#     #     :param bolt_line_limit: maximum number of bolt lines allowed
#     #     :param shear_load: load along the height (bolt_line)
#     #     :param axial_load: load along the length
#     #     :param gap: gap between members which adds up to eccentricity
#     #     :param shear_ecc: if eccentricity effect needs to be considered this value should be passed as "True"
#     #     :return: web_plate_h, bolt_line, bolts_one_line, bolts_required, bolt_capacity_red, vres, moment_demand, \
#     #            pitch, gauge, edge_dist, end_dist, a.min_edge_dist_round, a.min_pitch_round, a.max_spacing_round, a.max_edge_dist_round
#     #     """
#     #
#     #     # initialising values to start the loop
#     #     res_force = math.sqrt(shear_load ** 2 + axial_load ** 2)
#     #     print(res_force)
#     #     print(bolt_capacity)
#     #     bolts_required = max(int(math.ceil(res_force / bolt_capacity)), 2)
#     #     print(bolts_required)
#     #     [bolt_line, bolts_one_line, web_plate_h] = \
#     #         self.get_web_plate_l_bolts_one_line(self,web_plate_h_max, web_plate_h_min, bolts_required
#     #                                             , min_edge_dist, min_gauge)
#     #     print("boltdetails0", bolt_line, bolts_one_line, web_plate_h)
#     #
#     #     if bolts_one_line < 2 and self.sec_profile in ["Channels", "Back to Back Channels"]:
#     #         self.design_status = False
#     #         self.reason = "Can't fit two bolts in one line. Select lower diameter"
#     #
#     #
#     #     elif bolts_one_line < 1 and self.sec_profile not in ["Channels", "Back to Back Channels"] :
#     #         self.design_status = False
#     #         self.reason = "Can't fit two bolts in one line. Select lower diameter"
#     #     elif bolt_line > bolt_line_limit:
#     #         self.design_status = False
#     #         self.reason = "Bolt line limit is reached. Select higher grade/Diameter or choose different connection"
#     #     else:
#     #         print("boltdetails", bolt_line, bolts_one_line, web_plate_h)
#     #         [gauge, edge_dist, web_plate_h] = self.get_gauge_edge_dist(self, web_plate_h, bolts_one_line, min_edge_dist, max_spacing,
#     #                                                                    max_edge_dist)
#     #         print("boltdetails", bolt_line, bolts_one_line, web_plate_h)
#     #         if bolt_line == 1:
#     #             pitch = 0.0
#     #         else:
#     #             pitch = min_gauge
#     #         end_dist = min_edge_dist
#     #         moment_demand = 0.0
#     #         vres = res_force / (bolt_line * bolts_one_line)
#     #
#     #         if shear_ecc is True:
#     #             # If check for shear eccentricity is true, resultant force in bolt is calculated
#     #             ecc = (pitch * max((bolt_line - 1.5), 0)) + end_dist + gap
#     #             moment_demand = shear_load * ecc + web_moment
#     #             print(2, bolts_one_line, pitch,
#     #                   gauge, bolt_line, shear_load, axial_load, ecc, web_plate_h)
#     #             vres = self.plate.get_vres(bolts_one_line, pitch,
#     #                                  gauge, bolt_line, shear_load, axial_load, ecc)
#     #             bolt_capacity_red = self.plate.get_bolt_red(bolts_one_line,
#     #                                                   gauge, bolt_capacity,
#     #                                                   bolt_dia)
#     #             print(3, vres, bolt_capacity_red)
#     #
#     #             while bolt_line <= bolt_line_limit and vres > bolt_capacity_red and web_plate_h <= web_plate_h_max:
#     #                 # Length of plate is increased for calculated bolts in one line.
#     #                 # This increases spacing which decreases resultant force
#     #                 print(4, web_plate_h, web_plate_h_max)
#     #                 if web_plate_h + 10 <= web_plate_h_max:
#     #                     web_plate_h += 10
#     #                     print("boltdetails2", bolt_line, bolts_one_line, web_plate_h)
#     #                 # If height cannot be increased number of bolts is increased by 1 and loop is repeated
#     #                 else:
#     #                     bolts_required += 1
#     #                     print(5, web_plate_h_max, web_plate_h_min, bolts_required,
#     #                           min_edge_dist, min_gauge)
#     #                     [bolt_line, bolts_one_line, web_plate_h] = \
#     #                         self.get_web_plate_l_bolts_one_line(self,web_plate_h_max, web_plate_h_min, bolts_required,
#     #                                                             min_edge_dist, min_gauge)
#     #
#     #                 print(6, bolts_required, bolt_line, bolts_one_line, web_plate_h)
#     #                 [gauge, edge_dist, web_plate_h] = self.get_gauge_edge_dist(self,web_plate_h, bolts_one_line, min_edge_dist,
#     #                                                                            max_spacing, max_edge_dist)
#     #                 while web_plate_h is False:
#     #                     bolts_required += 1
#     #                     [bolt_line, bolts_one_line, web_plate_h] = \
#     #                         self.get_web_plate_l_bolts_one_line(self,web_plate_h_max, web_plate_h_min, bolts_required,
#     #                                                             min_edge_dist, min_gauge)
#     #                     [gauge, edge_dist, web_plate_h] = self.get_gauge_edge_dist(self,web_plate_h, bolts_one_line,
#     #                                                                                min_edge_dist, max_spacing,
#     #                                                                                max_edge_dist)
#     #                     print("g,e,h ", gauge, edge_dist, web_plate_h)
#     #
#     #                 if bolt_line == 1:
#     #                     pitch = 0.0
#     #                 else:
#     #                     pitch = min_gauge
#     #                 ecc = (pitch * max((bolt_line - 1.5), 0)) + end_dist + gap
#     #                 vres = self.plate.get_vres(bolts_one_line, pitch,
#     #                                      gauge, bolt_line, shear_load, axial_load, ecc)
#     #                 bolt_capacity_red = self.plate.get_bolt_red(bolts_one_line,
#     #                                                       gauge, bolt_capacity,
#     #                                                       bolt_dia)
#     #                 print("bow", vres, bolt_capacity_red)
#     #
#     #         while web_plate_h is False:
#     #             bolts_required += 1
#     #             [bolt_line, bolts_one_line, web_plate_h] = \
#     #                 self.get_web_plate_l_bolts_one_line(self,web_plate_h_max, web_plate_h_min, bolts_required,
#     #                                                     min_edge_dist, min_gauge)
#     #             [gauge, edge_dist, web_plate_h] = self.get_gauge_edge_dist(self,web_plate_h, bolts_one_line,
#     #                                                                        min_edge_dist, max_spacing,
#     #                                                                        max_edge_dist)
#     #
#     #         bolt_capacity_red = self.plate.get_bolt_red(bolts_one_line,
#     #                                               gauge, bolt_capacity,
#     #                                               bolt_dia)
#     #         print("g,e,h1 ", gauge, edge_dist, web_plate_h)
#     #         if vres > bolt_capacity_red:
#     #             self.design_status = False
#     #             self.reason = "Bolt line limit is reached. Select higher grade/Diameter or choose different connection"
#     #         else:
#     #             self.design_status = True
#     #
#     #         self.plate.length = gap + end_dist * 2 + pitch * (bolt_line - 1)
#     #         self.plate.height = web_plate_h
#     #         self.plate.bolt_line = bolt_line
#     #         self.plate.bolts_one_line = bolts_one_line
#     #         self.plate.bolts_required = bolt_line * bolts_one_line
#     #         self.plate.bolt_capacity_red = bolt_capacity_red
#     #         self.plate.bolt_force = vres
#     #         self.plate.moment_demand = moment_demand
#     #         self.plate.pitch_provided = pitch
#     #         self.plate.gauge_provided = gauge
#     #         self.plate.edge_dist_provided = edge_dist
#     #         self.plate.end_dist_provided = end_dist
#     #         self.plate.design_status = self.design_status
#     # def get_web_plate_h_req(self, bolts_one_line, gauge, edge_dist):
#     #     web_plate_h_req = float((bolts_one_line - 1) * gauge + 2 * edge_dist)
#     #     return web_plate_h_req
#
#
# # For Command Line
#
#
# # from ast import literal_eval
# #
# # path = input("Enter the file location: ")
# # with open(path, 'r') as f:
# #     data = f.read()
# #     d = literal_eval(data)
# #     FinPlateConnection.set_input_values(FinPlateConnection(), d, False)<|MERGE_RESOLUTION|>--- conflicted
+++ resolved
@@ -93,20 +93,17 @@
                                                       KEY_CONNECTOR_FY_40], TYPE_TEXTBOX, self.get_fu_fy)
         change_tab.append(t3)
 
-<<<<<<< HEAD
+
         t5 = (DISP_TITLE_ANGLE, ['Label_1','Label_2','Label_3'],
-=======
-        t5 = (DISP_TITLE_ANGLE, ['Label_1', 'Label_2','Label_3'],
->>>>>>> 062882f1
               ['Label_7','Label_8','Label_9', 'Label_10','Label_11', 'Label_12', 'Label_13', 'Label_14', 'Label_15',
-               'Label_16', 'Label_17', 'Label_18','Label_19', 'Label_20','Label_21', 'Label_22','Label_26'],
+               'Label_16', 'Label_17', 'Label_18','Label_19', 'Label_20','Label_21', 'Label_22','Label_23'],
               TYPE_TEXTBOX, self.get_Angle_sec_properties)
         change_tab.append(t5)
 
         t6 = (DISP_TITLE_ANGLE, [KEY_SECSIZE, KEY_SEC_MATERIAL],
               [KEY_SECSIZE_SELECTED, KEY_SEC_FY,KEY_SEC_FU,'Label_1','Label_2','Label_3', 'Label_4', 'Label_5','Label_7','Label_8','Label_9',
                'Label_10', 'Label_11', 'Label_12', 'Label_13', 'Label_14', 'Label_15', 'Label_16', 'Label_17', 'Label_18',
-               'Label_19', 'Label_20', 'Label_21', 'Label_22', 'Label_23','Label_26'], TYPE_TEXTBOX, self.get_new_angle_section_properties)
+               'Label_19', 'Label_20', 'Label_21', 'Label_22', 'Label_23'], TYPE_TEXTBOX, self.get_new_angle_section_properties)
         change_tab.append(t6)
 
 
