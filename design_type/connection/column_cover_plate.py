from design_type.connection.moment_connection import MomentConnection
from utils.common.component import *
from utils.common.is800_2007 import *
from Common import *
from utils.common.load import Load
import yaml
import os
import shutil
import logging
from PyQt5.QtWidgets import QMainWindow, QDialog, QFontDialog, QApplication, QFileDialog, QColorDialog,QMessageBox





class ColumnCoverPlate(MomentConnection):

    def __init__(self):
        super(ColumnCoverPlate, self).__init__()
        self.design_status = False

    def set_osdaglogger(key):
        global logger
        logger = logging.getLogger('osdag')
        logger.setLevel(logging.DEBUG)
        handler = logging.StreamHandler()
        handler.setLevel(logging.DEBUG)
        formatter = logging.Formatter(fmt='%(asctime)s - %(name)s - %(levelname)s - %(message)s', datefmt='%H:%M:%S')

        handler.setFormatter(formatter)
        logger.addHandler(handler)

        handler.setLevel(logging.WARNING)
        formatter = logging.Formatter(fmt='%(asctime)s - %(name)s - %(levelname)s - %(message)s', datefmt='%H:%M:%S')
        handler.setFormatter(formatter)
        logger.addHandler(handler)
        handler = OurLog(key)
        handler.setLevel(logging.WARNING)
        formatter = logging.Formatter(fmt='%(asctime)s - %(name)s - %(levelname)s - %(message)s', datefmt='%H:%M:%S')
        handler.setFormatter(formatter)
        logger.addHandler(handler)

    def input_values(self, existingvalues={}):

        options_list = []

        if KEY_CONN in existingvalues:
            existingvalue_key_conn = existingvalues[KEY_CONN]
        else:
            existingvalue_key_conn = ''

        if KEY_SECSIZE in existingvalues:
            existingvalue_key_secsize = existingvalues[KEY_SECSIZE]
        else:
            existingvalue_key_secsize = ''

        if KEY_MATERIAL in existingvalues:
            existingvalue_key_mtrl = existingvalues[KEY_MATERIAL]
        else:
            existingvalue_key_mtrl = ''

        if KEY_MOMENT in existingvalues:
            existingvalues_key_moment = existingvalues[KEY_MOMENT]
        else:
            existingvalues_key_moment = ''

        if KEY_SHEAR in existingvalues:
            existingvalue_key_versh = existingvalues[KEY_SHEAR]
        else:
            existingvalue_key_versh = ''

        if KEY_AXIAL in existingvalues:
            existingvalue_key_axial = existingvalues[KEY_AXIAL]
        else:
            existingvalue_key_axial = ''

        if KEY_D in existingvalues:
            existingvalue_key_d = existingvalues[KEY_D]
        else:
            existingvalue_key_d = ''

        if KEY_TYP in existingvalues:
            existingvalue_key_typ = existingvalues[KEY_TYP]
        else:
            existingvalue_key_typ = ''

        if KEY_GRD in existingvalues:
            existingvalue_key_grd = existingvalues[KEY_GRD]
        else:
            existingvalue_key_grd = ''

        if KEY_FLANGEPLATE_PREFERENCES in existingvalues:
            existingvalue_key_fplate_pref = existingvalues[KEY_PLATETHK]
        else:
            existingvalue_key_fplate_pref = ''

        if KEY_FLANGEPLATE_THICKNESS in existingvalues:
            existingvalue_key_fplate_thk = existingvalues[KEY_PLATETHK]
        else:
            existingvalue_key_fplate_thk = ''

        if KEY_WEBPLATE_THICKNESS in existingvalues:
            existingvalue_key_wplate_thk = existingvalues[KEY_PLATETHK]
        else:
            existingvalue_key_wplate_thk = ''

        t16 = (KEY_MODULE, KEY_DISP_COLUMNCOVERPLATE, TYPE_MODULE, None, None)
        options_list.append(t16)

        t1 = (None, DISP_TITLE_CM, TYPE_TITLE, None, None)
        options_list.append(t1)

        t4 = (KEY_SECSIZE, KEY_DISP_SECSIZE, TYPE_COMBOBOX, existingvalue_key_secsize, connectdb("Columns"))
        options_list.append(t4)

        t15 = (KEY_IMAGE, None, TYPE_IMAGE, None, None)
        options_list.append(t15)

        t5 = (KEY_MATERIAL, KEY_DISP_MATERIAL, TYPE_COMBOBOX, existingvalue_key_mtrl, VALUES_MATERIAL)
        options_list.append(t5)

        t6 = (None, DISP_TITLE_FSL, TYPE_TITLE, None, None)
        options_list.append(t6)

        t17 = (KEY_MOMENT, KEY_DISP_MOMENT, TYPE_TEXTBOX,existingvalues_key_moment,None)
        options_list.append(t17)

        t7 = (KEY_SHEAR, KEY_DISP_SHEAR, TYPE_TEXTBOX, existingvalue_key_versh, None)
        options_list.append(t7)

        t8 = (KEY_AXIAL, KEY_DISP_AXIAL, TYPE_TEXTBOX, existingvalue_key_axial, None)
        options_list.append(t8)

        t9 = (None, DISP_TITLE_BOLT, TYPE_TITLE, None, None)
        options_list.append(t9)

        t10 = (KEY_D, KEY_DISP_D, TYPE_COMBOBOX_CUSTOMIZED, existingvalue_key_d, VALUES_D)
        options_list.append(t10)

        t11 = (KEY_TYP, KEY_DISP_TYP, TYPE_COMBOBOX, existingvalue_key_typ, VALUES_TYP)
        options_list.append(t11)

        t12 = (KEY_GRD, KEY_DISP_GRD, TYPE_COMBOBOX_CUSTOMIZED, existingvalue_key_grd, VALUES_GRD)
        options_list.append(t12)

        t18 = (None, DISP_TITLE_FLANGESPLICEPLATE, TYPE_TITLE, None, None)
        options_list.append(t18)

        t19 = (KEY_FLANGEPLATE_PREFERENCES, KEY_DISP_FLANGESPLATE_PREFERENCES, TYPE_COMBOBOX, existingvalue_key_fplate_pref, VALUES_FLANGEPLATE_PREFERENCES)
        options_list.append(t19)

        t20 = (KEY_FLANGEPLATE_THICKNESS, KEY_DISP_FLANGESPLATE_THICKNESS, TYPE_COMBOBOX_CUSTOMIZED, existingvalue_key_fplate_thk, VALUES_FLANGEPLATE_THICKNESS)
        options_list.append(t20)

        t21 = (None, DISP_TITLE_WEBSPLICEPLATE, TYPE_TITLE, None, None)
        options_list.append(t21)

        t22 = (KEY_WEBPLATE_THICKNESS, KEY_DISP_WEBPLATE_THICKNESS, TYPE_COMBOBOX_CUSTOMIZED, existingvalue_key_wplate_thk, VALUES_WEBPLATE_THICKNESS)
        options_list.append(t22)


        # t13 = (None, DISP_TITLE_PLATE, TYPE_TITLE, None, None)
        # options_list.append(t13)
        #
        # t14 = (KEY_PLATETHK, KEY_DISP_PLATETHK, TYPE_COMBOBOX_CUSTOMIZED, existingvalue_key_platethk, VALUES_PLATETHK)
        # options_list.append(t14)

        return options_list


    def flangespacing(self, flag):
        flangespacing = []

        t21 = (KEY_FLANGE_PITCH, KEY_DISP_FLANGE_PLATE_PITCH, TYPE_TEXTBOX,
               self.flange_plate.pitch_provided)
        flangespacing.append(t21)

        t22 = (KEY_ENDDIST_FLANGE, KEY_DISP_END_DIST_FLANGE, TYPE_TEXTBOX,
               self.flange_plate.end_dist_provided)
        flangespacing.append(t22)

        t23 = (KEY_FLANGE_PLATE_GAUGE, KEY_DISP_FLANGE_PLATE_GAUGE, TYPE_TEXTBOX,
               self.flange_plate.gauge_provided)
        flangespacing.append(t23)

        t24 = (KEY_EDGEDIST_FLANGE, KEY_DISP_EDGEDIST_FLANGE, TYPE_TEXTBOX,
               self.flange_plate.edge_dist_provided)
        flangespacing.append(t24)
        return flangespacing
        #


    def webspacing(self, flag):
        webspacing = []

        t8 = (KEY_WEB_PITCH, KEY_DISP_WEB_PLATE_PITCH, TYPE_TEXTBOX, self.web_plate.pitch_provided if flag else '')
        webspacing.append(t8)

        t9 = (KEY_ENDDIST_W, KEY_DISP_END_DIST_W, TYPE_TEXTBOX,
              self.web_plate.end_dist_provided if flag else '')
        webspacing.append(t9)

        t10 = (KEY_WEB_GAUGE, KEY_DISP_WEB_PLATE_GAUGE, TYPE_TEXTBOX, self.web_plate.gauge_provided if flag else '')
        webspacing.append(t10)

        t11 = (KEY_EDGEDIST_W, KEY_DISP_EDGEDIST_W, TYPE_TEXTBOX,
               self.web_plate.edge_dist_provided if flag else '')
        webspacing.append(t11)
        return webspacing
        #


    def flangecapacity(self, flag):
        flangecapacity = []

        t30 = (KEY_FLANGE_TEN_CAPACITY, KEY_DISP_FLANGE_TEN_CAPACITY, TYPE_TEXTBOX,
               round(self.section.tension_capacity_flange / 1000, 2) if flag else '')
        flangecapacity.append(t30)
        t30 = (KEY_FLANGE_PLATE_TEN_CAP, KEY_DISP_FLANGE_PLATE_TEN_CAP, TYPE_TEXTBOX,
               round(self.flange_plate.tension_capacity_flange_plate / 1000, 2) if flag else '')
        flangecapacity.append(t30)
        #
        # t30= (KEY_TENSIONYIELDINGCAP_FLANGE, KEY_DISP_TENSIONYIELDINGCAP_FLANGE, TYPE_TEXTBOX,
        #        round(self.flange_plate.tension_yielding_capacity/1000, 2) if flag else '')
        # flangecapacity.append(t30)
        #
        # t31 = (KEY_TENSIONRUPTURECAP_FLANGE,KEY_DISP_TENSIONRUPTURECAP_FLANGE , TYPE_TEXTBOX,
        #        round(self.flange_plate.tension_rupture_capacity/1000, 2) if flag else '')
        # flangecapacity.append(t31)
        #
        # # t25 = (KEY_SHEARYIELDINGCAP_FLANGE, KEY_DISP_SHEARYIELDINGCAP_FLANGE, TYPE_TEXTBOX,
        # #        round(self.flange_plate.shear_yielding_capacity/1000, 2) if flag else '')
        # # flangecapacity.append(t25)
        #
        # t26 = (KEY_BLOCKSHEARCAP_FLANGE, KEY_DISP_BLOCKSHEARCAP_FLANGE, TYPE_TEXTBOX,
        #        round(self.flange_plate.block_shear_capacity/1000, 2) if flag else '')
        # flangecapacity.append(t26)
        #
        # # t27 = ( KEY_SHEARRUPTURECAP_FLANGE,KEY_DISP_SHEARRUPTURECAP_FLANGE,TYPE_TEXTBOX,
        # #        round(self.flange_plate.shear_rupture_capacity/1000, 2) if flag else '')
        # # flangecapacity.append(t27)

        t28 = (KEY_FLANGE_PLATE_MOM_DEMAND, KEY_FLANGE_DISP_PLATE_MOM_DEMAND, TYPE_TEXTBOX,
               round(self.flange_plate.moment_demand / 1000000, 2) if flag else '')
        flangecapacity.append(t28)

        t29 = (KEY_FLANGE_PLATE_MOM_CAPACITY, KEY_FLANGE_DISP_PLATE_MOM_CAPACITY, TYPE_TEXTBOX,
               round(self.flange_plate.moment_capacity / 1000, 2) if flag else '')
        flangecapacity.append(t29)

        return flangecapacity


    def webcapacity(self, flag):
        webcapacity = []
        t30 = (KEY_WEB_TEN_CAPACITY, KEY_DISP_WEB_TEN_CAPACITY, TYPE_TEXTBOX,
               round(self.section.tension_capacity_web / 1000, 2) if flag else '')
        webcapacity.append(t30)
        t30 = (KEY_TEN_CAP_WEB_PLATE, KEY_DISP_TEN_CAP_WEB_PLATE, TYPE_TEXTBOX,
               round(self.web_plate.tension_capacity_web_plate / 1000, 2) if flag else '')
        webcapacity.append(t30)
        t30 = (KEY_WEBPLATE_SHEAR_CAPACITY, KEY_DISP_WEBPLATE_SHEAR_CAPACITY, TYPE_TEXTBOX,
               round(self.web_plate.shear_capacity_web_plate / 1000, 2) if flag else '')
        webcapacity.append(t30)

        # t30 = (KEY_TENSIONYIELDINGCAP_WEB, KEY_DISP_TENSIONYIELDINGCAP_WEB, TYPE_TEXTBOX,
        #        round(self.web_plate.tension_yielding_capacity / 1000, 2) if flag else '')
        # webcapacity.append(t30)
        #
        # t31 = (KEY_TENSIONRUPTURECAP_WEB, KEY_DISP_TENSIONRUPTURECAP_WEB, TYPE_TEXTBOX,
        #        round(self.web_plate.tension_rupture_capacity / 1000, 2) if flag else '')
        # webcapacity.append(t31)
        #
        # t12 = (KEY_SHEARYIELDINGCAP_WEB, KEY_DISP_SHEARYIELDINGCAP_WEB, TYPE_TEXTBOX,
        #        round(self.web_plate.shear_yielding_capacity/1000, 2) if flag else '')
        # webcapacity.append(t12)
        #
        # t13 = (KEY_BLOCKSHEARCAP_WEB, KEY_DISP_BLOCKSHEARCAP_WEB, TYPE_TEXTBOX,
        #        round(self.web_plate.block_shear_capacity/1000, 2) if flag else '')
        # webcapacity.append(t13)
        #
        # t14 = (KEY_SHEARRUPTURECAP_WEB, KEY_DISP_SHEARRUPTURECAP_WEB, TYPE_TEXTBOX,
        #        round(self.web_plate.shear_rupture_capacity/1000, 2) if flag else '')
        # webcapacity.append(t14)

        t15 = (KEY_WEB_PLATE_MOM_DEMAND, KEY_WEB_DISP_PLATE_MOM_DEMAND, TYPE_TEXTBOX,
               round(self.web_plate.moment_demand / 1000000, 2) if flag else '')
        webcapacity.append(t15)

        t16 = (KEY_WEB_PLATE_MOM_CAPACITY, KEY_WEB_DISP_PLATE_MOM_CAPACITY, TYPE_TEXTBOX,
               round(self.web_plate.moment_capacity / 1000, 2) if flag else '')
        webcapacity.append(t16)
        return webcapacity


    def boltdetails(self, flag):
        boltdetails = []
        t16 = (KEY_FLANGE_BOLT_LINE, KEY_FLANGE_DISP_BOLT_LINE, TYPE_TEXTBOX,
               round(self.flange_plate.bolt_line) if flag else '')
        boltdetails.append(t16)

        t16 = (KEY_FLANGE_BOLTS_ONE_LINE, KEY_FLANGE_DISP_BOLTS_ONE_LINE, TYPE_TEXTBOX,
               round(self.flange_plate.bolts_one_line) if flag else '')
        boltdetails.append(t16)

        t16 = (KEY_FLANGE_BOLTS_REQ, KEY_FLANGE_DISP_BOLTS_REQ, TYPE_TEXTBOX,
               round(self.flange_plate.bolts_required) if flag else '')
        boltdetails.append(t16)

        t16 = (KEY_WEB_BOLT_LINE, KEY_WEB_DISP_BOLT_LINE, TYPE_TEXTBOX,
               round(self.web_plate.bolt_line) if flag else '')
        boltdetails.append(t16)

        t16 = (KEY_WEB_BOLTS_ONE_LINE, KEY_WEB_DISP_BOLTS_ONE_LINE, TYPE_TEXTBOX,
               round(self.web_plate.bolts_one_line) if flag else '')
        boltdetails.append(t16)

        t16 = (KEY_WEB_BOLTS_REQ, KEY_WEB_DISP_BOLTS_REQ, TYPE_TEXTBOX,
               round(self.web_plate.bolts_required) if flag else '')
        boltdetails.append(t16)

        return boltdetails


    def output_values(self, flag):
        out_list = []

        t1 = (None, DISP_TITLE_BOLT, TYPE_TITLE, None)
        out_list.append(t1)

        t2 = (KEY_D, KEY_OUT_DISP_D_PROVIDED, TYPE_TEXTBOX,
              self.web_bolt.bolt_diameter_provided if flag else '')
        out_list.append(t2)

        t3 = (KEY_GRD, KEY_DISP_GRD, TYPE_TEXTBOX,
              self.web_bolt.bolt_grade_provided if flag else '')
        out_list.append(t3)

        t4 = (None, DISP_TITLE_BOLTDETAILS, TYPE_TITLE, None)
        out_list.append(t4)

        t21 = (
            KEY_BOLT_DETAILS, KEY_DISP_BOLT_DETAILS, TYPE_OUT_BUTTON, ['Bolt details', self.boltdetails])
        out_list.append(t21)

        t4 = (None, DISP_TITLE_WEBSPLICEPLATE, TYPE_TITLE, None)
        out_list.append(t4)

        t5 = (KEY_WEB_PLATE_HEIGHT, KEY_DISP_WEB_PLATE_HEIGHT, TYPE_TEXTBOX,
              self.web_plate.height if flag else '')
        out_list.append(t5)

        t6 = (KEY_WEB_PLATE_LENGTH, KEY_DISP_WEB_PLATE_LENGTH, TYPE_TEXTBOX,
              self.web_plate.length if flag else '')
        out_list.append(t6)

        t7 = (KEY_WEBPLATE_THICKNESS, KEY_DISP_WEBPLATE_THICKNESS, TYPE_TEXTBOX,
              self.web_plate.thickness_provided if flag else '')
        out_list.append(t7)

        t21 = (KEY_WEB_SPACING, KEY_DISP_WEB_SPACING, TYPE_OUT_BUTTON, ['Web Spacing Details', self.webspacing])
        out_list.append(t21)

        t21 = (KEY_WEB_CAPACITY, KEY_DISP_WEB_CAPACITY, TYPE_OUT_BUTTON, ['Web Capacity', self.webcapacity])
        out_list.append(t21)

        t17 = (None, DISP_TITLE_FLANGESPLICEPLATE, TYPE_TITLE, None)
        out_list.append(t17)

        t18 = (KEY_FLANGE_PLATE_HEIGHT, KEY_DISP_FLANGE_PLATE_HEIGHT, TYPE_TEXTBOX,
               self.flange_plate.height if flag else '')
        out_list.append(t18)

        t19 = (
            KEY_FLANGE_PLATE_LENGTH, KEY_DISP_FLANGE_PLATE_LENGTH, TYPE_TEXTBOX,
            self.flange_plate.length if flag else '')
        out_list.append(t19)

        t20 = (KEY_FLANGEPLATE_THICKNESS, KEY_DISP_FLANGESPLATE_THICKNESS, TYPE_TEXTBOX,
               self.flange_plate.thickness_provided if flag else '')
        out_list.append(t20)
        t21 = (
            KEY_FLANGE_SPACING, KEY_DISP_FLANGE_SPACING, TYPE_OUT_BUTTON, ['Flange Spacing Details', self.flangespacing])
        out_list.append(t21)

        t21 = (
            KEY_FLANGE_CAPACITY, KEY_DISP_FLANGE_CAPACITY, TYPE_OUT_BUTTON, ['Flange Capacity', self.flangecapacity])
        out_list.append(t21)

        # t21 = (
        #     KEY_BOLT_DETAILS, KEY_DISP_BOLT_DETAILS, TYPE_OUT_BUTTON, ['Bolt details', self.boltdetails])
        # out_list.append(t21)

        return out_list

    def func_for_validation(self, window, design_dictionary):
        self.design_status = False
        flag = False

        option_list = self.input_values(self)
        missing_fields_list = []
        for option in option_list:
            if option[2] == TYPE_TEXTBOX:
                if design_dictionary[option[0]] == '':
                    missing_fields_list.append(option[1])
            elif option[2] == TYPE_COMBOBOX and option[0] != KEY_CONN:
                val = option[4]
                if design_dictionary[option[0]] == val[0]:
                    missing_fields_list.append(option[1])

        if len(missing_fields_list) > 0:
            QMessageBox.information(window, "Information",
                                    self.generate_missing_fields_error_string(self, missing_fields_list))
            # flag = False
        else:
            flag = True

        if flag:
            self.set_input_values(self, design_dictionary)
        else:
            pass

        # for option in option_list:
        #     if option[0] == KEY_CONN:
        #         continue
        #     s = p.findChild(QtWidgets.QWidget, option[0])
        #
        #     if option[2] == TYPE_COMBOBOX:
        #         if option[0] in [KEY_D, KEY_GRD, KEY_PLATETHK]:
        #             continue
        #         if s.currentIndex() == 0:
        #             missing_fields_list.append(option[1])
        #
        #
        #     elif option[2] == TYPE_TEXTBOX:
        #         if s.text() == '':
        #             missing_fields_list.append(option[1])
        #     else:
        #         pass

    def generate_missing_fields_error_string(self, missing_fields_list):
        """
        Args:
            missing_fields_list: list of fields that are not selected or entered
        Returns:
            error string that has to be displayed
        """
        # The base string which should be displayed
        information = "Please input the following required field"
        if len(missing_fields_list) > 1:
            # Adds 's' to the above sentence if there are multiple missing input fields
            information += "s"
        information += ": "
        # Loops through the list of the missing fields and adds each field to the above sentence with a comma

        for item in missing_fields_list:
            information = information + item + ", "

        # Removes the last comma
        information = information[:-2]
        information += "."

        return information



    def set_input_values(self, design_dictionary):
        super(ColumnCoverPlate, self).set_input_values(self, design_dictionary)
        # self.module = design_dictionary[KEY_MODULE]
        # global design_status
        self.design_status = True
        #
        self.module = design_dictionary[KEY_MODULE]
        self.preference = design_dictionary[KEY_FLANGEPLATE_PREFERENCES]

        self.section = Column(designation=design_dictionary[KEY_SECSIZE], material_grade=design_dictionary[KEY_MATERIAL])

        self.web_bolt = Bolt(grade=design_dictionary[KEY_GRD], diameter=design_dictionary[KEY_D],
                         bolt_type=design_dictionary[KEY_TYP], material_grade=design_dictionary[KEY_MATERIAL],
                         bolt_hole_type=design_dictionary[KEY_DP_BOLT_HOLE_TYPE],
                         edge_type=design_dictionary[KEY_DP_DETAILING_EDGE_TYPE],
                         mu_f=design_dictionary[KEY_DP_BOLT_SLIP_FACTOR],
                         corrosive_influences=design_dictionary[KEY_DP_DETAILING_CORROSIVE_INFLUENCES])
        self.bolt = Bolt(grade=design_dictionary[KEY_GRD], diameter=design_dictionary[KEY_D],
                         bolt_type=design_dictionary[KEY_TYP], material_grade=design_dictionary[KEY_MATERIAL],
                         bolt_hole_type=design_dictionary[KEY_DP_BOLT_HOLE_TYPE],
                         edge_type=design_dictionary[KEY_DP_DETAILING_EDGE_TYPE],
                         mu_f=design_dictionary[KEY_DP_BOLT_SLIP_FACTOR],
                         corrosive_influences=design_dictionary[KEY_DP_DETAILING_CORROSIVE_INFLUENCES])

        self.flange_bolt = Bolt(grade=design_dictionary[KEY_GRD], diameter=design_dictionary[KEY_D],
                             bolt_type=design_dictionary[KEY_TYP], material_grade=design_dictionary[KEY_MATERIAL],
                             bolt_hole_type=design_dictionary[KEY_DP_BOLT_HOLE_TYPE],
                             edge_type=design_dictionary[KEY_DP_DETAILING_EDGE_TYPE],
                             mu_f=design_dictionary[KEY_DP_BOLT_SLIP_FACTOR],
                             corrosive_influences=design_dictionary[KEY_DP_DETAILING_CORROSIVE_INFLUENCES])

        self.flange_plate = Plate(thickness=design_dictionary.get(KEY_FLANGEPLATE_THICKNESS, None),
                           material_grade=design_dictionary[KEY_MATERIAL], gap=design_dictionary[KEY_DP_DETAILING_GAP])
        self.web_plate = Plate(thickness=design_dictionary.get(KEY_WEBPLATE_THICKNESS, None),
                           material_grade=design_dictionary[KEY_MATERIAL], gap=design_dictionary[KEY_DP_DETAILING_GAP])
        # print("input values are set. Doing preliminary member checks")
        self.member_capacity(self)

        # self.load.axial_force = self.load.axial_force * 1000
        # self.load.shear_force = self.load.shear_force* 1000
        # self.load.moment= self.load.moment * 1000000
    def hard_values(self):
        #flange bolt
        self.load.moment = 20 #kN
        self.factored_axial_load= 300 #KN
        self.load.shear_force =50 # kN
        self.flange_bolt.bolt_type = "Bearing Bolt"
        # self.flange_bolt.bolt_hole_type = bolt_hole_type
        # self.flange_bolt.edge_type = edge_type
        # self.flange_bolt.mu_f = float(mu_f)
        self.flange_bolt.connecting_plates_tk = None

        self.flange_bolt.bolt_grade_provided = 5.8
        self.flange_bolt.bolt_diameter_provided = 20
        self.flange_bolt.dia_hole =22
        self.flange_bolt.bolt_shear_capacity = 56580.32638058333
        self.flange_bolt.bolt_bearing_capacity = 118287.48484848486
        self.flange_bolt.bolt_capacity = 56580.32638058333




        # web bolt
        self.web_bolt.bolt_type = "Bearing Bolt"
        # self.web_bolt.bolt_hole_type = bolt_hole_type
        # self.web_bolt.edge_type = edge_type
        # self.web_bolt.mu_f = float(mu_f)
        self.web_bolt.connecting_plates_tk = None

        self.web_bolt.bolt_grade_provided = 5.8
        self.web_bolt.bolt_diameter_provided = 20
        self.web_bolt.dia_hole = 22
        self.web_bolt.bolt_shear_capacity = 56580.32638058333
        self.web_bolt.bolt_bearing_capacity = 69923.63636363638
        self.web_bolt.bolt_capacity = 69923.63636363638
        # self.web_bolt.min_edge_dist_round = 33
        # self.web_bolt.min_end_dist_round = 33

        # self.web_bolt.min_gauge_round = 50
        #anjali jatav
        # self.web_bolt.min_pitch_round = 50

        # self.web_bolt.max_edge_dist_round = 150
        # self.web_bolt.max_end_dist_round = 150
        # self.web_bolt.max_spacing_round = 300.0

        # self.web_bolt.bolt_shank_area = 0.0
        # self.web_bolt.bolt_net_area = 0.0



        #flange plate
        self.flange_plate.thickness_provided =22
        self.flange_plate.height = 210
        self.flange_plate.length= 232
        self.flange_plate.bolt_line = 2
        self.flange_plate.bolts_one_line =2
        self.flange_plate.bolts_required= 8
        self.flange_plate.bolt_capacity_red = 56580.32638058333
        self.flange_plate.bolt_force = 29359.584393928224
        # self.flange_plate.moment_demand= 0
        self.flange_plate.pitch_provided = 50

        self.flange_plate.gauge_provided =0.0
        self.flange_plate.edge_dist_provided =33
        self.flange_plate.end_dist_provided=33

        self.flange_plate.block_shear_capacity = 917754.359
        # self.flange_plate.shear_yielding_capacity = 0.0
        # self.flange_plate.shear_rupture_capacity =0.0
        #
        # self.flange_plate.shear_capacity_web_plate=0.0
        # self.flange_plate.tension_capacity_web_plate = 0.0
        self.flange_plate.tension_capacity_flange_plate=917754.359

        # self.flange_plate.moment_capacity=0

        # web plate
        self.web_plate.thickness_provided = 12
        self.web_plate.height = 366.0
        self.web_plate.length = 152
        self.web_plate.bolt_line = 1
        self.web_plate.bolts_one_line = 3
        self.web_plate.bolts_required = 6
        self.web_plate.bolt_capacity_red = 56580.32638058333
        self.web_plate.bolt_force = 53368.918616954594
        # self.web_plate.moment_demand = 2150000.0
        self.web_plate.pitch_provided = 0

        self.web_plate.gauge_provided = 150
        self.web_plate.edge_dist_provided = 33
        self.web_plate.end_dist_provided = 33

        self.web_plate.block_shear_capacity = 903019.057
        self.web_plate.shear_yielding_capacity = 530196.4981132657
        self.web_plate.shear_rupture_capacity = 613561.6780731991

        self.web_plate.shear_capacity_web_plate =  530196.4981132657
        self.web_plate.tension_capacity_web_plate = 626120.613
        # self.web_plate.tension_capacity_flange_plate = 0.0
        #
        # self.web_plate.moment_capacity = 0
        self.design_status = True



    def member_capacity(self):
        #     # print(KEY_CONN,VALUES_CONN_1,self.supported_section.build)
        #     if self.connectivity in VALUES_CONN_1:
        if self.section.type == "Rolled":
            length = self.section.depth
        else:
            length = self.section.depth - (
                    2 * self.section.flange_thickness)  # -(2*self.supported_section.root_radius)
        #     else:
        #         length = self.supported_section.depth - 50.0  # TODO: Subtract notch height for beam-beam connection

        gamma_m0 = 1.1
        self.axial_capacity = (0.3 * self.section.area  * self.section.fy) / gamma_m0 #N

        self.factored_axial_load = min(self.load.axial_force * 1000, self.axial_capacity)  # N
        print("self.factored_axial_load" ,self.factored_axial_load)
        # Shear Capacity  # N

        design_shear_capacity = (self.section.depth* self.section.web_thickness * self.section.fy) / (
                math.sqrt(3) * gamma_m0)  # N # A_v: Total cross sectional area in shear in mm^2 (float)
        if self.load.shear_force * 1000 >= design_shear_capacity:
            self.load.shear_force = design_shear_capacity
        else:
            pass
        print('shear_force',self.load.shear_force)
        print( "design_shear_capacity", design_shear_capacity)
        # if self.section.type == "Rolled":
        if self.load.shear_force < (0.6 * design_shear_capacity):

            self.Z_p = float(
                (self.section.web_thickness * (
                            self.section.depth - 2 * (self.section.flange_thickness)) ** 2) / 4)  # mm3
            self.Z_e = float(
                (self.section.web_thickness * (
                            self.section.depth - 2 * (self.section.flange_thickness)) ** 2) / 6)  # mm3
        if self.section.type == "Rolled":

            self.limitwidththkratio_flange = self.limiting_width_thk_ratio(column_f_t=self.section.flange_thickness,
                                                                               column_t_w=self.section.web_thickness,
                                                                               column_d=self.section.depth,
                                                                               column_b=self.section.flange_width,
                                                                               column_fy=self.section.fy,
                                                                               factored_axial_force=self.factored_axial_load,
                                                                               column_area=self.section.area,
                                                                               compression_element="External",
                                                                               section="Rolled")
            print("limitwidththkratio_flange",self.limitwidththkratio_flange)
        else:
           pass

        if self.section.type2 == "generally":

            self.limitwidththkratio_web = self.limiting_width_thk_ratio(column_f_t=self.section.flange_thickness,
                                                                            column_t_w=self.section.web_thickness,
                                                                            column_d=self.section.depth,
                                                                            column_b=self.section.flange_width,
                                                                            column_fy=self.section.fy,
                                                                            factored_axial_force=self.factored_axial_load,
                                                                            column_area=self.section.area,
                                                                            compression_element="Web of an I-H",
                                                                        section="generally")
        else:
            pass

        self.class_of_section = int(max(self.limitwidththkratio_flange,self.limitwidththkratio_web))
        if self.class_of_section == 1 or self.class_of_section == 2:
            Z_w = self.Z_p

        elif self.class_of_section == 3:
            Z_w = self.Z_e


        if self.class_of_section == 1 and self.class_of_section == 2:
            beta_b = 1
        elif self.class_of_section == 3:
            beta_b = self.Z_e / self.Z_p
        # else:
        #     # beta_b = 1
        #     pass

        self.section.plastic_moment_capacty(beta_b = beta_b, Z_p = self.Z_p, fy= self.section.fy) # N # for section #todo add in ddcl
        self.section.moment_d_deformation_criteria(fy= self.section.fy,Z_e = self.section.elast_sec_mod_z)
        # todo add in ddcl
        self.section.moment_capacity = min(  self.section.plastic_moment_capactiy, self.section.moment_d_def_criteria)

        print("design_bending_strength",  self.section.moment_capacity)
        # print(self.plast_sec_mod_z, "plast_sec_mod_z")
        # if self.section.plast_sec_mod_z is None:# Todo: add in database
        #     self.section.plast_sec_mod_z == self.section.elast_sec_mod_z
        # else:
        #     pass
        moment_web = (Z_w / ( self.section.plast_sec_mod_z )) * self.load.moment #  KNm todo add in ddcl # z_w of web & z_p  of section
        print('plast_sec_mod_z',self.section.plast_sec_mod_z)
        self.moment_flange = ((self.load.moment * 1000000) - moment_web)/1000000 #KNm todo add in ddcl

        if self.load.moment  >  self.section.moment_capacity/1000000:
            self.load.moment =  self.section.moment_capacity
        else:
            pass
        if self.load.moment == 0:
            self.load.moment =  self.section.moment_capacity
        else:
            pass
        print("self.load.moment", self.section.moment_capacity)

        ###WEB MENBER CAPACITY CHECK

        ###### # capacity Check for web in axial = min(block, yielding, rupture)

        # A_vn_web = ( self.section.depth - 2 * self.section.flange_thickness - self.web_plate.bolts_one_line * self.web_bolt.dia_hole) * self.section.web_thickness
        A_v_web = (self.section.depth - 2 * self.section.flange_thickness) * self.section.web_thickness
        self.tension_yielding_capacity_web = self.tension_member_design_due_to_yielding_of_gross_section(
            A_v=A_v_web, fy=self.web_plate.fy)
        # self.section.tension_rupture_capacity = self.tension_member_design_due_to_rupture_of_critical_section(
        #     A_vn=A_vn_web, fu=self.web_plate.fu)

        # print(self.supported_section.shear_yielding_capacity, self.load.shear_force,
        #       self.supported_section.tension_yielding_capacity, self.load.axial_force)

        print("tension_yielding_capacity_web", self.tension_yielding_capacity_web)

        if self.tension_yielding_capacity_web >  self.factored_axial_load :

            self.section.tension_yielding_capacity = self.tension_yielding_capacity_web
            print("tension_yielding_capacity of web", self.section.tension_yielding_capacity)
            ### FLANGE MEMBER CAPACITY CHECK
            # A_vn_flange = (self.section.flange_width - self.flange_plate.bolts_one_line * self.flange_bolt.dia_hole) * \
            #               self.section.flange_thickness
            A_v_flange = self.section.flange_thickness * self.section.flange_width

            self.tension_yielding_capacity_flange = self.tension_member_design_due_to_yielding_of_gross_section(
                A_v=A_v_flange,
                fy=self.flange_plate.fy)
            print("tension_yielding_capacity_flange", self.tension_yielding_capacity_flange)
            #
            # self.section.tension_rupture_capacity = self.tension_member_design_due_to_rupture_of_critical_section(
            #     A_vn=A_vn_flange,
            #     fu=self.flange_plate.fu)

<<<<<<< HEAD
            if self.tension_yielding_capacity_flange > self.factored_axial_load:
=======

            if self.tension_yielding_capacity_flange >  self.factored_axial_load :

>>>>>>> a43ec7aa
                #             self.supported_section.tension_yielding_capacity > self.load.axial_force:
                # print("BBB flange member check is satisfactory. Doing bolt checks")
                self.web_plate_thickness_possible = [i for i in self.web_plate.thickness if i >= self.section.web_thickness]
                self.flange_plate_thickness_possible = [i for i in self.flange_plate.thickness if i >= self.section.flange_thickness]

                self.flange_plate.thickness_provided = self.min_thick_based_on_area(tk =self.section.flange_thickness, width =  self.section.flange_width, list_of_pt_tk = self.flange_plate_thickness_possible,t_w = self.section.web_thickness,r_1 = self.section.root_radius,)
                self.web_plate.thickness_provided = self.min_thick_based_on_area(tk =self.section.web_thickness, width =  self.section.depth, list_of_pt_tk = self.web_plate_thickness_possible,t_w = self.section.web_thickness,r_1 = self.section.root_radius,)

                self.section.tension_yielding_capacity = self.tension_yielding_capacity_flange
                print("tension_yielding_capacity of flange", self.section.tension_yielding_capacity )
                self.design_status = True
            else:
                self.design_status = False
                logger.error(" : tension_yielding_capacity  of flange is less "
                             "than applied loads, Please select larger sections or decrease loads"
                            )
                print(" BBB failed in flange member checks. Select larger sections or decrease loads")
        else:
            self.design_status = False
            logger.error(" : tension_yielding_capacity of web  is less "
                         "than applied loads, Please select larger sections or decrease loads")
            print("BBB failed in web member checks. Select larger sections or decrease loads")
        if self.design_status == True:
            print("Selecting bolt diameter")
            self.select_bolt_dia(self)
        else:
            logger.error(" : tension_yielding_capacity   is less "
                         "than applied loads, Please select larger sections or decrease loads")

    def module_name(self):
        return KEY_DISP_BEAMCOVERPLATE


    def select_bolt_dia(self):
        min_plate_height = self.section.flange_width
        max_plate_height = self.section.flange_width

        axial_force_f =  self.factored_axial_load  * self.section.flange_width * self.section.flange_thickness / (
                self.section.area )

        flange_force = ((( self.moment_flange * 1000000) / (self.section.depth - self.section.flange_thickness)) + (
            axial_force_f)) # todo added web moment -add in ddcl
        print("flange_force",flange_force )

        self.res_force = math.sqrt((self.load.shear_force *1000 )** 2 + ( self.factored_axial_load ) ** 2)

        # self.flange_plate.thickness_provided = max(min(self.flange_plate.thickness),
        #                                            math.ceil(self.section.flange_thickness))
        self.flange_plate_thickness_provided = min(self.flange_plate_thickness_possible)
        self.web_plate_thickness_provided = min(self.web_plate_thickness_possible)



        bolts_required_previous = 2
        bolt_diameter_previous = self.bolt.bolt_diameter[-1]

        # res_force = math.sqrt(self.load.shear_force ** 2 + self.load.axial_force ** 2) * 1000
        self.bolt.bolt_grade_provided = self.bolt.bolt_grade[-1]
        count = 0
        bolts_one_line = 1

        for self.bolt.bolt_diameter_provided in reversed(self.bolt.bolt_diameter):
            # self.flange_bolt.calculate_bolt_spacing_limits(bolt_diameter_provided=self.flange_bolt.bolt_diameter[0],
            #                                                connecting_plates_tk=[self.flange_plate.thickness[0],
            #                                                                      self.section.flange_thickness])
            # self.web_bolt.calculate_bolt_spacing_limits(bolt_diameter_provided=self.flange_bolt.bolt_diameter[0],
            #                                                connecting_plates_tk=[self.flange_plate.thickness[0],
            #                                                                      self.section.flange_thickness])


            self.flange_bolt.calculate_bolt_spacing_limits(bolt_diameter_provided=self.bolt.bolt_diameter_provided,
                                                        connecting_plates_tk=[self.flange_plate.thickness_provided ,
                                                                              self.section.flange_thickness])



            if self.preference == "Outside":
                self.flange_bolt.calculate_bolt_capacity(bolt_diameter_provided=self.bolt.bolt_diameter_provided,
                                                         bolt_grade_provided=self.bolt.bolt_grade_provided,
                                                         connecting_plates_tk=[ self.flange_plate.thickness_provided  ,
                                                                               self.section.flange_thickness],
                                                         n_planes=1)
            else:
                self.flange_bolt.calculate_bolt_capacity(bolt_diameter_provided=self.bolt.bolt_diameter_provided,
                                                         bolt_grade_provided=self.bolt.bolt_grade_provided,
                                                         connecting_plates_tk=[ self.flange_plate.thickness_provided ,
                                                                               self.section.flange_thickness],
                                                         n_planes=2)

<<<<<<< HEAD
            self.flange_plate.bolts_required = (1.05 * (flange_force / (self.flange_bolt.bolt_capacity)))
            [bolt_line, bolts_one_line, flange_plate_h] = self.flange_plate.get_web_plate_l_bolts_one_line(
                web_plate_h_max=max_plate_height, web_plate_h_min=min_plate_height,
                bolts_required=self.flange_plate.bolts_required, edge_dist=self.flange_bolt.min_edge_dist_round,
                gauge=self.flange_bolt.min_gauge_round)
            self.flange_plate.bolts_required = int(bolt_line * bolts_one_line)
            print("flange_plate.bolts_required", self.flange_plate.bolts_required)
            if self.flange_plate.bolts_required > bolts_required_previous and count >= 1:
                self.flange_bolt.bolt_grade_provided = bolt_grade_previous
                self.flange_plate.bolts_required = bolts_required_previous
                break
            bolts_required_previous = self.flange_plate.bolts_required
            bolt_grade_previous = self.flange_bolt.bolt_grade_provided
            count += 1
=======
            self.web_bolt.calculate_bolt_spacing_limits(bolt_diameter_provided=self.bolt.bolt_diameter_provided,
                                                        connecting_plates_tk=[self.web_plate.thickness_provided ,
                                                                              self.section.web_thickness])

            self.web_bolt.calculate_bolt_capacity(bolt_diameter_provided=self.bolt.bolt_diameter_provided,
                                                     bolt_grade_provided=self.bolt.bolt_grade_provided,
                                                     connecting_plates_tk=[self.web_plate.thickness_provided ,
                                                                           self.section.web_thickness],
                                                     n_planes=1)
>>>>>>> a43ec7aa

            self.flange_plate.get_flange_plate_details(bolt_dia=self.flange_bolt.bolt_diameter_provided,
                                                    flange_plate_h_min=min_plate_height,
                                                    flange_plate_h_max=max_plate_height,
                                                    bolt_capacity=self.flange_bolt.bolt_capacity,
                                                    min_edge_dist=self.flange_bolt.min_edge_dist,
                                                    min_gauge=self.flange_bolt.min_gauge_round,
                                                    max_spacing=self.flange_bolt.max_spacing,
                                                    max_edge_dist=self.flange_bolt.max_edge_dist,
                                                    axial_load=flange_force,
                                                    web_thickness =self.section.web_thickness,
                                                    root_radius= self.section.root_radius)


<<<<<<< HEAD
        # def get_bolt_details(self):
        #     # global design_status
        #
        #     self.flange_bolt.calculate_bolt_spacing_limits(bolt_diameter_provided=self.flange_bolt.bolt_diameter[0],
        #                                             connecting_plates_tk=[self.flange_plate.thickness[0],
        #                                                                   self.section.flange_thickness])
        #
        #
        #     if self.preference == "Outside":
        #         self.flange_bolt.calculate_bolt_capacity(bolt_diameter_provided=self.flange_bolt.bolt_diameter[0],
        #                                       bolt_grade_provided=self.flange_bolt.bolt_grade[0],
        #                                       connecting_plates_tk=[self.flange_plate.thickness[0],
        #                                                             self.section.flange_thickness],
        #                                       n_planes=1)
        #     else:
        #         self.flange_bolt.calculate_bolt_capacity(bolt_diameter_provided=self.flange_bolt.bolt_diameter[0],
        #                                       bolt_grade_provided=self.flange_bolt.bolt_grade[0],
        #                                       connecting_plates_tk=[self.flange_plate.thickness[0],
        #                                                             self.section.flange_thickness],
        #                                       n_planes=2)
        #
        #
        #     min_plate_height = self.section.flange_width
        #     max_plate_height = self.section.flange_width
        #     axial_force_f = self.load.axial_force * 1000 * self.section.flange_width * self.section.flange_thickness / (
        #                 self.section.area * 100)
        #     flange_force = (((self.load.moment * 1000000) / (self.section.depth - self.section.flange_thickness)) + (
        #         axial_force_f))
        #     flange_force = flange_force / 1000
        #
        #     self.flange_plate.get_web_plate_details(bolt_dia=self.flange_bolt.bolt_diameter[0], web_plate_h_min=min_plate_height,
        #                                      web_plate_h_max=max_plate_height, bolt_capacity=self.flange_bolt.bolt_capacity,
        #                                      min_edge_dist=self.flange_bolt.max_end_dist_round, min_gauge = self.flange_bolt.min_gauge_round,
        #                                             max_spacing = self.flange_bolt.max_spacing, max_edge_dist = self.flange_bolt.max_edge_dist,
        #                                             axial_load=flange_force,
        #                                      shear_ecc=False)
        # end_dist_temp = self.flange_plate.end_dist_provided
        # gauge_temp = self.flange_plate.gauge_provided
        # self.flange_plate.end_dist_provided = self.flange_plate.edge_dist_provided
        # self.flange_plate.gauge_provided = self.flange_plate.pitch_provided
        # self.flange_plate.edge_dist_provided = end_dist_temp
        # self.flange_plate.pitch_provided = gauge_temp
=======

            min_web_plate_height = self.section.min_plate_height()
            max_web_plate_height = self.section.max_plate_height()
            axial_force_w = ((self.section.depth - (
                        2 * self.section.flange_thickness)) * self.section.web_thickness * self.factored_axial_load) / (
                                        self.section.area )

            self.web_plate.get_web_plate_details(bolt_dia=self.web_bolt.bolt_diameter_provided,
                                                 web_plate_h_min=min_web_plate_height,
                                                 web_plate_h_max=max_web_plate_height,
                                                 bolt_capacity=self.web_bolt.bolt_capacity,
                                                 min_edge_dist=self.web_bolt.min_edge_dist,
                                                 min_gauge=self.web_bolt.min_gauge_round,
                                                 max_spacing=self.web_bolt.max_spacing_round,
                                                 max_edge_dist=self.web_bolt.max_edge_dist
                                                 , shear_load=self.load.shear_force * 1000, axial_load=axial_force_w,

                                                 gap=self.web_plate.gap, shear_ecc=True)




            # self.flange_plate.bolts_required = (1.05 * (flange_force / (self.flange_bolt.bolt_capacity)))
            # # self.web_plate.bolts_required = ( (web_force / (self.flange_bolt.bolt_capacity)))
            # [bolt_line, bolts_one_line, flange_plate_h] = self.flange_plate.get_web_plate_l_bolts_one_line(
            #     web_plate_h_max=max_plate_height, web_plate_h_min=min_plate_height,
            #     bolts_required=self.flange_plate.bolts_required, edge_dist=self.flange_bolt.min_edge_dist_round,
            #     gauge=self.flange_bolt.min_gauge_round )
            # # self.flange_plate.bolts_required = int(bolt_line * bolts_one_line)
            # print("flange_plate.bolts_required",self.flange_plate.bolts_required )
            # print("bolt dia", self.flange_bolt.bolt_diameter_provided)

            if self.flange_plate.design_status is True and self.web_plate.design_status is True:
                if self.flange_plate.bolts_required > bolts_required_previous and count >= 1:
                    self.bolt.bolt_diameter_provided = bolt_diameter_previous
                    self.flange_plate.bolts_required = bolts_required_previous
                    self.flange_plate.bolt_force = bolt_force_previous
                    break
                bolts_required_previous = self.flange_plate.bolts_required
                bolt_diameter_previous = self.bolt.bolt_diameter_provided
                bolt_force_previous = self.flange_plate.bolt_force
                count += 1

                if self.web_plate.bolts_required > bolts_required_previous and count >= 1:
                    self.bolt.bolt_diameter_provided = bolt_diameter_previous
                    self.web_plate.bolts_required = bolts_required_previous
                    self.web_plate.bolt_force = bolt_force_previous
                    break
                bolts_required_previous = self.web_plate.bolts_required
                bolt_diameter_previous = self.bolt.bolt_diameter_provided
                bolt_force_previous = self.web_plate.bolt_force
                count += 1
            else:
                self.design_status = False
                # logger.error(self.plate.reason)
            bolt_capacity_req = self.bolt.bolt_capacity

        if self.flange_plate.design_status is False or self.web_plate.design_status is False:
            self.design_status = False
            logger.error("bolted connection not possible")


        else:
            self.design_status = True
            self.get_bolt_grade(self)

        # self.get_bolt_grade(self, bolt_capacity_req)

    def get_bolt_grade(self):
        print(self.design_status, "Getting bolt grade")
        bolt_grade_previous = self.bolt.bolt_grade[-1]

        for self.bolt.bolt_grade_provided in reversed(self.bolt.bolt_grade):
            count = 1
            self.flange_bolt.calculate_bolt_spacing_limits(bolt_diameter_provided=self.bolt.bolt_diameter_provided,
                                                           connecting_plates_tk=[self.flange_plate.thickness_provided,
                                                                                 self.section.flange_thickness])

            if self.preference == "Outside":
                self.flange_bolt.calculate_bolt_capacity(bolt_diameter_provided=self.bolt.bolt_diameter_provided,
                                                         bolt_grade_provided=self.bolt.bolt_grade_provided,
                                                         connecting_plates_tk=[self.flange_plate.thickness_provided,
                                                                               self.section.flange_thickness],
                                                         n_planes=1)
            else:
                self.flange_bolt.calculate_bolt_capacity(bolt_diameter_provided=self.bolt.bolt_diameter_provided,
                                                         bolt_grade_provided=self.bolt.bolt_grade_provided,
                                                         connecting_plates_tk=[self.flange_plate.thickness_provided,
                                                                               self.section.flange_thickness],
                                                         n_planes=2)

            self.web_bolt.calculate_bolt_spacing_limits(bolt_diameter_provided=self.bolt.bolt_diameter_provided,
                                                        connecting_plates_tk=[self.web_plate.thickness_provided,
                                                                              self.section.web_thickness])

            self.web_bolt.calculate_bolt_capacity(bolt_diameter_provided=self.bolt.bolt_diameter_provided,
                                                  bolt_grade_provided=self.bolt.bolt_grade_provided,
                                                  connecting_plates_tk=[self.web_plate.thickness_provided,
                                                                        self.section.web_thickness],
                                                  n_planes=1)

            print(self.bolt.bolt_grade_provided, self.bolt.bolt_capacity, self.flange_plate.bolt_force)

            bolt_capacity_reduced_flange = self.flange_plate.get_bolt_red(self.flange_plate.bolts_one_line,
                                                            self.flange_plate.gauge_provided, self.flange_bolt.bolt_capacity,
                                                            self.bolt.bolt_diameter_provided)
            bolt_capacity_reduced_web = self.web_plate.get_bolt_red(self.web_plate.bolts_one_line,
                                                                          self.web_plate.gauge_provided,
                                                                          self.web_bolt.bolt_capacity,
                                                                          self.bolt.bolt_diameter_provided)
            if ( bolt_capacity_reduced_flange < self.flange_plate.bolt_force) and  (bolt_capacity_reduced_web  < self.web_plate.bolt_force) and (count >= 1):
                self.flange_bolt.bolt_grade_provided = bolt_grade_previous
                self.web_bolt.bolt_grade_provided = bolt_grade_previous
                break
            bolts_required_previous_flange = self.flange_plate.bolts_required
            bolts_required_previous_web =self.web_plate.bolts_required
            bolt_grade_previous = self.bolt.bolt_grade_provided
            count += 1
        self.get_plate_details(self)

    def get_plate_details(self):

        min_plate_height = self.section.flange_width
        max_plate_height = self.section.flange_width

        axial_force_f = self.factored_axial_load * self.section.flange_width * self.section.flange_thickness / (
            self.section.area)

        flange_force = (((self.moment_flange * 1000000) / (self.section.depth - self.section.flange_thickness)) + (
            axial_force_f))  # todo added web moment -add in ddcl
        self.flange_bolt.calculate_bolt_spacing_limits(bolt_diameter_provided=self.bolt.bolt_diameter_provided,
                                                       connecting_plates_tk=[self.flange_plate.thickness_provided,
                                                                             self.section.flange_thickness])

        if self.preference == "Outside":
            self.flange_bolt.calculate_bolt_capacity(bolt_diameter_provided=self.bolt.bolt_diameter_provided,
                                                     bolt_grade_provided=self.bolt.bolt_grade_provided,
                                                     connecting_plates_tk=[self.flange_plate.thickness_provided,
                                                                           self.section.flange_thickness],
                                                     n_planes=1)
        else:
            self.flange_bolt.calculate_bolt_capacity(bolt_diameter_provided=self.bolt.bolt_diameter_provided,
                                                     bolt_grade_provided=self.bolt.bolt_grade_provided,
                                                     connecting_plates_tk=[self.flange_plate.thickness_provided,
                                                                           self.section.flange_thickness],
                                                     n_planes=2)

        self.web_bolt.calculate_bolt_spacing_limits(bolt_diameter_provided=self.bolt.bolt_diameter_provided,
                                                    connecting_plates_tk=[self.web_plate.thickness_provided,
                                                                          self.section.web_thickness])

        self.web_bolt.calculate_bolt_capacity(bolt_diameter_provided=self.bolt.bolt_diameter_provided,
                                              bolt_grade_provided=self.bolt.bolt_grade_provided,
                                              connecting_plates_tk=[self.web_plate.thickness_provided,
                                                                    self.section.web_thickness],
                                              n_planes=1)

        self.flange_plate.get_flange_plate_details(bolt_dia=self.flange_bolt.bolt_diameter_provided,
                                                   flange_plate_h_min=min_plate_height,
                                                   flange_plate_h_max=max_plate_height,
                                                   bolt_capacity=self.flange_bolt.bolt_capacity,
                                                   min_edge_dist=self.flange_bolt.min_edge_dist,
                                                   min_gauge=self.flange_bolt.min_gauge_round,
                                                   max_spacing=self.flange_bolt.max_spacing,
                                                   max_edge_dist=self.flange_bolt.max_edge_dist,
                                                   axial_load=flange_force,
                                                   web_thickness=self.section.web_thickness,
                                                   root_radius=self.section.root_radius)

        min_web_plate_height = self.section.min_plate_height()
        max_web_plate_height = self.section.max_plate_height()
        axial_force_w = ((self.section.depth - (
                2 * self.section.flange_thickness)) * self.section.web_thickness * self.factored_axial_load) / (
                            self.section.area)

        self.web_plate.get_web_plate_details(bolt_dia=self.web_bolt.bolt_diameter_provided,
                                             web_plate_h_min=min_web_plate_height,
                                             web_plate_h_max=max_web_plate_height,
                                             bolt_capacity=self.web_bolt.bolt_capacity,
                                             min_edge_dist=self.web_bolt.min_edge_dist,
                                             min_gauge=self.web_bolt.min_gauge_round,
                                             max_spacing=self.web_bolt.max_spacing_round,
                                             max_edge_dist=self.web_bolt.max_edge_dist
                                             , shear_load=self.load.shear_force * 1000, axial_load=axial_force_w,

                                             gap=self.web_plate.gap, shear_ecc=True)
        if self.flange_plate.design_status is False or self.flange_plate.design_status is False :
            self.design_status = False
            logger.error("bolted connection not possible")

        else:
           self.member_check(self)

        ################################################################
        ##################################################################
    def member_check(self):
>>>>>>> a43ec7aa

        block_shear_capactity = 0
        moment_capacity = 0

        ###### # capacity Check for flange = min(block, yielding, rupture)

        ###### # capacity Check for flange = min(block, yielding, rupture)

        #### Block shear capacity of  flange ### #todo comment out
        axial_force_f = self.factored_axial_load * self.section.flange_width * self.section.flange_thickness / (
            self.section.area)
        flange_force = (((self.moment_flange * 1000000) / (self.section.depth - self.section.flange_thickness)) + (
            axial_force_f))

        A_vn_flange = (self.section.flange_width - self.flange_plate.bolts_one_line * self.flange_bolt.dia_hole) * \
                      self.section.flange_thickness
        A_v_flange = self.section.flange_thickness * self.flange_plate.height

        self.section.tension_yielding_capacity= self.tension_member_design_due_to_yielding_of_gross_section(
            A_v=A_v_flange,
            fy=self.flange_plate.fy)

        self.section.tension_rupture_capacity = self.tension_member_design_due_to_rupture_of_critical_section(
            A_vn=A_vn_flange,
            fu=self.flange_plate.fu)
        #  Block shear strength for flange
        design_status_block_shear = False
        edge_dist = self.flange_plate.edge_dist_provided
        end_dist = self.flange_plate.end_dist_provided
        gauge = self.flange_plate.gauge_provided
        pitch = self.flange_plate.pitch_provided

        while design_status_block_shear == False:

            Avg = 2 * (end_dist + (
                    self.flange_plate.bolt_line - 1) * self.flange_plate.pitch_provided) \
                  * self.section.flange_thickness
            Avn = 2 * (self.flange_plate.end_dist_provided + (
                    self.flange_plate.bolt_line - 1) * self.flange_plate.pitch_provided - (
                               self.flange_plate.bolt_line - 0.5) * self.flange_bolt.dia_hole) * \
                  self.section.flange_thickness
            Atg = 2 * (( self.flange_plate.bolts_one_line / 2 - 1) * self.flange_plate.gauge_provided +
                       self.flange_plate.edge_dist_provided) * \
                  self.section.flange_thickness
            # todo add in DDCl and diagram
            Atn = 2 * ((self.flange_plate.bolts_one_line / 2 - 1) * self.flange_plate.gauge_provided -
                       ((self.flange_plate.bolts_one_line / 2 - 1) * self.flange_bolt.dia_hole) +
                       self.flange_plate.edge_dist_provided) * \
                  self.section.flange_thickness# todo add in DDCl and diagram
            # print(Avg, Avn, Atg, Atn)
            # print(8, self.flange_plate.bolt_line, pitch, end_dist)

            self.section.block_shear_capacity = self.block_shear_strength_section(A_vg=Avg, A_vn=Avn, A_tg=Atg,
                                                                                  A_tn=Atn,
                                                                                  f_u=self.flange_plate.fu,
                                                                                  f_y=self.flange_plate.fy)
            # print(9,  self.flange_plate.block_shear_capacity, self.load.axial_force, self.flange_plate.pitch_provided)

            if self.section.block_shear_capacity <  flange_force:

                if self.flange_bolt.max_spacing_round >= pitch + 5 and self.flange_bolt.max_end_dist_round >= end_dist + 5:  # increase thickness todo
                    if self.flange_plate.bolt_line == 1:
                        end_dist += 5
                    else:
                        pitch += 5

                else:
                    break

            else:
                design_status_block_shear = True
                break

            if design_status_block_shear is True:
                break
        if design_status_block_shear is True:
            axial_force_f = self.factored_axial_load * self.section.flange_width * self.section.flange_thickness / (
                self.section.area)
            flange_force = ((( self.moment_flange * 1000000) / (self.section.depth - self.section.flange_thickness)) + (
                axial_force_f))
            # flange_force = flange_force

            self.section.tension_capacity_flange = min(self.section.tension_yielding_capacity, self.section.tension_rupture_capacity,
                                               self.section.block_shear_capacity)

            if self.section.tension_capacity_flange  < flange_force:
                self.design_status = False
                logger.warning(": Tension capacity flange J is less than required flange force kN Select larger beam section")

            else:
                pass
        else:
            self.design_status = False
            logger.warning(
<<<<<<< HEAD
                ": Tension capacity flange is less than required flange force kN Select larger beam section")
        else:
            pass

=======
                ": Tension capacity flange I is less than required web force kN Select larger beam section")  #
        if self.design_status== True:
            self.flange_plate_check(self)
        else :
            self.design_status = False
        print("status of flange I",self.design_status)
# todo anjali
    def flange_plate_check(self):
>>>>>>> a43ec7aa
        # capacity Check for flange_outsite_plate =min(block, yielding, rupture)

        ####Capacity of flange cover plate for bolted Outside #
        axial_force_f = self.factored_axial_load * self.section.flange_width * self.section.flange_thickness / (
            self.section.area)

        flange_force = (((self.moment_flange * 1000000) / (self.section.depth - self.section.flange_thickness)) + (
            axial_force_f))
        print(self.preference)
        if self.preference == "Outside":
            print(self.preference)

            #  Block shear strength for outside flange plate
            available_flange_thickness = list(
                [x for x in self.flange_plate.thickness if (self.section.flange_thickness <= x)])
            # print(111,self.flange_plate.pitch_provided)
            # print(available_flange_thickness,self.flange_plate.thickness)
            for self.flange_plate.thickness_provided in available_flange_thickness:
                design_status_block_shear = False
                edge_dist = self.flange_plate.edge_dist_provided
                end_dist = self.flange_plate.end_dist_provided
                gauge = self.flange_plate.gauge_provided
                pitch = self.flange_plate.pitch_provided
                # print(1)

                A_vn_flange = (self.section.flange_width - self.flange_plate.bolts_one_line * self.flange_bolt.dia_hole) * \
                              self.flange_plate.thickness_provided
                A_v_flange = self.flange_plate.thickness_provided * self.flange_plate.height
                self.flange_plate.tension_yielding_capacity = self.tension_member_design_due_to_yielding_of_gross_section(
                    A_v=A_v_flange,
                    fy=self.flange_plate.fy)

                self.flange_plate.tension_rupture_capacity = self.tension_member_design_due_to_rupture_of_critical_section(
                    A_vn=A_vn_flange,
                    fu=self.flange_plate.fu)

                #### Block shear capacity of flange plate ###

                while design_status_block_shear == False:

                    Avg = 2 * (self.flange_plate.end_dist_provided + (
                            self.flange_plate.bolt_line - 1) * self.flange_plate.pitch_provided) * self.flange_plate.thickness_provided
                    Avn = 2 * (self.flange_plate.end_dist_provided + (
                            self.flange_plate.bolt_line - 1) * self.flange_plate.pitch_provided - (
                                       self.flange_plate.bolt_line - 0.5) * self.flange_bolt.dia_hole) * \
                          self.flange_plate.thickness_provided
                    Atg = 2 * ((((self.flange_plate.bolts_one_line / 2 - 1) * self.flange_plate.gauge_provided) + (
                                self.flange_plate.edge_dist_provided + self.section.root_radius + self.section.web_thickness / 2))
                               * self.flange_plate.thickness_provided)  # todo add in DDCl
                    Atn = 2 * (((((self.flange_plate.bolts_one_line / 2 - 1) * self.flange_plate.gauge_provided) - (
                            self.flange_plate.bolts_one_line / 2 - 1) * self.flange_bolt.dia_hole)) + (
                                           self.flange_plate.edge_dist_provided + self.section.root_radius + self.section.web_thickness / 2)) * self.flange_plate.thickness_provided
#                       # todo add in DDCl
                    # print(8, self.flange_plate.bolt_line, pitch, end_dist, self.flange_plate.thickness_provided)

                    self.flange_plate.block_shear_capacity = self.block_shear_strength_plate(A_vg=Avg, A_vn=Avn,
                                                                                             A_tg=Atg,
                                                                                             A_tn=Atn,
                                                                                             f_u=self.flange_plate.fu,
                                                                                             f_y=self.flange_plate.fy)

                    # print(9, self.flange_plate.thickness_provided, self.flange_plate.block_shear_capacity, self.load.axial_force,
                    #       self.flange_plate.pitch_provided)

<<<<<<< HEAD
                    if self.flange_plate.block_shear_capacity < self.factored_axial_load:
=======
                    if self.flange_plate.block_shear_capacity <  flange_force :

>>>>>>> a43ec7aa
                        if self.flange_bolt.max_spacing_round >= pitch + 5 and self.flange_bolt.max_end_dist_round >= end_dist + 5:  # increase thickness todo
                            if self.flange_plate.bolt_line == 1:
                                end_dist += 5
                            else:
                                pitch += 5

                        else:
                            # design_status_block_shear = False
                            break

                        # print(Avg, Avn, Atg, Atn)
                    else:
                        design_status_block_shear = True
                        break
                # print(design_status_block_shear)
                if design_status_block_shear is True:
                    break
            if design_status_block_shear is True:
                self.flange_plate.tension_capacity_flange_plate= min(self.flange_plate.tension_yielding_capacity,
                                                    self.flange_plate.tension_rupture_capacity,
                                                    self.flange_plate.block_shear_capacity)


                if self.flange_plate.tension_capacity_flange_plate < flange_force:
                    self.design_status = False
                    logger.warning(": Tension capacity flange plate G is less than required flange force kN")
                    logger.info(": Increase the size of Beam section")

                else:
                    pass
            else:
                self.design_status = False
                logger.warning(
                    ": Tension capacity flange_plate E is less than required flange force kN Select larger beam section")  #

        else:
            # capacity Check for flange_outsite_plate =min(block, yielding, rupture)

            #  Block shear strength for outside + inside flange plate

            # OUTSIDE
            available_flange_thickness = list(
                [x for x in self.flange_plate.thickness if (self.section.flange_thickness <= x)])
            # print(111,self.flange_plate.pitch_provided)
            # print(available_flange_thickness,self.flange_plate.thickness)
            for self.flange_plate.thickness_provided in available_flange_thickness:
                design_status_block_shear = False
                edge_dist = self.flange_plate.edge_dist_provided
                end_dist = self.flange_plate.end_dist_provided
                gauge = self.flange_plate.gauge_provided
                pitch = self.flange_plate.pitch_provided
                # print(11)

                #  yielding,rupture  for  inside flange plate
                flange_plate_height_inside = (self.section.flange_width - self.section.web_thickness - (self.section.root_radius/2)) / 2
                flange_plate_height_outside = self.flange_plate.height

                A_vn_flange = (((2 * flange_plate_height_inside) + self.section.flange_width) - (self.flange_plate.bolts_one_line * self.flange_bolt.dia_hole)) * self.flange_plate.thickness_provided
                A_v_flange = ((2 *flange_plate_height_inside ) + self.section.flange_width) * self.flange_plate.thickness_provided
                self.flange_plate.tension_yielding_capacity = self.tension_member_design_due_to_yielding_of_gross_section(
                    A_v=A_v_flange,
                    fy=self.flange_plate.fy)


                self.flange_plate.tension_rupture_capacity = self.tension_member_design_due_to_rupture_of_critical_section(
                    A_vn=A_vn_flange,
                    fu=self.flange_plate.fu)
                #### Block shear capacity of flange plate ###

                while design_status_block_shear == False:

                    Avg = 2 * (self.flange_plate.end_dist_provided + (
                            self.flange_plate.bolt_line - 1) * self.flange_plate.pitch_provided) * self.flange_plate.thickness_provided
                    Avn = 2 * (self.flange_plate.end_dist_provided + (
                            self.flange_plate.bolt_line - 1) * self.flange_plate.pitch_provided - (
                                       self.flange_plate.bolt_line - 0.5) * self.flange_bolt.dia_hole) * \
                          self.flange_plate.thickness_provided
                    Atg = 2*((((self.flange_plate.bolts_one_line/2 - 1) * self.flange_plate.gauge_provided) + (self.flange_plate.edge_dist_provided +self.section.root_radius + self.section.web_thickness/2))
                         * self.flange_plate.thickness_provided) # todo add in DDCl
                    Atn =  2*(((((self.flange_plate.bolts_one_line/2 - 1) * self.flange_plate.gauge_provided) - (
                            self.flange_plate.bolts_one_line/2 - 1) * self.flange_bolt.dia_hole)) +
                              (self.flange_plate.edge_dist_provided +self.section.root_radius + self.section.web_thickness/2)) * self.flange_plate.thickness_provided
                    #todo add in DDCl

                    # print(12, self.flange_plate.bolt_line, pitch, end_dist, self.flange_plate.thickness_provided)

                    flange_plate_block_shear_capactity_outside = self.block_shear_strength_plate(A_vg=Avg, A_vn=Avn,
                                                                                                 A_tg=Atg,
                                                                                                 A_tn=Atn,
                                                                                                 f_u=self.flange_plate.fu,
                                                                                                 f_y=self.flange_plate.fy)

                    #  Block shear strength for inside flange plate under shear
                    Avg = 2 * (self.flange_plate.end_dist_provided + (
                            self.flange_plate.bolt_line - 1) * self.flange_plate.pitch_provided) \
                          * self.flange_plate.thickness_provided
                    Avn = 2 * (self.flange_plate.end_dist_provided + (
                            self.flange_plate.bolt_line - 1) * self.flange_plate.pitch_provided - (
                                       self.flange_plate.bolt_line - 0.5) * self.flange_bolt.dia_hole) * \
                          self.flange_plate.thickness_provided
                    Atg = 2 * ((self.flange_plate.bolts_one_line/2  - 1) * self.flange_plate.gauge_provided + self.flange_plate.edge_dist_provided )* \
                          self.flange_plate.thickness_provided
                    # todo add in DDCl and diagram
                    Atn = 2 * ((self.flange_plate.bolts_one_line/2  - 1) * self.flange_plate.gauge_provided - ((self.flange_plate.bolts_one_line/2  - 1) * self.flange_bolt.dia_hole)+ self.flange_plate.edge_dist_provided )* \
                          self.flange_plate.thickness_provided
                    # todo add in DDCl
                    flange_plate_block_shear_capacity_inside = self.block_shear_strength_plate(A_vg=Avg, A_vn=Avn,
                                                                                               A_tg=Atg,
                                                                                               A_tn=Atn,
                                                                                               f_u=self.flange_plate.fu,
                                                                                               f_y=self.flange_plate.fy)
                    self.flange_plate.block_shear_capacity = flange_plate_block_shear_capactity_outside + flange_plate_block_shear_capacity_inside

                    # print(14, self.flange_plate.thickness_provided, self.flange_plate.block_shear_capacity,
                    #       self.load.axial_force,
                    #       self.flange_plate.pitch_provided)
                    if self.flange_plate.block_shear_capacity <  flange_force :

                        if self.flange_bolt.max_spacing_round >= pitch + 5 and self.flange_bolt.max_end_dist_round >= end_dist + 5:  # increase thickness todo
                            if self.flange_plate.bolt_line == 1:
                                end_dist += 5
                            else:
                                pitch += 5

                        else:
                            # design_status_block_shear = True
                            break

                        # print(Avg, Avn, Atg, Atn)
                        # logger.error(": flange_plate_t is less than min_thk_flange_plate:")
                        # logger.warning(": Minimum flange_plate_t required is %2.2f mm" % (min_thk_flange_plate))
                    else:
                        design_status_block_shear = True
                        break
                # print(design_status_block_shear)
                if design_status_block_shear is True:
                    break
            if design_status_block_shear is True:
                self.flange_plate.tension_capacity_flange_plate = min(self.flange_plate.tension_yielding_capacity,
                                                    self.flange_plate.tension_rupture_capacity,
                                                    self.flange_plate.block_shear_capacity)
                print ("flange_force",flange_force)
                print(self.flange_plate.tension_capacity_flange_plate, "tension_capacity_flange_plate")
                if  self.flange_plate.tension_capacity_flange_plate < flange_force:
                    self.design_status = False
                    logger.warning(": Tension capacity flange plate H is less than required flange force kN")
                    logger.info(": Increase the size of Beam section")

                else:
                    self.design_status = True
                    pass
            else:
                self.design_status = False

        if self.design_status== True:
            # pass
            self.web_axial_check(self)
        else :
            self.design_status = False
        print("status of flange E & H",self.design_status)

            # self.flange_plate.get_moment_cacacity(self.flange_plate.fy, self.flange_plate.thickness_provided,
            #                                       self.flange_plate.length)
            # print(300, design_status)

        ######################################################################### ##
                    # Design of web splice plate

    ################################ CAPACITY CHECK FOR WEB #####################################################################################

    def web_axial_check(self):

        axial_force_w = ((self.section.depth - (2 * self.section.flange_thickness)) * self.section.web_thickness *  self.factored_axial_load ) / (self.section.area )
        block_shear_capacity = 0
        moment_capacity = 0

        ###### # capacity Check for web in axial = min(block, yielding, rupture)

        A_vn_web = (( self.section.depth - (2 * self.section.flange_thickness) - (self.web_plate.bolts_one_line * self.web_bolt.dia_hole))) \
                   * self.section.web_thickness
        A_v_web = (self.section.depth - 2 * self.section.flange_thickness) * self.section.web_thickness
        self.section.tension_yielding_capacity = self.tension_member_design_due_to_yielding_of_gross_section(
            A_v=A_v_web, fy=self.web_plate.fy)
        self.section.tension_rupture_capacity = self.tension_member_design_due_to_rupture_of_critical_section(
            A_vn=A_vn_web, fu=self.web_plate.fu)

        # print(111,self.web_plate.pitch_provided)
        # print(available_web_thickness,self.web_plate.thickness)
        design_status_block_shear = False
        edge_dist = self.web_plate.edge_dist_provided
        end_dist = self.web_plate.end_dist_provided
        gauge = self.web_plate.gauge_provided
        pitch = self.web_plate.pitch_provided
        # print(1)

        #### Block shear capacity of web in axial ###

        while design_status_block_shear == False:
            # print(design_status_block_shear)
            # print(0, self.web_plate.max_end_dist, self.web_plate.end_dist_provided, self.web_plate.max_spacing_round, self.web_plate.pitch_provided)
            Atg = (self.web_plate.edge_dist_provided + (
                    self.web_plate.bolts_one_line - 1) * gauge) * self.section.web_thickness
            Atn = (self.web_plate.edge_dist_provided + (
                    self.web_plate.bolts_one_line - 1) * gauge - (
                           self.web_plate.bolts_one_line - 0.5) * self.web_bolt.dia_hole) * self.section.web_thickness
            Avg = 2 * ((self.web_plate.bolt_line - 1) * pitch + end_dist) * \
                  self.section.web_thickness
            Avn = 2 * ((self.web_plate.bolt_line - 1) * pitch + (
                    self.web_plate.bolt_line - 1) * self.web_bolt.dia_hole + end_dist) * \
                  self.section.web_thickness
            # print(17,self.web_plate.bolt_line, self.web_plate.pitch_provided, self.web_plate.bolt_line,
            #      self.web_bolt.dia_hole, self.web_plate.end_dist_provided, self.web_plate.thickness_provided)
            # print(18, self.web_plate.bolt_line, pitch, end_dist, self.section.web_thickness)

            self.web_plate.block_shear_capacity = self.block_shear_strength_section(A_vg=Avg, A_vn=Avn, A_tg=Atg,
                                                                                    A_tn=Atn,
                                                                                    f_u=self.web_plate.fu,
                                                                                    f_y=self.web_plate.fy)
            # print(19, self.web_plate.thickness_provided, self.web_plate.block_shear_capacity, self.load.axial_force, self.web_plate.pitch_provided)

            if self.web_plate.block_shear_capacity <  axial_force_w :

                if self.web_bolt.max_spacing_round >= pitch + 5 and self.web_bolt.max_end_dist_round >= end_dist + 5:  # increase thickness todo
                    if self.web_plate.bolt_line == 1:
                        end_dist += 5
                    else:
                        pitch += 5

                else:
                    # design_status_block_shear = False
                    break

            else:
                design_status_block_shear = True
                break
        if design_status_block_shear == True:
            self.section.tension_capacity_web = min(self.section.tension_yielding_capacity, self.section.tension_rupture_capacity,
                                             self.section.block_shear_capacity)

            axial_force_w = ((self.section.depth - (2 * self.section.flange_thickness)) * self.section.web_thickness *  self.factored_axial_load ) / (self.section.area )
            if self.section.tension_capacity_web < axial_force_w:

                self.design_status = False
                logger.warning(": Tension capacity web_ is less than required web force kN Select larger beam section")  # todo

            else:
                self.design_status = True
                pass
        else:
            self.design_status = False
            logger.warning(
<<<<<<< HEAD
                ": Tension capacity web_plate is less than required web force kN Select larger beam section")  # todo
        else:
            pass
=======
            ": Tension capacity web_K is less than required web force kN Select larger beam section")  #
        if self.design_status== True:
            self.web_plate_axial_check(self)
        else :
            self.design_status = False
        print("status of flange K", self.design_status)

#         ###### # capacity Check for web plate in axial = min(block, yielding, rupture)
    def web_plate_axial_check(self):
        axial_force_w = ((self.section.depth - (
                    2 * self.section.flange_thickness)) * self.section.web_thickness * self.factored_axial_load) / (
                            self.section.area)
>>>>>>> a43ec7aa

        A_vn_web = (self.web_plate.height - (
                    self.web_plate.bolts_one_line * self.web_bolt.dia_hole)) * self.web_plate.thickness_provided
        A_v_web = self.web_plate.height * self.web_plate.thickness_provided
        self.section.tension_yielding_capacity = self.tension_member_design_due_to_yielding_of_gross_section(
            A_v=A_v_web, fy=self.web_plate.fy)
        self.section.tension_rupture_capacity = self.tension_member_design_due_to_rupture_of_critical_section(
            A_vn=A_vn_web, fu=self.web_plate.fu)

        available_web_thickness = list([x for x in self.web_plate.thickness if (self.section.web_thickness <= x)])
        # print(111,self.web_plate.pitch_provided)
        # print(available_web_thickness,self.web_plate.thickness)
        for self.web_plate.thickness_provided in available_web_thickness:
            design_status_block_shear = False
            edge_dist = self.web_plate.edge_dist_provided
            end_dist = self.web_plate.end_dist_provided
            gauge = self.web_plate.gauge_provided
            pitch = self.web_plate.pitch_provided
            # print(1)

            #### Block shear capacity of web plate in axial ###

            while design_status_block_shear == False:
                # print(design_status_block_shear)
                # print(0, self.web_plate.max_end_dist, self.web_plate.end_dist_provided, self.web_plate.max_spacing_round, self.web_plate.pitch_provided)
                Avg = 2 * ((self.web_plate.bolt_line - 1) * pitch + end_dist) * \
                      self.web_plate.thickness_provided
                Avn = 2 * ((self.web_plate.bolt_line - 1) * pitch + (
                        self.web_plate.bolt_line - 1) * self.web_bolt.dia_hole + end_dist) * \
                      self.web_plate.thickness_provided
                Atg = (self.web_plate.edge_dist_provided + (
                        self.web_plate.bolts_one_line - 1) * gauge) * self.web_plate.thickness_provided
                Atn = (self.web_plate.edge_dist_provided + (
                        self.web_plate.bolts_one_line - 1) * gauge - (
                               self.web_plate.bolts_one_line - 0.5) * self.web_bolt.dia_hole) * self.web_plate.thickness_provided

                # print(self.web_plate.bolt_line, self.web_plate.pitch_provided, self.web_plate.bolt_line,
                # self.web_plate.dia_hole, self.web_plate.end_dist_provided, self.web_plate.thickness_provided)
                # print(1, self.web_plate.bolt_line, pitch, end_dist, self.web_plate.thickness_provided)

                self.web_plate.block_shear_capacity = self.block_shear_strength_section(A_vg=Avg, A_vn=Avn, A_tg=Atg,
                                                                                        A_tn=Atn,
                                                                                        f_u=self.web_plate.fu,
                                                                                        f_y=self.web_plate.fy)
                self.web_plate.block_shear_capacity = 2 * self.web_plate.block_shear_capacity
                # print(2, self.web_plate.thickness_provided, self.web_plate.block_shear_capacity, self.load.axial_force, self.web_plate.pitch_provided)
                if self.web_plate.block_shear_capacity <  axial_force_w :

                    if self.web_bolt.max_spacing_round >= pitch + 5 and self.web_bolt.max_end_dist_round >= end_dist + 5:  # increase thickness todo
                        if self.web_plate.bolt_line == 1:
                            end_dist += 5
                        else:
                            pitch += 5

                    else:
                        break

                else:
                    design_status_block_shear = True
                    break
            if design_status_block_shear == True:
                break
        if design_status_block_shear == True:

            self.web_plate.tension_capacity_web_plate = min( self.section.tension_yielding_capacity , self.section.tension_rupture_capacity,
                                             self.section.block_shear_capacity)
            if self.web_plate.tension_capacity_web_plate < axial_force_w:
                self.design_status = False
<<<<<<< HEAD
                logger.warning(
                    ": Tension capacity web_plate is less than required web force kN Select larger beam section")  # todo
=======
                logger.warning(": Tension capacity web_plate A is less than required web force kN Select larger beam section")  # todo

>>>>>>> a43ec7aa
            else:
                self.design_status =True
                pass
        else:
            self.design_status = False
            logger.warning(": Tension capacity web_plate B is less than required web force kN Select larger beam section")  # todo
        if self.design_status== True:
            self.web_shear_plate_check(self)
        else :
            self.design_status = False
        print("status of flange L", self.design_status)
    def web_shear_plate_check(self):
        ###### # capacity Check for web plate  in shear = min(block, yielding, rupture)
        axial_force_w = ((self.section.depth - (
                2 * self.section.flange_thickness)) * self.section.web_thickness * self.factored_axial_load) / (
                            self.section.area)

        A_vn_web = (self.web_plate.height - (self.web_plate.bolts_one_line * self.web_bolt.dia_hole)) * \
                   self.web_plate.thickness_provided
        A_v_web = self.web_plate.height * self.web_plate.thickness_provided
        self.web_plate.shear_yielding_capacity = self.shear_yielding(
            A_v=A_v_web, fy=self.web_plate.fy)
        self.web_plate.shear_rupture_capacity = self.shear_rupture_(
            A_vn=A_vn_web, fu=self.web_plate.fu)

        available_web_thickness = list([x for x in self.web_plate.thickness if (self.section.web_thickness <= x)])
        # print(111,self.web_plate.pitch_provided)
        # print(available_web_thickness,self.web_plate.thickness)
        for self.web_plate.thickness_provided in available_web_thickness:  #
            design_status_block_shear = False
            edge_dist = self.web_plate.edge_dist_provided
            end_dist = self.web_plate.end_dist_provided
            gauge = self.web_plate.gauge_provided
            pitch = self.web_plate.pitch_provided
            # print(1)

            #### Block shear capacity of web plate ###

            while design_status_block_shear == False:
                Avg = (((self.web_plate.bolt_line - 1) * self.web_plate.pitch_provided) + self.web_plate.end_dist_provided) * self.web_plate.thickness_provided
                Avn = (((self.web_plate.bolt_line - 1) * self.web_plate.pitch_provided) + ((
                            self.web_plate.bolt_line - 1) * self.web_bolt.dia_hole) + self.web_plate.end_dist_provided) * self.web_plate.thickness_provided
                Atg = (self.web_plate.edge_dist_provided + (
                            self.web_plate.bolts_one_line - 1) * self.web_plate.gauge_provided) * self.web_plate.thickness_provided
                Atn = ((((self.web_plate.bolts_one_line - 1)* self.web_plate.gauge_provided)
                        +self.web_plate.edge_dist_provided)- ((self.web_plate.bolts_one_line - 0.5)
                                                              * self.web_bolt.dia_hole)) *self.web_plate.thickness_provided

                self.web_plate.block_shear_capacity = 2 * self.web_plate.block_shear_capacity

                # (self.web_plate.edge_dist_provided + ((self.web_plate.bolts_one_line - 1) * self.web_plate.gauge_provided) - ((
                    #            self.web_plate.bolts_one_line - 0.5) * self.web_bolt.dia_hole)) * self.web_plate.thickness_provided
                self.web_plate.block_shear_capacity = self.block_shear_strength_section(A_vg=Avg, A_vn=Avn, A_tg=Atg,
                                                                                        A_tn=Atn,
                                                                                        f_u=self.web_plate.fu,
                                                                                        f_y=self.web_plate.fy)

                # print(2, self.web_plate.thickness_provided, self.web_plate.block_shear_capacity, self.load.axial_force, self.web_plate.pitch_provided)

                if self.web_plate.block_shear_capacity <  axial_force_w :
#
                    if self.web_bolt.max_spacing_round >= pitch + 5 and self.web_bolt.max_end_dist_round >= end_dist + 5:  # increase thickness todo
                        if self.web_plate.bolt_line == 1:
                            end_dist += 5
                        else:
                            pitch += 5

                    else:
                        # design_status_block_shear = False
                        break

                    # print(Avg, Avn, Atg, Atn)
                    # logger.error(": flange_plate_t is less than min_thk_flange_plate:")
                    # logger.warning(": Minimum flange_plate_t required is %2.2f mm" % (min_thk_flange_plate))
                else:
                    design_status_block_shear = True
                    break
                # print(design_status_block_shear)
            if design_status_block_shear is True:
                break
        if design_status_block_shear is True:
            self.web_plate.shear_capacity_web_plate = min(self.web_plate.shear_yielding_capacity, self.web_plate.shear_rupture_capacity,
                                             self.web_plate.block_shear_capacity)

            if self.web_plate.shear_capacity_web_plate  < axial_force_w:
                self.design_status = False
                logger.warning(": Tension capacity web_plate C is less than required web force kN Select larger beam section") # todo
            else:
                self.design_status = True
                pass
        else:
            self.design_status = False
            logger.warning(
                ": Tension capacity web_plate D is less than required web force kN Select larger beam section")  #
        if self.design_status== True:
            pass
        else :
            self.design_status = False
            logger.warning(
                ": Tension capacity web_plate L is less than required web force kN Select larger beam section")
        print("status of flange M", self.design_status)

        ####todo comment out
    # print(600, design_status)
        print("self.section.tension_capacity_flange",self.section.tension_capacity_flange)
        print("self.section.tension_capacity_web", self.section.tension_capacity_web)
        print("self.flange_plate.tension_capacity_flange_plate",self.flange_plate.tension_capacity_flange_plate)
        # print("self.flange_plate.shear_capacity_flange_plate", self.flange_plate.shear_capacity_flange_plate)

        print("self.web_plate.tension_capacity_web_plate", self.web_plate.tension_capacity_web_plate)
        print("self.web_plate.shear_capacity_web_plate",self.web_plate.shear_capacity_web_plate)


        print(
            self.flange_plate.length *2)
        print(
            self.web_plate.length *2)
        print(
            self.flange_plate.bolts_required * 2)
        print(
            self.web_plate.bolts_required * 2)

        self.flange_plate.length = self.flange_plate.length * 2
        self.web_plate.length = self.web_plate.length * 2
        self.flange_plate.bolts_required = self.flange_plate.bolts_required * 2
        self.web_plate.bolts_required = self.web_plate.bolts_required * 2
        # print("anjali", self.anjali)
        print(self.section)
        print(self.load)
        print(self.flange_bolt)
        print(self.flange_plate)
        print(self.web_bolt)

        print(self.web_plate)
        print(self.web_plate.thickness_provided)
        print(self.flange_plate.thickness_provided)
        #print(design_status)
        print(
            self.flange_plate.length )
        print(
            self.web_plate.length )
        print(
            self.flange_plate.bolts_required )
        print(
            self.web_plate.bolts_required )
        print("bolt dia",self.flange_bolt.bolt_diameter_provided)


        if self.design_status == True:
            logger.error(": Overall bolted cover plate splice connection design is safe \n")
            logger.debug(" :=========End Of design===========")
        else:
            logger.error(": Design is not safe \n ")
            logger.debug(" :=========End Of design===========")

        ################################ CAPACITY CHECK #####################################################################################

    @staticmethod
    def block_shear_strength_plate(A_vg, A_vn, A_tg, A_tn, f_u, f_y):  # for flange plate
        """Calculate the block shear strength of bolted connections as per cl. 6.4.1

        Args:
            A_vg: Minimum gross area in shear along bolt line parallel to external force [in sq. mm] (float)
            A_vn: Minimum net area in shear along bolt line parallel to external force [in sq. mm] (float)
            A_tg: Minimum gross area in tension from the bolt hole to the toe of the angle,
                           end bolt line, perpendicular to the line of force, respectively [in sq. mm] (float)
            A_tn: Minimum net area in tension from the bolt hole to the toe of the angle,
                           end bolt line, perpendicular to the line of force, respectively [in sq. mm] (float)
            f_u: Ultimate stress of the plate material in MPa (float)
            f_y: Yield stress of the plate material in MPa (float)

        Return:
            block shear strength of bolted connection in N (float)

        Note:
            Reference:
            IS 800:2007, cl. 6.4.1

        """
        gamma_m0 = IS800_2007.cl_5_4_1_Table_5["gamma_m0"]['yielding']
        gamma_m1 = IS800_2007.cl_5_4_1_Table_5["gamma_m1"]['ultimate_stress']
        T_db1 = A_vg * f_y / (math.sqrt(3) * gamma_m0) + 0.9 * A_tn * f_u / gamma_m1
        T_db2 = 0.9 * A_vn * f_u / (math.sqrt(3) * gamma_m1) + A_tg * f_y / gamma_m0
        Tdb = min(T_db1, T_db2)
        Tdb = round(Tdb , 3)
        return Tdb

        # Function for block shear capacity calculation

    @staticmethod
    def block_shear_strength_section(A_vg, A_vn, A_tg, A_tn, f_u, f_y):
        """Calculate the block shear strength of bolted connections as per cl. 6.4.1

        Args:
            A_vg: Minimum gross area in shear along bolt line parallel to external force [in sq. mm] (float)
            A_vn: Minimum net area in shear along bolt line parallel to external force [in sq. mm] (float)
            A_tg: Minimum gross area in tension from the bolt hole to the toe of the angle,
                           end bolt line, perpendicular to the line of force, respectively [in sq. mm] (float)
            A_tn: Minimum net area in tension from the bolt hole to the toe of the angle,
                           end bolt line, perpendicular to the line of force, respectively [in sq. mm] (float)
            f_u: Ultimate stress of the plate material in MPa (float)
            f_y: Yield stress of the plate material in MPa (float)

        Return:
            block shear strength of bolted connection in N (float)

        Note:
            Reference:
            IS 800:2007, cl. 6.4.1

        """
        gamma_m0 = IS800_2007.cl_5_4_1_Table_5["gamma_m0"]['yielding']
        gamma_m1 = IS800_2007.cl_5_4_1_Table_5["gamma_m1"]['ultimate_stress']
        T_db1 = A_vg * f_y / (math.sqrt(3) * gamma_m0) + 0.9 * A_tn * f_u / gamma_m1
        T_db2 = 0.9 * A_vn * f_u / (math.sqrt(3) * gamma_m1) + A_tg * f_y / gamma_m0
        Tdb = min(T_db1, T_db2)
        Tdb = round(Tdb , 3)
        return Tdb
        # cl 6.2 Design Strength Due to Yielding of Gross Section

    @staticmethod
    def tension_member_design_due_to_yielding_of_gross_section(A_v, fy):
        '''
             Args:
                 A_v (float) Area under shear
                 Beam_fy (float) Yield stress of Beam material
             Returns:
                 Capacity of Beam web in shear yielding
             '''
        gamma_m0 = IS800_2007.cl_5_4_1_Table_5["gamma_m0"]['yielding']
        # A_v = height * thickness
        tdg = (A_v * fy) / (gamma_m0 )
        return tdg

    @staticmethod
    def tension_member_design_due_to_rupture_of_critical_section(A_vn, fu):
        '''
               Args:
                   A_vn (float) Net area under shear
                   Beam_fu (float) Ultimate stress of Beam material
               Returns:
                   Capacity of beam web in shear rupture
               '''

        gamma_m1 = IS800_2007.cl_5_4_1_Table_5["gamma_m1"]['ultimate_stress']
        # A_vn = (height- bolts_one_line * dia_hole) * thickness
        T_dn = 0.9 * A_vn * fu / (gamma_m1)
        return T_dn

    @staticmethod
    def shear_yielding(A_v,fy):
        '''
        Args:
            length (float) length of member in direction of shear load
            thickness(float) thickness of member resisting shear
            beam_fy (float) Yeild stress of section material
        Returns:
            Capacity of section in shear yeiding
        '''

        # A_v = length * thickness
        gamma_m0 = 1.1
        # print(length, thickness, fy, gamma_m0)
        # V_p = (0.6 * A_v * fy) / (math.sqrt(3) * gamma_m0 * 1000)  # kN
        V_p = (A_v * fy) / (math.sqrt(3) * gamma_m0 )  # N
        return V_p

    @staticmethod
    def shear_rupture_(A_vn, fu):
        '''
               Args:
                   A_vn (float) Net area under shear
                   Beam_fu (float) Ultimate stress of Beam material
               Returns:
                   Capacity of beam web in shear rupture
               '''

        gamma_m1 = IS800_2007.cl_5_4_1_Table_5["gamma_m1"]['ultimate_stress']
        # A_vn = (height- bolts_one_line * dia_hole) * thickness
        T_dn = 0.9 * A_vn * fu / (math.sqrt(3) *gamma_m1)
        return T_dn
    #
    # def web_force(column_d, column_f_t, column_t_w, axial_force, column_area):
    #     """
    #     Args:
    #        c_d: Overall depth of the column section in mm (float)
    #        column_f_t: Thickness of flange in mm (float)
    #        column_t_w: Thickness of flange in mm (float)
    #        axial_force: Factored axial force in kN (float)
    #
    #     Returns:
    #         Force in flange in kN (float)
    #     """
    #     axial_force_w = int(
    #         ((column_d - 2 * (column_f_t)) * column_t_w * axial_force ) / column_area)   # N
    #     return round(axial_force_w)

    @staticmethod
    def limiting_width_thk_ratio(column_f_t, column_t_w, column_d, column_b, column_fy, factored_axial_force,
                                 column_area, compression_element, section):

        epsilon = float(math.sqrt(250 / column_fy))
        axial_force_w = int(
            ((column_d - 2 * (column_f_t)) * column_t_w * factored_axial_force) /( column_area )) #N

        des_comp_stress_web = column_fy
        des_comp_stress_section = column_fy
        avg_axial_comp_stress = axial_force_w / ((column_d - 2 * column_f_t) * column_t_w)
        r1 = avg_axial_comp_stress / des_comp_stress_web
        r2 = avg_axial_comp_stress / des_comp_stress_section
        a = column_b / column_f_t
        # compression_element=["External","Internal","Web of an I-H" ,"box section" ]
        # section=["rolled","welded","compression due to bending","generally", "Axial compression" ]
        # section = "rolled"
        if compression_element == "External" or compression_element =="Internal":
            if section == "Rolled":
                if column_b * 0.5 / column_f_t <= 9.4 * epsilon:
                    class_of_section1 = "plastic"
                elif column_b * 0.5 / column_f_t <= 10.5 * epsilon:
                    class_of_section1 = "compact"
                elif column_b * 0.5 / column_f_t <= 15.7 * epsilon:
                    class_of_section1 = "semi-compact"
                # else:
                #     print('fail')
                # print("class_of_section", class_of_section )
            elif section == "welded":
                if column_b * 0.5 / column_f_t <= 8.4 * epsilon:
                    class_of_section1 = "plastic"
                elif column_b * 0.5 / column_f_t <= 9.4 * epsilon:
                    class_of_section1 = "compact"
                elif column_b * 0.5 / column_f_t <= 13.6 * epsilon:
                    class_of_section1 = "semi-compact"
                # else:
                #     print('fail')
            elif section == "compression due to bending":
                if column_b * 0.5 / column_f_t <= 29.3 * epsilon:
                    class_of_section1 = "plastic"
                elif column_b * 0.5 / column_f_t <= 33.5 * epsilon:
                    class_of_section1 = "compact"
                elif column_b * 0.5 / column_f_t <= 42 * epsilon:
                    class_of_section1 = "semi-compact"
                # else:
                #     print('fail')
            # else:
            #     pass

        elif compression_element =="Web of an I-H"or compression_element == "box section":
            if section == "generally":
                if r1 < 0:
                    if column_d / column_t_w <= max((84 * epsilon / (1 + r1)) , (42 * epsilon)):
                        class_of_section1 = "plastic"
                    elif column_d / column_t_w <= (max(105 * epsilon / (1 + r1)), (42 * epsilon)):
                        class_of_section1 = "compact"
                    elif column_d / column_t_w <= max((126 * epsilon / (1 +  2*r1)), column_d / column_t_w >= (
                            42 * epsilon)):
                        class_of_section1 = "semi-compact"
                    # else:
                    #     print('fail')
                    # print("class_of_section3", class_of_section)
                elif r1 > 0:
                    if column_d / column_t_w <= max((84 * epsilon / (1 + r1)) , (42 * epsilon)):
                        class_of_section1 = "plastic"
                    elif column_d / column_t_w <= max((105 * epsilon / (1 + (r1 * 1.5))), (
                            42 * epsilon)):
                        class_of_section1 = "compact"
                    elif column_d / column_t_w <= max((126 * epsilon / (1 + 2*r1)), (
                            42 * epsilon)):
                        class_of_section1 = "semi-compact"
                    # else:
                    #     print('fail')
                    # print("class_of_section4", class_of_section)
            elif section == "Axial compression":
                if column_d / column_t_w <= (42 * epsilon):
                    class_of_section1 = "semi-compact"
                else:
                    class_of_section1 = "N/A"
        #     else:
        #         print('fail')
        # else:
        #     pass
        print("class_of_section", class_of_section1 )
        if class_of_section1 == "plastic":
            class_of_section1 = 1
        elif class_of_section1 == "compact":
            class_of_section1 = 2
        elif class_of_section1 == "semi-compact":
            class_of_section1 = 3
        # else:
        #     print('fail')
        print( "class_of_section2",class_of_section1)

        return class_of_section1

        print("class_of_section1", class_of_section1)

    @staticmethod
    def min_thick_based_on_area( tk, width,list_of_pt_tk,t_w,r_1,preference=None):# area of flange plate should be greater than 1.05 times area of flange
        flange_crs_sec_area = tk * width
        for y in list_of_pt_tk:
            if preference == "Outside+Inside":

                flange_plate_crs_sec_area = (2 * width - t_w - (2 * r_1)) * y
            else:
                flange_plate_crs_sec_area = y * width

            if flange_plate_crs_sec_area >= flange_crs_sec_area * 1.05  :
                thickness = y
                break
            else:
                pass

        return thickness


# =======
#
#     def web_force(column_d, column_f_t, column_t_w, axial_force, column_area):
#         """
#         Args:
#            c_d: Overall depth of the column section in mm (float)
#            column_f_t: Thickness of flange in mm (float)
#            column_t_w: Thickness of flange in mm (float)
#            axial_force: Factored axial force in kN (float)
#
#         Returns:
#             Force in flange in kN (float)
#         """
#         axial_force_w = int(
#             ((column_d - 2 * (column_f_t)) * column_t_w * axial_force * 10) / column_area)   # N
#         return round(axial_force_w)


# >>>>>>> 6cf73de1eccd9984a7eabbebc260495068a10335
    # def flange_force(column_d, column_f_t, column_b, column_area, factored_axial_force, moment_load):
    #     """
    #     Args:
    #        Column_d: Overall depth of the column section in mm (float)
    #        Column_b: width of the column section in mm (float)
    #        Column_f_t: Thickness of flange in mm (float)
    #        axial_force: Factored axial force in kN (float)
    #        moment_load: Factored bending moment in kN-m (float)
    #     Returns:
    #         Force in flange in kN (float)
    #     """
    #
    #     area_f = column_b * column_f_t
    #     axial_force_f = ((area_f * factored_axial_force * 1000 / (100 * column_area))) / 1000  # KN
    #     f_f = (((moment_load * 1000000) / (column_d - column_f_t)) + (axial_force_f * 1000)) / 1000  # KN
    #     # print(f_f)
    #     return (f_f)
    # print(self.web_bolt)
    # print(self.web_plate)
    # print(self.Tension_capacity_flange_plate)
    # print(self.Tension_capacity_flange)
    #
    # def call_3DModel(self,ui,bgcolor):
    #     # Call to calculate/create the BB Cover Plate Bolted CAD model
    #     # status = self.resultObj['Bolt']['status']
    #     # if status is True:
    #     #     self.createBBCoverPlateBoltedCAD()
    #     #     self.ui.btn3D.setChecked(Qt.Checked)
    #     if ui.btn3D.isChecked():
    #         ui.chkBxCol.setChecked(Qt.Unchecked)
    #         ui.chkBxFinplate.setChecked(Qt.Unchecked)
    #         ui.mytabWidget.setCurrentIndex(0)
    #
    #     # Call to display the BB Cover Plate Bolted CAD model
    #     #     ui.Commondisplay_3DModel("Model", bgcolor)  # "gradient_bg")
    #     ui.commLogicObj.display_3DModel("Model",bgcolor)
    #
    #     # else:
    #     #     self.display.EraseAll()
    #
    # def call_3DCol(self, ui, bgcolor):
    #     # status = self.resultObj['Bolt']['status']
    #     # if status is True:
    #     #     self.ui.chkBx_colSec1.setChecked(Qt.Checked)
    #     if ui.chkBxCol.isChecked():
    #         ui.btn3D.setChecked(Qt.Unchecked)
    #         ui.chkBxCol.setChecked(Qt.Unchecked)
    #         ui.mytabWidget.setCurrentIndex(0)
    #     # self.display_3DModel("Col", bgcolor)
    #     ui.commLogicObj.display_3DModel("Column",bgcolor)
    #
    #
    # def call_3DConnector(self, ui, bgcolor):
    #     # status = self.resultObj['Bolt']['status']
    #     # if status is True:
    #     #     self.ui.chkBx_extndPlate.setChecked(Qt.Checked)
    #     if ui.chkBxFinplate.isChecked():
    #         ui.btn3D.setChecked(Qt.Unchecked)
    #         ui.chkBxCol.setChecked(Qt.Unchecked)
    #         ui.mytabWidget.setCurrentIndex(0)
    #     # self.display_3DModel("Connector", bgcolor)
    #     ui.commLogicObj.display_3DModel("Connector", bgcolor)
    #
    #
    # def tab_list(self):
    #
    #     tabs = []
    #
    #     t1 = (KEY_DISP_COLSEC, self.tab_column_section)
    #     tabs.append(t1)
    #
    #     return tabs

        # else:
        #     self.display.EraseAll()

    def call_3DBeam(self, ui, bgcolor):
        # status = self.resultObj['Bolt']['status']
        # if status is True:
        #     self.ui.chkBx_beamSec1.setChecked(Qt.Checked)
        if ui.chkBxBeam.isChecked():
            ui.btn3D.setChecked(Qt.Unchecked)
            ui.chkBxBeam.setChecked(Qt.Unchecked)
            ui.mytabWidget.setCurrentIndex(0)
        # self.display_3DModel("Beam", bgcolor)
        ui.commLogicObj.display_3DModel("Beam", bgcolor)

    def call_3DConnector(self, ui, bgcolor):
        # status = self.resultObj['Bolt']['status']
        # if status is True:
        #     self.ui.chkBx_extndPlate.setChecked(Qt.Checked)
        if ui.chkBxFinplate.isChecked():
            ui.btn3D.setChecked(Qt.Unchecked)
            ui.chkBxBeam.setChecked(Qt.Unchecked)
            ui.mytabWidget.setCurrentIndex(0)
        # self.display_3DModel("Connector", bgcolor)
        ui.commLogicObj.display_3DModel("Connector", bgcolor)
        # print(self.web_bolt)
        # print(self.web_plate)
        # print(self.Tension_capacity_flange_plate)
        # print(self.Tension_capacity_flange)

    def tab_list(self):

        tabs = []

        t1 = (KEY_DISP_COLSEC, TYPE_TAB_1, self.tab_column_section)
        tabs.append(t1)

<<<<<<< HEAD
        return tabs
=======
        t2 = ("Bolt", TYPE_TAB_2, self.bolt_values)
        tabs.append(t2)

        t3 = ("Weld", TYPE_TAB_2, self.weld_values)
        tabs.append(t3)

        t4 = ("Detailing", TYPE_TAB_2, self.detailing_values)
        tabs.append(t4)

        t5 = ("Design", TYPE_TAB_2, self.design_values)
        tabs.append(t5)

        return tabs
>>>>>>> a43ec7aa
<|MERGE_RESOLUTION|>--- conflicted
+++ resolved
@@ -749,13 +749,10 @@
             #     A_vn=A_vn_flange,
             #     fu=self.flange_plate.fu)
 
-<<<<<<< HEAD
-            if self.tension_yielding_capacity_flange > self.factored_axial_load:
-=======
+
 
             if self.tension_yielding_capacity_flange >  self.factored_axial_load :
 
->>>>>>> a43ec7aa
                 #             self.supported_section.tension_yielding_capacity > self.load.axial_force:
                 # print("BBB flange member check is satisfactory. Doing bolt checks")
                 self.web_plate_thickness_possible = [i for i in self.web_plate.thickness if i >= self.section.web_thickness]
@@ -845,22 +842,6 @@
                                                                                self.section.flange_thickness],
                                                          n_planes=2)
 
-<<<<<<< HEAD
-            self.flange_plate.bolts_required = (1.05 * (flange_force / (self.flange_bolt.bolt_capacity)))
-            [bolt_line, bolts_one_line, flange_plate_h] = self.flange_plate.get_web_plate_l_bolts_one_line(
-                web_plate_h_max=max_plate_height, web_plate_h_min=min_plate_height,
-                bolts_required=self.flange_plate.bolts_required, edge_dist=self.flange_bolt.min_edge_dist_round,
-                gauge=self.flange_bolt.min_gauge_round)
-            self.flange_plate.bolts_required = int(bolt_line * bolts_one_line)
-            print("flange_plate.bolts_required", self.flange_plate.bolts_required)
-            if self.flange_plate.bolts_required > bolts_required_previous and count >= 1:
-                self.flange_bolt.bolt_grade_provided = bolt_grade_previous
-                self.flange_plate.bolts_required = bolts_required_previous
-                break
-            bolts_required_previous = self.flange_plate.bolts_required
-            bolt_grade_previous = self.flange_bolt.bolt_grade_provided
-            count += 1
-=======
             self.web_bolt.calculate_bolt_spacing_limits(bolt_diameter_provided=self.bolt.bolt_diameter_provided,
                                                         connecting_plates_tk=[self.web_plate.thickness_provided ,
                                                                               self.section.web_thickness])
@@ -870,7 +851,6 @@
                                                      connecting_plates_tk=[self.web_plate.thickness_provided ,
                                                                            self.section.web_thickness],
                                                      n_planes=1)
->>>>>>> a43ec7aa
 
             self.flange_plate.get_flange_plate_details(bolt_dia=self.flange_bolt.bolt_diameter_provided,
                                                     flange_plate_h_min=min_plate_height,
@@ -884,51 +864,6 @@
                                                     web_thickness =self.section.web_thickness,
                                                     root_radius= self.section.root_radius)
 
-
-<<<<<<< HEAD
-        # def get_bolt_details(self):
-        #     # global design_status
-        #
-        #     self.flange_bolt.calculate_bolt_spacing_limits(bolt_diameter_provided=self.flange_bolt.bolt_diameter[0],
-        #                                             connecting_plates_tk=[self.flange_plate.thickness[0],
-        #                                                                   self.section.flange_thickness])
-        #
-        #
-        #     if self.preference == "Outside":
-        #         self.flange_bolt.calculate_bolt_capacity(bolt_diameter_provided=self.flange_bolt.bolt_diameter[0],
-        #                                       bolt_grade_provided=self.flange_bolt.bolt_grade[0],
-        #                                       connecting_plates_tk=[self.flange_plate.thickness[0],
-        #                                                             self.section.flange_thickness],
-        #                                       n_planes=1)
-        #     else:
-        #         self.flange_bolt.calculate_bolt_capacity(bolt_diameter_provided=self.flange_bolt.bolt_diameter[0],
-        #                                       bolt_grade_provided=self.flange_bolt.bolt_grade[0],
-        #                                       connecting_plates_tk=[self.flange_plate.thickness[0],
-        #                                                             self.section.flange_thickness],
-        #                                       n_planes=2)
-        #
-        #
-        #     min_plate_height = self.section.flange_width
-        #     max_plate_height = self.section.flange_width
-        #     axial_force_f = self.load.axial_force * 1000 * self.section.flange_width * self.section.flange_thickness / (
-        #                 self.section.area * 100)
-        #     flange_force = (((self.load.moment * 1000000) / (self.section.depth - self.section.flange_thickness)) + (
-        #         axial_force_f))
-        #     flange_force = flange_force / 1000
-        #
-        #     self.flange_plate.get_web_plate_details(bolt_dia=self.flange_bolt.bolt_diameter[0], web_plate_h_min=min_plate_height,
-        #                                      web_plate_h_max=max_plate_height, bolt_capacity=self.flange_bolt.bolt_capacity,
-        #                                      min_edge_dist=self.flange_bolt.max_end_dist_round, min_gauge = self.flange_bolt.min_gauge_round,
-        #                                             max_spacing = self.flange_bolt.max_spacing, max_edge_dist = self.flange_bolt.max_edge_dist,
-        #                                             axial_load=flange_force,
-        #                                      shear_ecc=False)
-        # end_dist_temp = self.flange_plate.end_dist_provided
-        # gauge_temp = self.flange_plate.gauge_provided
-        # self.flange_plate.end_dist_provided = self.flange_plate.edge_dist_provided
-        # self.flange_plate.gauge_provided = self.flange_plate.pitch_provided
-        # self.flange_plate.edge_dist_provided = end_dist_temp
-        # self.flange_plate.pitch_provided = gauge_temp
-=======
 
             min_web_plate_height = self.section.min_plate_height()
             max_web_plate_height = self.section.max_plate_height()
@@ -1125,7 +1060,6 @@
         ################################################################
         ##################################################################
     def member_check(self):
->>>>>>> a43ec7aa
 
         block_shear_capactity = 0
         moment_capacity = 0
@@ -1220,12 +1154,6 @@
         else:
             self.design_status = False
             logger.warning(
-<<<<<<< HEAD
-                ": Tension capacity flange is less than required flange force kN Select larger beam section")
-        else:
-            pass
-
-=======
                 ": Tension capacity flange I is less than required web force kN Select larger beam section")  #
         if self.design_status== True:
             self.flange_plate_check(self)
@@ -1234,7 +1162,6 @@
         print("status of flange I",self.design_status)
 # todo anjali
     def flange_plate_check(self):
->>>>>>> a43ec7aa
         # capacity Check for flange_outsite_plate =min(block, yielding, rupture)
 
         ####Capacity of flange cover plate for bolted Outside #
@@ -1299,12 +1226,9 @@
                     # print(9, self.flange_plate.thickness_provided, self.flange_plate.block_shear_capacity, self.load.axial_force,
                     #       self.flange_plate.pitch_provided)
 
-<<<<<<< HEAD
-                    if self.flange_plate.block_shear_capacity < self.factored_axial_load:
-=======
+
                     if self.flange_plate.block_shear_capacity <  flange_force :
 
->>>>>>> a43ec7aa
                         if self.flange_bolt.max_spacing_round >= pitch + 5 and self.flange_bolt.max_end_dist_round >= end_dist + 5:  # increase thickness todo
                             if self.flange_plate.bolt_line == 1:
                                 end_dist += 5
@@ -1556,11 +1480,6 @@
         else:
             self.design_status = False
             logger.warning(
-<<<<<<< HEAD
-                ": Tension capacity web_plate is less than required web force kN Select larger beam section")  # todo
-        else:
-            pass
-=======
             ": Tension capacity web_K is less than required web force kN Select larger beam section")  #
         if self.design_status== True:
             self.web_plate_axial_check(self)
@@ -1573,7 +1492,6 @@
         axial_force_w = ((self.section.depth - (
                     2 * self.section.flange_thickness)) * self.section.web_thickness * self.factored_axial_load) / (
                             self.section.area)
->>>>>>> a43ec7aa
 
         A_vn_web = (self.web_plate.height - (
                     self.web_plate.bolts_one_line * self.web_bolt.dia_hole)) * self.web_plate.thickness_provided
@@ -1642,13 +1560,8 @@
                                              self.section.block_shear_capacity)
             if self.web_plate.tension_capacity_web_plate < axial_force_w:
                 self.design_status = False
-<<<<<<< HEAD
-                logger.warning(
-                    ": Tension capacity web_plate is less than required web force kN Select larger beam section")  # todo
-=======
                 logger.warning(": Tension capacity web_plate A is less than required web force kN Select larger beam section")  # todo
 
->>>>>>> a43ec7aa
             else:
                 self.design_status =True
                 pass
@@ -2191,9 +2104,6 @@
         t1 = (KEY_DISP_COLSEC, TYPE_TAB_1, self.tab_column_section)
         tabs.append(t1)
 
-<<<<<<< HEAD
-        return tabs
-=======
         t2 = ("Bolt", TYPE_TAB_2, self.bolt_values)
         tabs.append(t2)
 
@@ -2207,4 +2117,3 @@
         tabs.append(t5)
 
         return tabs
->>>>>>> a43ec7aa
