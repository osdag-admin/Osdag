--- conflicted
+++ resolved
@@ -34,8 +34,6 @@
     return min_pitch_eqn
 
 
-<<<<<<< HEAD
-=======
 
 def cl_10_2_2_min_spacing(d, parameter='pitch'):
     """ minimum spacing between two adjacent fasteners as per cl.10.2.2, IS 800:2007
@@ -162,7 +160,6 @@
 
     return end_edge_eqn
 
->>>>>>> 1c833caa
 def max_pitch(t):
     t1 = str(t[0])
     t2 = str(t[0])
@@ -440,8 +437,6 @@
     loads_req_bolt_force_eqn.append(NoEscape(r' & =' + moment_demand + r'\end{aligned}'))
     return loads_req_bolt_force_eqn
 
-<<<<<<< HEAD
-=======
 def design_capacity_of_end_plate(M_dp,b_eff,f_y,gamma_m0,t_p):
     M_dp= str(M_dp)
     t_p = str(t_p)
@@ -456,7 +451,6 @@
     design_capacity_of_end_plate.append(NoEscape(r'&={\frac{' + b_eff +r'*'+t_p+r'^2'+' *'+f_y + r'}{4*'+gamma_m0 + r'}}\\'))
     design_capacity_of_end_plate.append(NoEscape(r'&=' +M_dp  + r'\end{aligned}'))
     return design_capacity_of_end_plate
->>>>>>> 1c833caa
 
 def Vres_bolts(bolts_one_line,ymax,xmax,bolt_line,axial_load
                ,moment_demand,r,vbv,tmv,tmh,abh,vres,shear_load): #vres bolt web
@@ -601,8 +595,6 @@
     max_plate_ht_eqn.append(NoEscape(r'&=' + max_plate_h + '\end{aligned}'))
     return max_plate_ht_eqn
 
-<<<<<<< HEAD
-=======
 def disp_clause(disp,clause):
     disp_clause_eqn = Math(inline=True)
 
@@ -654,7 +646,6 @@
     moment_acting_on_end_plate.append(NoEscape(r'&=' +M_ep + '\end{aligned}'))
     return moment_acting_on_end_plate
 
->>>>>>> 1c833caa
 
 def min_plate_length_req(min_pitch, min_end_dist,bolt_line,min_length):
     min_pitch = str(min_pitch)
@@ -875,11 +866,6 @@
     tension_yield_eqn.append(NoEscape(r'&=' + T_dg + '\end{aligned}'))
     return tension_yield_eqn
 
-<<<<<<< HEAD
-
-def tension_rupture_bolted_prov(w_p, t_p, n_c, d_o, fu,gamma_m1,T_dn,multiple=1):
-=======
->>>>>>> 1c833caa
 
 def tension_rupture_bolted_prov(w_p, t_p, n_c, d_o, fu,gamma_m1,T_dn,multiple=1):
     w_p = str(w_p)
@@ -1744,10 +1730,6 @@
     return long_joint_welded_beam_prov
 
 
-<<<<<<< HEAD
-=======
-
->>>>>>> 1c833caa
 def throat_req():
     throat_eqn = Math(inline=True)
     throat_eqn.append(NoEscape(r'\begin{aligned} t_t &\geq 3 \end{aligned}'))
@@ -1987,8 +1969,6 @@
     return web_plate_area_prov
 
 
-<<<<<<< HEAD
-=======
 def tension_in_bolt_due_to_axial_load_n_moment(P,n,M,y_max,y_sqr,T_b):
     P= str(P)
     n = str(n)
@@ -2076,7 +2056,6 @@
 
 
 
->>>>>>> 1c833caa
 def web_plate_area_prov_bolt(D, y, webwidth, wp_area, T, r_1):
     D = str(D)
     T = str(T)
