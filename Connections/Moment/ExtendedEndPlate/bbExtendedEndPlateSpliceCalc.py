--- conflicted
+++ resolved
@@ -2185,7 +2185,6 @@
         outputobj['Stiffener']['MomentCapacity'] = round((M_capacity_st * 10 ** -3), 3)
         outputobj['Stiffener']['Notch'] = float(n_s)
 
-<<<<<<< HEAD
         # ===================  CAD ===================
         # if uiObj["Member"]["Connectivity"] == "Extended one way":
         if uiObj["Member"]["Connectivity"] == "Extended one way" or "Flush":  # TOdo added by darshan
@@ -2193,15 +2192,6 @@
         else:
             pass
         # ===================  CAD ===================
-=======
-            outputobj['Stiffener']['Length'] = round(l_st, 3)
-            outputobj['Stiffener']['Thickness'] = int(round(thickness_stiffener_provided, 3))
-            outputobj['Stiffener']['NotchSize'] = float(n_s)
-            outputobj['Stiffener']['WeldSize'] = int(z_weld_st)
-            outputobj['Stiffener']['Moment'] = round((M_st * 10 ** -3), 3)
-            outputobj['Stiffener']['MomentCapacity'] = round((M_capacity_st * 10 ** -3), 3)
-            outputobj['Stiffener']['Notch'] = float(n_s)
->>>>>>> 8bfbdefd
 
     else:
         outputobj = {}
