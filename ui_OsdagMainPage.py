# -*- coding: utf-8 -*-

# Form implementation generated from reading ui file 'OsdagMainPage.ui'
#
# Created by: PyQt5 UI code generator 5.6
#
# WARNING! All changes made in this file will be lost!

from PyQt5 import QtCore, QtGui, QtWidgets

class Ui_MainWindow(object):
    def setupUi(self, MainWindow):
        MainWindow.setObjectName("MainWindow")
        MainWindow.setWindowModality(QtCore.Qt.NonModal)
        MainWindow.resize(1410, 1110)
        icon = QtGui.QIcon()
        icon.addPixmap(QtGui.QPixmap(":/newPrefix/images/Osdag.png"), QtGui.QIcon.Normal, QtGui.QIcon.Off)
        MainWindow.setWindowIcon(icon)
        MainWindow.setStyleSheet("QWidget::showMaximised()")
        self.centralwidget = QtWidgets.QWidget(MainWindow)
        self.centralwidget.setObjectName("centralwidget")
        self.gridLayout = QtWidgets.QGridLayout(self.centralwidget)
        self.gridLayout.setObjectName("gridLayout")
        self.myListWidget = QtWidgets.QListWidget(self.centralwidget)
        self.myListWidget.setMinimumSize(QtCore.QSize(300, 0))
        palette = QtGui.QPalette()
        brush = QtGui.QBrush(QtGui.QColor(171, 194, 80))
        brush.setStyle(QtCore.Qt.SolidPattern)
        palette.setBrush(QtGui.QPalette.Active, QtGui.QPalette.Button, brush)
        brush = QtGui.QBrush(QtGui.QColor(171, 194, 80))
        brush.setStyle(QtCore.Qt.SolidPattern)
        palette.setBrush(QtGui.QPalette.Active, QtGui.QPalette.Base, brush)
        brush = QtGui.QBrush(QtGui.QColor(171, 194, 80))
        brush.setStyle(QtCore.Qt.SolidPattern)
        palette.setBrush(QtGui.QPalette.Active, QtGui.QPalette.Window, brush)
        brush = QtGui.QBrush(QtGui.QColor(240, 84, 69))
        brush.setStyle(QtCore.Qt.SolidPattern)
        palette.setBrush(QtGui.QPalette.Active, QtGui.QPalette.Highlight, brush)
        brush = QtGui.QBrush(QtGui.QColor(171, 194, 80))
        brush.setStyle(QtCore.Qt.SolidPattern)
        palette.setBrush(QtGui.QPalette.Inactive, QtGui.QPalette.Button, brush)
        brush = QtGui.QBrush(QtGui.QColor(171, 194, 80))
        brush.setStyle(QtCore.Qt.SolidPattern)
        palette.setBrush(QtGui.QPalette.Inactive, QtGui.QPalette.Base, brush)
        brush = QtGui.QBrush(QtGui.QColor(171, 194, 80))
        brush.setStyle(QtCore.Qt.SolidPattern)
        palette.setBrush(QtGui.QPalette.Inactive, QtGui.QPalette.Window, brush)
        brush = QtGui.QBrush(QtGui.QColor(240, 84, 69))
        brush.setStyle(QtCore.Qt.SolidPattern)
        palette.setBrush(QtGui.QPalette.Inactive, QtGui.QPalette.Highlight, brush)
        brush = QtGui.QBrush(QtGui.QColor(171, 194, 80))
        brush.setStyle(QtCore.Qt.SolidPattern)
        palette.setBrush(QtGui.QPalette.Disabled, QtGui.QPalette.Button, brush)
        brush = QtGui.QBrush(QtGui.QColor(171, 194, 80))
        brush.setStyle(QtCore.Qt.SolidPattern)
        palette.setBrush(QtGui.QPalette.Disabled, QtGui.QPalette.Base, brush)
        brush = QtGui.QBrush(QtGui.QColor(171, 194, 80))
        brush.setStyle(QtCore.Qt.SolidPattern)
        palette.setBrush(QtGui.QPalette.Disabled, QtGui.QPalette.Window, brush)
        brush = QtGui.QBrush(QtGui.QColor(240, 240, 240))
        brush.setStyle(QtCore.Qt.SolidPattern)
        palette.setBrush(QtGui.QPalette.Disabled, QtGui.QPalette.Highlight, brush)
        self.myListWidget.setPalette(palette)
        self.myListWidget.setFocusPolicy(QtCore.Qt.NoFocus)
        self.myListWidget.setContextMenuPolicy(QtCore.Qt.ActionsContextMenu)
        self.myListWidget.setStyleSheet("QListWidget\n"
"{\n"
"background-color: #abc250 ;\n"
"}")
        self.myListWidget.setFrameShape(QtWidgets.QFrame.Panel)
        self.myListWidget.setFrameShadow(QtWidgets.QFrame.Sunken)
        self.myListWidget.setLineWidth(4)
        self.myListWidget.setMidLineWidth(2)
        self.myListWidget.setObjectName("myListWidget")
        item = QtWidgets.QListWidgetItem()
        font = QtGui.QFont()
        font.setPointSize(12)
        font.setBold(True)
        font.setWeight(75)
        item.setFont(font)
        self.myListWidget.addItem(item)
        self.gridLayout.addWidget(self.myListWidget, 0, 0, 1, 2)
        self.myStackedWidget = QtWidgets.QStackedWidget(self.centralwidget)
        font = QtGui.QFont()
        font.setPointSize(13)
        font.setItalic(False)
        self.myStackedWidget.setFont(font)
        self.myStackedWidget.setFrameShape(QtWidgets.QFrame.NoFrame)
        self.myStackedWidget.setFrameShadow(QtWidgets.QFrame.Plain)
        self.myStackedWidget.setObjectName("myStackedWidget")
        self.Osdagpage = QtWidgets.QWidget()
        self.Osdagpage.setObjectName("Osdagpage")
        self.gridLayout_2 = QtWidgets.QGridLayout(self.Osdagpage)
        self.gridLayout_2.setContentsMargins(0, 0, 0, 0)
        self.gridLayout_2.setObjectName("gridLayout_2")
        self.lbl_OsdagHeader = QtWidgets.QLabel(self.Osdagpage)
        self.lbl_OsdagHeader.setMinimumSize(QtCore.QSize(800, 200))
        self.lbl_OsdagHeader.setMaximumSize(QtCore.QSize(800, 200))
        self.lbl_OsdagHeader.setText("")
        self.lbl_OsdagHeader.setPixmap(QtGui.QPixmap(":/newPrefix/images/Osdag_header.png"))
        self.lbl_OsdagHeader.setScaledContents(True)
        self.lbl_OsdagHeader.setObjectName("lbl_OsdagHeader")
        self.gridLayout_2.addWidget(self.lbl_OsdagHeader, 0, 0, 2, 2)
        spacerItem = QtWidgets.QSpacerItem(20, 738, QtWidgets.QSizePolicy.Minimum, QtWidgets.QSizePolicy.Expanding)
        self.gridLayout_2.addItem(spacerItem, 1, 2, 2, 1)
        spacerItem1 = QtWidgets.QSpacerItem(20, 646, QtWidgets.QSizePolicy.Minimum, QtWidgets.QSizePolicy.Expanding)
        self.gridLayout_2.addItem(spacerItem1, 2, 0, 1, 1)
        self.lbl_fosseelogo = QtWidgets.QLabel(self.Osdagpage)
        self.lbl_fosseelogo.setMinimumSize(QtCore.QSize(250, 92))
        self.lbl_fosseelogo.setMaximumSize(QtCore.QSize(250, 92))
        self.lbl_fosseelogo.setText("")
        self.lbl_fosseelogo.setPixmap(QtGui.QPixmap(":/newPrefix/images/Fossee_logo.png"))
        self.lbl_fosseelogo.setScaledContents(True)
        self.lbl_fosseelogo.setObjectName("lbl_fosseelogo")
        self.gridLayout_2.addWidget(self.lbl_fosseelogo, 3, 0, 1, 1)
        spacerItem2 = QtWidgets.QSpacerItem(532, 20, QtWidgets.QSizePolicy.Expanding, QtWidgets.QSizePolicy.Minimum)
        self.gridLayout_2.addItem(spacerItem2, 3, 1, 1, 1)
        self.lbl_iitblogo = QtWidgets.QLabel(self.Osdagpage)
        sizePolicy = QtWidgets.QSizePolicy(QtWidgets.QSizePolicy.Preferred, QtWidgets.QSizePolicy.Preferred)
        sizePolicy.setHorizontalStretch(0)
        sizePolicy.setVerticalStretch(0)
        sizePolicy.setHeightForWidth(self.lbl_iitblogo.sizePolicy().hasHeightForWidth())
        self.lbl_iitblogo.setSizePolicy(sizePolicy)
        self.lbl_iitblogo.setMinimumSize(QtCore.QSize(100, 100))
        self.lbl_iitblogo.setText("")
        self.lbl_iitblogo.setPixmap(QtGui.QPixmap(":/newPrefix/images/logoiitb.png"))
        self.lbl_iitblogo.setScaledContents(False)
        self.lbl_iitblogo.setObjectName("lbl_iitblogo")
        self.gridLayout_2.addWidget(self.lbl_iitblogo, 3, 2, 1, 1)
        self.myStackedWidget.addWidget(self.Osdagpage)
        self.Connectionpage = QtWidgets.QWidget()
        self.Connectionpage.setObjectName("Connectionpage")
        self.horizontalLayout = QtWidgets.QHBoxLayout(self.Connectionpage)
        self.horizontalLayout.setContentsMargins(0, 0, 0, 0)
        self.horizontalLayout.setObjectName("horizontalLayout")
        self.mytabWidget = QtWidgets.QTabWidget(self.Connectionpage)
        sizePolicy = QtWidgets.QSizePolicy(QtWidgets.QSizePolicy.Expanding, QtWidgets.QSizePolicy.Expanding)
        sizePolicy.setHorizontalStretch(0)
        sizePolicy.setVerticalStretch(0)
        sizePolicy.setHeightForWidth(self.mytabWidget.sizePolicy().hasHeightForWidth())
        self.mytabWidget.setSizePolicy(sizePolicy)
        font = QtGui.QFont()
        font.setFamily("Arial")
        font.setPointSize(11)
        font.setBold(True)
        font.setWeight(75)
        self.mytabWidget.setFont(font)
        self.mytabWidget.setFocusPolicy(QtCore.Qt.ClickFocus)
        self.mytabWidget.setStyleSheet("QTabBar::tab {\n"
"    margin-right: 10;\n"
" }\n"
"QTabBar::tab::hover\n"
"{\n"
"   background-color: #d97f7f;\n"
"   color:#000000 ;\n"
"}\n"
"\n"
"QTabBar::tab{\n"
"height: 40px;\n"
"width: 200px;\n"
"background-color: #925a5b;\n"
"color:#ffffff;\n"
"}\n"
"QTabBar::tab{\n"
"border-top-left-radius: 2px ;\n"
"border-top-right-radius: 2px ;\n"
"border-bottom-left-radius: 0px ;\n"
"border-bottom-right-radius: 0px ;\n"
"}\n"
" ")
        self.mytabWidget.setTabShape(QtWidgets.QTabWidget.Triangular)
        self.mytabWidget.setDocumentMode(False)
        self.mytabWidget.setTabsClosable(False)
        self.mytabWidget.setMovable(False)
        self.mytabWidget.setObjectName("mytabWidget")
        self.tab1_shearconnection = QtWidgets.QWidget()
        font = QtGui.QFont()
        font.setItalic(True)
        self.tab1_shearconnection.setFont(font)
        self.tab1_shearconnection.setObjectName("tab1_shearconnection")
        self.gridLayout_3 = QtWidgets.QGridLayout(self.tab1_shearconnection)
        self.gridLayout_3.setContentsMargins(0, 0, 0, 0)
        self.gridLayout_3.setObjectName("gridLayout_3")
        spacerItem3 = QtWidgets.QSpacerItem(20, 102, QtWidgets.QSizePolicy.Minimum, QtWidgets.QSizePolicy.Expanding)
        self.gridLayout_3.addItem(spacerItem3, 0, 2, 1, 1)
        spacerItem4 = QtWidgets.QSpacerItem(20, 102, QtWidgets.QSizePolicy.Minimum, QtWidgets.QSizePolicy.Expanding)
        self.gridLayout_3.addItem(spacerItem4, 0, 6, 1, 1)
        spacerItem5 = QtWidgets.QSpacerItem(87, 20, QtWidgets.QSizePolicy.Expanding, QtWidgets.QSizePolicy.Minimum)
        self.gridLayout_3.addItem(spacerItem5, 1, 0, 1, 1)
        self.verticalLayout = QtWidgets.QVBoxLayout()
        self.verticalLayout.setObjectName("verticalLayout")
        self.label_2 = QtWidgets.QLabel(self.tab1_shearconnection)
        font = QtGui.QFont()
        font.setFamily("Arial")
        font.setPointSize(12)
        font.setBold(True)
        font.setWeight(75)
        self.label_2.setFont(font)
        self.label_2.setObjectName("label_2")
        self.verticalLayout.addWidget(self.label_2)
        self.rdbtn_finplate = QtWidgets.QRadioButton(self.tab1_shearconnection)
        font = QtGui.QFont()
        font.setFamily("Arial")
        font.setPointSize(12)
        font.setBold(True)
        font.setItalic(False)
        font.setWeight(75)
        font.setStrikeOut(False)
        self.rdbtn_finplate.setFont(font)
        self.rdbtn_finplate.setFocusPolicy(QtCore.Qt.TabFocus)
        self.rdbtn_finplate.setLayoutDirection(QtCore.Qt.LeftToRight)
        self.rdbtn_finplate.setText("")
        icon1 = QtGui.QIcon()
        icon1.addPixmap(QtGui.QPixmap("ResourceFiles/images/finplate.png"), QtGui.QIcon.Normal, QtGui.QIcon.Off)
        self.rdbtn_finplate.setIcon(icon1)
        self.rdbtn_finplate.setIconSize(QtCore.QSize(300, 300))
        self.rdbtn_finplate.setCheckable(True)
        self.rdbtn_finplate.setObjectName("rdbtn_finplate")
        self.verticalLayout.addWidget(self.rdbtn_finplate)
        self.gridLayout_3.addLayout(self.verticalLayout, 1, 1, 1, 3)
        spacerItem6 = QtWidgets.QSpacerItem(175, 20, QtWidgets.QSizePolicy.Expanding, QtWidgets.QSizePolicy.Minimum)
        self.gridLayout_3.addItem(spacerItem6, 1, 4, 1, 1)
        self.verticalLayout_2 = QtWidgets.QVBoxLayout()
        self.verticalLayout_2.setObjectName("verticalLayout_2")
        self.label_3 = QtWidgets.QLabel(self.tab1_shearconnection)
        font = QtGui.QFont()
        font.setFamily("Arial")
        font.setPointSize(12)
        font.setBold(True)
        font.setWeight(75)
        self.label_3.setFont(font)
        self.label_3.setObjectName("label_3")
        self.verticalLayout_2.addWidget(self.label_3)
        self.rdbtn_cleat = QtWidgets.QRadioButton(self.tab1_shearconnection)
        font = QtGui.QFont()
        font.setFamily("Arial")
        font.setPointSize(12)
        font.setBold(True)
        font.setItalic(False)
        font.setUnderline(False)
        font.setWeight(75)
        font.setStrikeOut(False)
        self.rdbtn_cleat.setFont(font)
        self.rdbtn_cleat.setFocusPolicy(QtCore.Qt.TabFocus)
        self.rdbtn_cleat.setLayoutDirection(QtCore.Qt.LeftToRight)
<<<<<<< HEAD
        self.rdbtn_cleat.setStyleSheet("QRadioButton {\n"
"text-shadow : black 0.1em 0.1em 0.2em  ;\n"
"}")
=======
        self.rdbtn_cleat.setStyleSheet("QRadioButton ")
>>>>>>> dd9a626b
        self.rdbtn_cleat.setText("")
        icon2 = QtGui.QIcon()
        icon2.addPixmap(QtGui.QPixmap("ResourceFiles/images/cleatAngle.png"), QtGui.QIcon.Normal, QtGui.QIcon.Off)
        self.rdbtn_cleat.setIcon(icon2)
        self.rdbtn_cleat.setIconSize(QtCore.QSize(300, 300))
        self.rdbtn_cleat.setObjectName("rdbtn_cleat")
        self.verticalLayout_2.addWidget(self.rdbtn_cleat)
        self.gridLayout_3.addLayout(self.verticalLayout_2, 1, 5, 1, 3)
        spacerItem7 = QtWidgets.QSpacerItem(87, 20, QtWidgets.QSizePolicy.Expanding, QtWidgets.QSizePolicy.Minimum)
        self.gridLayout_3.addItem(spacerItem7, 1, 8, 1, 1)
        spacerItem8 = QtWidgets.QSpacerItem(87, 20, QtWidgets.QSizePolicy.Expanding, QtWidgets.QSizePolicy.Minimum)
        self.gridLayout_3.addItem(spacerItem8, 2, 0, 1, 1)
        self.verticalLayout_3 = QtWidgets.QVBoxLayout()
        self.verticalLayout_3.setObjectName("verticalLayout_3")
        self.label_4 = QtWidgets.QLabel(self.tab1_shearconnection)
        font = QtGui.QFont()
        font.setFamily("Arial")
        font.setPointSize(12)
        font.setBold(True)
        font.setWeight(75)
        self.label_4.setFont(font)
        self.label_4.setObjectName("label_4")
        self.verticalLayout_3.addWidget(self.label_4)
        self.rdbtn_endplate = QtWidgets.QRadioButton(self.tab1_shearconnection)
        font = QtGui.QFont()
        font.setFamily("Arial")
        font.setPointSize(12)
        font.setBold(True)
        font.setItalic(False)
        font.setWeight(75)
        self.rdbtn_endplate.setFont(font)
        self.rdbtn_endplate.setFocusPolicy(QtCore.Qt.TabFocus)
        self.rdbtn_endplate.setLayoutDirection(QtCore.Qt.LeftToRight)
        self.rdbtn_endplate.setText("")
        icon3 = QtGui.QIcon()
        icon3.addPixmap(QtGui.QPixmap("ResourceFiles/images/endplate.png"), QtGui.QIcon.Normal, QtGui.QIcon.Off)
        self.rdbtn_endplate.setIcon(icon3)
        self.rdbtn_endplate.setIconSize(QtCore.QSize(300, 300))
        self.rdbtn_endplate.setObjectName("rdbtn_endplate")
        self.verticalLayout_3.addWidget(self.rdbtn_endplate)
        self.gridLayout_3.addLayout(self.verticalLayout_3, 2, 1, 1, 3)
        spacerItem9 = QtWidgets.QSpacerItem(175, 20, QtWidgets.QSizePolicy.Expanding, QtWidgets.QSizePolicy.Minimum)
        self.gridLayout_3.addItem(spacerItem9, 2, 4, 1, 1)
        self.verticalLayout_4 = QtWidgets.QVBoxLayout()
        self.verticalLayout_4.setObjectName("verticalLayout_4")
        self.label_5 = QtWidgets.QLabel(self.tab1_shearconnection)
        font = QtGui.QFont()
        font.setFamily("Arial")
        font.setPointSize(12)
        font.setBold(True)
        font.setWeight(75)
        self.label_5.setFont(font)
        self.label_5.setObjectName("label_5")
        self.verticalLayout_4.addWidget(self.label_5)
        self.rdbtn_seat = QtWidgets.QRadioButton(self.tab1_shearconnection)
        self.rdbtn_seat.setFocusPolicy(QtCore.Qt.TabFocus)
        self.rdbtn_seat.setText("")
        icon4 = QtGui.QIcon()
        icon4.addPixmap(QtGui.QPixmap(":/newPrefix/images/seatedAngle1.png"), QtGui.QIcon.Normal, QtGui.QIcon.Off)
        self.rdbtn_seat.setIcon(icon4)
        self.rdbtn_seat.setIconSize(QtCore.QSize(300, 300))
        self.rdbtn_seat.setObjectName("rdbtn_seat")
        self.verticalLayout_4.addWidget(self.rdbtn_seat)
        self.gridLayout_3.addLayout(self.verticalLayout_4, 2, 5, 1, 3)
        spacerItem10 = QtWidgets.QSpacerItem(87, 20, QtWidgets.QSizePolicy.Expanding, QtWidgets.QSizePolicy.Minimum)
        self.gridLayout_3.addItem(spacerItem10, 2, 8, 1, 1)
        spacerItem11 = QtWidgets.QSpacerItem(20, 102, QtWidgets.QSizePolicy.Minimum, QtWidgets.QSizePolicy.Expanding)
        self.gridLayout_3.addItem(spacerItem11, 3, 1, 1, 1)
        spacerItem12 = QtWidgets.QSpacerItem(20, 102, QtWidgets.QSizePolicy.Minimum, QtWidgets.QSizePolicy.Expanding)
        self.gridLayout_3.addItem(spacerItem12, 3, 7, 1, 1)
        spacerItem13 = QtWidgets.QSpacerItem(262, 20, QtWidgets.QSizePolicy.Expanding, QtWidgets.QSizePolicy.Minimum)
        self.gridLayout_3.addItem(spacerItem13, 4, 3, 1, 1)
        self.btn_start = QtWidgets.QPushButton(self.tab1_shearconnection)
        self.btn_start.setMinimumSize(QtCore.QSize(190, 30))
        self.btn_start.setMaximumSize(QtCore.QSize(190, 30))
        font = QtGui.QFont()
        font.setFamily("Arial")
        font.setPointSize(11)
        font.setBold(True)
        font.setWeight(75)
        self.btn_start.setFont(font)
        self.btn_start.setFocusPolicy(QtCore.Qt.TabFocus)
        self.btn_start.setStyleSheet("QPushButton::hover\n"
"{\n"
"   background-color: #d97f7f;\n"
"   color:#000000 ;\n"
"}\n"
"\n"
"QPushButton\n"
"{\n"
"background-color: #925a5b;\n"
"color:#ffffff;\n"
"}")
        self.btn_start.setCheckable(False)
        self.btn_start.setAutoExclusive(False)
        self.btn_start.setAutoDefault(True)
        self.btn_start.setObjectName("btn_start")
        self.gridLayout_3.addWidget(self.btn_start, 4, 4, 1, 1)
        spacerItem14 = QtWidgets.QSpacerItem(262, 20, QtWidgets.QSizePolicy.Expanding, QtWidgets.QSizePolicy.Minimum)
        self.gridLayout_3.addItem(spacerItem14, 4, 5, 1, 1)
        self.mytabWidget.addTab(self.tab1_shearconnection, "")
        self.tab2_momentconnection = QtWidgets.QWidget()
        self.tab2_momentconnection.setLayoutDirection(QtCore.Qt.RightToLeft)
        self.tab2_momentconnection.setObjectName("tab2_momentconnection")
        self.mytabWidget.addTab(self.tab2_momentconnection, "")
        self.horizontalLayout.addWidget(self.mytabWidget)
        self.myStackedWidget.addWidget(self.Connectionpage)
        self.tensionpage = QtWidgets.QWidget()
        self.tensionpage.setObjectName("tensionpage")
        self.label = QtWidgets.QLabel(self.tensionpage)
        self.label.setGeometry(QtCore.QRect(350, 260, 271, 111))
        font = QtGui.QFont()
        font.setPointSize(19)
        font.setBold(True)
        font.setUnderline(True)
        font.setWeight(75)
        self.label.setFont(font)
        self.label.setObjectName("label")
        self.myStackedWidget.addWidget(self.tensionpage)
        self.page = QtWidgets.QWidget()
        self.page.setObjectName("page")
        self.myStackedWidget.addWidget(self.page)
        self.gridLayout.addWidget(self.myStackedWidget, 0, 2, 1, 1)
        self.comboBox_help = QtWidgets.QComboBox(self.centralwidget)
        font = QtGui.QFont()
        font.setFamily("Arial")
        font.setPointSize(11)
        font.setBold(True)
        font.setWeight(75)
        font.setKerning(True)
        self.comboBox_help.setFont(font)
        self.comboBox_help.setFocusPolicy(QtCore.Qt.StrongFocus)
        self.comboBox_help.setAutoFillBackground(False)
        self.comboBox_help.setStyleSheet("QComboBox::hover\n"
"{\n"
"   background-color: #d97f7f;\n"
"   color:#000000 ;\n"
"}\n"
"\n"
"QComboBox\n"
"{\n"
"background-color: #925a5b;\n"
"color:#ffffff;\n"
"}\n"
"\n"
"")
        self.comboBox_help.setFrame(True)
        self.comboBox_help.setObjectName("comboBox_help")
        self.comboBox_help.addItem("")
        self.comboBox_help.addItem("")
        self.comboBox_help.addItem("")
        self.comboBox_help.addItem("")
        self.comboBox_help.addItem("")
        self.comboBox_help.addItem("")
        self.gridLayout.addWidget(self.comboBox_help, 1, 0, 1, 2)
        self.btn_connection = QtWidgets.QPushButton(self.centralwidget)
        self.btn_connection.setGeometry(QtCore.QRect(60, 120, 200, 35))
        font = QtGui.QFont()
        font.setFamily("Arial")
        font.setPointSize(11)
        font.setBold(True)
        font.setWeight(75)
        self.btn_connection.setFont(font)
        self.btn_connection.setMouseTracking(False)
        self.btn_connection.setFocusPolicy(QtCore.Qt.StrongFocus)
        self.btn_connection.setContextMenuPolicy(QtCore.Qt.ActionsContextMenu)
        self.btn_connection.setStyleSheet("QPushButton::hover\n"
"{\n"
"   background-color: #d97f7f;\n"
"   color:#000000 ;\n"
"}\n"
"\n"
"QPushButton\n"
"{\n"
"background-color: #925a5b;\n"
"color:#ffffff;\n"
"}\n"
"")
        self.btn_connection.setAutoDefault(True)
        self.btn_connection.setDefault(False)
        self.btn_connection.setObjectName("btn_connection")
        self.btn_tension = QtWidgets.QPushButton(self.centralwidget)
        self.btn_tension.setGeometry(QtCore.QRect(60, 180, 200, 35))
        font = QtGui.QFont()
        font.setFamily("Arial")
        font.setPointSize(11)
        font.setBold(True)
        font.setWeight(75)
        self.btn_tension.setFont(font)
        self.btn_tension.setStyleSheet("QPushButton::hover\n"
"{\n"
"   background-color: #d97f7f;\n"
"   color:#000000 ;\n"
"}\n"
"\n"
"QPushButton\n"
"{\n"
"background-color: #925a5b;\n"
"color:#ffffff;\n"
"}\n"
"")
        self.btn_tension.setAutoDefault(True)
        self.btn_tension.setObjectName("btn_tension")
        self.btn_compression = QtWidgets.QPushButton(self.centralwidget)
        self.btn_compression.setGeometry(QtCore.QRect(60, 240, 200, 35))
        font = QtGui.QFont()
        font.setFamily("Arial")
        font.setPointSize(11)
        font.setBold(True)
        font.setWeight(75)
        self.btn_compression.setFont(font)
        self.btn_compression.setStyleSheet("QPushButton::hover\n"
"{\n"
"   background-color: #d97f7f;\n"
"   color:#000000 ;\n"
"}\n"
"\n"
"QPushButton\n"
"{\n"
"background-color: #925a5b;\n"
"color:#ffffff;\n"
"}\n"
"")
        self.btn_compression.setAutoDefault(True)
        self.btn_compression.setObjectName("btn_compression")
        self.btn_flexural = QtWidgets.QPushButton(self.centralwidget)
        self.btn_flexural.setGeometry(QtCore.QRect(60, 300, 200, 35))
        font = QtGui.QFont()
        font.setFamily("Arial")
        font.setPointSize(11)
        font.setBold(True)
        font.setWeight(75)
        self.btn_flexural.setFont(font)
        self.btn_flexural.setStyleSheet("QPushButton::hover\n"
"{\n"
"   background-color: #d97f7f;\n"
"   color:#000000 ;\n"
"}\n"
"\n"
"QPushButton\n"
"{\n"
"background-color: #925a5b;\n"
"color:#ffffff;\n"
"}")
        self.btn_flexural.setAutoDefault(True)
        self.btn_flexural.setObjectName("btn_flexural")
        self.btn_beamCol = QtWidgets.QPushButton(self.centralwidget)
        self.btn_beamCol.setGeometry(QtCore.QRect(60, 360, 200, 35))
        font = QtGui.QFont()
        font.setFamily("Arial")
        font.setPointSize(11)
        font.setBold(True)
        font.setWeight(75)
        self.btn_beamCol.setFont(font)
        self.btn_beamCol.setStyleSheet("QPushButton::hover\n"
"{\n"
"   background-color: #d97f7f;\n"
"   color:#000000 ;\n"
"}\n"
"\n"
"QPushButton\n"
"{\n"
"background-color: #925a5b;\n"
"color:#ffffff;\n"
"}")
        self.btn_beamCol.setAutoDefault(True)
        self.btn_beamCol.setObjectName("btn_beamCol")
        self.btn_plate = QtWidgets.QPushButton(self.centralwidget)
        self.btn_plate.setGeometry(QtCore.QRect(60, 420, 200, 35))
        font = QtGui.QFont()
        font.setFamily("Arial")
        font.setPointSize(11)
        font.setBold(True)
        font.setWeight(75)
        self.btn_plate.setFont(font)
        self.btn_plate.setStyleSheet("QPushButton::hover\n"
"{\n"
"   background-color: #d97f7f;\n"
"   color:#000000 ;\n"
"}\n"
"\n"
"QPushButton\n"
"{\n"
"background-color: #925a5b;\n"
"color:#ffffff;\n"
"}")
        self.btn_plate.setAutoDefault(True)
        self.btn_plate.setObjectName("btn_plate")
        self.btn_gantry = QtWidgets.QPushButton(self.centralwidget)
        self.btn_gantry.setGeometry(QtCore.QRect(60, 480, 200, 35))
        font = QtGui.QFont()
        font.setFamily("Arial")
        font.setPointSize(11)
        font.setBold(True)
        font.setWeight(75)
        self.btn_gantry.setFont(font)
        self.btn_gantry.setStyleSheet("QPushButton::hover\n"
"{\n"
"   background-color: #d97f7f;\n"
"   color:#000000 ;\n"
"}\n"
"\n"
"QPushButton\n"
"{\n"
"background-color: #925a5b;\n"
"color:#ffffff;\n"
"}")
        self.btn_gantry.setAutoDefault(True)
        self.btn_gantry.setObjectName("btn_gantry")
        self.myListWidget.raise_()
        self.myStackedWidget.raise_()
        self.btn_connection.raise_()
        self.btn_tension.raise_()
        self.btn_compression.raise_()
        self.btn_flexural.raise_()
        self.btn_beamCol.raise_()
        self.btn_plate.raise_()
        self.btn_gantry.raise_()
        self.comboBox_help.raise_()
        MainWindow.setCentralWidget(self.centralwidget)
        self.menubar = QtWidgets.QMenuBar(MainWindow)
        self.menubar.setGeometry(QtCore.QRect(0, 0, 1410, 19))
        self.menubar.setObjectName("menubar")
        MainWindow.setMenuBar(self.menubar)
        self.statusbar = QtWidgets.QStatusBar(MainWindow)
        self.statusbar.setObjectName("statusbar")
        MainWindow.setStatusBar(self.statusbar)
        self.toolBar = QtWidgets.QToolBar(MainWindow)
        self.toolBar.setObjectName("toolBar")
        MainWindow.addToolBar(QtCore.Qt.TopToolBarArea, self.toolBar)

        self.retranslateUi(MainWindow)
        self.myStackedWidget.setCurrentIndex(1)
        self.mytabWidget.setCurrentIndex(0)
        self.comboBox_help.setCurrentIndex(0)
        QtCore.QMetaObject.connectSlotsByName(MainWindow)
        MainWindow.setTabOrder(self.btn_connection, self.btn_tension)
        MainWindow.setTabOrder(self.btn_tension, self.btn_compression)
        MainWindow.setTabOrder(self.btn_compression, self.btn_flexural)
        MainWindow.setTabOrder(self.btn_flexural, self.btn_beamCol)
        MainWindow.setTabOrder(self.btn_beamCol, self.btn_plate)
        MainWindow.setTabOrder(self.btn_plate, self.btn_gantry)
        MainWindow.setTabOrder(self.btn_gantry, self.rdbtn_seat)
        MainWindow.setTabOrder(self.rdbtn_seat, self.rdbtn_finplate)
        MainWindow.setTabOrder(self.rdbtn_finplate, self.rdbtn_cleat)
        MainWindow.setTabOrder(self.rdbtn_cleat, self.rdbtn_endplate)
        MainWindow.setTabOrder(self.rdbtn_endplate, self.btn_start)

    def retranslateUi(self, MainWindow):
        _translate = QtCore.QCoreApplication.translate
        MainWindow.setWindowTitle(_translate("MainWindow", "Osdag"))
        __sortingEnabled = self.myListWidget.isSortingEnabled()
        self.myListWidget.setSortingEnabled(False)
        item = self.myListWidget.item(0)
        item.setText(_translate("MainWindow", " Design :"))
        self.myListWidget.setSortingEnabled(__sortingEnabled)
        self.label_2.setToolTip(_translate("MainWindow", "Shift+F"))
        self.label_2.setText(_translate("MainWindow", "Finplate"))
        self.rdbtn_finplate.setShortcut(_translate("MainWindow", "Shift+F"))
        self.label_3.setToolTip(_translate("MainWindow", "Shift+C"))
        self.label_3.setText(_translate("MainWindow", "Cleat Angle"))
        self.rdbtn_cleat.setShortcut(_translate("MainWindow", "Shift+C"))
        self.label_4.setToolTip(_translate("MainWindow", "Shift+E"))
        self.label_4.setText(_translate("MainWindow", "Endplate"))
        self.rdbtn_endplate.setShortcut(_translate("MainWindow", "Shift+E"))
        self.label_5.setToolTip(_translate("MainWindow", "Shift+S"))
        self.label_5.setText(_translate("MainWindow", "Seated Angle"))
        self.rdbtn_seat.setShortcut(_translate("MainWindow", "Shift+S"))
        self.btn_start.setToolTip(_translate("MainWindow", "Ctrl+S"))
        self.btn_start.setText(_translate("MainWindow", "Start"))
        self.btn_start.setShortcut(_translate("MainWindow", "Return"))
        self.mytabWidget.setTabText(self.mytabWidget.indexOf(self.tab1_shearconnection), _translate("MainWindow", "Shear Connection"))
        self.mytabWidget.setTabText(self.mytabWidget.indexOf(self.tab2_momentconnection), _translate("MainWindow", "Moment Connection"))
        self.label.setText(_translate("MainWindow", "Coming Soon ..."))
        self.comboBox_help.setItemText(0, _translate("MainWindow", "Help"))
        self.comboBox_help.setItemText(1, _translate("MainWindow", "Video Tutorials"))
        self.comboBox_help.setItemText(2, _translate("MainWindow", "Sample Design Report"))
        self.comboBox_help.setItemText(3, _translate("MainWindow", "Sample Problems"))
        self.comboBox_help.setItemText(4, _translate("MainWindow", "Ask Us a Question"))
        self.comboBox_help.setItemText(5, _translate("MainWindow", "About Osdag"))
        self.btn_connection.setToolTip(_translate("MainWindow", "Ctrl+Shift+C"))
        self.btn_connection.setText(_translate("MainWindow", "Connection"))
        self.btn_connection.setShortcut(_translate("MainWindow", "Ctrl+Shift+C"))
        self.btn_tension.setToolTip(_translate("MainWindow", "Ctrl+Shift+T"))
        self.btn_tension.setText(_translate("MainWindow", "Tension Member"))
        self.btn_tension.setShortcut(_translate("MainWindow", "Ctrl+Shift+T"))
        self.btn_compression.setToolTip(_translate("MainWindow", "Ctrl+Shift+M"))
        self.btn_compression.setText(_translate("MainWindow", "Compression Member"))
        self.btn_compression.setShortcut(_translate("MainWindow", "Ctrl+Shift+M"))
        self.btn_flexural.setToolTip(_translate("MainWindow", "Ctrl+Shift+F"))
        self.btn_flexural.setText(_translate("MainWindow", "Flexural Member"))
        self.btn_flexural.setShortcut(_translate("MainWindow", "Ctrl+Shift+F"))
        self.btn_beamCol.setToolTip(_translate("MainWindow", "Ctrl+Shift+B"))
        self.btn_beamCol.setText(_translate("MainWindow", "Beam-Column"))
        self.btn_beamCol.setShortcut(_translate("MainWindow", "Ctrl+Shift+B"))
        self.btn_plate.setToolTip(_translate("MainWindow", "Ctrl+Shift+P"))
        self.btn_plate.setText(_translate("MainWindow", "Plate Girder"))
        self.btn_plate.setShortcut(_translate("MainWindow", "Ctrl+Shift+P"))
        self.btn_gantry.setToolTip(_translate("MainWindow", "Ctrl+Shift+G"))
        self.btn_gantry.setText(_translate("MainWindow", "Gantry Girder"))
        self.btn_gantry.setShortcut(_translate("MainWindow", "Ctrl+Shift+G"))
        self.toolBar.setWindowTitle(_translate("MainWindow", "toolBar"))

import osdagMainPageIcons_rc

if __name__ == "__main__":
    import sys
    app = QtWidgets.QApplication(sys.argv)
    MainWindow = QtWidgets.QMainWindow()
    ui = Ui_MainWindow()
    ui.setupUi(MainWindow)
    MainWindow.show()
    sys.exit(app.exec_())
<|MERGE_RESOLUTION|>--- conflicted
+++ resolved
@@ -243,13 +243,7 @@
         self.rdbtn_cleat.setFont(font)
         self.rdbtn_cleat.setFocusPolicy(QtCore.Qt.TabFocus)
         self.rdbtn_cleat.setLayoutDirection(QtCore.Qt.LeftToRight)
-<<<<<<< HEAD
-        self.rdbtn_cleat.setStyleSheet("QRadioButton {\n"
-"text-shadow : black 0.1em 0.1em 0.2em  ;\n"
-"}")
-=======
         self.rdbtn_cleat.setStyleSheet("QRadioButton ")
->>>>>>> dd9a626b
         self.rdbtn_cleat.setText("")
         icon2 = QtGui.QIcon()
         icon2.addPixmap(QtGui.QPixmap("ResourceFiles/images/cleatAngle.png"), QtGui.QIcon.Normal, QtGui.QIcon.Off)
@@ -571,7 +565,7 @@
         self.comboBox_help.raise_()
         MainWindow.setCentralWidget(self.centralwidget)
         self.menubar = QtWidgets.QMenuBar(MainWindow)
-        self.menubar.setGeometry(QtCore.QRect(0, 0, 1410, 19))
+        self.menubar.setGeometry(QtCore.QRect(0, 0, 1410, 26))
         self.menubar.setObjectName("menubar")
         MainWindow.setMenuBar(self.menubar)
         self.statusbar = QtWidgets.QStatusBar(MainWindow)
@@ -618,7 +612,7 @@
         self.label_5.setToolTip(_translate("MainWindow", "Shift+S"))
         self.label_5.setText(_translate("MainWindow", "Seated Angle"))
         self.rdbtn_seat.setShortcut(_translate("MainWindow", "Shift+S"))
-        self.btn_start.setToolTip(_translate("MainWindow", "Ctrl+S"))
+        self.btn_start.setToolTip(_translate("MainWindow", "Enter"))
         self.btn_start.setText(_translate("MainWindow", "Start"))
         self.btn_start.setShortcut(_translate("MainWindow", "Return"))
         self.mytabWidget.setTabText(self.mytabWidget.indexOf(self.tab1_shearconnection), _translate("MainWindow", "Shear Connection"))
