"created by anjali"

from design_type.connection.moment_connection import MomentConnection
from utils.common.component import *
# from cad.common_logic import CommonDesignLogic
from Common import *
from utils.common.load import Load
from design_report.reportGenerator_latex import CreateLatex
from Report_functions import *
import logging


class BeamCoverPlate(MomentConnection):

    def __init__(self):
        super(BeamCoverPlate, self).__init__()
        self.design_status = False

    ###############################################
    # Design Preference Functions Start
    ###############################################
    def tab_list(self):
        """

        :return: This function returns the list of tuples. Each tuple will create a tab in design preferences, in the
        order they are appended. Format of the Tuple is:
        [Tab Title, Type of Tab, function for tab content)
        Tab Title : Text which is displayed as Title of Tab,
        Type of Tab: There are Three types of tab layouts.
            Type_TAB_1: This have "Add", "Clear", "Download xlsx file" "Import xlsx file"
            TYPE_TAB_2: This contains a Text box for side note.
            TYPE_TAB_3: This is plain layout
        function for tab content: All the values like labels, input widgets can be passed as list of tuples,
        which will be displayed in chosen tab layout

        """
        tabs = []

        t1 = (KEY_DISP_BEAMSEC, TYPE_TAB_1, self.tab_section)
        tabs.append(t1)

        t6 = ("Connector", TYPE_TAB_2, self.plate_connector_values)
        tabs.append(t6)

        t2 = ("Bolt", TYPE_TAB_2, self.bolt_values)
        tabs.append(t2)

        t4 = ("Detailing", TYPE_TAB_2, self.detailing_values)
        tabs.append(t4)

        t5 = ("Design", TYPE_TAB_2, self.design_values)
        tabs.append(t5)

        return tabs

    def tab_value_changed(self):
        """

        :return: This function is used to update the values of the keys in design preferences,
         which are dependent on other inputs.
         It returns list of tuple which contains, tab name, keys whose values will be changed,
         function to change the values and arguments for the function.

         [Tab Name, [Argument list], [list of keys to be updated], input widget type of keys, change_function]

         Here Argument list should have only one element.
         Changing of this element,(either changing index or text depending on widget type),
         will update the list of keys (this can be more than one).

         """

        change_tab = []

        t2 = (KEY_DISP_BEAMSEC, [KEY_SEC_MATERIAL], [KEY_SEC_FU, KEY_SEC_FY], TYPE_TEXTBOX, self.get_fu_fy_I_section)
        change_tab.append(t2)

        t3 = ("Connector", [KEY_CONNECTOR_MATERIAL], [KEY_CONNECTOR_FU, KEY_CONNECTOR_FY_20, KEY_CONNECTOR_FY_20_40,
                                                      KEY_CONNECTOR_FY_40], TYPE_TEXTBOX, self.get_fu_fy)
        change_tab.append(t3)

        t5 = (KEY_DISP_BEAMSEC, ['Label_1', 'Label_2', 'Label_3', 'Label_4'],
              ['Label_11', 'Label_12', 'Label_13', 'Label_14', 'Label_15', 'Label_16', 'Label_17', 'Label_18',
               'Label_19', 'Label_20','Label_21','Label_22'], TYPE_TEXTBOX, self.get_I_sec_properties)
        change_tab.append(t5)

        return change_tab

    def edit_tabs(self):
        """ This function is required if the tab name changes based on connectivity or profile or any other key.
                Not required for this module but empty list should be passed"""
        return []

    # def list_for_fu_fy_validation(self):
    #     """ This function is no longer required"""
    #
    #     fu_fy_list = []
    #
    #     t2 = (KEY_SEC_MATERIAL, KEY_SEC_FU, KEY_SEC_FY)
    #     fu_fy_list.append(t2)
    #
    #     t3 = (KEY_CONNECTOR_MATERIAL, KEY_CONNECTOR_FU, KEY_CONNECTOR_FY)
    #     fu_fy_list.append(t3)
    #
    #     return fu_fy_list

    def input_dictionary_design_pref(self):
        """

        :return: This function is used to choose values of design preferences to be saved to design dictionary.

         It returns list of tuple which contains, tab name, input widget type of keys, keys whose values to be saved,

         [(Tab Name, input widget type of keys, [List of keys to be saved])]

         """
        design_input = []

        t2 = (KEY_DISP_BEAMSEC, TYPE_COMBOBOX, [KEY_SEC_MATERIAL])
        design_input.append(t2)

        t3 = ("Bolt", TYPE_COMBOBOX, [KEY_DP_BOLT_TYPE, KEY_DP_BOLT_HOLE_TYPE, KEY_DP_BOLT_SLIP_FACTOR])
        design_input.append(t3)

        t3 = ("Bolt", TYPE_TEXTBOX, [KEY_DP_BOLT_MATERIAL_G_O])
        design_input.append(t3)

        t5 = ("Detailing", TYPE_COMBOBOX, [KEY_DP_DETAILING_EDGE_TYPE, KEY_DP_DETAILING_CORROSIVE_INFLUENCES])
        design_input.append(t5)

        t5 = ("Detailing", TYPE_TEXTBOX, [KEY_DP_DETAILING_GAP])
        design_input.append(t5)

        t6 = ("Design", TYPE_COMBOBOX, [KEY_DP_DESIGN_METHOD])
        design_input.append(t6)

        t7 = ("Connector", TYPE_COMBOBOX, [KEY_CONNECTOR_MATERIAL])
        design_input.append(t7)

        return design_input

    def input_dictionary_without_design_pref(self):
        """

        :return: This function is used to choose values of design preferences to be saved to
        design dictionary if design preference is never opened by user. It sets are design preference values to default.
        If any design preference value needs to be set to input dock value, tuple shall be written as:

        (Key of input dock, [List of Keys from design preference], 'Input Dock')

        If the values needs to be set to default,

        (None, [List of Design Preference Keys], '')

         """
        design_input = []
        t1 = (KEY_MATERIAL, [KEY_SEC_MATERIAL], 'Input Dock')
        design_input.append(t1)

        t2 = (None, [KEY_DP_BOLT_TYPE, KEY_DP_BOLT_HOLE_TYPE, KEY_DP_BOLT_MATERIAL_G_O, KEY_DP_BOLT_SLIP_FACTOR,
                     KEY_DP_DETAILING_EDGE_TYPE, KEY_DP_DETAILING_GAP,
                     KEY_DP_DETAILING_CORROSIVE_INFLUENCES, KEY_DP_DESIGN_METHOD, KEY_CONNECTOR_MATERIAL], '')
        design_input.append(t2)

        return design_input

    def refresh_input_dock(self):

        """

        :return: This function returns list of tuples which has keys that needs to be updated,
         on changing Keys in design preference (ex: adding a new section to database should reflect in input dock)

         [(Tab Name,  Input Dock Key, Input Dock Key type, design preference key, Master key, Value, Database Table Name)]
        """

        add_buttons = []

        t2 = (KEY_DISP_BEAMSEC, KEY_SECSIZE, TYPE_COMBOBOX, KEY_SECSIZE, None, None, "Beams")
        add_buttons.append(t2)

        return add_buttons

    ####################################
    # Design Preference Functions End
    ####################################

    def set_osdaglogger(key):

        """
        Function to set Logger for Tension Module
        """

        # @author Arsil Zunzunia
        global logger
        logger = logging.getLogger('osdag')

        logger.setLevel(logging.DEBUG)
        handler = logging.StreamHandler()
        formatter = logging.Formatter(fmt='%(asctime)s - %(name)s - %(levelname)s - %(message)s', datefmt='%H:%M:%S')

        handler.setFormatter(formatter)
        logger.addHandler(handler)
        handler = logging.FileHandler('logging_text.log')

        formatter = logging.Formatter(fmt='%(asctime)s - %(name)s - %(levelname)s - %(message)s', datefmt='%H:%M:%S')
        handler.setFormatter(formatter)
        logger.addHandler(handler)

        if key is not None:
            handler = OurLog(key)
            formatter = logging.Formatter(fmt='%(asctime)s - %(name)s - %(levelname)s - %(message)s',
                                          datefmt='%H:%M:%S')
            handler.setFormatter(formatter)
            logger.addHandler(handler)

    def input_values(self):

        options_list = []

        t16 = (KEY_MODULE, KEY_DISP_BEAMCOVERPLATE, TYPE_MODULE, None, True, 'No Validator')
        options_list.append(t16)

        t1 = (None, DISP_TITLE_CM, TYPE_TITLE, None, True, 'No Validator')
        options_list.append(t1)

        t4 = (KEY_SECSIZE, KEY_DISP_SECSIZE, TYPE_COMBOBOX, connectdb("Beams"), True, 'No Validator')
        options_list.append(t4)

        t5 = (KEY_MATERIAL, KEY_DISP_MATERIAL, TYPE_COMBOBOX, VALUES_MATERIAL, True, 'No Validator')
        options_list.append(t5)

        t6 = (None, DISP_TITLE_FSL, TYPE_TITLE, None, True, 'No Validator')
        options_list.append(t6)

        t17 = (KEY_MOMENT, KEY_DISP_MOMENT, TYPE_TEXTBOX, None, True, 'Int Validator')
        options_list.append(t17)

        t7 = (KEY_SHEAR, KEY_DISP_SHEAR, TYPE_TEXTBOX, None, True, 'Int Validator')
        options_list.append(t7)

        t8 = (KEY_AXIAL, KEY_DISP_AXIAL, TYPE_TEXTBOX, None, True, 'Int Validator')
        options_list.append(t8)

        t9 = (None, DISP_TITLE_BOLT, TYPE_TITLE, None, True, 'No Validator')
        options_list.append(t9)

        t10 = (KEY_D, KEY_DISP_D, TYPE_COMBOBOX_CUSTOMIZED, VALUES_D, True, 'No Validator')
        options_list.append(t10)

        t11 = (KEY_TYP, KEY_DISP_TYP, TYPE_COMBOBOX, VALUES_TYP, True, 'No Validator')
        options_list.append(t11)

        t12 = (KEY_GRD, KEY_DISP_GRD, TYPE_COMBOBOX_CUSTOMIZED, VALUES_GRD, True, 'No Validator')
        options_list.append(t12)

        t18 = (None, DISP_TITLE_FLANGESPLICEPLATE, TYPE_TITLE, None, True, 'No Validator')
        options_list.append(t18)

        t19 = (KEY_FLANGEPLATE_PREFERENCES, KEY_DISP_FLANGESPLATE_PREFERENCES, TYPE_COMBOBOX, VALUES_FLANGEPLATE_PREFERENCES, True, 'No Validator')
        options_list.append(t19)

        t20 = (KEY_FLANGEPLATE_THICKNESS, KEY_DISP_FLANGESPLATE_THICKNESS, TYPE_COMBOBOX_CUSTOMIZED, VALUES_FLANGEPLATE_THICKNESS, True, 'No Validator')
        options_list.append(t20)

        t21 = (None, DISP_TITLE_WEBSPLICEPLATE, TYPE_TITLE, None, True, 'No Validator')
        options_list.append(t21)

        t22 = (KEY_WEBPLATE_THICKNESS, KEY_DISP_WEBPLATE_THICKNESS, TYPE_COMBOBOX_CUSTOMIZED, VALUES_WEBPLATE_THICKNESS, True, 'No Validator')
        options_list.append(t22)

        return options_list

    def customized_input(self):

        list1 = []
        t1 = (KEY_GRD, self.grdval_customized)
        list1.append(t1)
        t3 = (KEY_D, self.diam_bolt_customized)
        list1.append(t3)
        t4 = (KEY_WEBPLATE_THICKNESS, self.plate_thick_customized)
        list1.append(t4)
        t5 = (KEY_FLANGEPLATE_THICKNESS, self.plate_thick_customized)
        list1.append(t5)

        return list1

    def flangespacing(self, flag):

        flangespacing = []

        t21 = (KEY_FLANGE_PITCH, KEY_DISP_FLANGE_PLATE_PITCH, TYPE_TEXTBOX,
               self.flange_plate.pitch_provided )
        flangespacing.append(t21)

        t22 = (KEY_ENDDIST_FLANGE, KEY_DISP_END_DIST_FLANGE, TYPE_TEXTBOX,
               self.flange_plate.end_dist_provided)
        flangespacing.append(t22)

        t23 = (KEY_FLANGE_PLATE_GAUGE, KEY_DISP_FLANGE_PLATE_GAUGE, TYPE_TEXTBOX,
               self.flange_plate.gauge_provided)
        flangespacing.append(t23)

        t24 = (KEY_EDGEDIST_FLANGE, KEY_DISP_EDGEDIST_FLANGE, TYPE_TEXTBOX,
               self.flange_plate.edge_dist_provided )
        flangespacing.append(t24)
        return flangespacing
    #
    def webspacing(self, flag):

        webspacing = []

        t8 = (KEY_WEB_PITCH, KEY_DISP_WEB_PLATE_PITCH, TYPE_TEXTBOX, self.web_plate.pitch_provided if flag else '')
        webspacing.append(t8)

        t9 = (KEY_ENDDIST_W, KEY_DISP_END_DIST_W, TYPE_TEXTBOX,
            self.web_plate.end_dist_provided if flag else '')
        webspacing.append(t9)

        t10 = ( KEY_WEB_GAUGE, KEY_DISP_WEB_PLATE_GAUGE, TYPE_TEXTBOX, self.web_plate.gauge_provided if flag else '')
        webspacing.append(t10)

        t11 = (KEY_EDGEDIST_W, KEY_DISP_EDGEDIST_W, TYPE_TEXTBOX,
               self.web_plate.edge_dist_provided if flag else '')
        webspacing.append(t11)
        return webspacing
    #
    def flangecapacity(self, flag):

        flangecapacity = []

        t30 =(KEY_FLANGE_TEN_CAPACITY,KEY_DISP_FLANGE_TEN_CAPACITY,TYPE_TEXTBOX,
               round(self.section.tension_capacity_flange/1000, 2) if flag else '')
        flangecapacity.append(t30)
        t30 = (KEY_FLANGE_PLATE_TEN_CAP, KEY_DISP_FLANGE_PLATE_TEN_CAP, TYPE_TEXTBOX,
               round(self.flange_plate.tension_capacity_flange_plate / 1000, 2) if flag else '')
        flangecapacity.append(t30)

        # t28 = (KEY_FLANGE_PLATE_MOM_DEMAND, KEY_FLANGE_DISP_PLATE_MOM_DEMAND, TYPE_TEXTBOX,
        #        round(self.flange_plate.moment_demand / 1000000, 2) if flag else '')
        # flangecapacity.append(t28)
        #
        # t29 = (KEY_FLANGE_PLATE_MOM_CAPACITY, KEY_FLANGE_DISP_PLATE_MOM_CAPACITY, TYPE_TEXTBOX,
        #        round(self.flange_plate.moment_capacity/1000, 2) if flag else '')
        # flangecapacity.append( t29)

        return flangecapacity

    def webcapacity(self, flag):

        webcapacity = []
        t30 = (KEY_WEB_TEN_CAPACITY, KEY_DISP_WEB_TEN_CAPACITY, TYPE_TEXTBOX,
               round(self.section.tension_capacity_web / 1000, 2) if flag else '')
        webcapacity.append(t30)
        t30 = (KEY_WEB_PLATE_CAPACITY, KEY_DISP_WEB_PLATE_CAPACITY, TYPE_TEXTBOX,
               round(self.web_plate.tension_capacity_web_plate/ 1000, 2) if flag else '')
        webcapacity.append(t30)
        t30 = (KEY_WEBPLATE_SHEAR_CAPACITY_PLATE, KEY_DISP_WEBPLATE_SHEAR_CAPACITY_PLATE, TYPE_TEXTBOX,
               round(self.web_plate.shear_capacity_web_plate / 1000, 2) if flag else '')
        webcapacity.append(t30)
        #
        t15 = (KEY_WEB_PLATE_MOM_DEMAND, KEY_WEB_DISP_PLATE_MOM_DEMAND, TYPE_TEXTBOX,
               round(self.web_plate.moment_demand / 1000000, 2) if flag else '')
        webcapacity.append(t15)
        #
        # t16 = (KEY_WEB_PLATE_MOM_CAPACITY, KEY_WEB_DISP_PLATE_MOM_CAPACITY, TYPE_TEXTBOX,
        #        round(self.web_plate.moment_capacity/1000, 2) if flag else '')
        # webcapacity.append(t16)
        return webcapacity

    # def boltdetails(self,flag):
    #
    #     boltdetails = []


        #
        # return  boltdetails

    # def Innerplate(self, flag):
    #     Innerplate = []
    #
    #
    #
    #     return Innerplate

    def member_capacityoutput(self,flag):
        member_capacityoutput = []
        t29 = (KEY_MEMBER_MOM_CAPACITY, KEY_OUT_DISP_MOMENT_CAPACITY, TYPE_TEXTBOX,
               round(self.section.moment_capacity  / 1000000, 2) if flag else '')
        member_capacityoutput.append(t29)
        t29 = (KEY_MEMBER_SHEAR_CAPACITY, KEY_OUT_DISP_SHEAR_CAPACITY, TYPE_TEXTBOX,
               round(self.shear_capacity1 / 1000, 2) if flag else '')
        member_capacityoutput.append(t29)
        t29 = (KEY_MEMBER_AXIALCAPACITY, KEY_OUT_DISP_AXIAL_CAPACITY, TYPE_TEXTBOX,
               round(self.axial_capacity/ 1000, 2) if flag else '')
        member_capacityoutput.append(t29)
        return member_capacityoutput

    def flange_bolt_capacity(self,flag):
        flange_bolt_capacity =[]

        t99 = (None, 'Section1', TYPE_SECTION, './ResourceFiles/images/block_shear_2.png')
        flange_bolt_capacity.append(t99)
        t16 = (KEY_FLANGE_BOLT_LINE, KEY_FLANGE_DISP_BOLT_LINE, TYPE_TEXTBOX,
               (self.flange_plate.bolt_line) if flag else '')
        flange_bolt_capacity.append(t16)

        t16 = (KEY_FLANGE_BOLTS_ONE_LINE, KEY_FLANGE_DISP_BOLTS_ONE_LINE, TYPE_TEXTBOX,
               (self.flange_plate.bolts_one_line) if flag else '')
        flange_bolt_capacity.append(t16)

        t16 = (KEY_FLANGE_BOLTS_REQ, KEY_FLANGE_DISP_BOLTS_REQ, TYPE_TEXTBOX,
               (self.flange_plate.bolts_required) if flag else '')
        flange_bolt_capacity.append(t16)

        t11 = (KEY_OUT_BOLT_SHEAR, KEY_OUT_DISP_BOLT_SHEAR, TYPE_TEXTBOX,
               round(self.flange_bolt.bolt_shear_capacity / 1000, 2) if flag else '', True)
        flange_bolt_capacity.append(t11)

        bolt_bearing_capacity_disp = ''
        if flag is True:
            if self.flange_bolt.bolt_bearing_capacity is not VALUE_NOT_APPLICABLE:
                bolt_bearing_capacity_disp = round(self.flange_bolt.bolt_bearing_capacity / 1000, 2)
                pass
            else:
                bolt_bearing_capacity_disp = self.flange_bolt.bolt_bearing_capacity

        t5 = (
        KEY_OUT_BOLT_BEARING, KEY_OUT_DISP_BOLT_BEARING, TYPE_TEXTBOX, bolt_bearing_capacity_disp if flag else '', True)
        flange_bolt_capacity.append(t5)

        t13 = (KEY_OUT_BOLT_CAPACITY, KEY_OUT_DISP_BOLT_CAPACITY, TYPE_TEXTBOX,
               round(self.flange_bolt.bolt_capacity / 1000, 2) if flag else '', True)
        flange_bolt_capacity.append(t13)

        t14 = (KEY_OUT_BOLT_FORCE, KEY_OUT_DISP_BOLT_FORCE, TYPE_TEXTBOX,
               round(self.flange_plate.bolt_force / 1000, 2) if flag else '', True)
        flange_bolt_capacity.append(t14)
        return flange_bolt_capacity


    def web_bolt_capacity(self,flag):
        web_bolt_capacity =[]

        t16 = (KEY_WEB_BOLT_LINE, KEY_WEB_DISP_BOLT_LINE, TYPE_TEXTBOX,
               (self.web_plate.bolt_line) if flag else '')
        web_bolt_capacity.append(t16)

        t16 = (KEY_WEB_BOLTS_ONE_LINE, KEY_WEB_DISP_BOLTS_ONE_LINE, TYPE_TEXTBOX,
               (self.web_plate.bolts_one_line) if flag else '')
        web_bolt_capacity.append(t16)

        t16 = (KEY_WEB_BOLTS_REQ , KEY_WEB_DISP_BOLTS_REQ, TYPE_TEXTBOX,
               (self.web_plate.bolts_required) if flag else '')
        web_bolt_capacity.append(t16)
        t11 = (KEY_OUT_BOLT_SHEAR, KEY_OUT_DISP_BOLT_SHEAR, TYPE_TEXTBOX,
               round(self.web_bolt.bolt_shear_capacity / 1000, 2) if flag else '', True)
        web_bolt_capacity.append(t11)

        webbolt_bearing_capacity_disp = ''
        if flag is True:
            if self.web_bolt.bolt_bearing_capacity is not VALUE_NOT_APPLICABLE:
                webbolt_bearing_capacity_disp = round(self.web_bolt.bolt_bearing_capacity / 1000, 2)
                pass
            else:
                webbolt_bearing_capacity_disp = self.web_bolt.bolt_bearing_capacity

        t5 = (KEY_OUT_BOLT_BEARING, KEY_OUT_DISP_BOLT_BEARING, TYPE_TEXTBOX, webbolt_bearing_capacity_disp if flag else '',
            True)
        web_bolt_capacity.append(t5)

        t13 = (KEY_OUT_BOLT_CAPACITY, KEY_OUT_DISP_BOLT_CAPACITY, TYPE_TEXTBOX,
               round(self.web_bolt.bolt_capacity / 1000, 2) if flag else '', True)
        web_bolt_capacity.append(t13)

        t14 = (KEY_OUT_BOLT_FORCE, KEY_OUT_DISP_BOLT_FORCE, TYPE_TEXTBOX,
               round(self.web_plate.bolt_force / 1000, 2) if flag else '', True)
        return web_bolt_capacity
    def output_values(self, flag):

        out_list = []

        t1 = (None, DISP_TITLE_BOLT, TYPE_TITLE, None, True)
        out_list.append(t1)

        t2 = (KEY_OUT_D_PROVIDED, KEY_OUT_DISP_D_PROVIDED, TYPE_TEXTBOX,
              self.bolt.bolt_diameter_provided if flag else '', True)
        out_list.append(t2)

        t3 = (KEY_OUT_GRD_PROVIDED, KEY_DISP_GRD, TYPE_TEXTBOX,
              self.bolt.bolt_grade_provided if flag else '', True)
        out_list.append(t3)

        t8 = (None, DISP_TITLE_BOLT_CAPACITIES, TYPE_TITLE, None, True)
        out_list.append(t8)

        t21 = (KEY_BOLT_CAPACITIES , DISP_TITLE_BOLT_CAPACITY_FLANGE, TYPE_OUT_BUTTON, ['Flange Bolt Capacity', self.flange_bolt_capacity], True)
        out_list.append(t21)
        t21 = (KEY_BOLT_CAPACITIES_WEB, DISP_TITLE_BOLT_CAPACITY_WEB, TYPE_OUT_BUTTON,
               ['Web Bolt Capacity', self.web_bolt_capacity], True)
        out_list.append(t21)
        t4 = (None, DISP_TITLE_MEMBER_CAPACITY, TYPE_TITLE, None, True)
        out_list.append(t4)
        t21 = (KEY_MEMBER_CAPACITY, KEY_DISP_MEMBER_CAPACITY, TYPE_OUT_BUTTON, ['Member Capacity', self.member_capacityoutput], True)
        out_list.append(t21)

        t4 = (None, DISP_TITLE_WEBSPLICEPLATE, TYPE_TITLE, None, True)
        out_list.append(t4)

        t5 = (KEY_WEB_PLATE_HEIGHT, KEY_DISP_WEB_PLATE_HEIGHT, TYPE_TEXTBOX,
              self.web_plate.height if flag else '', True)
        out_list.append(t5)

        t6 = (KEY_WEB_PLATE_LENGTH, KEY_DISP_WEB_PLATE_LENGTH, TYPE_TEXTBOX,
              self.web_plate.length if flag else '', True)
        out_list.append(t6)

        t7 = (KEY_OUT_WEBPLATE_THICKNESS, KEY_DISP_WEBPLATE_THICKNESS, TYPE_TEXTBOX,
              self.web_plate.thickness_provided if flag else '', True)
        out_list.append(t7)

        t21 = (KEY_WEB_SPACING, KEY_DISP_WEB_SPACING, TYPE_OUT_BUTTON, ['Web Spacing Details', self.webspacing], True)
        out_list.append(t21)

        t21 = (KEY_WEB_CAPACITY, KEY_DISP_WEB_CAPACITY, TYPE_OUT_BUTTON, ['Web Capacity', self.webcapacity], True)
        out_list.append(t21)

        t17 = (None, DISP_TITLE_FLANGESPLICEPLATE, TYPE_TITLE, None, True)
        out_list.append(t17)
        t17 = (None, DISP_TITLE_FLANGESPLICEPLATE_OUTER, TYPE_TITLE, None, True)
        out_list.append(t17)
        t18 = (KEY_FLANGE_PLATE_HEIGHT, KEY_DISP_FLANGE_PLATE_HEIGHT, TYPE_TEXTBOX,
               self.flange_plate.height if flag else '', True)
        out_list.append(t18)

        t19 = ( KEY_FLANGE_PLATE_LENGTH, KEY_DISP_FLANGE_PLATE_LENGTH, TYPE_TEXTBOX,
            self.plate_out_len if flag else '', True)
        out_list.append(t19)

        t20 = (KEY_FLANGEPLATE_THICKNESS, KEY_DISP_FLANGESPLATE_THICKNESS, TYPE_TEXTBOX,
               self.flange_out_plate_tk if flag else '', True)
        out_list.append(t20)
        t21 = (KEY_FLANGE_SPACING, KEY_DISP_FLANGE_SPACING, TYPE_OUT_BUTTON, ['Flange Spacing Details', self.flangespacing], True)
        out_list.append(t21)

        t21 = (KEY_FLANGE_CAPACITY, KEY_DISP_FLANGE_CAPACITY, TYPE_OUT_BUTTON, ['Flange Capacity', self.flangecapacity], True)
        out_list.append(t21)


        t17 = (None, DISP_TITLE_FLANGESPLICEPLATE_INNER, TYPE_TITLE, None, True)
        out_list.append(t17)
        t18 = (KEY_INNERFLANGE_PLATE_HEIGHT, KEY_DISP_INNERFLANGE_PLATE_HEIGHT, TYPE_TEXTBOX,
               self.flange_plate.Innerheight if flag else '', True)
        out_list.append(t18)

        t19 = (KEY_INNERFLANGE_PLATE_LENGTH, KEY_DISP_INNERFLANGE_PLATE_LENGTH, TYPE_TEXTBOX,
             self.plate_in_len if flag else '', True)
        out_list.append(t19)
        # if flag is True:
        t20 = (KEY_INNERFLANGEPLATE_THICKNESS, KEY_DISP_INNERFLANGESPLATE_THICKNESS, TYPE_TEXTBOX,
               self.flange_in_plate_tk if flag else '', True)
        out_list.append(t20)

                # pass
            # else:
            #     t17 = (None, DISP_TITLE_FLANGESPLICEPLATE_INNER, TYPE_TITLE, None, False)
            #     out_list.append(t17)
            #     t18 = (KEY_INNERFLANGE_PLATE_HEIGHT, KEY_DISP_INNERFLANGE_PLATE_HEIGHT, TYPE_TEXTBOX,
            #            self.flange_plate.Innerheight if flag else '', False)
            #     out_list.append(t18)

        #         t19 = (KEY_INNERFLANGE_PLATE_LENGTH, KEY_DISP_INNERFLANGE_PLATE_LENGTH, TYPE_TEXTBOX,
        #                self.flange_plate.Innerlength if flag else '', False)
        #         out_list.append(t19)
        #
        #         t20 = (KEY_INNERFLANGEPLATE_THICKNESS, KEY_DISP_INNERFLANGESPLATE_THICKNESS, TYPE_TEXTBOX,
        #                self.flange_plate.thickness_provided if flag else '', False)
        #         out_list.append(t20)
        #
        # t17 = (None, DISP_TITLE_FLANGESPLICEPLATE_INNER, TYPE_TITLE, None, False)
        # out_list.append(t17)
        # t18 = (KEY_INNERFLANGE_PLATE_HEIGHT, KEY_DISP_INNERFLANGE_PLATE_HEIGHT, TYPE_TEXTBOX,
        #        self.flange_plate.Innerheight if flag else '', False)
        # out_list.append(t18)
        #
        # t19 = (KEY_INNERFLANGE_PLATE_LENGTH, KEY_DISP_INNERFLANGE_PLATE_LENGTH, TYPE_TEXTBOX,
        #        self.flange_plate.Innerlength if flag else '', False)
        # out_list.append(t19)
        #
        # t20 = (KEY_INNERFLANGEPLATE_THICKNESS, KEY_DISP_INNERFLANGESPLATE_THICKNESS, TYPE_TEXTBOX,
        #        self.flange_plate.thickness_provided if flag else '', False)
        # out_list.append(t20)









        # t17 = (None, DISP_TITLE_FLANGESPLICEPLATE_INNER, TYPE_TITLE, None, True)
        # out_list.append(t17)
        # t18 = (KEY_INNERFLANGE_PLATE_HEIGHT, KEY_DISP_INNERFLANGE_PLATE_HEIGHT, TYPE_TEXTBOX,
        #        self.flange_plate.Innerheight if flag else '',True)
        # out_list.append(t18)
        #
        # t19 = (KEY_INNERFLANGE_PLATE_LENGTH, KEY_DISP_INNERFLANGE_PLATE_LENGTH, TYPE_TEXTBOX,
        #        self.flange_plate.Innerlength if flag else '',True)
        # out_list.append(t19)
        #
        # t20 = (KEY_INNERFLANGEPLATE_THICKNESS, KEY_DISP_INNERFLANGESPLATE_THICKNESS, TYPE_TEXTBOX,
        #        self.flange_plate.thickness_provided if flag else '',True)
        # out_list.append(t20)


        return out_list

    def warn_text(self):

        """
        Function to give logger warning when any old value is selected from Column and Beams table.
        """

        # @author Arsil Zunzunia
        global logger
        red_list = red_list_function()
        if self.section.designation in red_list or self.section.designation in red_list:
            logger.warning(
                " : You are using a section (in red color) that is not available in latest version of IS 808")
            logger.info(
                " : You are using a section (in red color) that is not available in latest version of IS 808")


    def module_name(self):
        return KEY_DISP_BEAMCOVERPLATE

    def set_input_values(self, design_dictionary):
        super(BeamCoverPlate, self).set_input_values(self, design_dictionary)

        self.module = design_dictionary[KEY_MODULE]
        # self.connectivity = design_dictionary[KEY_CONN]
        self.preference = design_dictionary[KEY_FLANGEPLATE_PREFERENCES]
        self.material = design_dictionary[KEY_MATERIAL]

        self.section = Beam(designation=design_dictionary[KEY_SECSIZE],
                              material_grade=design_dictionary[KEY_SEC_MATERIAL])
        print("anjali",design_dictionary[KEY_DP_DETAILING_EDGE_TYPE])
        self.web_bolt = Bolt(grade=design_dictionary[KEY_GRD], diameter=design_dictionary[KEY_D],
                             bolt_type=design_dictionary[KEY_TYP],
                             bolt_hole_type=design_dictionary[KEY_DP_BOLT_HOLE_TYPE],
                             edge_type=design_dictionary[KEY_DP_DETAILING_EDGE_TYPE],
                             mu_f=design_dictionary[KEY_DP_BOLT_SLIP_FACTOR],
                             corrosive_influences=design_dictionary[KEY_DP_DETAILING_CORROSIVE_INFLUENCES],
                             bolt_tensioning=design_dictionary[KEY_DP_BOLT_TYPE])


        self.bolt = Bolt(grade=design_dictionary[KEY_GRD], diameter=design_dictionary[KEY_D],
                             bolt_type=design_dictionary[KEY_TYP],
                             bolt_hole_type=design_dictionary[KEY_DP_BOLT_HOLE_TYPE],
                             edge_type=design_dictionary[KEY_DP_DETAILING_EDGE_TYPE],
                             mu_f=design_dictionary[KEY_DP_BOLT_SLIP_FACTOR],
                             corrosive_influences=design_dictionary[KEY_DP_DETAILING_CORROSIVE_INFLUENCES],
                         bolt_tensioning=design_dictionary[KEY_DP_BOLT_TYPE])
        self.flange_bolt = Bolt(grade=design_dictionary[KEY_GRD], diameter=design_dictionary[KEY_D],
                                bolt_type=design_dictionary[KEY_TYP],
                                bolt_hole_type=design_dictionary[KEY_DP_BOLT_HOLE_TYPE],
                                edge_type=design_dictionary[KEY_DP_DETAILING_EDGE_TYPE],
                                mu_f=design_dictionary[KEY_DP_BOLT_SLIP_FACTOR],
                                corrosive_influences=design_dictionary[KEY_DP_DETAILING_CORROSIVE_INFLUENCES],
                                bolt_tensioning=design_dictionary[KEY_DP_BOLT_TYPE])

        self.flange_plate = Plate(thickness=design_dictionary.get(KEY_FLANGEPLATE_THICKNESS, None),
                                  material_grade=design_dictionary[KEY_CONNECTOR_MATERIAL],
                                  gap=design_dictionary[KEY_DP_DETAILING_GAP])


        self.web_plate = Plate(thickness=design_dictionary.get(KEY_WEBPLATE_THICKNESS, None),
                               material_grade=design_dictionary[KEY_CONNECTOR_MATERIAL],
                               gap=design_dictionary[KEY_DP_DETAILING_GAP])

        self.flange_check_thk =[]
        self.web_check_thk = []
        self.member_capacity_status = False
        self.initial_pt_thk_status = False
        self.initial_pt_thk_status_web = False
        self.webheight_status = False
        self.select_bolt_dia_status = False
        self.get_plate_details_status = False
        self.flange_check_axial_status = False
        self.flange_plate_check_status = False
        self.web_axial_check_status = False
        self.web_plate_axial_check_status = False
        self.web_shear_plate_check_status = False
        self.warn_text(self)
        self.member_capacity(self)
        #self.hard_values(self)
    def hard_values(self):
        # Select Selection  WPB 240* 240 * 60.3 (inside Ouside)- material E 250 fe 450A bearing
        #flange bolt
        self.load.moment = 8.318420#kN
        self.factored_axial_load= 481.745#KN
        self.load.shear_force =111.906 # kN
        self.flange_bolt.bolt_type = "Bearing Bolt"
        # self.flange_bolt.bolt_hole_type = bolt_hole_type
        # self.flange_bolt.edge_type = edge_type
        # self.flange_bolt.mu_f = float(mu_f)
        self.flange_bolt.connecting_plates_tk = None

        self.flange_bolt.bolt_grade_provided = 3.6
        self.flange_bolt.bolt_diameter_provided = 24
        self.flange_bolt.dia_hole =26
        # self.flange_bolt.bolt_shear_capacity = 56580.32638058333
        # self.flange_bolt.bolt_bearing_capacity = 118287.48484848486
        # self.flange_bolt.bolt_capacity = 56580.32638058333




        # web bolt
        self.web_bolt.bolt_type = "Bearing Bolt"
        # self.web_bolt.bolt_hole_type = bolt_hole_type
        # self.web_bolt.edge_type = edge_type
        # self.web_bolt.mu_f = float(mu_f)
        self.web_bolt.connecting_plates_tk = None

        self.web_bolt.bolt_grade_provided = 3.6
        self.web_bolt.bolt_diameter_provided = 24
        self.web_bolt.dia_hole = 26
        # self.web_bolt.bolt_shear_capacity = 56580.32638058333
        # self.web_bolt.bolt_bearing_capacity = 69923.63636363638
        # self.web_bolt.bolt_capacity = 69923.63636363638
        # self.web_bolt.min_edge_dist_round = 33
        # self.web_bolt.min_end_dist_round = 33
        # self.web_bolt.min_gauge_round = 50
        #anjali jatav
        # self.web_bolt.min_pitch_round = 50

        # self.web_bolt.max_edge_dist_round = 150
        # self.web_bolt.max_end_dist_round = 150
        # self.web_bolt.max_spacing_round = 300.0

        # self.web_bolt.bolt_shank_area = 0.0
        # self.web_bolt.bolt_net_area = 0.0



        #flange plate
        self.flange_plate.thickness_provided =6
        self.flange_plate.height = 240
        self.flange_plate.length= 310
        self.flange_plate.bolt_line = 4
        self.flange_plate.bolts_one_line =2
        self.flange_plate.bolts_required= 8
        # self.flange_plate.bolt_capacity_red = 56580.32638058333
        # self.flange_plate.bolt_force = 29359.584393928224
        # self.flange_plate.moment_demand= 0
        self.flange_plate.pitch_provided = 60
        self.flange_plate.gauge_provided = 0.0
        self.flange_plate.edge_dist_provided = 45
        self.flange_plate.end_dist_provided= 45

        # web plate
        self.web_plate.thickness_provided = 8
        self.web_plate.height =200
        self.web_plate.length =310
        self.web_plate.bolt_line = 4
        self.web_plate.bolts_one_line = 2
        self.web_plate.bolts_required = 8
        self.web_plate.pitch_provided = 60
        self.web_plate.gauge_provided = 110
        self.web_plate.edge_dist_provided = 45
        self.web_plate.end_dist_provided = 45
        #  Inner Flange plate
        self.flange_plate.thickness_provided = 6
        self.flange_plate.Innerheight = 114.15
        self.flange_plate.Innerlength =310
        self.flange_plate.gap = 10
        self.web_plate.gap = 10

        self.flange_plate.midgauge = 101.7
        self.web_plate.midpitch = 100
        self.flange_plate.midpitch=100
        # self.web_plate.moment_capacity = 0
        self.design_status = True

    def member_capacity(self):
        """
        Axial capacity: [Ref: cl.10.7 IS 800:2007]
        Moment capacity: [Ref: cl.10.7. IS 800:2007]
        Shear capacity: [Ref: cl.8.4 IS 800:2007]
        Limit width thickness ratio: [Ref: Table 2, cl. 3.7.2 and 3.7.4 IS 800:2007]
        Returns:

        """
        self.member_capacity_status = False
        if self.section.type == "Rolled":
            length = self.section.depth
        else:
            length = self.section.depth - (
                    2 * self.section.flange_thickness)  # -(2*self.supported_section.root_radius)
        gamma_m0 = 1.1
        ############################# Axial Capacity N ############################
        self.axial_capacity = round((self.section.area * self.section.fy) / gamma_m0, 2)  # N
        self.min_axial_load = 0.3 * self.axial_capacity
        self.factored_axial_load = round(max(self.load.axial_force * 1000, self.min_axial_load), 2)  # N
        print("self.factored_axial_load", self.factored_axial_load)

        ############################# Shear Capacity  # N############################
        #TODO: Review by anjali. limit shear capacity to 0.6 times
        self.shear_capacity1 = round(((self.section.depth - (2 * self.section.flange_thickness)) *
                                      self.section.web_thickness * self.section.fy*0.6) / (math.sqrt(3) * gamma_m0),
                                     2)  # N # A_v: Total cross sectional area in shear in mm^2 (float)
        # self.shear_load1 = 0.6 * self.shear_capacity1  # N
        #TODO: check with sourabh if minimum shear load is min(0.15Vd,40kN)
        self.shear_load1 = min(0.15 * self.shear_capacity1/0.6,40000.0) # N
        self.fact_shear_load = round(max(self.shear_load1, self.load.shear_force * 1000), 2)  # N
        print('shear_force', self.load.shear_force)

        # #############################################################
        #TODO: to be reviewed by anjali. web section modulus is renamed as Z_wp,Z_we instead of Z_p,Z_e
        self.Z_wp = round(((self.section.web_thickness * (
                self.section.depth - 2 * (self.section.flange_thickness)) ** 2) / 4), 2)  # mm3
        self.Z_we = round(((self.section.web_thickness * (
                self.section.depth - 2 * (self.section.flange_thickness)) ** 2) / 6), 2)  # mm3
        # if self.member_capacity == True:
        #TODO: To be reviewed by anjali. section modulus is saved in Z_p,Z_e
        self.Z_p = self.section.plast_sec_mod_z
        self.Z_e = self.section.elast_sec_mod_z
        if self.section.type == "Rolled":
            self.limitwidththkratio_flange = self.limiting_width_thk_ratio(column_f_t=self.section.flange_thickness,
                                                                           column_t_w=self.section.web_thickness,
                                                                           D=self.section.depth,
                                                                           column_b=self.section.flange_width,
                                                                           column_fy=self.section.fy,
                                                                           factored_axial_force=self.factored_axial_load,
                                                                           column_area=self.section.area,
                                                                           compression_element="External",
                                                                           section="Rolled")
        else:
            pass

        if self.section.type2 == "generally":
            self.limitwidththkratio_web = self.limiting_width_thk_ratio(column_f_t=self.section.flange_thickness,
                                                                        column_t_w=self.section.web_thickness,
                                                                        D=self.section.depth,
                                                                        column_b=self.section.flange_width,
                                                                        column_fy=self.section.fy,
                                                                        factored_axial_force=self.factored_axial_load,
                                                                        column_area=self.section.area,
                                                                        compression_element="Web of an I-H",
                                                                        section="generally")
        else:
            pass

        self.class_of_section = int(max(self.limitwidththkratio_flange, self.limitwidththkratio_web))
        #TODO:Review by anjali. initally Z_w = Z_p and Z_e now changed to Z_wp and Z_we
        if self.class_of_section == 1 or self.class_of_section == 2:
            Z_w = self.Z_wp
        elif self.class_of_section == 3:
            Z_w = self.Z_we

        if self.class_of_section == 1 or self.class_of_section == 2:
            self.beta_b = 1
        elif self.class_of_section == 3:
            self.beta_b = self.Z_e / self.Z_p
        ############################ moment_capacty ############################
        self.section.plastic_moment_capacty(beta_b=self.beta_b, Z_p=self.section.plast_sec_mod_z,
                                            fy=self.section.fy)  # N # for section
        self.section.moment_d_deformation_criteria(fy=self.section.fy, Z_e=self.section.elast_sec_mod_z)
        self.Pmc = self.section.plastic_moment_capactiy
        self.Mdc = self.section.moment_d_def_criteria
        self.section.moment_capacity = round(
            min(self.section.plastic_moment_capactiy, self.section.moment_d_def_criteria), 2)
        self.load_moment_min = 0.5 * self.section.moment_capacity
        self.load_moment = round(max(self.load_moment_min, self.load.moment * 1000000), 2)  # N
        self.moment_web = round((Z_w * self.load_moment / (self.section.plast_sec_mod_z)),
                                2)  # Nm todo add in ddcl # z_w of web & z_p  of section
        self.moment_flange = round(((self.load_moment) - self.moment_web), 2)
        self.axial_force_w = ((self.section.depth - (
                    2 * self.section.flange_thickness)) * self.section.web_thickness * self.factored_axial_load) / (
                                 self.section.area)  # N
        self.axial_force_f = self.factored_axial_load * self.section.flange_width * self.section.flange_thickness / (
            self.section.area)  # N
        self.flange_force = (((self.moment_flange) / (self.section.depth - self.section.flange_thickness)) + (
            self.axial_force_f))

        ###########################################################
        if self.factored_axial_load > self.axial_capacity:
            logger.warning(' : Factored axial load is exceeding axial capacity  {} kN.'.format( round(self.axial_capacity/1000,2)))
            logger.error(" : Design is not safe. \n ")
            logger.debug(" :=========End Of design===========")
            self.member_capacity_status = False
        else:
            if self.fact_shear_load > self.shear_capacity1:
                logger.warning(' : Factored shear load is exceeding shear capacity  {} kN.'.format( round(self.shear_capacity1/1000,2)))
                logger.error(" : Design is not safe. \n ")
                logger.debug(" :=========End Of design===========")
                self.member_capacity_status = False
            else:
                if self.load_moment > self.section.moment_capacity:
                    self.member_capacity_status = False
                    logger.warning(' : Moment load is exceeding moment capacity  {} kN-m.'.format(round(self.section.moment_capacity/1000000), 2))
                    logger.error(" : Design is not safe. \n ")
                    logger.debug(" :=========End Of design===========")
                else:
                    self.member_capacity_status = True
                    self.initial_pt_thk(self)

         #############################################################

    def initial_pt_thk(self, previous_thk_flange= None,previous_thk_web = None):

        ############################### WEB MENBER CAPACITY CHECK ############################
        ###### # capacity Check for web in axial = yielding
        if (previous_thk_flange) == None:
            pass
        else:
            for i in previous_thk_flange:
                self.flange_plate.thickness.remove(i)
        if (previous_thk_web) == None:
            pass
        else:
            for i in previous_thk_web:
                self.web_plate.thickness.remove(i)


        self.initial_pt_thk_status = False
        self.initial_pt_thk_status_web =False
        A_v_web = (self.section.depth - 2 * self.section.flange_thickness) * self.section.web_thickness
        self.section.tension_yielding_capacity_web = self.tension_member_design_due_to_yielding_of_gross_section(A_v=A_v_web,fy=self.section.fy)
        if self.section.tension_yielding_capacity_web> self.axial_force_w:

        ################################# FLANGE MEMBER CAPACITY CHECK##############################
            A_v_flange = self.section.flange_thickness * self.section.flange_width
            self.section.tension_yielding_capacity = self.tension_member_design_due_to_yielding_of_gross_section(A_v=A_v_flange,fy=self.section.fy)
            if self.section.tension_yielding_capacity > self.flange_force:
                self.web_plate_thickness_possible = [i for i in self.web_plate.thickness if i >= (self.section.web_thickness / 2)]
                if self.preference == "Outside":
                    self.flange_plate_thickness_possible = [i for i in self.flange_plate.thickness if i >= self.section.flange_thickness]
                else:
                    self.flange_plate_thickness_possible = [i for i in self.flange_plate.thickness if i >= (self.section.flange_thickness / 2)]
                if len(self.flange_plate_thickness_possible) == 0:
                    logger.error(" : Flange Plate thickness less than section flange thicknesss.")
                    logger.warning(" : Flange Plate thickness should be greater than section flange thicknesss {} mm.".format( self.section.flange_thickness))
                    self.initial_pt_thk_status =False
                    self.design_status = False
                else:
                    self.flange_plate.thickness_provided = self.min_thick_based_on_area(self, tk=self.section.flange_thickness,
                                                                                        width=self.section.flange_width,
                                                                                        list_of_pt_tk=self.flange_plate_thickness_possible,
                                                                                        t_w=self.section.web_thickness,
                                                                                        r_1=self.section.root_radius,
                                                                                        D=self.section.depth,
                                                                                        preference=self.preference)
                    self.flange_plate.connect_to_database_to_get_fy_fu(self.flange_plate.material,self.flange_plate.thickness_provided)
                    if self.flange_plate.thickness_provided != 0:
                        if self.preference =="Outside":
                            if self.outerwidth < 50:
                                logger.error(" : Outer Height of flange plate is less than 50 mm.")
                                logger.info(" : Select the wider section.")
                                self.initial_pt_thk_status = False
                                self.design_status = False

                            else:
                                if self.flange_plate_crs_sec_area < (self.flange_crs_sec_area  * 1.05):
                                    logger.error(" : Area of flange plate is less than area of flange.")
                                    logger.warning(" : Area of flange plate should be greater than 1.05 times area of flange{} mm2.".format(self.Ap))
                                    logger.info(" : Increase the thickness of the plate.")
                                    self.initial_pt_thk_status = False
                                    self.design_status = False
                                else:
                                    self.initial_pt_thk_status = True
                                    pass
                        else:
                            if self.outerwidth < 50 or self.innerwidth < 50:
                                logger.error(" : Height of flange plates is less than 50 mm.")
                                logger.info(" : Select the wider section.")
                                self.initial_pt_thk_status = False
                                self.design_status = False
                            else:
                                if self.flange_plate_crs_sec_area < (self.flange_crs_sec_area * 1.05):
                                    logger.error(" : Area of flange plates is less than area of flange.")
                                    logger.warning(" : Area of flange plates should be greater than 1.05 times area of flange{} mm^2.".format(self.Ap))
                                    logger.info(" : Increase the thickness of the flange plates.")
                                    self.initial_pt_thk_status = False
                                    self.design_status = False
                                else:
                                    self.initial_pt_thk_status = True
                                    pass
                    else:
                        self.initial_pt_thk_status = False
                        self.design_status = False
                        logger.error(" : Provided flange plate thickness is not sufficient.")

                self.initial_pt_thk_status_web = False
                # self.webheight_status = False
                if  len(self.web_plate_thickness_possible) == 0:
                    logger.error(" : Web Plate thickness less than section web thicknesss.")
                    logger.warning(" : Web Plate thickness should be greater than section web thicknesss {} mm.".format(  self.section.web_thickness))
                    self.initial_pt_thk_status_web = False
                    self.design_status = False
                else:

                    self.web_plate.thickness_provided = self.min_thick_based_on_area(self,
                                                                                     tk=self.section.flange_thickness,
                                                                                     width=self.section.flange_width,
                                                                                     list_of_pt_tk=self.web_plate_thickness_possible,
                                                                                     t_w=self.section.web_thickness,
                                                                                     r_1=self.section.root_radius, D=self.section.depth,
                                                                                     preference=None,fp_thk =self.flange_plate.thickness_provided )
                    self.web_plate.connect_to_database_to_get_fy_fu(self.web_plate.material,
                                                                       self.web_plate.thickness_provided)
                    if self.web_plate.thickness_provided != 0:
                        if self.preference == "Outside":
                            if self.webplatewidth < self.min_web_plate_height:
                                self.webheight_status = False
                                self.design_status = False
                                logger.error(" : Web plate is not possible")
                                logger.warning(" : Web plate height {}mm is less than min depth of the plate {}mm".format(self.webplatewidth,self.min_web_plate_height))
                                logger.warning("Try deeper section")
                            else:
                                self.webheight_status = True
                                if self.web_plate_crs_sec_area < (self.web_crs_area * 1.05):
                                    logger.error(" : Area of web plates is less than area of web.")
                                    logger.warning(" : Area of web plates should be greater than 1.05 times area of web {}mm2".format(self.Wp))
                                    logger.info(" : Increase the thickness of the web plate.")
                                    self.initial_pt_thk_status_web = False
                                    self.design_status = False
                                else:
                                    self.initial_pt_thk_status_web = True
                                    # self.webheight_status = True
                                    pass
                        else:
                            if self.webplatewidth < self.min_web_plate_height:
                                self.webheight_status = False
                                self.design_status = False
                                logger.error(" : Inner plate is not possible")
                                logger.warning(" : Decrease the thickness of the inner flange plate, try wider section or deeper section")

                            else:
                                self.webheight_status = True
                                if self.web_plate_crs_sec_area < (self.web_crs_area * 1.05):
                                    logger.error(" : Area of web plates is less than area of web.")
                                    logger.warning(" : Area of web plates should be greater than 1.05 times area of web {}mm2".format(self.Wp))
                                    logger.info(" : Increase the thickness of the web plate.")
                                    self.initial_pt_thk_status_web = False
                                    self.design_status = False
                                else:
                                    self.initial_pt_thk_status_web = True


                                    pass
                    else:
                        self.initial_pt_thk_status_web = False
                        logger.error(" : Provided flange plate thickness is not sufficient.")


                if len(self.flange_plate_thickness_possible) == 0:
                    if len(self.flange_plate.thickness) >= 2:
                        self.max_thick_f = max(self.flange_plate.thickness)
                    else:
                        self.max_thick_f = self.flange_plate.thickness[0]
                else:
                    # if self.flange_plate.thickness_provided ==0:
                    #     if len(self.flange_plate.thickness) >= 2:
                    #         self.max_thick_f = max(self.flange_plate.thickness)
                    #     else:
                    #         self.max_thick_f = self.flange_plate.thickness[0]
                    # else:
                    self.max_thick_f = self.flange_plate.thickness_provided

                if len(self.web_plate_thickness_possible) == 0:
                    if len(self.web_plate.thickness) >= 2:
                        self.max_thick_w = max(self.web_plate.thickness)
                    else:
                        self.max_thick_w = self.web_plate.thickness[0]
                else:
                    # if self.web_plate.thickness_provided == 0:
                    #     if len(self.web_plate.thickness) >= 2:
                    #         self.max_thick_w = max(self.web_plate.thickness)
                    #     else:
                    #         self.max_thick_w = self.web_plate.thickness[0]
                    # else:
                    self.max_thick_w = self.web_plate.thickness_provided

                if self.initial_pt_thk_status == True and self.initial_pt_thk_status_web == True and self.webheight_status == True:
                    self.design_status = True
                    self.select_bolt_dia(self)
                else:
                    self.initial_pt_thk_status = False and self.initial_pt_thk_status_web == False and  self.webheight_status == False
                    self.design_status = False
                    # logger.warning(" : Plate is not possible")
                    logger.error(" : Design is not safe. \n ")
                    logger.debug(" : =========End Of design===========")

            else:
                self.initial_pt_thk_status = False
                self.design_status = False
                logger.warning(" : Tension capacity of flange is less than required flange force {} kN.".format(round(self.flange_force/1000 ,2)))
                logger.info(" : Select the larger beam section or decrease the applied loads")
                logger.error(" : Design is not safe. \n ")
                logger.debug(" : =========End Of design===========")
        else:
            self.initial_pt_thk_status_web = False
            self.design_status = False
            logger.warning( " : Tension capacity of web is less than required axial_force_w {} kN.".format(round(self.axial_force_w/1000,2)))
            logger.info(" : Select the larger beam section or decrease the applied axial load")
            logger.error(" : Design is not safe. \n ")
            logger.debug(" : =========End Of design===========")

    def select_bolt_dia(self):

        self.select_bolt_dia_status = False
        self.min_plate_height = self.section.flange_width
        self.max_plate_height = self.section.flange_width

        axial_force_f =  self.factored_axial_load  * self.section.flange_width * \
                         self.section.flange_thickness / (self.section.area )

        self.flange_force = ((( self.moment_flange) / (self.section.depth - self.section.flange_thickness)) +(axial_force_f))
        self.res_force = math.sqrt((self.fact_shear_load)** 2 + ( self.factored_axial_load ) ** 2) #N
        bolts_required_previous_1 = 2
        bolts_required_previous_2 = 2
        bolt_diameter_previous = self.bolt.bolt_diameter[-1]

        self.bolt.bolt_grade_provided = self.bolt.bolt_grade[-1]
        count_1 = 0
        count_2 = 0
        bolts_one_line = 1
        ###### for flange plate thickness####
        self.bolt_conn_plates_t_fu_fy = []
        if self.preference == "Outside":
            self.bolt_conn_plates_t_fu_fy.append((self.flange_plate.thickness_provided, self.flange_plate.fu, self.flange_plate.fy))
            self.bolt_conn_plates_t_fu_fy.append(
                (self.section.flange_thickness, self.section.fu, self.section.fy))
        else:
            self.bolt_conn_plates_t_fu_fy.append(
                (2*self.flange_plate.thickness_provided, self.flange_plate.fu, self.flange_plate.fy))
            self.bolt_conn_plates_t_fu_fy.append(
                (self.section.flange_thickness, self.section.fu, self.section.fy))

        ##### for web plate thickness######
        self.bolt_conn_plates_web_t_fu_fy = []
        self.bolt_conn_plates_web_t_fu_fy.append(
            ( 2*self.web_plate.thickness_provided, self.web_plate.fu, self.web_plate.fy))
        self.bolt_conn_plates_web_t_fu_fy.append(
            (self.section.web_thickness, self.section.fu, self.section.fy))
        bolt_design_status_1 = False
        bolt_design_status_2= False
        for self.bolt.bolt_diameter_provided in reversed(self.bolt.bolt_diameter):

            self.flange_bolt.calculate_bolt_spacing_limits(bolt_diameter_provided=self.bolt.bolt_diameter_provided,
                                                        conn_plates_t_fu_fy=self.bolt_conn_plates_t_fu_fy)
            print(self.flange_bolt.min_edge_dist, self.flange_bolt.edge_type)

            if self.preference == "Outside":
                self.flange_bolt.calculate_bolt_capacity(bolt_diameter_provided=self.bolt.bolt_diameter_provided,
                                                         bolt_grade_provided=self.bolt.bolt_grade_provided,
                                                         conn_plates_t_fu_fy=self.bolt_conn_plates_t_fu_fy,
                                                         n_planes=1)
            else:
                self.flange_bolt.calculate_bolt_capacity(bolt_diameter_provided=self.bolt.bolt_diameter_provided,
                                                         bolt_grade_provided=self.bolt.bolt_grade_provided,
                                                         conn_plates_t_fu_fy=self.bolt_conn_plates_t_fu_fy,
                                                         n_planes=2)

            self.web_bolt.calculate_bolt_spacing_limits(bolt_diameter_provided=self.bolt.bolt_diameter_provided,
                                                        conn_plates_t_fu_fy= self.bolt_conn_plates_web_t_fu_fy)

            self.web_bolt.calculate_bolt_capacity(bolt_diameter_provided=self.bolt.bolt_diameter_provided,
                                                     bolt_grade_provided=self.bolt.bolt_grade_provided,
                                                     conn_plates_t_fu_fy= self.bolt_conn_plates_web_t_fu_fy,
                                                     n_planes=2)

            self.flange_plate.get_flange_plate_details(bolt_dia=self.flange_bolt.bolt_diameter_provided,
                                                    flange_plate_h_min=self.min_plate_height,
                                                    flange_plate_h_max=self.max_plate_height,
                                                    bolt_capacity=self.flange_bolt.bolt_capacity,
                                                    min_edge_dist=self.flange_bolt.min_edge_dist_round,
                                                    min_gauge=self.flange_bolt.min_gauge_round,
                                                    max_spacing=self.flange_bolt.max_spacing_round,
                                                    max_edge_dist=self.flange_bolt.max_edge_dist_round,
                                                    axial_load=self.flange_force, gap=self.flange_plate.gap/2,
                                                    web_thickness =self.section.web_thickness,
                                                    root_radius= self.section.root_radius,joint = "half")

            self.min_web_plate_height = round(self.section.min_plate_height() ,2)
            if self.preference == "Outside":
                self.max_web_plate_height = self.section.max_plate_height()
            else:

                self.max_web_plate_height = self.section.depth - 2 * self.section.flange_thickness - (2 * self.webclearance)

            self.axial_force_w = ((self.section.depth - (2 * self.section.flange_thickness)) *
                                  self.section.web_thickness *
                                  self.factored_axial_load) / (self.section.area )

            self.web_plate.get_web_plate_details(bolt_dia=self.bolt.bolt_diameter_provided,
                                                 web_plate_h_min=self.min_web_plate_height,
                                                 web_plate_h_max=self.max_web_plate_height,
                                                 bolt_capacity=self.web_bolt.bolt_capacity,
                                                 min_edge_dist=self.web_bolt.min_edge_dist_round,
                                                 min_gauge=self.web_bolt.min_gauge_round,
                                                 max_spacing=self.web_bolt.max_spacing_round,
                                                 max_edge_dist=self.web_bolt.max_edge_dist_round
                                                 ,shear_load=self.fact_shear_load ,
                                                 axial_load=self.axial_force_w,
                                                 web_moment = self.moment_web,
                                                 gap=(self.web_plate.gap/2), shear_ecc=True,joint = "half")



            if self.flange_plate.design_status is True and self.web_plate.design_status is True:
                if self.flange_plate.bolts_required > bolts_required_previous_1 and count_1 >= 1:
                    self.bolt.bolt_diameter_provided = bolt_diameter_previous
                    self.flange_plate.bolts_required = bolts_required_previous_1
                    self.flange_plate.bolt_force = bolt_force_previous_1
                    bolt_design_status_1 = self.flange_plate.design_status
                    break
                bolts_required_previous_1 = self.flange_plate.bolts_required
                bolt_diameter_previous = self.bolt.bolt_diameter_provided
                bolt_force_previous_1 = self.flange_plate.bolt_force
                count_1 += 1
                bolt_design_status_1 = self.flange_plate.design_status

                if self.web_plate.bolts_required > bolts_required_previous_2 and count_2 >= 1:
                    self.bolt.bolt_diameter_provided = bolt_diameter_previous
                    self.web_plate.bolts_required = bolts_required_previous_2
                    self.web_plate.bolt_force = bolt_force_previous_2
                    bolt_design_status_2 = self.web_plate.design_status
                    break
                bolts_required_previous_2 = self.web_plate.bolts_required
                bolt_diameter_previous = self.bolt.bolt_diameter_provided
                bolt_force_previous_2 = self.web_plate.bolt_force
                count_2 += 1
                bolt_design_status_2 = self.web_plate.design_status

        bolt_capacity_req = self.bolt.bolt_capacity

        if (self.flange_plate.design_status == False and bolt_design_status_1 != True ) or (self.web_plate.design_status == False and bolt_design_status_2 != True ):
            self.design_status = False
        else:
            self.bolt.bolt_diameter_provided = bolt_diameter_previous
            self.flange_plate.bolts_required = bolts_required_previous_1
            self.flange_plate.bolt_force = bolt_force_previous_1
            self.web_plate.bolts_required = bolts_required_previous_2
            self.web_plate.bolt_force = bolt_force_previous_2

        if bolt_design_status_1 is True and bolt_design_status_2 is True  :
            self.flange_plate.spacing_status =True
            self.web_plate.spacing_status = True
            self.design_status = True
            self.select_bolt_dia_status = True
            self.get_bolt_grade(self)
        else:
            if self.flange_plate.spacing_status  == False:
                logger.error(" : Bolt connection is not possible in flange due to spacing ")
            if self.web_plate.spacing_status == False:
                logger.error(" : Bolt connection is not possible in web due to spacing ")
            self.design_status = False
            logger.error(" : Bolt design not possible")
            logger.error(" : Design is not safe. \n ")
            logger.debug(" : =========End Of design===========")

    def get_bolt_grade(self):
        print(self.design_status, "Getting bolt grade")
        bolt_grade_previous = self.bolt.bolt_grade[-1]
        self.select_bolt_dia_status = False
        grade_status = False
        for self.bolt.bolt_grade_provided in reversed(self.bolt.bolt_grade):
            count = 1
            self.flange_bolt.calculate_bolt_spacing_limits(bolt_diameter_provided=self.bolt.bolt_diameter_provided,
                                                           conn_plates_t_fu_fy=self.bolt_conn_plates_t_fu_fy)

            if self.preference == "Outside":
                self.flange_bolt.calculate_bolt_capacity(bolt_diameter_provided=self.bolt.bolt_diameter_provided,
                                                         bolt_grade_provided=self.bolt.bolt_grade_provided,
                                                         conn_plates_t_fu_fy=self.bolt_conn_plates_t_fu_fy,
                                                         n_planes=1)
            else:
                self.flange_bolt.calculate_bolt_capacity(bolt_diameter_provided=self.bolt.bolt_diameter_provided,
                                                         bolt_grade_provided=self.bolt.bolt_grade_provided,
                                                         conn_plates_t_fu_fy=self.bolt_conn_plates_t_fu_fy,
                                                         n_planes=2)

            self.web_bolt.calculate_bolt_spacing_limits(bolt_diameter_provided=self.bolt.bolt_diameter_provided,
                                                        conn_plates_t_fu_fy=self.bolt_conn_plates_web_t_fu_fy)

            self.web_bolt.calculate_bolt_capacity(bolt_diameter_provided=self.bolt.bolt_diameter_provided,
                                                  bolt_grade_provided=self.bolt.bolt_grade_provided,
                                                  conn_plates_t_fu_fy=self.bolt_conn_plates_web_t_fu_fy,
                                                  n_planes=2)

            print(self.bolt.bolt_grade_provided, self.bolt.bolt_capacity, self.flange_plate.bolt_force)

            bolt_capacity_reduced_flange = self.flange_plate.get_bolt_red(self.flange_plate.bolts_one_line,
                                                                          self.flange_plate.gauge_provided,self.web_plate.bolt_line,self.web_plate.pitch_provided,
                                                                          self.flange_bolt.bolt_capacity,
                                                                          self.bolt.bolt_diameter_provided)
            bolt_capacity_reduced_web = self.web_plate.get_bolt_red(self.web_plate.bolts_one_line,
                                                                    self.web_plate.gauge_provided,self.web_plate.bolt_line,self.web_plate.pitch_provided,
                                                                    self.web_bolt.bolt_capacity,
                                                                    self.bolt.bolt_diameter_provided)
            if ( bolt_capacity_reduced_flange < self.flange_plate.bolt_force) and  (bolt_capacity_reduced_web  < self.web_plate.bolt_force) and (count >= 1):
                self.bolt.bolt_grade_provided = bolt_grade_previous
                grade_status = True
                break
            bolt_grade_previous = self.bolt.bolt_grade_provided
            grade_status = True
            count += 1

        if grade_status == False:
            self.select_bolt_dia_status = False
            self.design_status = False

        else:
            self.bolt.bolt_grade_provided = bolt_grade_previous
            self.select_bolt_dia_status = True
            self.get_plate_details(self)


    def get_plate_details(self):
        self.get_plate_details_status = False
        self.min_plate_height = self.section.flange_width
        self.max_plate_height = self.section.flange_width

        axial_force_f = self.factored_axial_load * self.section.flange_width * \
                        self.section.flange_thickness / (self.section.area)

        self.flange_force = (((self.moment_flange) / (self.section.depth - self.section.flange_thickness)) +
                             (axial_force_f))
        self.flange_bolt.calculate_bolt_spacing_limits(bolt_diameter_provided=self.bolt.bolt_diameter_provided,
                                                       conn_plates_t_fu_fy=self.bolt_conn_plates_t_fu_fy)

        if self.preference == "Outside":
            self.flange_bolt.calculate_bolt_capacity(bolt_diameter_provided=self.bolt.bolt_diameter_provided,
                                                     bolt_grade_provided=self.bolt.bolt_grade_provided,
                                                     conn_plates_t_fu_fy=self.bolt_conn_plates_t_fu_fy,
                                                     n_planes=1)
        else:
            self.flange_bolt.calculate_bolt_capacity(bolt_diameter_provided=self.bolt.bolt_diameter_provided,
                                                     bolt_grade_provided=self.bolt.bolt_grade_provided,
                                                     conn_plates_t_fu_fy=self.bolt_conn_plates_t_fu_fy,
                                                     n_planes=2)

        self.web_bolt.calculate_bolt_spacing_limits(bolt_diameter_provided=self.bolt.bolt_diameter_provided,
                                                    conn_plates_t_fu_fy=self.bolt_conn_plates_web_t_fu_fy)

        self.web_bolt.calculate_bolt_capacity(bolt_diameter_provided=self.bolt.bolt_diameter_provided,
                                              bolt_grade_provided=self.bolt.bolt_grade_provided,
                                              conn_plates_t_fu_fy=self.bolt_conn_plates_web_t_fu_fy,
                                              n_planes=2)

        self.flange_plate.get_flange_plate_details(bolt_dia=self.flange_bolt.bolt_diameter_provided,
                                                   flange_plate_h_min=self.min_plate_height,
                                                   flange_plate_h_max=self.max_plate_height,
                                                   bolt_capacity=self.flange_bolt.bolt_capacity,
                                                   min_edge_dist=self.flange_bolt.min_edge_dist_round,
                                                   min_gauge=self.flange_bolt.min_gauge_round,
                                                   max_spacing=self.flange_bolt.max_spacing_round,
                                                   max_edge_dist=self.flange_bolt.max_edge_dist_round,
                                                   axial_load=self.flange_force,gap=self.flange_plate.gap/2,
                                                   web_thickness=self.section.web_thickness,
                                                   root_radius=self.section.root_radius,joint = "half")

        self.min_web_plate_height = round(self.section.min_plate_height() ,2)
        if self.preference == "Outside":
            self.max_web_plate_height = self.section.max_plate_height()
        else:
            self.max_web_plate_height = self.section.depth - 2 * self.section.flange_thickness - (2 * self.webclearance)
        axial_force_w = ((self.section.depth - (2 * self.section.flange_thickness)) *
                         self.section.web_thickness * self.factored_axial_load) / (
                         self.section.area)
        self.flange_plate.Innerheight = round_down(((self.section.flange_width - self.section.web_thickness - (self.section.root_radius * 2)) / 2), 5)


        self.web_plate.get_web_plate_details(bolt_dia=self.web_bolt.bolt_diameter_provided,
                                             web_plate_h_min=self.min_web_plate_height,
                                             web_plate_h_max=self.max_web_plate_height,
                                             bolt_capacity=self.web_bolt.bolt_capacity,
                                             min_edge_dist=self.web_bolt.min_edge_dist_round,
                                             min_gauge=self.web_bolt.min_gauge_round,
                                             max_spacing=self.web_bolt.max_spacing_round,
                                             max_edge_dist=self.web_bolt.max_edge_dist_round
                                             , shear_load=self.fact_shear_load, axial_load=self.axial_force_w,web_moment = self.moment_web,

                                             gap=(self.web_plate.gap/2), shear_ecc=True,joint = "half")

        # if self.web_plate.thickness_provided > (self.flange_plate.edge_dist_provided / 2 + self.section.root_radius):
        #     logger.error("erertetre")
        #     self.design_status = False
        # else:
        #     self.design_status = True
        # possible_inner_plate = self.section.flange_width / 2 - self.section.web_thickness / 2 - self.section.root_radius
        # self.flange_plate.edge_dist_provided = (possible_inner_plate- (self.flange_plate.gauge_provided *
        #                                                                ((self.flange_plate.bolts_one_line/2) -1)))/2
        #
        # self.web_spacing_status = True
        if self.flange_plate.design_status is False or self.flange_plate.design_status is False :
            self.design_status = False
            self.get_plate_details_status = False
            logger.error(" : Bolt connection is not possible")
            logger.error(" : Design is not safe. \n ")
            logger.debug(" : =========End Of design===========")
        else:
            self.max_possible_tk = int(self.flange_plate.edge_dist_provided / 2 + self.section.root_radius)
            if self.web_plate.thickness_provided >= (self.flange_plate.edge_dist_provided / 2 + self.section.root_radius):
                self.design_status = False
                logger.error(" : Maximum web plate thickness exceeded. ")
                logger.warning(" : Maximum possible web plate thickness should not be greater than {} mm, to avoid fouling between plates" .format(self.max_possible_tk))
                logger.error(" : Design is not safe. \n ")
                logger.debug(" : =========End Of design===========")
            else:
                self.design_status = True
                self.get_plate_details_status = True
                self.flange_check_axial(self)


        ################################################################
        ##################################################################
    def flange_check_axial(self):
        ###### # capacity Check for flange = min(block, yielding, rupture)
        #### Block shear capacity of  flange ### #todo comment out
        self.flange_check_axial_status = False
        axial_force_f = self.factored_axial_load * self.section.flange_width * self.section.flange_thickness / (
                        self.section.area)
        self.flange_force = (((self.moment_flange) / (self.section.depth - self.section.flange_thickness)) + (
                            axial_force_f))

        A_vn_flange = (self.section.flange_width - self.flange_plate.bolts_one_line * self.flange_bolt.dia_hole) * \
                      self.section.flange_thickness
        A_v_flange = self.section.flange_thickness * self.flange_plate.height

        self.section.tension_yielding_capacity= self.tension_member_design_due_to_yielding_of_gross_section(
                                                A_v=A_v_flange,
                                                fy=self.section.fy)

        self.section.tension_rupture_capacity = self.tension_member_design_due_to_rupture_of_critical_section(
                                                A_vn=A_vn_flange,
                                                fu=self.section.fu)
        #  Block shear strength for flange
        design_status_block_shear = False
        edge_dist = self.flange_plate.edge_dist_provided
        end_dist = self.flange_plate.end_dist_provided
        gauge = self.flange_plate.gauge_provided
        pitch = self.flange_plate.pitch_provided

        while design_status_block_shear == False:

            Avg = 2 * (end_dist + (self.flange_plate.bolt_line - 1) * self.flange_plate.pitch_provided) \
                       * self.section.flange_thickness
            Avn = 2 * (self.flange_plate.end_dist_provided + (self.flange_plate.bolt_line - 1) *
                       self.flange_plate.pitch_provided - (self.flange_plate.bolt_line - 0.5) *
                       self.flange_bolt.dia_hole) * self.section.flange_thickness
            Atg = 2 * (( self.flange_plate.bolts_one_line / 2 - 1) * self.flange_plate.gauge_provided +
                       self.flange_plate.edge_dist_provided) * self.section.flange_thickness

            Atn = 2 * ((self.flange_plate.bolts_one_line / 2 - 1) * self.flange_plate.gauge_provided -
                       ((self.flange_plate.bolts_one_line / 2 - 0.5) * self.flange_bolt.dia_hole) +
                       self.flange_plate.edge_dist_provided) * \
                       self.section.flange_thickness

            self.section.block_shear_capacity = self.block_shear_strength_section(A_vg=Avg, A_vn=Avn, A_tg=Atg,
                                                                                  A_tn=Atn,
                                                                                  f_u=self.section.fu,
                                                                                  f_y=self.section.fy)

            if self.section.block_shear_capacity <  self.flange_force:
                if self.flange_bolt.max_spacing_round >= pitch + 5 and self.flange_bolt.max_end_dist_round >= end_dist + 5:  # increase thickness todo
                    if self.flange_plate.bolt_line == 1:
                        end_dist += 5
                    else:
                        pitch += 5
                else:
                    break
            else:
                design_status_block_shear = True
                break

            if design_status_block_shear is True:
                break
        if design_status_block_shear is True:
            self.section.tension_capacity_flange = min(self.section.tension_yielding_capacity, self.section.tension_rupture_capacity,
                                                       self.section.block_shear_capacity)
            if self.section.tension_capacity_flange  < self.flange_force:
                self.design_status = False
                self.flange_check_axial_status = False
                logger.warning(": Tension capacity of flange is less than required flange force {} kN.".format(  round(self.flange_force/1000 ,2)))
                logger.info(": Select the larger beam section or decrease the applied loads")
                logger.error(" : Design is not safe. \n ")
                logger.debug(" : =========End Of design===========")
            else:
                self.flange_check_axial_status = True
                self.design_status = True
                self.flange_plate_check(self)
        else:
            self.flange_check_axial_status = False
            self.design_status = False
            logger.warning(": Block Shear of flange is less than required flange force {} kN.".format( round(self.flange_force/1000 ,2)))
            logger.info(": Select the larger beam section or decrease the applied loads")
            logger.error(" : Design is not safe. \n ")
            logger.debug(" : =========End Of design===========")

    def flange_plate_check(self):
        # capacity Check for flange_outside_plate =min(block, yielding, rupture)
        ####Capacity of flange cover plate for bolted Outside #
        self.flange_plate_check_status =False
        self.axial_force_f = self.factored_axial_load * self.section.flange_width * self.section.flange_thickness / (self.section.area)
        self.flange_force = (((self.moment_flange) / (self.section.depth - self.section.flange_thickness)) + self.axial_force_f)

        if self.preference == "Outside":
            #  Block shear strength for outside flange plate
            design_status_block_shear = False
            # available_flange_thickness = list([x for x in self.flange_plate.thickness if (self.flange_plate.thickness_provided <= x)])
            # for self.flange_plate.thickness_provided in available_flange_thickness:

            edge_dist = self.flange_plate.edge_dist_provided
            end_dist = self.flange_plate.end_dist_provided
            gauge = self.flange_plate.gauge_provided
            pitch = self.flange_plate.pitch_provided

            A_vn_flange = (self.section.flange_width - self.flange_plate.bolts_one_line * self.flange_bolt.dia_hole) * \
                          self.flange_plate.thickness_provided
            A_v_flange = self.flange_plate.thickness_provided * self.flange_plate.height
            self.flange_plate.tension_yielding_capacity = self.tension_member_design_due_to_yielding_of_gross_section(
                                                            A_v=A_v_flange,
                                                            fy=self.flange_plate.fy)

            self.flange_plate.tension_rupture_capacity = self.tension_member_design_due_to_rupture_of_critical_section(
                                                            A_vn=A_vn_flange,
                                                            fu=self.flange_plate.fu)

            #### Block shear capacity of flange plate ###
            while design_status_block_shear == False:
##################################################################################################################
#For C shape Block shear in Axial
##################################################################################################################
                # Avg = 2 * (self.flange_plate.end_dist_provided + (self.flange_plate.bolt_line - 1) * self.flange_plate.pitch_provided) * self.flange_plate.thickness_provided
                # Avn = 2 * (self.flange_plate.end_dist_provided + (self.flange_plate.bolt_line - 1)
                #            * self.flange_plate.pitch_provided - (self.flange_plate.bolt_line - 0.5) *
                #            self.flange_bolt.dia_hole) *  self.flange_plate.thickness_provided
                # Atg = 2 * ((((self.flange_plate.bolts_one_line / 2 - 1) * self.flange_plate.gauge_provided) + (
                #             self.flange_plate.edge_dist_provided + self.section.root_radius + self.section.web_thickness / 2))
                #            * self.flange_plate.thickness_provided)
                # Atn = 2 * (((((self.flange_plate.bolts_one_line / 2 - 1) * self.flange_plate.gauge_provided) - (
                #          self.flange_plate.bolts_one_line / 2 - 0.5) * self.flange_bolt.dia_hole)) + (
                #          self.flange_plate.edge_dist_provided + self.section.root_radius + self.section.web_thickness / 2)) \
                #          * self.flange_plate.thickness_provided
#
##################################################################################################################
#For Double L shape Block shear in Axial
##################################################################################################################

                Avg = 2 * (end_dist + (self.flange_plate.bolt_line - 1) * self.flange_plate.pitch_provided) \
                      * self.flange_plate.thickness_provided
                Avn = 2 * (self.flange_plate.end_dist_provided + (self.flange_plate.bolt_line - 1) *
                           self.flange_plate.pitch_provided - (self.flange_plate.bolt_line - 0.5) *
                           self.flange_bolt.dia_hole) * self.flange_plate.thickness_provided
                Atg = 2 * ((self.flange_plate.bolts_one_line / 2 - 1) * self.flange_plate.gauge_provided +
                           self.flange_plate.edge_dist_provided) * self.flange_plate.thickness_provided

                Atn = 2 * ((self.flange_plate.bolts_one_line / 2 - 1) * self.flange_plate.gauge_provided -
                           ((self.flange_plate.bolts_one_line / 2 - 0.5) * self.flange_bolt.dia_hole) +
                           self.flange_plate.edge_dist_provided) * \
                      self.flange_plate.thickness_provided

                self.flange_plate.block_shear_capacity = self.block_shear_strength_plate(A_vg=Avg, A_vn=Avn,
                                                                                         A_tg=Atg,
                                                                                         A_tn=Atn,
                                                                                         f_u=self.flange_plate.fu,
                                                                                         f_y=self.flange_plate.fy)
                if self.flange_plate.block_shear_capacity < self.flange_force :
                    if self.flange_bolt.max_spacing_round >= pitch + 5 and self.flange_bolt.max_end_dist_round >= end_dist + 5:  # increase thickness todo
                        if self.flange_plate.bolt_line == 1:
                            end_dist += 5
                        else:
                            pitch += 5
                    else:
                        break
                else:
                    design_status_block_shear = True
                    break
            # if design_status_block_shear is True:
            #     break

            if design_status_block_shear is True:
                self.flange_plate.tension_capacity_flange_plate= min(self.flange_plate.tension_yielding_capacity,
                                                    self.flange_plate.tension_rupture_capacity,
                                                    self.flange_plate.block_shear_capacity)

                if self.flange_plate.tension_capacity_flange_plate < self.flange_force:
                    if len(self.flange_plate.thickness) >= 2:
                        thk_f = self.flange_plate.thickness_provided
                        self.flange_check_thk.append(thk_f)
                        # print(self.previous_size)
                        self.initial_pt_thk(self, previous_thk_web=self.flange_check_thk)
                    else:
                        self.flange_plate_check_status = False
                        self.design_status = False
                        logger.warning(": Tension capacity of flange plate is less than required flange force {} kN.".format( round(self.flange_force/1000 ,2)))
                        logger.info(": Increase the thickness of the flange plate or decrease the applied loads")
                        logger.error(" : Design is not safe. \n ")
                        logger.debug(" : =========End Of design===========")
                else:
                    self.flange_plate_check_status =True
                    self.design_status = True
                    self.web_axial_check(self)
            else:
                self.flange_plate_check_status = False
                self.design_status = False
                logger.warning(": Block Shear of flange plate is less than required flange force {} kN.".format(round(self.flange_force/1000 ,2)))
                logger.info(": Increase the thickness of the flange plate or decrease the applied loads")
                logger.error(" : Design is not safe. \n ")
                logger.debug(" : =========End Of design===========")

        else:
            # capacity Check for flange_outsite_plate =min(block, yielding, rupture)
            #  Block shear strength for outside + inside flange plate
            # OUTSIDE-inside

            design_status_block_shear = False
            # available_flange_thickness = list([x for x in self.flange_plate.thickness if ((self.flange_plate.thickness_provided) <= x)])
            # for self.flange_plate.thickness_provided in available_flange_thickness:

            edge_dist = self.flange_plate.edge_dist_provided
            end_dist = self.flange_plate.end_dist_provided
            gauge = self.flange_plate.gauge_provided
            pitch = self.flange_plate.pitch_provided

            #  yielding,rupture  for  inside flange plate
            # self.flange_plate.Innerheight = round_down(self.section.flange_width - self.section.web_thickness - (self.section.root_radius * 2)) / 2),5)
            flange_plate_height_outside = self.flange_plate.height
            self.flange_plate.Innerlength = self.flange_plate.length

            A_vn_flange = (((2 * self.flange_plate.Innerheight ) + self.section.flange_width) - (self.flange_plate.bolts_one_line * self.flange_bolt.dia_hole)) * self.flange_plate.thickness_provided
            A_v_flange = ((2 *self.flange_plate.Innerheight ) + self.section.flange_width) * self.flange_plate.thickness_provided
            self.flange_plate.tension_yielding_capacity = self.tension_member_design_due_to_yielding_of_gross_section(
                A_v=A_v_flange,
                fy=self.flange_plate.fy)

            self.flange_plate.tension_rupture_capacity = self.tension_member_design_due_to_rupture_of_critical_section(
                A_vn=A_vn_flange,
                fu=self.flange_plate.fu)
            #### Block shear capacity of flange plate ###

            while design_status_block_shear == False:
                ##################################################################################################################
                # For Double U shape Block shear in Axial
                ##################################################################################################################
                # Avg = 2 * (self.flange_plate.end_dist_provided + (
                #         self.flange_plate.bolt_line - 1) * self.flange_plate.pitch_provided) * self.flange_plate.thickness_provided
                # Avn = 2 * (self.flange_plate.end_dist_provided + (
                #         self.flange_plate.bolt_line - 1) * self.flange_plate.pitch_provided - (
                #                    self.flange_plate.bolt_line - 0.5) * self.flange_bolt.dia_hole) * \
                #       self.flange_plate.thickness_provided
                # Atg = 2*((((self.flange_plate.bolts_one_line/2 - 1) * self.flange_plate.gauge_provided) + (self.flange_plate.edge_dist_provided +self.section.root_radius + self.section.web_thickness/2))
                #      * self.flange_plate.thickness_provided) #
                # Atn =  2*(((((self.flange_plate.bolts_one_line/2 - 1) * self.flange_plate.gauge_provided) - (
                #         self.flange_plate.bolts_one_line/2 - 0.5) * self.flange_bolt.dia_hole)) +
                #           (self.flange_plate.edge_dist_provided +self.section.root_radius + self.section.web_thickness/2)) * self.flange_plate.thickness_provided

                ##################################################################################################################
                # For Double L shape Block shear in Axial
                ##################################################################################################################

                Avg = 2 * (end_dist + (self.flange_plate.bolt_line - 1) * self.flange_plate.pitch_provided) \
                      * self.flange_plate.thickness_provided
                Avn = 2 * (self.flange_plate.end_dist_provided + (self.flange_plate.bolt_line - 1) *
                           self.flange_plate.pitch_provided - (self.flange_plate.bolt_line - 0.5) *
                           self.flange_bolt.dia_hole) * self.flange_plate.thickness_provided
                Atg = 2 * ((self.flange_plate.bolts_one_line / 2 - 1) * self.flange_plate.gauge_provided +
                           self.flange_plate.edge_dist_provided) * self.flange_plate.thickness_provided

                Atn = 2 * ((self.flange_plate.bolts_one_line / 2 - 1) * self.flange_plate.gauge_provided -
                           ((self.flange_plate.bolts_one_line / 2 - 0.5) * self.flange_bolt.dia_hole) +
                           self.flange_plate.edge_dist_provided) * \
                      self.flange_plate.thickness_provided

                self.flange_plate_block_shear_capactity_outside = self.block_shear_strength_plate(A_vg=Avg, A_vn=Avn,
                                                                                             A_tg=Atg,
                                                                                             A_tn=Atn,
                                                                                             f_u=self.flange_plate.fu,
                                                                                             f_y=self.flange_plate.fy)

                #  Block shear strength for inside flange plate under AXIAL
                Avg = 2 * (self.flange_plate.end_dist_provided + (
                        self.flange_plate.bolt_line - 1) * self.flange_plate.pitch_provided) \
                      * self.flange_plate.thickness_provided
                Avn = 2 * (self.flange_plate.end_dist_provided + (
                        self.flange_plate.bolt_line - 1) * self.flange_plate.pitch_provided - (
                                   self.flange_plate.bolt_line - 0.5) * self.flange_bolt.dia_hole) * \
                      self.flange_plate.thickness_provided

                Atg = 2 * ((self.flange_plate.bolts_one_line/2  - 1) * self.flange_plate.gauge_provided + self.flange_plate.edge_dist_provided )* \
                      self.flange_plate.thickness_provided
                # todo add in DDCl and diagram
                Atn = 2 * ((self.flange_plate.bolts_one_line/2  - 1) *
                           self.flange_plate.gauge_provided - ((self.flange_plate.bolts_one_line/2  - 0.5) * self.flange_bolt.dia_hole)+ self.flange_plate.edge_dist_provided )* \
                      self.flange_plate.thickness_provided
                # todo add in DDCl
                self.flange_plate_block_shear_capacity_inside = self.block_shear_strength_plate(A_vg=Avg, A_vn=Avn,
                                                                                           A_tg=Atg,
                                                                                           A_tn=Atn,
                                                                                           f_u=self.flange_plate.fu,
                                                                                           f_y=self.flange_plate.fy)
                self.flange_plate.block_shear_capacity = self.flange_plate_block_shear_capactity_outside + self.flange_plate_block_shear_capacity_inside

                if self.flange_plate.block_shear_capacity <  self.flange_force :
                    if self.flange_bolt.max_spacing_round >= pitch + 5 and self.flange_bolt.max_end_dist_round >= end_dist + 5:  # increase thickness todo
                        if self.flange_plate.bolt_line == 1:
                            end_dist += 5
                        else:
                            pitch += 5
                    else:
                        break
                else:
                    design_status_block_shear = True
                    break
            # if design_status_block_shear is True:
            #     break

            if design_status_block_shear is True:
                self.flange_plate.tension_capacity_flange_plate = min(self.flange_plate.tension_yielding_capacity,
                                                    self.flange_plate.tension_rupture_capacity,
                                                    self.flange_plate.block_shear_capacity)
                print ("flange_force",self.flange_force)
                print(self.flange_plate.tension_capacity_flange_plate, "tension_capacity_flange_plate")
                if  self.flange_plate.tension_capacity_flange_plate < self.flange_force:
                    # self.flange_plate_check_status = False
                    if len(self.flange_plate.thickness) >= 2:
                        thk_f = self.flange_plate.thickness_provided
                        self.flange_check_thk.append(thk_f)
                        # print(self.previous_size)
                        self.initial_pt_thk(self, previous_thk_web=self.flange_check_thk)
                    else:
                        self.flange_plate_check_status = False
                        self.design_status = False
                        logger.warning(": Tension capacity of flange plate  is less than required flange force {} kN.".format( round(self.flange_force/1000 ,2)))
                        logger.info(": Increase the thickness of the flange plate or decrease the applied loads")
                        logger.error(" : Design is not safe. \n ")
                        logger.debug(" : =========End Of design===========")
                else:
                    self.flange_plate_check_status = True
                    self.design_status = True
                    self.web_axial_check(self)
            else:
                self.flange_plate_check_status = False
                self.design_status = False
                logger.warning(": Block Shear of flange plate is less than required flange force {} kN.".format(round(self.flange_force/1000 ,2)))
                logger.info(": Increase the thickness of the flange plate or decrease the applied loads")
                logger.error(" : Design is not safe. \n ")
                logger.debug(" : =========End Of design===========")

        ######################################################################### ##
                    # Design of web splice plate

    ################################ CAPACITY CHECK FOR WEB #####################################################################################

    def web_axial_check(self):
        self.web_axial_check_status = False
        self.axial_force_w = ((self.section.depth - (2 * self.section.flange_thickness)) * self.section.web_thickness *  self.factored_axial_load ) / (self.section.area )

        ###### # capacity Check for web in axial = min(block, yielding, rupture)
        A_vn_web =  (( self.section.depth - (2 * self.section.flange_thickness) - (self.web_plate.bolts_one_line * self.web_bolt.dia_hole))) \
                   * self.section.web_thickness
        A_v_web = (self.section.depth - 2 * self.section.flange_thickness) * self.section.web_thickness
        self.section.tension_yielding_capacity_web = self.tension_member_design_due_to_yielding_of_gross_section(
            A_v=A_v_web, fy=self.section.fy)
        self.section.tension_rupture_capacity_web = self.tension_member_design_due_to_rupture_of_critical_section(
            A_vn=A_vn_web, fu=self.section.fu)

        design_status_block_shear = False
        edge_dist = self.web_plate.edge_dist_provided
        end_dist = self.web_plate.end_dist_provided
        gauge = self.web_plate.gauge_provided
        pitch = self.web_plate.pitch_provided

        #### Block shear capacity of web in axial ###
        while design_status_block_shear == False:
            Avg = 2 * ((self.web_plate.bolt_line - 1) * pitch + end_dist) * \
                  self.section.web_thickness
            Avn = 2 * ((self.web_plate.bolt_line - 1) * pitch + (
                    self.web_plate.bolt_line - 0.5) * self.web_bolt.dia_hole + end_dist) * \
                  self.section.web_thickness
            Atg = (self.web_plate.edge_dist_provided + (
                    self.web_plate.bolts_one_line - 1) * gauge) * self.section.web_thickness
            Atn = (self.web_plate.edge_dist_provided + (
                    self.web_plate.bolts_one_line - 1) * gauge - (
                           self.web_plate.bolts_one_line - 1) * self.web_bolt.dia_hole) * self.section.web_thickness

            self.section.block_shear_capacity_web = self.block_shear_strength_section(A_vg=Avg, A_vn=Avn, A_tg=Atg,
                                                                                    A_tn=Atn,
                                                                                    f_u=self.section.fu,
                                                                                    f_y=self.section.fy)

            if self.section.block_shear_capacity_web <  self.axial_force_w :
                if self.web_bolt.max_spacing_round >= pitch + 5 and self.web_bolt.max_end_dist_round >= end_dist + 5:  # increase thickness todo
                    if self.web_plate.bolt_line == 1:
                        end_dist += 5
                    else:
                        pitch += 5
                else:
                    break
            else:
                design_status_block_shear = True
                break
        if design_status_block_shear == True:
            self.section.tension_capacity_web = min(self.section.tension_yielding_capacity_web, self.section.tension_rupture_capacity_web,
                                             self.section.block_shear_capacity_web)

            self.axial_force_w = ((self.section.depth - (2 * self.section.flange_thickness)) * self.section.web_thickness *  self.factored_axial_load ) / (self.section.area )
            if self.section.tension_capacity_web < self.axial_force_w:
                self.web_axial_check_status = False
                self.design_status = False
                logger.warning(" : Tension capacity of web is less than required axial_force_w {} kN.".format(round(self.axial_force_w/1000 ,2)))
                logger.info(" : Select the larger beam section or decrease the applied axial load")
                logger.error(" : Design is not safe. \n ")
                logger.debug(" : =========End Of design===========")
            else:
                self.web_axial_check_status =True
                self.design_status = True
                self.web_plate_axial_check(self)
        else:
            self.web_axial_check_status = False
            self.design_status = False
            logger.warning(" : Block Shear of web is less than required axial_force_w {} kN.".format(round(self.axial_force_w/1000 ,2)))
            logger.info(" : Select the larger beam section or decrease the applied axial load")
            logger.error(" : Design is not safe. \n ")
            logger.debug(" : =========End Of design===========")

#         ###### # capacity Check for web plate in axial = min(block, yielding, rupture)
    def web_plate_axial_check(self):
        self.web_plate_axial_check_status = False
        self.axial_force_w = ((self.section.depth - (2 * self.section.flange_thickness))
                              * self.section.web_thickness * self.factored_axial_load) / (
                              self.section.area)

        A_vn_web = 2*(self.web_plate.height - (self.web_plate.bolts_one_line * self.web_bolt.dia_hole)) \
                   * self.web_plate.thickness_provided
        A_v_web = 2*self.web_plate.height * self.web_plate.thickness_provided
        self.web_plate.tension_yielding_capacity = self.tension_member_design_due_to_yielding_of_gross_section(
                                                    A_v=A_v_web, fy=self.web_plate.fy)
        self.web_plate.tension_rupture_capacity = self.tension_member_design_due_to_rupture_of_critical_section(
                                                    A_vn=A_vn_web, fu=self.web_plate.fu)
        design_status_block_shear = False
        # available_web_thickness = list([x for x in self.web_plate.thickness if ((self.web_plate.thickness_provided) <= x)])
        # for self.web_plate.thickness_provided in available_web_thickness:
        edge_dist = self.web_plate.edge_dist_provided
        end_dist = self.web_plate.end_dist_provided
        gauge = self.web_plate.gauge_provided
        pitch = self.web_plate.pitch_provided
        # print(1)

        #### Block shear capacity of web plate in axial ###

        while design_status_block_shear == False:
            Avg = 2 * ((self.web_plate.bolt_line - 1) * pitch + end_dist) * \
                  self.web_plate.thickness_provided
            Avn = 2 * ((self.web_plate.bolt_line - 1) * pitch + (
                    self.web_plate.bolt_line - 0.5) * self.web_bolt.dia_hole + end_dist) * \
                  self.web_plate.thickness_provided
            Atg = (self.web_plate.edge_dist_provided + (
                    self.web_plate.bolts_one_line - 1) * gauge) * self.web_plate.thickness_provided
            Atn = (self.web_plate.edge_dist_provided + (
                    self.web_plate.bolts_one_line - 1) * gauge - (
                           self.web_plate.bolts_one_line - 1) * self.web_bolt.dia_hole) * self.web_plate.thickness_provided

            self.web_plate.block_shear_capacity = self.block_shear_strength_section(A_vg=Avg, A_vn=Avn, A_tg=Atg,
                                                                                    A_tn=Atn,
                                                                                    f_u=self.web_plate.fu,
                                                                                    f_y=self.web_plate.fy)
            print("block_shear_strength_section",self.web_plate.block_shear_capacity )
            self.web_plate.block_shear_capacity = 2 * self.web_plate.block_shear_capacity
            if self.web_plate.block_shear_capacity < self.axial_force_w:
                if self.web_bolt.max_spacing_round >= pitch + 5 and self.web_bolt.max_end_dist_round >= end_dist + 5:  # increase thickness todo
                    if self.web_plate.bolt_line == 1:
                        end_dist += 5
                    else:
                        pitch += 5

                else:
                    break

            else:
                design_status_block_shear = True
                break

        # if design_status_block_shear == True:
        #     break
        if design_status_block_shear == True:

            self.web_plate.tension_capacity_web_plate = min( self.web_plate.tension_yielding_capacity ,
                                                             self.web_plate.tension_rupture_capacity,
                                                             self.web_plate.block_shear_capacity)
            if self.web_plate.tension_capacity_web_plate < self.axial_force_w:
                # self.web_plate_axial_check_status = False
                if len(self.web_plate.thickness) >= 2:
                    thk = self.web_plate.thickness_provided
                    self.web_check_thk.append(thk)
                    # print(self.previous_size)
                    self.initial_pt_thk(self,previous_thk_web = self.web_check_thk)
                else:
                    self.web_plate_axial_check_status = False
                    self.design_status = False
                    logger.warning(": Tension capacity of web plate is less than required axial_force_w {} kN.".format(round(self.axial_force_w/1000 ,2)))
                    logger.info(": Increase the thickness of the web plate or decrease the applied axial load")
                    logger.error(" : Design is not safe. \n ")
                    logger.debug(" : =========End Of design===========")
            else:
                self.web_plate_axial_check_status = True
                self.design_status = True
                self.web_shear_plate_check(self)
        else:
            self.web_plate_axial_check_status = False
            self.design_status = False
            logger.warning(": Block Shear of web plate is less than required axial_force_w {} kN.".format( round(self.axial_force_w/1000 ,2)))
            logger.info(" : Increase the thickness of the web plate or decrease the applied axial load")
            logger.error(" : Design is not safe. \n ")
            logger.debug(" : =========End Of design===========")
    def web_shear_plate_check(self):
        ###### # capacity Check for web plate  in shear = min(block, yielding, rupture)
        self.web_shear_plate_check_status = False
        A_vn_web = 2 * (self.web_plate.height - (self.web_plate.bolts_one_line * self.web_bolt.dia_hole)) * \
                   self.web_plate.thickness_provided
        A_v_web = 2 * self.web_plate.height * self.web_plate.thickness_provided
        self.web_plate.shear_yielding_capacity = self.shear_yielding(
            A_v=A_v_web, fy=self.web_plate.fy)
        self.web_plate.shear_rupture_capacity = self.shear_rupture_(
            A_vn=A_vn_web, fu=self.web_plate.fu)
        design_status_block_shear = False
        # available_web_thickness = list([x for x in self.web_plate.thickness if ((self.web_plate.thickness_provided) <= x)])
        # for self.web_plate.thickness_provided in available_web_thickness:  #
        edge_dist = self.web_plate.edge_dist_provided
        end_dist = self.web_plate.end_dist_provided
        gauge = self.web_plate.gauge_provided
        pitch = self.web_plate.pitch_provided

        #### Block shear capacity of web plate ###

        while design_status_block_shear == False:
            Atg = (((self.web_plate.bolt_line - 1) * self.web_plate.pitch_provided) + self.web_plate.end_dist_provided) * self.web_plate.thickness_provided
            Atn = (((self.web_plate.bolt_line - 1) * self.web_plate.pitch_provided) + ((
                        self.web_plate.bolt_line - 0.5) * self.web_bolt.dia_hole) + self.web_plate.end_dist_provided) * self.web_plate.thickness_provided
            Avg = (self.web_plate.edge_dist_provided + (
                        self.web_plate.bolts_one_line - 1) * self.web_plate.gauge_provided) * self.web_plate.thickness_provided
            Avn = ((((self.web_plate.bolts_one_line - 1)* self.web_plate.gauge_provided)
                    +self.web_plate.edge_dist_provided)- ((self.web_plate.bolts_one_line - 0.5)
                                                          * self.web_bolt.dia_hole)) *self.web_plate.thickness_provided

            self.web_plate.block_shear_capacity_shear = self.block_shear_strength_section(A_vg=Avg, A_vn=Avn, A_tg=Atg,
                                                                                    A_tn=Atn,
                                                                                    f_u=self.web_plate.fu,
                                                                                    f_y=self.web_plate.fy)
            self.web_plate.block_shear_capacity_shear = 2 * self.web_plate.block_shear_capacity_shear
            if self.web_plate.block_shear_capacity_shear < self.fact_shear_load:
                if self.web_bolt.max_spacing_round >= pitch + 5 and self.web_bolt.max_end_dist_round >= end_dist + 5:  # increase thickness todo
                    if self.web_plate.bolt_line == 1:
                        end_dist += 5
                    else:
                        pitch += 5
                else:
                    break
            else:
                design_status_block_shear = True
                break
        # if design_status_block_shear is True:
        #     break

        if design_status_block_shear is True:
            self.web_plate.shear_capacity_web_plate = min(self.web_plate.shear_yielding_capacity,
                                                          self.web_plate.shear_rupture_capacity,
                                                          self.web_plate.block_shear_capacity_shear)

            if self.web_plate.shear_capacity_web_plate  < self.fact_shear_load:
                # self.web_shear_plate_check_status = False
                if len(self.web_plate.thickness) >= 2:
                    thk = self.web_plate.thickness_provided
                    self.web_check_thk.append(thk)
                    # print(self.previous_size)
                    self.initial_pt_thk(self, previous_thk_web=self.web_check_thk)
                else:
                    self.web_shear_plate_check_status = False
                    self.design_status = False
                    logger.warning(": Shear capacity of web plate is less than required fact_shear_load {} kN.".format( round(self.fact_shear_load/1000 ,2)))
                    logger.info(": Increase the thickness of the web plate or  decrease the applied shear loads")
                    logger.error(" : Design is not safe. \n ")
                    logger.debug(" : =========End Of design===========")
            else:
                self.web_shear_plate_check_status = True
                self.design_status = True
                if self.load.axial_force * 1000 < self.min_axial_load:
                    logger.info(
                        " : Applied axial force is less than minimun axial force carried by the section,the connection design is based on minimun axial force {} kN".format(
                            round(self.min_axial_load / 1000, 2)))
                else:
                    pass
                if self.load.shear_force * 1000 < self.shear_load1:
                    logger.info(" : Applied shear force is less than minimun shear force carried by the section,the connection design is based on minimun shear force {} kN".format(
                            round(self.shear_load1 / 1000, 2)))
                else:
                    pass
                if self.load.moment * 1000000 < self.load_moment_min:
                    logger.info(
                        " : Applied moment is less than minimun moment carried by the section,the connection design is based on minimun moment {} kN-m".format(
                            round(self.load_moment_min / 1000000, 2)))
                else:
                    pass
                logger.info(": Overall bolted cover plate splice connection design is safe \n")
                logger.debug(" : =========End Of design===========")
        else:
            self.web_shear_plate_check_status = False
            self.design_status = False
            logger.warning(" : Block Shear of web plate is less than required fact_shear_load {} kN.".format( round(self.fact_shear_load/1000 ,2)))
            logger.info(" : Increase the thickness of the web plate or  decrease the applied shear loads")
            logger.error(" : Design is not safe. \n ")
            logger.debug(" : =========End Of design===========")

        ####todo comment out

        self.flange_plate.length = self.flange_plate.length * 2
        self.web_plate.length = self.web_plate.length * 2
        # self.web_plate.height = 110
        self.flange_plate.bolt_line = 2 * self.flange_plate.bolt_line
        self.flange_plate.bolts_one_line = self.flange_plate.bolts_one_line
        self.flange_plate.bolts_required = self.flange_plate.bolt_line *self.flange_plate.bolts_one_line
        self.flange_plate.midgauge = 2*(self.flange_plate.edge_dist_provided + self.section.root_radius) + \
                                     self.section.web_thickness
        self.web_plate.midpitch = (2*self.web_plate.end_dist_provided) +self.web_plate.gap
        self.flange_plate.midpitch = (2 * self.flange_plate.end_dist_provided) + self.flange_plate.gap


        self.web_plate.bolts_one_line =  self.web_plate.bolts_one_line
        self.web_plate.bolt_line = 2 * self.web_plate.bolt_line
        self.web_plate.bolts_required = self.web_plate.bolt_line * self.web_plate.bolts_one_line
        self.flange_plate.Innerlength = self.flange_plate.length

        self.min_plate_length = (((self.flange_plate.bolt_line / 2 - 1) * self.flange_bolt.min_pitch) +
                                 (2*self.flange_bolt.min_end_dist) + (self.flange_plate.gap/2))
        print("self.min_plate_length",self.min_plate_length)
        if self.preference =="Outside":
            self.flange_out_plate_tk = self.flange_plate.thickness_provided
            self.flange_in_plate_tk =0.0
        else :
            self.flange_in_plate_tk = self.flange_plate.thickness_provided
            self.flange_out_plate_tk = self.flange_plate.thickness_provided


        if self.preference =="Outside":
            self.plate_out_len = self.flange_plate.length
            self.plate_in_len = 0.0
        else:
            self.plate_out_len = self.flange_plate.length
            self.plate_in_len = self.flange_plate.Innerlength

        # print("anjali", self.anjali)
        print(self.section)
        print(self.load)
        print(self.flange_bolt)
        print(self.flange_plate)
        print(self.web_bolt)
        print(self.web_plate)
        print(self.web_plate.thickness_provided)
        print(self.flange_plate.thickness_provided)
        #print(design_status)
        print(self.flange_plate.length )
        print(self.web_plate.length )
        print(self.flange_plate.bolts_required )
        print(self.web_plate.bolts_required )
        print("bolt dia",self.flange_bolt.bolt_diameter_provided)
        print("flange_plate.Innerlength", self.flange_plate.Innerlength)
        print("flange_plate.Innerheight", self.flange_plate.Innerheight)
        print("flange_plate.gap", self.flange_plate.gap)
        print(self.web_plate.length)
        print("webplategap", self.web_plate.gap)

        print( "self.flange_plate.midgauge" , self.flange_plate.midgauge)
        print( "self.web_plate.midpitch" ,self.web_plate.midpitch)
        print( "self.flange_plate.midpitch" ,  self.flange_plate.midpitch)

        # if self.design_status == True:
        #
        #     logger.info(": Overall bolted cover plate splice connection design is safe \n")
        #     logger.debug(" :=========End Of design===========")
        # else:
        #     logger.error(": Design is not safe \n ")
        #     logger.debug(" :=========End Of design===========")
################################ Design Report #####################################################################################

 ################################ CAPACITY CHECK Functions#####################################################################################

    @staticmethod
    def block_shear_strength_plate(A_vg, A_vn, A_tg, A_tn, f_u, f_y):  # for flange plate
        """Calculate the block shear strength of bolted connections as per cl. 6.4.1

        Args:
            A_vg: Minimum gross area in shear along bolt line parallel to external force [in sq. mm] (float)
            A_vn: Minimum net area in shear along bolt line parallel to external force [in sq. mm] (float)
            A_tg: Minimum gross area in tension from the bolt hole to the toe of the angle,
                           end bolt line, perpendicular to the line of force, respectively [in sq. mm] (float)
            A_tn: Minimum net area in tension from the bolt hole to the toe of the angle,
                           end bolt line, perpendicular to the line of force, respectively [in sq. mm] (float)
            f_u: Ultimate stress of the plate material in MPa (float)
            f_y: Yield stress of the plate material in MPa (float)

        Return:
            block shear strength of bolted connection in N (float)

        Note:
            Reference:
            IS 800:2007, cl. 6.4.1

        """
        gamma_m0 = IS800_2007.cl_5_4_1_Table_5["gamma_m0"]['yielding']
        gamma_m1 = IS800_2007.cl_5_4_1_Table_5["gamma_m1"]['ultimate_stress']
        T_db1 = A_vg * f_y / (math.sqrt(3) * gamma_m0) + 0.9 * A_tn * f_u / gamma_m1
        T_db2 = 0.9 * A_vn * f_u / (math.sqrt(3) * gamma_m1) + A_tg * f_y / gamma_m0
        Tdb = min(T_db1, T_db2)
        Tdb = round(Tdb , 3)
        return Tdb

        # Function for block shear capacity calculation

    @staticmethod
    def block_shear_strength_section(A_vg, A_vn, A_tg, A_tn, f_u, f_y):
        """Calculate the block shear strength of bolted connections as per cl. 6.4.1

        Args:
            A_vg: Minimum gross area in shear along bolt line parallel to external force [in sq. mm] (float)
            A_vn: Minimum net area in shear along bolt line parallel to external force [in sq. mm] (float)
            A_tg: Minimum gross area in tension from the bolt hole to the toe of the angle,
                           end bolt line, perpendicular to the line of force, respectively [in sq. mm] (float)
            A_tn: Minimum net area in tension from the bolt hole to the toe of the angle,
                           end bolt line, perpendicular to the line of force, respectively [in sq. mm] (float)
            f_u: Ultimate stress of the plate material in MPa (float)
            f_y: Yield stress of the plate material in MPa (float)

        Return:
            block shear strength of bolted connection in N (float)

        Note:
            Reference:
            IS 800:2007, cl. 6.4.1

        """
        gamma_m0 = IS800_2007.cl_5_4_1_Table_5["gamma_m0"]['yielding']
        gamma_m1 = IS800_2007.cl_5_4_1_Table_5["gamma_m1"]['ultimate_stress']
        T_db1 = A_vg * f_y / (math.sqrt(3) * gamma_m0) + 0.9 * A_tn * f_u / gamma_m1
        T_db2 = 0.9 * A_vn * f_u / (math.sqrt(3) * gamma_m1) + A_tg * f_y / gamma_m0
        Tdb = min(T_db1, T_db2)
        Tdb = round(Tdb , 2)
        return Tdb
        # cl 6.2 Design Strength Due to Yielding of Gross Section

    @staticmethod
    def tension_member_design_due_to_yielding_of_gross_section(A_v, fy):
        '''
             Args:
                 A_v (float) Area under shear
                 Beam_fy (float) Yield stress of Beam material
             Returns:
                 Capacity of Beam web in shear yielding
             '''
        gamma_m0 = IS800_2007.cl_5_4_1_Table_5["gamma_m0"]['yielding']
        # A_v = height * thickness
        tdg = (A_v * fy) / (gamma_m0 )
        return tdg

    @staticmethod
    def tension_member_design_due_to_rupture_of_critical_section(A_vn, fu):
        '''
               Args:
                   A_vn (float) Net area under shear
                   Beam_fu (float) Ultimate stress of Beam material
               Returns:
                   Capacity of beam web in shear rupture
               '''

        gamma_m1 = IS800_2007.cl_5_4_1_Table_5["gamma_m1"]['ultimate_stress']
        # A_vn = (height- bolts_one_line * dia_hole) * thickness
        T_dn = 0.9 * A_vn * fu / (gamma_m1)
        return T_dn

    @staticmethod
    def shear_yielding(A_v,fy):
        '''
        Args:
            length (float) length of member in direction of shear load
            thickness(float) thickness of member resisting shear
            beam_fy (float) Yeild stress of section material
        Returns:
            Capacity of section in shear yeiding
        '''

        # A_v = length * thickness
        gamma_m0 = 1.1
        # print(length, thickness, fy, gamma_m0)
        # V_p = (0.6 * A_v * fy) / (math.sqrt(3) * gamma_m0 * 1000)  # kN
        V_p = (A_v * fy) / (math.sqrt(3) * gamma_m0 )  # N
        return V_p

    @staticmethod
    def shear_rupture_(A_vn, fu):
        '''
               Args:
                   A_vn (float) Net area under shear
                   Beam_fu (float) Ultimate stress of Beam material
               Returns:
                   Capacity of beam web in shear rupture
               '''

        gamma_m1 = IS800_2007.cl_5_4_1_Table_5["gamma_m1"]['ultimate_stress']
        # A_vn = (height- bolts_one_line * dia_hole) * thickness
        T_dn = 0.9 * A_vn * fu / (math.sqrt(3) *gamma_m1)
        return T_dn
    #
    # def web_force(column_d, column_f_t, column_t_w, axial_force, column_area):
    #     """
    #     Args:
    #        c_d: Overall depth of the column section in mm (float)
    #        column_f_t: Thickness of flange in mm (float)
    #        column_t_w: Thickness of flange in mm (float)
    #        axial_force: Factored axial force in kN (float)
    #
    #     Returns:
    #         Force in flange in kN (float)
    #     """
    #     axial_force_w = int(
    #         ((column_d - 2 * (column_f_t)) * column_t_w * axial_force ) / column_area)   # N
    #     return round(axial_force_w)

    @staticmethod
    def limiting_width_thk_ratio(column_f_t, column_t_w, D, column_b, column_fy, factored_axial_force,
                                 column_area, compression_element, section):
        column_d = D - (2 * column_f_t)
        epsilon = float(math.sqrt(250 / column_fy))
        axial_force_w = int(
            ((D - 2 * (column_f_t)) * column_t_w * factored_axial_force) / (column_area))  # N

        des_comp_stress_web = column_fy
        des_comp_stress_section = column_fy
        avg_axial_comp_stress = axial_force_w / ((D - 2 * column_f_t) * column_t_w)
        r1 = avg_axial_comp_stress / des_comp_stress_web
        r2 = avg_axial_comp_stress / des_comp_stress_section
        a = column_b / column_f_t
        # column_d = D - 2(column_f_t)
        # compression_element=["External","Internal","Web of an I-H" ,"box section" ]
        # section=["rolled","welded","compression due to bending","generally", "Axial compression" ]
        # section = "rolled"
        if compression_element == "External" or compression_element == "Internal":
            if section == "Rolled":
                if column_b * 0.5 / column_f_t <= 9.4 * epsilon:
                    class_of_section1 = "plastic"
                elif column_b * 0.5 / column_f_t <= 10.5 * epsilon:
                    class_of_section1 = "compact"
                # elif column_b * 0.5 / column_f_t <= 15.7 * epsilon:
                #     class_of_section1 = "semi-compact"
                else:
                      class_of_section1 = "semi-compact"
            elif section == "welded":
                if column_b * 0.5 / column_f_t <= 8.4 * epsilon:
                    class_of_section1 = "plastic"
                elif column_b * 0.5 / column_f_t <= 9.4 * epsilon:
                    class_of_section1 = "compact"
                # elif column_b * 0.5 / column_f_t <= 13.6 * epsilon:
                    # class_of_section1 = "semi-compact"
                else:
                      class_of_section1 = "semi-compact"
                # else:
                #     print('fail')
            elif section == "compression due to bending":
                if column_b * 0.5 / column_f_t <= 29.3 * epsilon:
                    class_of_section1 = "plastic"
                elif column_b * 0.5 / column_f_t <= 33.5 * epsilon:
                    class_of_section1 = "compact"
                # elif column_b * 0.5 / column_f_t <= 42 * epsilon:
                    # class_of_section1 = "semi-compact"
                else:
                      class_of_section1 = "semi-compact"
                # else:
                #     print('fail')
            # else:
            #     pass

        elif compression_element == "Web of an I-H" or compression_element == "box section":
            if section == "generally":
                if r1 < 0:
                    if column_d / column_t_w <= max((84 * epsilon / (1 + r1)), (42 * epsilon)):
                        class_of_section1 = "plastic"
                    elif column_d / column_t_w <= (max(105 * epsilon / (1 + r1)), (42 * epsilon)):
                        class_of_section1 = "compact"
                    else:
                        class_of_section1 = "semi-compact"
                    # else:
                    #     print('fail')
                    # print("class_of_section3", class_of_section)
                elif r1 > 0:
                    if column_d / column_t_w <= max((84 * epsilon / (1 + r1)), (42 * epsilon)):
                        class_of_section1 = "plastic"
                    elif column_d / column_t_w <= max((105 * epsilon / (1 + (r1 * 1.5))), (
                            42 * epsilon)):
                        class_of_section1 = "compact"
                    else:
                        class_of_section1 = "semi-compact"

            elif section == "Axial compression":
                if column_d / column_t_w <= (42 * epsilon):
                    class_of_section1 = "semi-compact"
                else:
                    class_of_section1 = "N/A"

        print("class_of_section", class_of_section1)
        if class_of_section1 == "plastic":
            class_of_section1 = 1
        elif class_of_section1 == "compact":
            class_of_section1 = 2
        elif class_of_section1 == "semi-compact":
            class_of_section1 = 3
        # else:
        #     print('fail')
        print("class_of_section2", class_of_section1)
        print("class_of_section1", class_of_section1)
        return class_of_section1

    def min_thick_based_on_area(self, tk, width, list_of_pt_tk, t_w, r_1, D,
                                preference=None,fp_thk =None):
        """

        Args:
            tk: flange thickness
            width: flange width
            list_of_pt_tk: list of plate thickness greater than the section thickness
            t_w: web thickness
            r_1: root radius
            D: depth of the section
            fp_thk: flange thickness provided

            area of flange plate should be greater than 1.05 times area of flange [Ref: cl.8.6.3.2 IS 800:2007]
            minimum outside flange plate width = 50 mm
            minimum inside flange plate width = 50 mm
            webclearance = (max (self.section.root_radius, fp_thk)) +25 for depth > 600 mm
                         = (max (self.section.root_radius, fp_thk)) +10 for depth < 600 mm
        Returns:

        """

        self.flange_crs_sec_area = tk * width
        self.Ap = self.flange_crs_sec_area * 1.05
        # self.design_status = True
        for y in list_of_pt_tk:
            if preference != None:
                if preference == "Outside":
                    self.outerwidth = width
                    if self.outerwidth < 50:
                        thickness = y
                        self.initial_pt_thk_status = False
                        self.design_status = False
                    else:
                        pass
                    self.flange_plate_crs_sec_area = y * width

                    if self.flange_plate_crs_sec_area >= self.flange_crs_sec_area * 1.05:
                        thickness = y
                        break
                    else:
                        thickness = y
                        self.initial_pt_thk_status = False
                        self.design_status = False

                elif preference == "Outside + Inside":
                    self.outerwidth = width
                    self.innerwidth = (width - t_w - (2 * r_1)) / 2
                    if self.outerwidth < 50:
                        self.design_status = False
                        self.initial_pt_thk_status = False
                    else:
                        if self.innerwidth < 50:
                            self.initial_pt_thk_status = False
                            # self.design_status =False
                            self.design_status = False
                            thickness = y
                        else:
                            self.flange_plate_crs_sec_area = (self.outerwidth + (2*self.innerwidth)) * y
                            if self.flange_plate_crs_sec_area >= self.flange_crs_sec_area * 1.05:
                                thickness = y
                                break
                            else:
                                thickness = y
                                self.initial_pt_thk_status = False
                                self.design_status = False

            else:
                if self.section.depth > 600.00:
                    self.webclearance = (max (self.section.root_radius, fp_thk)) +25
                else:
                    self.webclearance = (max(self.section.root_radius, fp_thk)) + 10
                self.webheight_status =False
                self.min_web_plate_height = round(self.section.min_plate_height(),2)
                self.webwidth = round(D - (2 * tk) , 2)
                self.web_crs_area = t_w * self.webwidth
                self.Wp = self.web_crs_area * 1.05

                if self.preference =="Outside":
                    self.webplatewidth = round(D - (2 * tk) - (2 * self.section.root_radius) ,2)
                    if self.webplatewidth < self.min_web_plate_height:
                        thickness = y
                        self.webheight_status = False
                        self.design_status = False
                    else:
                        self.webheight_status = True
                        self.web_plate_crs_sec_area = 2 * self.webplatewidth* y
                        if self.web_plate_crs_sec_area >= self.web_crs_area * 1.05:
                            thickness = y
                            break
                        else:
                            thickness = y
                            self.design_status = False

                else:
                    self.webplatewidth = round(D - (2 * tk) - (2 * self.webclearance),2)
                    if self.webplatewidth < self.min_web_plate_height:
                        thickness = y
                        self.webheight_status = False
                        self.design_status = False
                    else:
                        self.webheight_status = True
                        self.web_plate_crs_sec_area = 2 * self.webplatewidth * y
                        if self.web_plate_crs_sec_area  >= self.web_crs_area * 1.05:
                            thickness = y
                            break
                        else:
                            thickness = y
                            self.webheight_status = False
                            self.design_status = False
        return thickness


    # def call_3DModel(self,ui,bgcolor):
    #     # Call to calculate/create the BB Cover Plate Bolted CAD model
    #     # status = self.resultObj['Bolt']['status']
    #     # if status is True:
    #     #     self.createBBCoverPlateBoltedCAD()
    #     #     self.ui.btn3D.setChecked(Qt.Checked)
    #     if ui.btn3D.isChecked():
    #         ui.chkBxBeam.setChecked(Qt.Unchecked)
    #         ui.chkBxFinplate.setChecked(Qt.Unchecked)
    #         ui.mytabWidget.setCurrentIndex(0)
    #
    #     # Call to display the BB Cover Plate Bolted CAD model
    #     #     ui.Commondisplay_3DModel("Model", bgcolor)  # "gradient_bg")
    #     ui.commLogicObj.display_3DModel("Model",bgcolor)
    #
    #     # else:
    #     #     self.display.EraseAll()
    #
    # def call_3DBeam(self, ui, bgcolor):
    #     # status = self.resultObj['Bolt']['status']
    #     # if status is True:
    #     #     self.ui.chkBx_beamSec1.setChecked(Qt.Checked)
    #     if ui.chkBxBeam.isChecked():
    #         ui.btn3D.setChecked(Qt.Unchecked)
    #         ui.chkBxBeam.setChecked(Qt.Unchecked)
    #         ui.mytabWidget.setCurrentIndex(0)
    #     # self.display_3DModel("Beam", bgcolor)
    #     ui.commLogicObj.display_3DModel("Beam",bgcolor)
    #
    #
    # def call_3DConnector(self, ui, bgcolor):
    #     # status = self.resultObj['Bolt']['status']
    #     # if status is True:
    #     #     self.ui.chkBx_extndPlate.setChecked(Qt.Checked)
    #     if ui.chkBxFinplate.isChecked():
    #         ui.btn3D.setChecked(Qt.Unchecked)
    #         ui.chkBxBeam.setChecked(Qt.Unchecked)
    #         ui.mytabWidget.setCurrentIndex(0)
    #     # self.display_3DModel("Connector", bgcolor)
    #     ui.commLogicObj.display_3DModel("Connector", bgcolor)

    def get_3d_components(self):
        components = []

        t1 = ('Model', self.call_3DModel)
        components.append(t1)

        t2 = ('Beam', self.call_3DBeam)
        components.append(t2)

        t4 = ('Cover Plate', self.call_3DPlate)
        components.append(t4)

        return components

    def call_3DPlate(self, ui, bgcolor):
        from PyQt5.QtWidgets import QCheckBox
        from PyQt5.QtCore import Qt
        for chkbox in ui.frame.children():
            if chkbox.objectName() == 'Cover Plate':
                continue
            if isinstance(chkbox, QCheckBox):
                chkbox.setChecked(Qt.Unchecked)
        ui.commLogicObj.display_3DModel("Connector", bgcolor)
###########################################################################
    def results_to_test(self):
        # test_in_list = {KEY_MODULE : self.module,
        #                 KEY_MAIN_MODULE:  self.mainmodule,
        #                 KEY_DISP_SEC_PROFILE: "ISection",
        #                 KEY_DISP_BEAMSEC: self.section.designation,
        #                 KEY_DISP_FLANGESPLATE_PREFERENCES: self.preference,
        #                 KEY_MATERIAL : self.section.material,
        #                 KEY_SEC_FU: self.section.fu,
        #                 KEY_SEC_FY : self.section.fy,
        #                 KEY_D  : self.bolt.bolt_diameter,
        #                 KEY_GRD : self.bolt.bolt_grade,
        #                 KEY_TYP : self.bolt.bolt_type,
        #                 KEY_FLANGEPLATE_THICKNESS:  self.flange_plate.thickness,
        #                 KEY_WEBPLATE_THICKNESS: self.web_plate.thickness,
        #                 KEY_DP_BOLT_HOLE_TYPE : self.bolt.bolt_hole_type,
        #                 KEY_DP_BOLT_SLIP_FACTOR : self.bolt.mu_f,
        #                 KEY_DP_DETAILING_EDGE_TYPE : self.bolt.edge_type,
        #                 KEY_DP_DETAILING_GAP : self.flange_plate.gap,
        #                 KEY_DP_DETAILING_CORROSIVE_INFLUENCES : self.bolt.corrosive_influences}
        if self.bolt.bolt_type == TYP_BEARING:
            flange_bolt_bearing_cap_disp = round(self.flange_bolt.bolt_bearing_capacity / 1000, 2)
            web_bolt_bearing_cap_disp = round(self.web_bolt.bolt_bearing_capacity/1000,2)
        else:
            flange_bolt_bearing_cap_disp = 'N/A'
            web_bolt_bearing_cap_disp = 'N/A'

        test_out_list = {#applied loads
                        KEY_DISP_APPLIED_AXIAL_FORCE :round(self.factored_axial_load / 1000, 2),
                        KEY_DISP_APPLIED_SHEAR_LOAD :round(self.fact_shear_load / 1000, 2),
                        KEY_DISP_APPLIED_MOMENT_LOAD :round(self.load_moment / 1000000, 2),
                        # Diameter and grade
                        KEY_OUT_D_PROVIDED: self.bolt.bolt_diameter_provided,
                        KEY_OUT_GRD_PROVIDED: self.bolt.bolt_grade_provided,
                        # webplate dimensions
                        KEY_WEB_PLATE_HEIGHT: self.web_plate.height,
                        KEY_WEB_PLATE_LENGTH: self.web_plate.length,
                        KEY_OUT_WEBPLATE_THICKNESS: self.web_plate.thickness_provided,
                        # Web spacing
                        KEY_WEB_PITCH: self.web_plate.pitch_provided,
                        KEY_ENDDIST_W: self.web_plate.end_dist_provided,
                        KEY_WEB_GAUGE: self.web_plate.gauge_provided,
                        KEY_EDGEDIST_W: self.web_plate.edge_dist_provided,

                        # def web_bolt_capacity(self, flag):
                        KEY_WEB_BOLT_LINE: (self.web_plate.bolt_line),
                        KEY_WEB_BOLTS_ONE_LINE: (self.web_plate.bolts_one_line),
                        KEY_WEB_BOLTS_REQ: (self.web_plate.bolts_required),
                        'WebBolt.ShearCapacity': round(self.web_bolt.bolt_shear_capacity / 1000, 2),
                        'WebBolt.BearingCapacity': web_bolt_bearing_cap_disp,
                        'WebBolt.Capacity': round(self.web_bolt.bolt_capacity / 1000, 2),
                        'WebBolt.Force': round(self.web_plate.bolt_force / 1000, 2),

                        # flange plate_outer
                        KEY_FLANGE_PLATE_HEIGHT: self.flange_plate.height,
                        KEY_FLANGE_PLATE_LENGTH: self.plate_out_len,
                        KEY_OUT_FLANGESPLATE_THICKNESS: self.flange_out_plate_tk,
                        # flange plate_inner
                        KEY_INNERFLANGE_PLATE_HEIGHT: self.flange_plate.Innerheight,
                        KEY_INNERFLANGE_PLATE_LENGTH: self.plate_in_len,
                        KEY_INNERFLANGEPLATE_THICKNESS: self.flange_in_plate_tk,
                        #Flange spacing
                        KEY_FLANGE_PITCH : self.flange_plate.pitch_provided,
                        KEY_ENDDIST_FLANGE :self.flange_plate.end_dist_provided,
                        KEY_FLANGE_PLATE_GAUGE: self.flange_plate.gauge_provided,
                        KEY_EDGEDIST_FLANGE : self.flange_plate.edge_dist_provided,
                        # def flange_bolt_capacity
                        KEY_FLANGE_BOLT_LINE: (self.flange_plate.bolt_line),
                        KEY_FLANGE_BOLTS_ONE_LINE: (self.flange_plate.bolts_one_line),
                        KEY_FLANGE_BOLTS_REQ: (self.flange_plate.bolts_required),
                        'FlangeBolt.ShearCapacity': round(self.flange_bolt.bolt_shear_capacity / 1000, 2),
                        'FlangeBolt.BearingCapacity': flange_bolt_bearing_cap_disp,
                        'FlangeBolt.Capacity': round(self.flange_bolt.bolt_capacity / 1000, 2),
                        'FlangeBolt.Force': round(self.flange_plate.bolt_force / 1000, 2),

                        # def flangecapacity(self, flag):
                        KEY_TENSIONYIELDINGCAP_FLANGE : round(self.section.tension_yielding_capacity / 1000, 2),
                        KEY_TENSIONRUPTURECAP_FLANGE :round(self.section.tension_rupture_capacity / 1000,2),
                        KEY_BLOCKSHEARCAP_FLANGE :round(self.section.block_shear_capacity / 1000, 2),
                        KEY_FLANGE_TEN_CAPACITY:round(self.section.tension_capacity_flange / 1000, 2),
                        # flange plate capacities
                        KEY_TENSIONYIELDINGCAP_FLANGE_PLATE :round(self.flange_plate.tension_yielding_capacity / 1000,2),
                        KEY_TENSIONRUPTURECAP_FLANGE_PLATE :round(self.flange_plate.tension_rupture_capacity / 1000,   2),
                        KEY_BLOCKSHEARCAP_FLANGE_PLATE  : round(self.flange_plate.block_shear_capacity / 1000, 2),
                        KEY_FLANGE_PLATE_TEN_CAP : round(self.flange_plate.tension_capacity_flange_plate / 1000, 2),

                        # def webcapacity(self, flag):
                        KEY_TENSIONYIELDINGCAP_WEB : round( self.section.tension_yielding_capacity_web / 1000, 2),
                        KEY_TENSIONRUPTURECAP_WEB :round(self.section.tension_rupture_capacity_web / 1000,2),
                        KEY_TENSIONBLOCK_WEB : round(self.section.block_shear_capacity_web / 1000, 2),
                        KEY_WEB_TEN_CAPACITY:round(self.section.tension_capacity_web / 1000, 2),
                        #web plate capac in axial
                        KEY_TEN_YIELDCAPACITY_WEB_PLATE :   round(self.web_plate.tension_yielding_capacity / 1000,2),
                        KEY_TENSION_RUPTURECAPACITY_WEB_PLATE :round(self.web_plate.tension_rupture_capacity / 1000, 2),
                        KEY_TENSION_BLOCKSHEARCAPACITY_WEB_PLATE : round(self.web_plate.block_shear_capacity / 1000, 2),
                        KEY_WEB_PLATE_CAPACITY: round(self.web_plate.tension_capacity_web_plate / 1000, 2),
                        #shear
                        KEY_SHEARYIELDINGCAP_WEB_PLATE : round(self.web_plate.shear_yielding_capacity / 1000, 2),
                        KEY_SHEARRUPTURECAP_WEB_PLATE :round(self.web_plate.shear_rupture_capacity / 1000, 2),
                        KEY_BLOCKSHEARCAP_WEB_PLATE :round(self.web_plate.block_shear_capacity_shear / 1000, 2),
                        KEY_WEBPLATE_SHEAR_CAPACITY_PLATE:round(self.web_plate.shear_capacity_web_plate / 1000, 2),
                        KEY_WEB_PLATE_MOM_DEMAND:round(self.web_plate.moment_demand / 1000000, 2),
                        # def member_capacityoutput(self, flag):
                        KEY_MEMBER_MOM_CAPACITY: round(self.section.moment_capacity / 1000000, 2),
                        KEY_MEMBER_SHEAR_CAPACITY:round(self.shear_capacity1 / 1000, 2),
                        KEY_MEMBER_AXIALCAPACITY:round(self.axial_capacity / 1000, 2),
                        KEY_OUT_DISP_PLASTIC_MOMENT_CAPACITY  :round(self.Pmc / 1000000, 2),
                        KEY_OUT_DISP_MOMENT_D_DEFORMATION :round(self.Mdc / 1000000, 2)}
        return test_out_list

    ################################ Design Report #####################################################################################

    def save_design(self, popup_summary):
        # bolt_list = str(*self.bolt.bolt_diameter, sep=", ")
        self.report_supporting = {KEY_DISP_SEC_PROFILE: "ISection",
                                  KEY_DISP_BEAMSEC: self.section.designation,
                                  KEY_DISP_MATERIAL: self.section.material,
                                  KEY_DISP_FU: self.section.fu,
                                  KEY_DISP_FY: self.section.fy,
                                  'Mass': self.section.mass,
                                  'Area(mm2) - A': round(self.section.area, 2),
                                  'D(mm)': self.section.depth,
                                  'B(mm)': self.section.flange_width,
                                  't(mm)': self.section.web_thickness,
                                  'T(mm)': self.section.flange_thickness,
                                  'FlangeSlope': self.section.flange_slope,
                                  'R1(mm)': self.section.root_radius,
                                  'R2(mm)': self.section.toe_radius,
                                  'Iz(mm4)': round(self.section.mom_inertia_z, 2),
                                  'Iy(mm4)': round(self.section.mom_inertia_y, 2),
                                  'rz(mm)': round(self.section.rad_of_gy_z, 2),
                                  'ry(mm)': round(self.section.rad_of_gy_y, 2),
                                  'Zz(mm3)': round(self.section.elast_sec_mod_z, 2),
                                  'Zy(mm3)': round(self.section.elast_sec_mod_y, 2),
                                  'Zpz(mm3)': round(self.section.plast_sec_mod_z, 2),
                                  'Zpy(mm3)': round(self.section.elast_sec_mod_y,2)}

        self.report_input = \
            {KEY_MODULE: self.module,
             KEY_MAIN_MODULE: self.mainmodule,
             # KEY_CONN: self.connectivity,
             KEY_DISP_MOMENT: self.load.moment,
             KEY_DISP_SHEAR: self.load.shear_force,
             KEY_DISP_AXIAL: self.load.axial_force,

             "Section": "TITLE",
             "Section Details": self.report_supporting,

             "Bolt Details": "TITLE",
             KEY_DISP_FLANGESPLATE_PREFERENCES: self.preference,
             KEY_DISP_D: str(self.bolt.bolt_diameter),
             KEY_DISP_GRD: str(self.bolt.bolt_grade),
             KEY_DISP_TYP: self.bolt.bolt_type,
             KEY_DISP_DP_BOLT_HOLE_TYPE: self.bolt.bolt_hole_type,
             KEY_DISP_DP_BOLT_SLIP_FACTOR: self.bolt.mu_f,
             KEY_DISP_DP_DETAILING_EDGE_TYPE: self.bolt.edge_type,
             KEY_DISP_DP_DETAILING_GAP_BEAM: self.flange_plate.gap,
             KEY_DISP_DP_DETAILING_CORROSIVE_INFLUENCES_BEAM: self.bolt.corrosive_influences,
             "Plate Details": "TITLE",
             KEY_DISP_FLANGESPLATE_PREFERENCES: self.preference,
             KEY_DISP_FU: self.flange_plate.fu,
             KEY_DISP_FY: self.flange_plate.fy,
             KEY_DISP_MATERIAL: self.flange_plate.material,
             KEY_DISP_PLATETHK: str(self.flange_plate.thickness),
             }



        self.report_check = []

        #####Outer plate#####

        h = self.section.depth - (2 * self.section.flange_thickness)
        self.Pmc = self.section.plastic_moment_capactiy
        self.Mdc = self.section.moment_d_def_criteria
        t1 = ('SubSection', 'Member Capacity', '|p{4cm}|p{5cm}|p{5.5cm}|p{1.5cm}|')
        self.report_check.append(t1)
        gamma_m0 = IS800_2007.cl_5_4_1_Table_5["gamma_m0"]['yielding']
        t1 = (KEY_OUT_DISP_AXIAL_CAPACITY, '', axial_capacity(area=round(self.section.area, 2),
                                                              fy=self.section.fy,
                                                              gamma_m0=gamma_m0,
                                                              axial_capacity=round(self.axial_capacity / 1000, 2)), '')
        self.report_check.append(t1)

        self.shear_capacity1 = round(((self.section.depth - (2 * self.section.flange_thickness)) *
                                      self.section.web_thickness * self.section.fy) / (math.sqrt(3) * gamma_m0), 2)

        t1 = (KEY_OUT_DISP_SHEAR_CAPACITY, '', shear_capacity(h=h, t=self.section.web_thickness,
                                                              f_y=self.section.fy, gamma_m0=gamma_m0,
                                                              shear_capacity=round(self.shear_capacity1 / 1000, 2)), '')
        self.report_check.append(t1)
        t1 = (KEY_OUT_DISP_PLASTIC_MOMENT_CAPACITY, '', plastic_moment_capacty(beta_b=round(self.beta_b, 2),
                                                                               Z_p=round(self.Z_p,2), f_y=self.section.fy,
                                                                               gamma_m0=gamma_m0,
                                                                               Pmc=round(self.Pmc / 1000000, 2)), '')
        self.report_check.append(t1)
        t1 = (KEY_OUT_DISP_MOMENT_D_DEFORMATION, '', moment_d_deformation_criteria(fy=self.section.fy,
                                                                                   Z_e=round(self.section.elast_sec_mod_z,2),
                                                                                   Mdc=round(self.Mdc / 1000000, 2)),
              '')
        self.report_check.append(t1)
        t1 = (KEY_OUT_DISP_MOMENT_CAPACITY, '', moment_capacity(Pmc=round(self.Pmc / 1000000, 2),
                                                                Mdc=round(self.Mdc / 1000000, 2),
                                                                M_c=round(self.section.moment_capacity / 1000000, 2)),
              '')
        self.report_check.append(t1)
        t1 = ('SubSection', 'Load Consideration', '|p{4cm}|p{3.5cm}|p{6.5cm}|p{1.5cm}|')
        self.report_check.append(t1)
        t1 = (KEY_DISP_APPLIED_AXIAL_FORCE,
              min_max_axial_capacity(axial_capacity=round(self.axial_capacity / 1000, 2),
                                     min_ac=round(self.min_axial_load / 1000, 2)),
              display_prov(round(self.factored_axial_load / 1000, 2), "A_u"),
              # prov_axial_load(axial_input=self.load.axial_force,min_ac=round(self.min_axial_load / 1000, 2),
              #                 app_axial_load=round(self.factored_axial_load / 1000, 2)),
              get_pass_fail2(round(self.min_axial_load / 1000, 2), round(self.factored_axial_load / 1000, 2),
                             round(self.axial_capacity / 1000, 2)))
        self.report_check.append(t1)
        t1 = (KEY_DISP_APPLIED_SHEAR_LOAD,
              min_max_shear_capacity(shear_capacity=round(self.shear_capacity1 / 1000, 2),
                                     min_sc=round(self.shear_load1 / 1000, 2)),
              display_prov(round(self.fact_shear_load / 1000, 2), "V_u"),
              # prov_shear_load(shear_input=self.load.shear_force,min_sc=round(self.shear_load1 / 1000, 2),
              #                 app_shear_load=round(self.fact_shear_load / 1000, 2)),
              get_pass_fail2(round(self.shear_load1 / 1000, 2), round(self.fact_shear_load / 1000, 2),
                             round(self.shear_capacity1 / 1000, 2)))
        self.report_check.append(t1)
        t1 = (KEY_DISP_APPLIED_MOMENT_LOAD,
              min_max_moment_capacity(moment_capacity=round(self.section.moment_capacity / 1000000, 2),
                                      min_mc=round(self.load_moment_min / 1000000, 2)),
              display_prov(round(self.load_moment / 1000000, 2), "M_u"),
              # prov_moment_load(moment_input=self.load.moment,min_mc=round(self.load_moment_min / 1000000, 2),
              #                  app_moment_load=round(self.load_moment / 1000000, 2)),
              get_pass_fail2(round(self.load_moment_min / 1000000, 2), round(self.load_moment / 1000000, 2),
                             round(self.section.moment_capacity / 1000000, 2)))
        self.report_check.append(t1)
        t23 = (KEY_OUT_DISP_FORCES_WEB, '', forces_in_web(Au=round(self.factored_axial_load / 1000, 2),
                                                          T=self.section.flange_thickness,
                                                          A=round(self.section.area, 2),
                                                          t=self.section.web_thickness, D=self.section.depth,
                                                          Zw=round(self.Z_p,2), Mu=round(self.load_moment / 1000000, 2),
                                                          Z=round(self.section.plast_sec_mod_z,2),
                                                          Mw=round(self.moment_web / 1000000, 2),
                                                          Aw=round(self.axial_force_w / 1000, 2)), '')
        self.report_check.append(t23)
        t23 = (KEY_OUT_DISP_FORCES_FLANGE, '', forces_in_flange(Au=round(self.factored_axial_load / 1000, 2),
                                                                B=self.section.flange_width,
                                                                T=self.section.flange_thickness,
                                                                A=round(self.section.area, 2),
                                                                D=self.section.depth,
                                                                Mu=round(self.load_moment / 1000000, 2),
                                                                Mw=round(self.moment_web / 1000000, 2),
                                                                Mf=round(self.moment_flange / 1000000, 2),
                                                                Af=round(self.axial_force_f / 1000, 2),
                                                                ff=round(self.flange_force / 1000, 2), ), '')
        self.report_check.append(t23)
        if self.design_status == False:
            if self.member_capacity_status == True:
                t2 = ('SubSection', 'Initial Member Check', '|p{3cm}|p{4.5cm}|p{6.5cm}|p{1.5cm}|')
                self.report_check.append(t2)
                t1 = (KEY_DISP_TENSIONYIELDINGCAP_FLANGE, display_prov(round(self.flange_force / 1000, 2), "F_f"),
                      tension_yield_prov(self.section.flange_width,
                                         self.section.flange_thickness,
                                         self.section.fy, gamma_m0,
                                         round(self.section.tension_yielding_capacity / 1000, 2), 1),
                      get_pass_fail(round(self.flange_force / 1000, 2),
                                    round(self.section.tension_yielding_capacity / 1000, 2), relation="lesser"))
                self.report_check.append(t1)
                if self.section.tension_yielding_capacity > self.flange_force:
                    webheight = round((self.section.depth - 2 * self.section.flange_thickness), 2)
                    t1 = (KEY_DISP_TENSIONYIELDINGCAP_WEB, display_prov(round(self.axial_force_w / 1000, 2), "A_w"),
                          tension_yield_prov(webheight,
                                             self.section.web_thickness,
                                             self.section.fy, gamma_m0,
                                             round(self.section.tension_yielding_capacity_web / 1000, ), 1),
                          get_pass_fail(round(self.axial_force_w / 1000, 2),
                                        round(self.section.tension_yielding_capacity_web / 1000, 2), relation="lesser"))
                    self.report_check.append(t1)

            if self.member_capacity_status == True and (self.section.tension_yielding_capacity > self.flange_force) and (len(self.flange_plate_thickness_possible) != 0):
                t1 = ('SubSection', 'Initial flange plate height check', '|p{4.5cm}|p{2.5cm}|p{7cm}|p{1.5cm}|')
                self.report_check.append(t1)
                if self.preference == "Outside":
                    t1 = (KEY_FLANGE_PLATE_HEIGHT , 'Bfp >= 50',
                          display_prov(round(self.outerwidth,2), "B_{fp}"),
                          get_pass_fail(50,round(self.outerwidth,2), relation="leq"))
                    self.report_check.append(t1)


                else:
                    t1 = (KEY_FLANGE_PLATE_HEIGHT , 'Bfp >= 50',
                          display_prov(round(self.outerwidth,2), "B_{fp}"),
                          get_pass_fail(50, round(self.outerwidth,2), relation="leq"))
                    self.report_check.append(t1)

                    t1 = (KEY_INNERFLANGE_PLATE_HEIGHT, 'Bifp >= 50' ,
                          width_pt_chk_bolted(B =self.section.flange_width,t = self.section.web_thickness,r_1 =self.section.root_radius),
                         get_pass_fail(50, round(self.innerwidth,2), relation="leq"))
                    self.report_check.append(t1)



<<<<<<< HEAD
            if self.member_capacity_status == True and (self.section.tension_yielding_capacity > self.flange_force) and self.webheight_status == True:
                t1 = ('SubSection', 'Flange plate thickness', '|p{2.5cm}|p{5cm}|p{6.5cm}|p{1.5cm}|')
                self.report_check.append(t1)
                if  self.preference == "Outside":
                    t2 = (KEY_DISP_FLANGESPLATE_THICKNESS, display_prov(self.section.flange_thickness, "T"),display_prov(self.thick_f, "t_{fp}"),
                          get_pass_fail(self.section.flange_thickness, self.thick_f, relation="lesser"))
=======

        if self.member_capacity_status == True and (self.section.tension_yielding_capacity > self.flange_force) and self.webheight_status == True:
            if self.initial_pt_thk_status == True:
                self.thick_f = self.flange_plate.thickness_provided
                self.thick_w = self.web_plate.thickness_provided
            else:
                self.thick_f = self.max_thick_f
                self.thick_w = self.max_thick_w
            t1 = ('SubSection', 'Flange plate thickness', '|p{2.5cm}|p{5cm}|p{6.5cm}|p{1.5cm}|')
            self.report_check.append(t1)
            if  self.preference == "Outside":
                t2 = (KEY_DISP_FLANGESPLATE_THICKNESS, display_prov(self.section.flange_thickness, "T"),display_prov(self.thick_f, "t_{fp}"),
                      get_pass_fail(self.section.flange_thickness, self.thick_f, relation="lesser"))
                self.report_check.append(t2)
                if(len(self.flange_plate_thickness_possible) != 0) and self.outerwidth >= 50:
                    t2 = (KEY_DISP_AREA_CHECK, plate_area_req(crs_area=round(self.flange_crs_sec_area,2),flange_web_area = round(self.Ap,2)),
                          flange_plate_area_prov_bolt(B=self.section.flange_width,pref = "Outside",y = self.thick_f,outerwidth= round(self.outerwidth,2),fp_area =round(self.flange_plate_crs_sec_area,2),t = self.section.web_thickness,r_1 = self.section.root_radius,),get_pass_fail(self.Ap , self.flange_plate_crs_sec_area, relation="leq"))
>>>>>>> 044edffd
                    self.report_check.append(t2)
                    if(len(self.flange_plate_thickness_possible) != 0) and self.outerwidth >= 50:
                        t2 = (KEY_DISP_AREA_CHECK, plate_area_req(crs_area=round(self.flange_crs_sec_area,2),flange_web_area = round(self.Ap,2)),
                              flange_plate_area_prov_bolt(B=self.section.flange_width,pref = "Outside",y = self.thick_f,outerwidth= round(self.outerwidth,2),fp_area =round(self.flange_plate_crs_sec_area,2),t = self.section.web_thickness,r_1 = self.section.root_radius,),get_pass_fail(self.Ap , self.flange_plate_crs_sec_area, relation="leq"))
                        self.report_check.append(t2)
                else:
                    t2 = (KEY_DISP_FLANGESPLATE_THICKNESS, display_prov(self.section.flange_thickness/2, "T"),display_prov(self.thick_f, "t_{fp}"),get_pass_fail(self.section.flange_thickness/2, self.thick_f, relation="lesser"))
                    self.report_check.append(t2)
                    # flange_plate_crs_sec_area = (self.outerwidth + (2 * self.innerwidth)) * self.thick_f
                    if len(self.flange_plate_thickness_possible) != 0 and self.innerwidth >= 50 and self.outerwidth >= 50:
                        t2 = (KEY_DISP_AREA_CHECK, plate_area_req(crs_area=round(self.flange_crs_sec_area, 2),flange_web_area =round( self.Ap,2)),
                              flange_plate_area_prov_bolt(B=self.section.flange_width, pref="Outside+Inside",
                                                     y=self.thick_f,
                                                     outerwidth=round(self.outerwidth,2), fp_area=round(self.flange_plate_crs_sec_area,2),
                                                     t=self.section.web_thickness, r_1=self.section.root_radius,
                                                     innerwidth=round(self.innerwidth,2) ),get_pass_fail(self.Ap, self.flange_plate_crs_sec_area, relation="leq"))
                        self.report_check.append(t2)

            if self.member_capacity_status == True and (self.section.tension_yielding_capacity > self.flange_force) and (len(self.flange_plate_thickness_possible) != 0):
                t1 = ('SubSection', 'Initial web plate height check', '|p{4.5cm}|p{2.5cm}|p{7cm}|p{1.5cm}|')
                self.report_check.append(t1)
                if self.preference == "Outside":

                    t1 = (
                    KEY_WEB_PLATE_HEIGHT, web_width_min(D=self.section.depth, min_req_width=self.min_web_plate_height),
                    web_width_chk_bolt(pref=self.preference, D=self.section.depth, tk=self.flange_plate.thickness_provided,T=self.section.flange_thickness,
                                       R_1=self.section.root_radius, webplatewidth=self.webplatewidth, webclearance=None),
                    get_pass_fail(self.min_web_plate_height, self.webplatewidth, relation="leq"))
                    self.report_check.append(t1)
                else:
                    # self.min_web_plate_height = self.section.min_plate_height()
                    t1 = (KEY_WEB_PLATE_HEIGHT, web_width_min(D=self.section.depth, min_req_width=self.min_web_plate_height),
                          web_width_chk_bolt(pref=self.preference, D=self.section.depth, tk=self.flange_plate.thickness_provided,T=self.section.flange_thickness,
                                             R_1=self.section.root_radius, webplatewidth=self.webplatewidth,
                                             webclearance=self.webclearance),
                          get_pass_fail(self.min_web_plate_height, self.webplatewidth, relation="leq"))
                    self.report_check.append(t1)


            if self.member_capacity_status == True and (self.section.tension_yielding_capacity > self.flange_force) and self.webheight_status == True:

                # if (self.flange_plate_crs_sec_area >= (1.05 * self.flange_crs_sec_area)) and len(self.flange_plate_thickness_possible) != 0 and len(self.web_plate_thickness_possible) != 0 :
                t1 = ('SubSection', 'Web plate thickness', '|p{2.5cm}|p{5cm}|p{6.5cm}|p{1.5cm}|')
                self.report_check.append(t1)
                t2 = (KEY_DISP_WEBPLATE_THICKNESS, display_prov(self.section.web_thickness/2, "t"),display_prov(self.thick_w, "t_{wp}"),get_pass_fail(self.section.web_thickness/2, self.thick_w, relation="lesser"))
                self.report_check.append(t2)
                if len(self.web_plate_thickness_possible) != 0 and self.webplatewidth > self.min_web_plate_height:
                    # if (self.flange_plate_crs_sec_area >= 1.05 * self.flange_crs_sec_area):
                    t2 = (KEY_DISP_AREA_CHECK, plate_area_req(crs_area=round(self.web_crs_area, 2),
                                                              flange_web_area = round( self.Wp,2)),
                          web_plate_area_prov_bolt(D=self.section.depth, y = self.thick_w,
                                                   webwidth = self.webplatewidth,
                                                   wp_area =round(self.web_plate_crs_sec_area,2),T = self.section.flange_thickness, r_1 = self.section.root_radius),
                                                get_pass_fail(self.Wp, self.web_plate_crs_sec_area, relation="lesser"))
                    self.report_check.append(t2)
            if self.member_capacity_status == True and self.initial_pt_thk_status == True and self.initial_pt_thk_status_web ==True:
                t1 = ('SubSection', 'Web Spacing Checks', '|p{2.5cm}|p{7.5cm}|p{5cm}|p{1cm}|')
                self.report_check.append(t1)
                self.bolt_diameter_min = min(self.bolt.bolt_diameter)
                min_gauge =self.web_bolt.min_gauge_round
                self.d_0_min = IS800_2007.cl_10_2_1_bolt_hole_size(self.bolt_diameter_min,
                                                                   self.bolt.bolt_hole_type)
                row_limit = "Row~Limit~(r_l) = 2"
                row = 2.0
                depth_max = round(self.section.depth - (2*self.section.flange_thickness)- (2*self.webclearance) ,2)
                depth = round(2 * self.web_bolt.min_edge_dist_round + min_gauge ,2)

                t6 = (KEY_OUT_DISP_D_MIN, "", display_prov(self.bolt_diameter_min, "d"), '')
                self.report_check.append(t6)
                t2 = (DISP_MIN_GAUGE, min_pitch(self.bolt_diameter_min), display_prov(min_gauge, "g", row_limit), "")
                self.report_check.append(t2)
                t3 = (DISP_MIN_EDGE, min_edge_end(self.d_0_min, self.bolt.edge_type),
                      self.web_bolt.min_edge_dist_round, "")
                self.report_check.append(t3)
                t3 = (KEY_SPACING, depth_req(self.web_bolt.min_edge_dist_round, min_gauge, row,sec ="beam"), depth_max,
                      get_pass_fail(depth, depth_max, relation="lesser"))
                self.report_check.append(t3)


                t1 = ('SubSection', 'Flange Spacing Checks', '|p{2.5cm}|p{7.5cm}|p{5cm}|p{1cm}|')
                self.report_check.append(t1)
                self.bolt_diameter_min = min(self.bolt.bolt_diameter)
                min_gauge =0.0
                self.d_0_min = IS800_2007.cl_10_2_1_bolt_hole_size(self.bolt_diameter_min,
                                                                   self.bolt.bolt_hole_type)
                row_limit = "Row~Limit~(r_l) = 1"
                row = 1.0
                depth_max = round((self.section.flange_width/2) - (self.section.web_thickness/2)- self.section.root_radius ,2)
                depth = round(2 * self.flange_bolt.min_edge_dist_round ,2)

                t6 = (KEY_OUT_DISP_D_MIN, "", display_prov(self.bolt_diameter_min, "d"), '')
                self.report_check.append(t6)
                t2 = (DISP_MIN_GAUGE, min_pitch(self.bolt_diameter_min), display_prov(min_gauge, "g", row_limit), "")
                self.report_check.append(t2)
                t3 = (DISP_MIN_EDGE, min_edge_end(self.d_0_min, self.bolt.edge_type),
                      self.flange_bolt.min_edge_dist_round, "")
                self.report_check.append(t3)
                t3 = (KEY_SPACING, depth_req(self.flange_bolt.min_edge_dist_round, self.flange_bolt.min_pitch_round, row,sec ="beam"), depth_max,
                      get_pass_fail(depth, depth_max, relation="leq"))
                self.report_check.append(t3)


        if self.flange_plate.spacing_status == True:
            flange_connecting_plates = [self.flange_plate.thickness_provided, self.section.flange_thickness]

            flange_bolt_shear_capacity_kn = round(self.flange_bolt.bolt_shear_capacity / 1000, 2)
            # flange_bolt_bearing_capacity_kn = round(self.flange_bolt.bolt_bearing_capacity / 1000, 2)
            flange_bolt_capacity_kn = round(self.flange_bolt.bolt_capacity / 1000, 2)
            flange_kb_disp = round(self.flange_bolt.kb, 2)
            flange_kh_disp = round(self.flange_bolt.kh, 2)
            flange_bolt_force_kn = round(self.flange_plate.bolt_force, 2)
            flange_bolt_capacity_red_kn = round(self.flange_plate.bolt_capacity_red / 1000, 2)
            if self.initial_pt_thk_status == True:
                self.thick_f = self.flange_plate.thickness_provided
                self.thick_w = self.web_plate.thickness_provided
            else:
                self.thick_f = self.max_thick_f
                self.thick_w = self.max_thick_w
            ########Inner plate#####
            innerflange_connecting_plates = [self.flange_plate.thickness_provided, self.section.flange_thickness]

            innerflange_bolt_shear_capacity_kn = round(self.flange_bolt.bolt_shear_capacity / 1000, 2)

            innerflange_bolt_capacity_kn = round(self.flange_bolt.bolt_capacity / 1000, 2)
            innerflange_kb_disp = round(self.flange_bolt.kb, 2)
            innerflange_kh_disp = round(self.flange_bolt.kh, 2)
            innerflange_bolt_force_kn = round(self.flange_plate.bolt_force, 2)
            innerflange_bolt_capacity_red_kn = round(self.flange_plate.bolt_capacity_red, 2)
            min_plate_length = (((self.flange_plate.bolt_line / 2 - 1) * self.flange_bolt.min_pitch) + (
                    2 * self.flange_bolt.min_end_dist) + (self.flange_plate.gap / 2))





            t1 = ('SubSection', 'Flange Bolt Checks', '|p{3cm}|p{5.5cm}|p{6cm}|p{1.5cm}|')
            self.report_check.append(t1)

            t6 = (KEY_OUT_DISP_D_PROVIDED, "Bolt Quantity Optimisation", display_prov(self.bolt.bolt_diameter_provided, "d"), '')

            self.report_check.append(t6)

            t8 = (KEY_OUT_DISP_GRD_PROVIDED, "Bolt Grade Optimisation", self.bolt.bolt_grade_provided, '')
            self.report_check.append(t8)
            t8 = (KEY_DISP_DP_BOLT_FU, "", display_prov(round(self.flange_bolt.bolt_fu, 2), "f_{ub}"), '')
            self.report_check.append(t8)

            t8 = (KEY_DISP_DP_BOLT_FY, "", display_prov(round(self.flange_bolt.bolt_fy, 2), "f_{yb}"), '')
            self.report_check.append(t8)

            t8 = (KEY_DISP_BOLT_AREA, " ", display_prov(self.flange_bolt.bolt_net_area, "A_{nb}", " Ref~IS~1367-3~(2002)"), '')
            self.report_check.append(t8)
            t8 = (KEY_DISP_BOLT_HOLE, " ", display_prov(self.flange_bolt.dia_hole, "d_0"), '')
            self.report_check.append(t8)
            if self.preference == "Outside":
                t1 = (DISP_MIN_PLATE_THICK, display_prov(self.section.flange_thickness, "T"),
                      display_prov(self.flange_plate.thickness_provided, "t_{fp}"),
                      get_pass_fail(self.section.flange_thickness, self.flange_plate.thickness_provided,
                                    relation="lesser"))
                self.report_check.append(t1)
            else:
                t1 = (DISP_MIN_PLATE_THICK, display_prov(self.section.flange_thickness / 2, "T/2"),
                      display_prov(self.flange_plate.thickness_provided, "t_{ifp}"),
                      get_pass_fail(self.section.flange_thickness / 2, self.flange_plate.thickness_provided,
                                    relation="lesser"))
                self.report_check.append(t1)
            t6 = (DISP_NUM_OF_COLUMNS, '', display_prov(self.flange_plate.bolt_line, "n_c"), '')

            self.report_check.append(t6)
            t7 = (DISP_NUM_OF_ROWS, '', display_prov(self.flange_plate.bolts_one_line, "n_r"), '')
            self.report_check.append(t7)
            t1 = (DISP_MIN_PITCH, min_pitch(self.bolt.bolt_diameter_provided),
                  self.flange_plate.pitch_provided,
                  get_pass_fail(self.flange_bolt.min_pitch, self.flange_plate.pitch_provided, relation='leq'))
            self.report_check.append(t1)
            t1 = (DISP_MAX_PITCH, max_pitch(flange_connecting_plates),
                  self.flange_plate.pitch_provided,
                  get_pass_fail(self.flange_bolt.max_spacing, self.flange_plate.pitch_provided, relation='geq'))
            self.report_check.append(t1)
            t2 = (DISP_MIN_GAUGE, min_pitch(self.bolt.bolt_diameter_provided),
                  self.flange_plate.gauge_provided,
                  get_pass_fail(self.flange_bolt.min_gauge, self.flange_plate.gauge_provided, relation="leq"))
            self.report_check.append(t2)
            t2 = (DISP_MAX_GAUGE, max_pitch(flange_connecting_plates),
                  self.flange_plate.gauge_provided,
                  get_pass_fail(self.flange_bolt.max_spacing, self.flange_plate.gauge_provided, relation="geq"))
            self.report_check.append(t2)
            t3 = (DISP_MIN_END, min_edge_end(self.flange_bolt.dia_hole, self.bolt.edge_type),
                  self.flange_plate.end_dist_provided,
                  get_pass_fail(self.flange_bolt.min_end_dist, self.flange_plate.end_dist_provided, relation='leq'))
            self.report_check.append(t3)
            t4 = (DISP_MAX_END, max_edge_end(self.flange_plate.fy, self.flange_plate.thickness_provided),
                  self.flange_plate.end_dist_provided,
                  get_pass_fail(self.flange_bolt.max_end_dist, self.flange_plate.end_dist_provided, relation='geq'))
            self.report_check.append(t4)
            t3 = (DISP_MIN_EDGE, min_edge_end(self.flange_bolt.dia_hole, self.bolt.edge_type),
                  self.flange_plate.edge_dist_provided,
                  get_pass_fail(self.flange_bolt.min_edge_dist, self.flange_plate.edge_dist_provided, relation='leq'))
            self.report_check.append(t3)
            t4 = (DISP_MAX_EDGE, max_edge_end(self.flange_plate.fy, self.flange_plate.thickness_provided),
                  self.flange_plate.edge_dist_provided,
                  get_pass_fail(self.flange_bolt.max_edge_dist, self.flange_plate.edge_dist_provided, relation="geq"))
            self.report_check.append(t4)

            if self.preference == "Outside":
                if self.flange_bolt.bolt_type == TYP_BEARING:
                    flange_bolt_bearing_capacity_kn = round(self.flange_bolt.bolt_bearing_capacity / 1000, 2)
                    t1 = (KEY_OUT_DISP_FLANGE_BOLT_SHEAR, '', bolt_shear_prov(self.flange_bolt.bolt_fu, 1,
                                                                              self.flange_bolt.bolt_net_area,
                                                                              self.flange_bolt.gamma_mb,
                                                                              flange_bolt_shear_capacity_kn), '')
                    self.report_check.append(t1)
                    t2 = (KEY_OUT_DISP_FLANGE_BOLT_BEARING, '', bolt_bearing_prov(flange_kb_disp,
                                                                                  self.bolt.bolt_diameter_provided,
                                                                                  self.bolt_conn_plates_t_fu_fy,
                                                                                  self.flange_bolt.gamma_mb,
                                                                                  flange_bolt_bearing_capacity_kn), '')
                    self.report_check.append(t2)
                    t3 = (KEY_OUT_DISP_FLANGE_BOLT_CAPACITY, '', bolt_capacity_prov(flange_bolt_shear_capacity_kn,
                                                                                    flange_bolt_bearing_capacity_kn,
                                                                                    flange_bolt_capacity_kn), '')
                    self.report_check.append(t3)
                else:

                    t4 = (KEY_OUT_DISP_FLANGE_BOLT_SLIP, '', HSFG_bolt_capacity_prov(mu_f=self.bolt.mu_f, n_e=1,
                                                                                     K_h=flange_kh_disp,
                                                                                     fub=self.flange_bolt.bolt_fu,
                                                                                     Anb=self.flange_bolt.bolt_net_area,
                                                                                     gamma_mf=self.flange_bolt.gamma_mf,
                                                                                     capacity=flange_bolt_capacity_kn), '')
                    self.report_check.append(t4)
            else:
                if self.flange_bolt.bolt_type == TYP_BEARING:
                    innerflange_bolt_bearing_capacity_kn = round(self.flange_bolt.bolt_bearing_capacity / 1000, 2)
                    t1 = (KEY_OUT_DISP_FLANGE_BOLT_SHEAR, '', bolt_shear_prov(self.flange_bolt.bolt_fu, 2,
                                                                              self.flange_bolt.bolt_net_area,
                                                                              self.flange_bolt.gamma_mb,
                                                                              innerflange_bolt_shear_capacity_kn), '')
                    self.report_check.append(t1)
                    t2 = (KEY_OUT_DISP_FLANGE_BOLT_BEARING, '', bolt_bearing_prov(innerflange_kb_disp,
                                                                                  self.bolt.bolt_diameter_provided,
                                                                                  self.bolt_conn_plates_t_fu_fy,
                                                                                  self.flange_bolt.gamma_mb,
                                                                                  innerflange_bolt_bearing_capacity_kn), '')
                    self.report_check.append(t2)
                    t3 = (KEY_OUT_DISP_FLANGE_BOLT_CAPACITY, '', bolt_capacity_prov(innerflange_bolt_shear_capacity_kn,
                                                                                    innerflange_bolt_bearing_capacity_kn,
                                                                                    innerflange_bolt_capacity_kn), '')
                    self.report_check.append(t3)
                else:

                    t4 = (KEY_OUT_DISP_FLANGE_BOLT_SLIP, '', HSFG_bolt_capacity_prov(mu_f=self.bolt.mu_f, n_e=2,
                                                                                     K_h=innerflange_kh_disp,
                                                                                     fub=self.flange_bolt.bolt_fu,
                                                                                     Anb=self.flange_bolt.bolt_net_area,
                                                                                     gamma_mf=self.flange_bolt.gamma_mf,
                                                                                     capacity=innerflange_bolt_capacity_kn),
                          '')
                    self.report_check.append(t4)

            # t6 = (DISP_NUM_OF_BOLTS, get_trial_bolts(V_u=0.0, A_u=(round(self.flange_force / 1000, 2)),
            #                                          bolt_capacity=flange_bolt_capacity_kn, multiple=2,conn ="flange_web"),
            #       self.flange_plate.bolts_required, '')
            # self.report_check.append(t6)


            t10 = (KEY_OUT_LONG_JOINT, long_joint_bolted_req(),
                   long_joint_bolted_beam(self.flange_plate.bolt_line, self.flange_plate.bolts_one_line,
                                          self.flange_plate.pitch_provided,
                                          self.flange_plate.gauge_provided, self.bolt.bolt_diameter_provided,
                                          flange_bolt_capacity_kn,
                                          flange_bolt_capacity_red_kn,'flange',self.flange_plate.end_dist_provided,
                                          self.flange_plate.gap,self.flange_plate.edge_dist_provided,
                                          self.section.web_thickness,self.section.root_radius,conn="beam_beam"), "")
            self.report_check.append(t10)

            t5 = (KEY_OUT_DISP_BOLT_CAPACITY, vres_cap_bolt_check(V_u=0.0, A_u=(round(self.flange_force / 1000, 2)),
                                                                  bolt_capacity=round(
                                                                      self.flange_plate.bolt_force / 1000, 2),
                                                                  bolt_req=self.flange_plate.bolts_required, multiple=2,
                                                                  conn="flange_web"), flange_bolt_capacity_red_kn,
                  get_pass_fail(round(self.flange_plate.bolt_force / 1000, 2), flange_bolt_capacity_red_kn,
                                relation="lesser"))
            self.report_check.append(t5)


            # t5 = (KEY_OUT_DISP_BOLT_CAPACITY, round(self.flange_plate.bolt_force / 1000, 2), flange_bolt_capacity_red_kn,
            #       get_pass_fail(round(self.flange_plate.bolt_force / 1000, 2), flange_bolt_capacity_red_kn,
            #                     relation="lesser"))
            # self.report_check.append(t5)


        if self.web_plate.spacing_status == True and self.flange_plate.spacing_status == True:
<<<<<<< HEAD
            t1 = ('SubSection', 'Web Bolt Checks', '|p{3cm}|p{6.5cm}|p{5.5cm}|p{1.5cm}|')
            self.report_check.append(t1)
            t6 = (
            KEY_OUT_DISP_D_PROVIDED, "Bolt Quantity Optimisation", display_prov(self.bolt.bolt_diameter_provided, "d"),
            '')
            self.report_check.append(t6)
            t8 = (KEY_OUT_DISP_GRD_PROVIDED, "Bolt Grade Optimisation", self.bolt.bolt_grade_provided, '')
            self.report_check.append(t8)
            t1 = (DISP_MIN_PLATE_THICK, display_prov(self.section.web_thickness / 2, "t/2"),
                  display_prov(self.web_plate.thickness_provided, "t_{wp}"),
                  get_pass_fail(self.section.web_thickness / 2, self.web_plate.thickness_provided, relation="lesser"))
=======
            ############web variables###
            web_connecting_plates = [self.web_plate.thickness_provided, self.section.web_thickness]

            web_bolt_shear_capacity_kn = round(self.web_bolt.bolt_shear_capacity / 1000, 2)
            # web_bolt_bearing_capacity_kn = round(self.web_bolt.bolt_bearing_capacity / 1000, 2)
            web_bolt_capacity_kn = round(self.web_bolt.bolt_capacity / 1000, 2)
            web_kb_disp = round(self.web_bolt.kb, 2)
            web_kh_disp = round(self.web_bolt.kh, 2)

            web_bolt_force_kn = round(self.web_plate.bolt_force / 1000, 2)
            web_bolt_capacity_red_kn = round(self.web_plate.bolt_capacity_red / 1000, 2)
            res_force = self.web_plate.bolt_force * self.web_plate.bolt_line * self.web_plate.bolts_one_line
            print("res_focce", res_force)

            t1 = ('SubSection', 'Web Bolt Checks', '|p{3cm}|p{5cm}|p{7.5cm}|p{1.5cm}|')
>>>>>>> 044edffd
            self.report_check.append(t1)

            t6 = (DISP_NUM_OF_COLUMNS, '', display_prov(self.web_plate.bolt_line, "n_c"), '')

            self.report_check.append(t6)
            t7 = (DISP_NUM_OF_ROWS, '', display_prov(self.web_plate.bolts_one_line, "n_r"), '')
            self.report_check.append(t7)

            t1 = (DISP_MIN_PITCH, min_pitch(self.bolt.bolt_diameter_provided),
                  self.web_plate.pitch_provided,
                  get_pass_fail(self.web_bolt.min_pitch, self.web_plate.pitch_provided, relation='leq'))
            self.report_check.append(t1)
            t1 = (DISP_MAX_PITCH, max_pitch(web_connecting_plates),
                  self.web_plate.pitch_provided,
                  get_pass_fail(self.web_bolt.max_spacing, self.web_plate.pitch_provided,
                                relation='geq'))
            self.report_check.append(t1)
            t2 = (DISP_MIN_GAUGE, min_pitch(self.bolt.bolt_diameter_provided),
                  self.web_plate.gauge_provided,
                  get_pass_fail(self.web_bolt.min_gauge, self.web_plate.gauge_provided, relation="leq"))
            self.report_check.append(t2)
            t2 = (DISP_MAX_GAUGE, max_pitch(web_connecting_plates),
                  self.web_plate.gauge_provided,
                  get_pass_fail(self.flange_bolt.max_spacing, self.web_plate.gauge_provided,
                                relation="geq"))
            self.report_check.append(t2)
            t3 = (DISP_MIN_END, min_edge_end(self.web_bolt.dia_hole, self.bolt.edge_type),
                  self.web_plate.end_dist_provided,
                  get_pass_fail(self.web_bolt.min_end_dist, self.web_plate.end_dist_provided,
                                relation='leq'))
            self.report_check.append(t3)
            t4 = (DISP_MAX_END, max_edge_end(self.web_plate.fy, self.web_plate.thickness_provided),
                  self.web_plate.end_dist_provided,
                  get_pass_fail(self.web_bolt.max_end_dist, self.web_plate.end_dist_provided,
                                relation='geq'))
            self.report_check.append(t4)
            t3 = (DISP_MIN_EDGE, min_edge_end(self.web_bolt.dia_hole, self.bolt.edge_type),
                  self.web_plate.edge_dist_provided,
                  get_pass_fail(self.web_bolt.min_edge_dist, self.web_plate.edge_dist_provided,
                                relation='leq'))
            self.report_check.append(t3)
            t4 = (DISP_MAX_EDGE, max_edge_end(self.web_plate.fy, self.web_plate.thickness_provided),
                  self.web_plate.edge_dist_provided,
                  get_pass_fail(self.web_bolt.max_edge_dist, self.web_plate.edge_dist_provided,
                                relation="geq"))
            self.report_check.append(t4)

            if self.flange_bolt.bolt_type == TYP_BEARING:
                web_bolt_bearing_capacity_kn = round(self.web_bolt.bolt_bearing_capacity / 1000, 2)
                t1 = (KEY_OUT_DISP_WEB_BOLT_SHEAR, '', bolt_shear_prov(self.web_bolt.bolt_fu, 2,
                                                                       self.web_bolt.bolt_net_area,
                                                                       self.web_bolt.gamma_mb,
                                                                       web_bolt_shear_capacity_kn), '')
                self.report_check.append(t1)
                t2 = (KEY_OUT_DISP_WEB_BOLT_BEARING, '', bolt_bearing_prov(web_kb_disp,
                                                                           self.bolt.bolt_diameter_provided,
                                                                           self.bolt_conn_plates_web_t_fu_fy,
                                                                           self.web_bolt.gamma_mb,
                                                                           web_bolt_bearing_capacity_kn), '')
                self.report_check.append(t2)
                t3 = (KEY_OUT_DISP_WEB_BOLT_CAPACITY, '', bolt_capacity_prov(web_bolt_shear_capacity_kn,
                                                                             web_bolt_bearing_capacity_kn,
                                                                             web_bolt_capacity_kn), '')
                self.report_check.append(t3)
            else:

                t4 = (KEY_OUT_DISP_WEB_BOLT_SLIP, '', HSFG_bolt_capacity_prov(mu_f=self.bolt.mu_f, n_e=2,
                                                                              K_h=web_kh_disp, fub=self.web_bolt.bolt_fu,
                                                                              Anb=self.web_bolt.bolt_net_area,
                                                                              gamma_mf=self.web_bolt.gamma_mf,
                                                                              capacity=web_bolt_capacity_kn), '')
                self.report_check.append(t4)

            # t5 = (DISP_NUM_OF_BOLTS, get_trial_bolts(V_u=round(self.fact_shear_load / 1000, 2),
            #                                          A_u=(round(self.axial_force_w / 1000, 2)),
            #                                          bolt_capacity=web_bolt_capacity_kn, multiple=2,conn="flange_web"),
            #       self.web_plate.bolts_required, '')
            # self.report_check.append(t5)  # todo no of bolts


            t10 = (KEY_OUT_REQ_PARA_BOLT,  parameter_req_bolt_force(bolts_one_line=self.web_plate.bolts_one_line
                                                                       , gauge=self.web_plate.gauge_provided,
                                                                       ymax=round(self.web_plate.ymax, 2),
                                                                       xmax=round(self.web_plate.xmax, 2),
                                                                       bolt_line=self.web_plate.bolt_line,
                                                                       pitch=self.web_plate.pitch_provided,
                                                                       length_avail=self.web_plate.length_avail,conn="beam_beam"),'', '')
            self.report_check.append(t10)

            t10 = (KEY_OUT_REQ_MOMENT_DEMAND_BOLT,  moment_demand_req_bolt_force(
                shear_load=round(self.fact_shear_load / 1000, 2),
                web_moment=round(self.moment_web / 1000000, 2), ecc=self.web_plate.ecc,
                moment_demand=round(self.web_plate.moment_demand / 1000000, 2)),'', '')

            self.report_check.append(t10)

            t10 = (KEY_OUT_BOLT_FORCE,  Vres_bolts(bolts_one_line=self.web_plate.bolts_one_line,
                                                      ymax=round(self.web_plate.ymax, 2),
                                                      xmax=round(self.web_plate.xmax, 2),
                                                      bolt_line=self.web_plate.bolt_line,
                                                      shear_load=round(self.fact_shear_load / 1000, 2),
                                                      axial_load=round(self.axial_force_w / 1000, 2),
                                                      moment_demand=round(self.web_plate.moment_demand / 1000000, 2),
                                                      r=round(self.web_plate.sigma_r_sq / 1000, 2),
                                                      vbv=round(self.web_plate.vbv / 1000, 2),
                                                      tmv=round(self.web_plate.tmv / 1000, 2),
                                                      tmh=round(self.web_plate.tmh / 1000, 2),
                                                      abh=round(self.web_plate.abh / 1000, 2),
                                                      vres=round(self.web_plate.bolt_force / 1000, 2),conn = "beam_beam"),'', '')
            self.report_check.append(t10)

            t10 = (KEY_OUT_LONG_JOINT, long_joint_bolted_req(),
                   long_joint_bolted_beam(self.web_plate.bolt_line, self.web_plate.bolts_one_line,
                                          self.web_plate.pitch_provided,
                                          self.web_plate.gauge_provided, self.bolt.bolt_diameter_provided,
                                          web_bolt_capacity_kn,
                                          web_bolt_capacity_red_kn,'web',self.web_plate.end_dist_provided,
                                          self.flange_plate.gap,self.web_plate.edge_dist_provided,
                                          self.section.web_thickness,self.section.root_radius,conn="beam_beam"), "")
            self.report_check.append(t10)

            t5 = (KEY_OUT_DISP_BOLT_CAPACITY, round(self.web_plate.bolt_force / 1000, 2), web_bolt_capacity_red_kn,
                  get_pass_fail(round(self.web_plate.bolt_force / 1000, 2), web_bolt_capacity_red_kn, relation="lesser"))
            self.report_check.append(t5)

        ######Flange plate check####
        if self.select_bolt_dia_status == True:
            if self.preference == "Outside":
                t1 = ('SubSection', 'Outer flange plate Checks', '|p{4cm}|p{6cm}|p{5.5cm}|p{1.5cm}|')
                self.report_check.append(t1)

                t1 = (DISP_MIN_PLATE_HEIGHT, min_flange_plate_ht_req(beam_width=self.section.flange_width,
                                                                     min_flange_plate_ht=self.min_plate_height),
                      self.flange_plate.height,
                      get_pass_fail(self.min_plate_height, self.flange_plate.height, relation="leq"))
                self.report_check.append(t1)

                min_plate_length = 2 * (((self.flange_plate.bolt_line / 2 - 1) * self.flange_bolt.min_pitch) + (
                        2 * self.flange_bolt.min_end_dist) + (self.flange_plate.gap / 2))

                t1 = (DISP_MIN_PLATE_LENGTH, min_flange_plate_length_req(min_pitch=self.flange_bolt.min_pitch,
                                                                         min_end_dist=self.flange_bolt.min_end_dist,
                                                                         bolt_line=self.flange_plate.bolt_line,
                                                                         min_length=min_plate_length,
                                                                         gap=self.flange_plate.gap,sec ="beam"),
                      self.flange_plate.length,
                      get_pass_fail(min_plate_length, self.flange_plate.length, relation="leq"))
                self.report_check.append(t1)

                t1 = (DISP_MIN_PLATE_THICK,  display_prov(self.section.flange_thickness, "T"),
                      display_prov(self.flange_plate.thickness_provided, "t_{fp}" ),
                      get_pass_fail(self.section.flange_thickness, self.flange_plate.thickness_provided, relation="lesser"))
                self.report_check.append(t1)
            else:
                t1 = ('SubSection', 'Inner and Outer flange plate Checks', '|p{4cm}|p{6cm}|p{5.5cm}|p{1.5cm}|')
                self.report_check.append(t1)
                ####OUTER PLATE####
                t1 = (DISP_MIN_PLATE_HEIGHT, min_flange_plate_ht_req(beam_width=self.section.flange_width,
                                                                     min_flange_plate_ht=self.min_plate_height),
                      self.flange_plate.height,
                      get_pass_fail(self.min_plate_height, self.flange_plate.height, relation="leq"))
                self.report_check.append(t1)

                min_plate_length = 2 * (((self.flange_plate.bolt_line / 2 - 1) * self.flange_bolt.min_pitch) + (
                        2 * self.flange_bolt.min_end_dist) + (self.flange_plate.gap / 2))

                t1 = (DISP_MIN_PLATE_LENGTH, min_flange_plate_length_req(min_pitch=self.flange_bolt.min_pitch,
                                                                         min_end_dist=self.flange_bolt.min_end_dist,
                                                                         bolt_line=self.flange_plate.bolt_line,
                                                                         min_length=min_plate_length,
                                                                         gap=self.flange_plate.gap,sec ="beam"),
                      self.flange_plate.length,
                      get_pass_fail(min_plate_length, self.flange_plate.length, relation="leq"))
                self.report_check.append(t1)
                ######INNER PLATE
                t1 = (DISP_MIN_PLATE_INNERHEIGHT, min_inner_flange_plate_ht_req(beam_width=self.section.flange_width,
                                                                                web_thickness=self.section.web_thickness,
                                                                                root_radius=self.section.root_radius,
                                                                                min_inner_flange_plate_ht=self.flange_plate.Innerheight),
                      self.flange_plate.Innerheight,
                      get_pass_fail(self.flange_plate.Innerheight, self.flange_plate.Innerheight, relation="leq"))
                self.report_check.append(t1)
                t1 = (DISP_MAX_PLATE_INNERHEIGHT, min_inner_flange_plate_ht_req(beam_width=self.section.flange_width,
                                                                                web_thickness=self.section.web_thickness,
                                                                                root_radius=self.section.root_radius,
                                                                                min_inner_flange_plate_ht=self.flange_plate.Innerheight),
                      self.flange_plate.Innerheight, get_pass_fail(self.flange_plate.Innerheight,
                                                                   self.flange_plate.Innerheight,
                                                                   relation="leq"))
                self.report_check.append(t1)

                min_plate_length = 2 * (((self.flange_plate.bolt_line / 2 - 1) * self.flange_bolt.min_pitch) + (
                        2 * self.flange_bolt.min_end_dist) + (self.flange_plate.gap / 2))

                t1 = (DISP_MIN_PLATE_INNERLENGTH, min_flange_plate_length_req(min_pitch=self.flange_bolt.min_pitch,
                                                                              min_end_dist=self.flange_bolt.min_end_dist,
                                                                              bolt_line=self.flange_plate.bolt_line,
                                                                              min_length=min_plate_length,
                                                                              gap=self.flange_plate.gap,sec ="beam"),
                      self.flange_plate.length,
                      get_pass_fail(min_plate_length, self.flange_plate.length, relation="lesser"))
                self.report_check.append(t1)

                t1 = (DISP_MIN_PLATE_THICK,  display_prov(self.section.flange_thickness/2, "T/2"),
                      display_prov(self.flange_plate.thickness_provided, "t_{ifp}"),
                      get_pass_fail(self.section.flange_thickness / 2, self.flange_plate.thickness_provided,
                                    relation="lesser"))
                self.report_check.append(t1)

         ################
        if self.select_bolt_dia_status == True:
            self.min_web_plate_height = round(self.section.min_plate_height(), 2)
            t1 = ('SubSection', 'Web Plate Rechecks', '|p{4cm}|p{6cm}|p{5.5cm}|p{1.5cm}|')
            self.report_check.append(t1)

            t1 = (DISP_MIN_PLATE_HEIGHT, web_width_min (D=self.section.depth,min_req_width = self.min_web_plate_height),
                  self.web_plate.height,
                  get_pass_fail(self.min_web_plate_height, self.web_plate.height, relation="leq"))
            self.report_check.append(t1)

            min_plate_length = 2 * (((self.web_plate.bolt_line / 2 - 1) * self.web_bolt.min_pitch) + (
                    2 * self.web_bolt.min_end_dist) + (self.flange_plate.gap / 2))

            t1 = (DISP_MIN_PLATE_LENGTH, min_flange_plate_length_req(min_pitch=self.web_bolt.min_pitch,
                                                                     min_end_dist=self.web_bolt.min_end_dist,
                                                                     bolt_line=self.web_plate.bolt_line,
                                                                     min_length=min_plate_length,
                                                                     gap=self.flange_plate.gap,sec ="beam"),
                  self.web_plate.length,
                  get_pass_fail(min_plate_length, self.web_plate.length, relation="leq"))
            self.report_check.append(t1)
            t1 = (DISP_MIN_PLATE_THICK,   display_prov(self.section.web_thickness/2, "t/2"),
            display_prov(self.web_plate.thickness_provided, "t_{wp}"),
                  get_pass_fail(self.section.web_thickness/2, self.web_plate.thickness_provided, relation="lesser"))
            self.report_check.append(t1)


        ###################
        # Member Capacities
        ###################
        ### Flange Check ###
        if self.get_plate_details_status ==True:
            t1 = ('SubSection', 'Member Checks', '|p{4cm}|p{4cm}|p{7cm}|p{1.5cm}|')
            self.report_check.append(t1)
            gamma_m0 = IS800_2007.cl_5_4_1_Table_5["gamma_m0"]['yielding']

            t1 = (KEY_DISP_TENSIONYIELDINGCAP_FLANGE, '', tension_yield_prov(self.section.flange_width,
                                                                             self.section.flange_thickness,
                                                                             self.section.fy, gamma_m0,
                                                                             round(
                                                                                 self.section.tension_yielding_capacity / 1000,
                                                                                 2)), '')
            self.report_check.append(t1)
            gamma_m1 = IS800_2007.cl_5_4_1_Table_5["gamma_m1"]['ultimate_stress']

            t1 = (KEY_DISP_TENSIONRUPTURECAP_FLANGE, '', tension_rupture_bolted_prov(w_p=self.section.flange_width,
                                                                                     t_p=self.section.flange_thickness,
                                                                                     n_c=self.flange_plate.bolts_one_line,
                                                                                     d_o=self.flange_bolt.dia_hole,
                                                                                     fu=self.section.fu, gamma_m1=gamma_m1,
                                                                                     T_dn=round(
                                                                                         self.section.tension_rupture_capacity / 1000,
                                                                                         2)), '')

            self.report_check.append(t1)

            t6 = (
            KEY_DISP_BLOCKSHEARCAP_FLANGE, '', blockshear_prov(Tdb=round(self.section.block_shear_capacity / 1000, 2)), '')
            self.report_check.append(t6)

            t1 = (KEY_DISP_FLANGE_TEN_CAPACITY, display_prov(round(self.flange_force / 1000, 2), "F_f"),

                  tensile_capacity_prov(round(self.section.tension_yielding_capacity / 1000, 2),
                                        round(self.section.tension_rupture_capacity / 1000, 2),
                                        round(self.section.block_shear_capacity / 1000, 2)),
                  get_pass_fail(round(self.flange_force / 1000, 2), round(self.section.tension_capacity_flange / 1000, 2),
                                relation="lesser"))
            self.report_check.append(t1)

            ### web Check ###
            gamma_m0 = IS800_2007.cl_5_4_1_Table_5["gamma_m0"]['yielding']
            # A_v_web = (self.section.depth - 2 * self.section.flange_thickness) * self.section.web_thickness
            webheight = round((self.section.depth - 2 * self.section.flange_thickness),2)
            t1 = (KEY_DISP_TENSIONYIELDINGCAP_WEB, '', tension_yield_prov(webheight,
                                                                          self.section.web_thickness,
                                                                          self.section.fy, gamma_m0,
                                                                          round(
                                                                              self.section.tension_yielding_capacity_web / 1000,
                                                                              2)), '')
            self.report_check.append(t1)
            gamma_m1 = IS800_2007.cl_5_4_1_Table_5["gamma_m1"]['ultimate_stress']

            t1 = (KEY_DISP_TENSIONRUPTURECAP_WEB, '', tension_rupture_bolted_prov(w_p=webheight,
                                                                                  t_p=self.section.web_thickness,
                                                                                  n_c=self.web_plate.bolts_one_line,
                                                                                  d_o=self.web_bolt.dia_hole,
                                                                                  fu=self.section.fu, gamma_m1=gamma_m1,
                                                                                  T_dn=round(
                                                                                      self.section.tension_rupture_capacity_web / 1000,
                                                                                      2)), '')
            self.report_check.append(t1)

            t1 = (
            KEY_DISP_BLOCKSHEARCAP_WEB, '', blockshear_prov(Tdb=round(self.section.block_shear_capacity_web / 1000, 2)), '')

            self.report_check.append(t1)

            t1 = (KEY_DISP_WEB_TEN_CAPACITY, display_prov(round(self.axial_force_w / 1000, 2), "A_w"),

                  tensile_capacity_prov(round(self.section.tension_yielding_capacity_web / 1000, 2),
                                        round(self.section.tension_rupture_capacity_web / 1000, 2),
                                        round(self.section.block_shear_capacity_web / 1000, 2)),
                  get_pass_fail(round(self.axial_force_w / 1000, 2), round(self.section.tension_capacity_web / 1000, 2),
                                relation="lesser"))
            self.report_check.append(t1)
        ###################
        # Flange plate Capacities check
        ###################
        if self.flange_check_axial_status == True:
            if self.preference == "Outside":

                t1 = ('SubSection', 'Flange Plate Capacity Checks in Axial-Outside ', '|p{4cm}|p{4cm}|p{7cm}|p{1.5cm}|')
                self.report_check.append(t1)
                gamma_m0 = IS800_2007.cl_5_4_1_Table_5["gamma_m0"]['yielding']

                t1 = (KEY_DISP_TENSIONYIELDINGCAP_FLANGE_PLATE, '', tension_yield_prov(self.flange_plate.height,
                                                                             self.flange_plate.thickness_provided,
                                                                             self.flange_plate.fy, gamma_m0,
                                                                             round(
                                                                                 self.flange_plate.tension_yielding_capacity / 1000,
                                                                                 2)), '')
                self.report_check.append(t1)
                gamma_m1 = IS800_2007.cl_5_4_1_Table_5["gamma_m1"]['ultimate_stress']

                t1 = (KEY_DISP_TENSIONRUPTURECAP_FLANGE_PLATE, '', tension_rupture_bolted_prov(w_p=self.flange_plate.height,
                                                                                        t_p=self.flange_plate.thickness_provided,
                                                                                        n_c=self.flange_plate.bolts_one_line,
                                                                                        d_o=self.flange_bolt.dia_hole,
                                                                                        fu=self.flange_plate.fu,
                                                                                        gamma_m1=gamma_m1,
                                                                                        T_dn=round(
                                                                                            self.flange_plate.tension_rupture_capacity / 1000,
                                                                                            2)), '')
                self.report_check.append(t1)

                t1 = (KEY_DISP_BLOCKSHEARCAP_FLANGE_PLATE, '',
                      blockshear_prov(Tdb=round(self.flange_plate.block_shear_capacity / 1000, 2)), '')

                self.report_check.append(t1)

                t1 = (KEY_DISP_FLANGE_PLATE_TEN_CAP, display_prov(round(self.flange_force / 1000, 2), "F_f"),
                      tensile_capacity_prov(round(self.flange_plate.tension_yielding_capacity / 1000, 2),
                                            round(self.flange_plate.tension_rupture_capacity / 1000, 2),
                                            round(self.flange_plate.block_shear_capacity / 1000, 2)),
                      get_pass_fail(round(self.flange_force / 1000, 2),
                                    round(self.flange_plate.tension_capacity_flange_plate / 1000, 2),
                                    relation="lesser"))
                self.report_check.append(t1)
            else:
                t1 = (
                'SubSection', 'Flange Plate Capacity Checks in axial-Outside/Inside ', '|p{4cm}|p{4cm}|p{7cm}|p{1.5cm}|')
                self.report_check.append(t1)
                gamma_m0 = IS800_2007.cl_5_4_1_Table_5["gamma_m0"]['yielding']
                total_height = self.flange_plate.height + (2 * self.flange_plate.Innerheight)

                t1 = (KEY_DISP_TENSIONYIELDINGCAP_FLANGE_PLATE, '', tension_yield_prov(total_height,
                                                                             self.flange_plate.thickness_provided,
                                                                             self.flange_plate.fy, gamma_m0,
                                                                             round(
                                                                                 self.flange_plate.tension_yielding_capacity / 1000,
                                                                                 2)), '')
                self.report_check.append(t1)

                gamma_m1 = IS800_2007.cl_5_4_1_Table_5["gamma_m1"]['ultimate_stress']

                t1 = (KEY_DISP_TENSIONRUPTURECAP_FLANGE_PLATE, '', tension_rupture_bolted_prov(w_p=total_height,
                                                                                        t_p=self.flange_plate.thickness_provided,
                                                                                        n_c=self.flange_plate.bolts_one_line,
                                                                                        d_o=self.flange_bolt.dia_hole,
                                                                                        fu=self.flange_plate.fu,
                                                                                        gamma_m1=gamma_m1,
                                                                                        T_dn=round(
                                                                                            self.flange_plate.tension_rupture_capacity / 1000,
                                                                                            2)), '')
                self.report_check.append(t1)

                t1 = (KEY_DISP_BLOCKSHEARCAP_FLANGE_PLATE, '',
                      blockshear_prov(Tdb=round(self.flange_plate.block_shear_capacity / 1000, 2)), '')

                self.report_check.append(t1)

                t1 = (KEY_DISP_FLANGE_PLATE_TEN_CAP, display_prov(round(self.flange_force / 1000, 2), "F_f"),
                      tensile_capacity_prov(round(self.flange_plate.tension_yielding_capacity / 1000, 2),
                                            round(self.flange_plate.tension_rupture_capacity / 1000, 2),
                                            round(self.flange_plate.block_shear_capacity / 1000, 2)),
                      get_pass_fail(round(self.flange_force / 1000, 2),
                                    round(self.flange_plate.tension_capacity_flange_plate / 1000, 2),
                                    relation="lesser"))
                self.report_check.append(t1)

        ###################
        # Web plate Capacities check axial
        ###################
        if self.flange_plate_check_status == True and self.web_axial_check_status == True:
            t1 = ('SubSection', 'Web Plate Capacity Checks in Axial', '|p{4cm}|p{4cm}|p{7cm}|p{1.5cm}|')
            self.report_check.append(t1)
            gamma_m0 = IS800_2007.cl_5_4_1_Table_5["gamma_m0"]['yielding']

            t1 = (KEY_DISP_TENSION_YIELDCAPACITY_WEB_PLATE, '', tension_yield_prov(self.web_plate.height,
                                                                         self.web_plate.thickness_provided,
                                                                         self.web_plate.fy,
                                                                         gamma_m0,
                                                                         round(self.web_plate.tension_yielding_capacity / 1000,
                                                                             2),2), '')

            self.report_check.append(t1)
            gamma_m1 = IS800_2007.cl_5_4_1_Table_5["gamma_m1"]['ultimate_stress']

            t1 = (KEY_DISP_TENSION_RUPTURECAPACITY_WEB_PLATE, '', tension_rupture_bolted_prov(self.web_plate.height,
                                                                                    self.web_plate.thickness_provided,
                                                                                    self.web_plate.bolts_one_line,
                                                                                    self.web_bolt.dia_hole,
                                                                                    self.web_plate.fu, gamma_m1,
                                                                                    round(
                                                                                        self.web_plate.tension_rupture_capacity / 1000,
                                                                                        2),2), '')

            self.report_check.append(t1)

            t1 = (KEY_DISP_TENSION_BLOCKSHEARCAPACITY_WEB_PLATE, '',
                  blockshear_prov(Tdb=round(self.web_plate.block_shear_capacity / 1000, 2)), '')
            self.report_check.append(t1)

            t1 = (KEY_DISP_WEB_PLATE_CAPACITY, display_prov(round(self.axial_force_w / 1000, 2), "A_w"),
                  tensile_capacity_prov(round(self.web_plate.tension_yielding_capacity / 1000, 2),
                                        round(self.web_plate.tension_rupture_capacity / 1000, 2),
                                        round(self.web_plate.block_shear_capacity / 1000, 2)),
                  get_pass_fail(round(self.axial_force_w / 1000, 2),
                                round(self.web_plate.tension_capacity_web_plate / 1000, 2),
                                relation="lesser"))
            self.report_check.append(t1)

        ###################

        # Web plate Capacities check Shear
        ###################
        if self.web_plate_axial_check_status == True:
            t1 = ('SubSection', 'Web Plate Capacity Checks in Shear', '|p{4cm}|p{4cm}|p{7cm}|p{1.5cm}|')
            self.report_check.append(t1)

            t1 = (KEY_DISP_SHEARYIELDINGCAP_WEB_PLATE, '', shear_yield_prov(self.web_plate.height, self.web_plate.thickness_provided,
                                                           self.web_plate.fy, gamma_m0,
                                                           round(self.web_plate.shear_yielding_capacity / 1000, 2),2), '')
            self.report_check.append(t1)

            t1 = (KEY_DISP_SHEARRUPTURECAP_WEB_PLATE, '', shear_rupture_prov_beam(self.web_plate.height, self.web_plate.thickness_provided,
                                                                  self.web_plate.bolts_one_line ,self.web_bolt.dia_hole,
                                                                  self.web_plate.fu,

                                                                  round(self.web_plate.shear_rupture_capacity / 1000, 2),
                                                                  gamma_m1,2), '')

            self.report_check.append(t1)

            t1 = (KEY_DISP_BLOCKSHEARCAP_WEB_PLATE, '',
                  blockshear_prov(Tdb=round(self.web_plate.block_shear_capacity_shear / 1000, 2),stress ="shear"), '')
            self.report_check.append(t1)

            t1 = (KEY_DISP_WEBPLATE_SHEAR_CAPACITY_PLATE, display_prov(round(self.fact_shear_load / 1000, 2), "V_u"),

                  shear_capacity_prov(round(self.web_plate.shear_yielding_capacity / 1000, 2),
                                      round(self.web_plate.shear_rupture_capacity / 1000, 2),
                                      round(self.web_plate.block_shear_capacity_shear/ 1000, 2)),
                  get_pass_fail(round(self.fact_shear_load / 1000, 2),
                                round(self.web_plate.shear_capacity_web_plate / 1000, 2), relation="lesser"))
            self.report_check.append(t1)

        Disp_3D_image = "/ResourceFiles/images/3d.png"

        #config = configparser.ConfigParser()
        #config.read_file(open(r'Osdag.config'))
        #desktop_path = config.get("desktop_path", "path1")
        #print("desk:", desktop_path)
        print(sys.path[0])
        rel_path = str(sys.path[0])
        rel_path = rel_path.replace("\\", "/")

        fname_no_ext = popup_summary['filename']


        CreateLatex.save_latex(CreateLatex(), self.report_input, self.report_check, popup_summary, fname_no_ext,
                               rel_path, Disp_3D_image)

# def save_latex(self, uiObj, Design_Check, reportsummary, filename, rel_path, Disp_3d_image):<|MERGE_RESOLUTION|>--- conflicted
+++ resolved
@@ -476,6 +476,16 @@
                round(self.web_plate.bolt_force / 1000, 2) if flag else '', True)
         return web_bolt_capacity
     def output_values(self, flag):
+        """
+        Args:
+        for flange plate:
+            key height is termed as width
+            key Length: length
+        for web plate:
+            key length is termed as width
+            key height: height
+        Returns:
+        """
 
         out_list = []
 
@@ -855,9 +865,9 @@
         self.class_of_section = int(max(self.limitwidththkratio_flange, self.limitwidththkratio_web))
         #TODO:Review by anjali. initally Z_w = Z_p and Z_e now changed to Z_wp and Z_we
         if self.class_of_section == 1 or self.class_of_section == 2:
-            Z_w = self.Z_wp
+            self.Z_w = self.Z_wp
         elif self.class_of_section == 3:
-            Z_w = self.Z_we
+            self.Z_w = self.Z_we
 
         if self.class_of_section == 1 or self.class_of_section == 2:
             self.beta_b = 1
@@ -873,7 +883,7 @@
             min(self.section.plastic_moment_capactiy, self.section.moment_d_def_criteria), 2)
         self.load_moment_min = 0.5 * self.section.moment_capacity
         self.load_moment = round(max(self.load_moment_min, self.load.moment * 1000000), 2)  # N
-        self.moment_web = round((Z_w * self.load_moment / (self.section.plast_sec_mod_z)),
+        self.moment_web = round((self.Z_w * self.load_moment / (self.section.plast_sec_mod_z)),
                                 2)  # Nm todo add in ddcl # z_w of web & z_p  of section
         self.moment_flange = round(((self.load_moment) - self.moment_web), 2)
         self.axial_force_w = ((self.section.depth - (
@@ -2264,7 +2274,7 @@
                 # elif column_b * 0.5 / column_f_t <= 13.6 * epsilon:
                     # class_of_section1 = "semi-compact"
                 else:
-                      class_of_section1 = "semi-compact"
+                    class_of_section1 = "semi-compact"
                 # else:
                 #     print('fail')
             elif section == "compression due to bending":
@@ -2676,18 +2686,20 @@
         t1 = ('SubSection', 'Member Capacity', '|p{4cm}|p{5cm}|p{5.5cm}|p{1.5cm}|')
         self.report_check.append(t1)
         gamma_m0 = IS800_2007.cl_5_4_1_Table_5["gamma_m0"]['yielding']
-        t1 = (KEY_OUT_DISP_AXIAL_CAPACITY, '', axial_capacity(area=round(self.section.area, 2),
+        t1=(SECTION_CLASSIFICATION,"",section_classification(class_of_section=self.class_of_section),"")
+        self.report_check.append(t1)
+        t1 = (KEY_OUT_DISP_AXIAL_CAPACITY, self.load.axial_force, axial_capacity(area=round(self.section.area, 2),
                                                               fy=self.section.fy,
                                                               gamma_m0=gamma_m0,
                                                               axial_capacity=round(self.axial_capacity / 1000, 2)), '')
         self.report_check.append(t1)
 
-        self.shear_capacity1 = round(((self.section.depth - (2 * self.section.flange_thickness)) *
-                                      self.section.web_thickness * self.section.fy) / (math.sqrt(3) * gamma_m0), 2)
-
-        t1 = (KEY_OUT_DISP_SHEAR_CAPACITY, '', shear_capacity(h=h, t=self.section.web_thickness,
+        # self.shear_capacity1 = round(((self.section.depth - (2 * self.section.flange_thickness)) *
+        #                               self.section.web_thickness * self.section.fy) / (math.sqrt(3) * gamma_m0), 2)
+
+        t1 = (KEY_OUT_DISP_SHEAR_CAPACITY, self.load.shear_force, shear_capacity(h=h, t=self.section.web_thickness,
                                                               f_y=self.section.fy, gamma_m0=gamma_m0,
-                                                              shear_capacity=round(self.shear_capacity1 / 1000, 2)), '')
+                                                              shear_capacity=round(self.shear_capacity1 / 1000, 2)), 'Restrict to low shear case')
         self.report_check.append(t1)
         t1 = (KEY_OUT_DISP_PLASTIC_MOMENT_CAPACITY, '', plastic_moment_capacty(beta_b=round(self.beta_b, 2),
                                                                                Z_p=round(self.Z_p,2), f_y=self.section.fy,
@@ -2699,45 +2711,32 @@
                                                                                    Mdc=round(self.Mdc / 1000000, 2)),
               '')
         self.report_check.append(t1)
-        t1 = (KEY_OUT_DISP_MOMENT_CAPACITY, '', moment_capacity(Pmc=round(self.Pmc / 1000000, 2),
+        t1 = (KEY_OUT_DISP_MOMENT_CAPACITY, self.load.moment, moment_capacity(Pmc=round(self.Pmc / 1000000, 2),
                                                                 Mdc=round(self.Mdc / 1000000, 2),
                                                                 M_c=round(self.section.moment_capacity / 1000000, 2)),
               '')
         self.report_check.append(t1)
         t1 = ('SubSection', 'Load Consideration', '|p{4cm}|p{3.5cm}|p{6.5cm}|p{1.5cm}|')
         self.report_check.append(t1)
-        t1 = (KEY_DISP_APPLIED_AXIAL_FORCE,
-              min_max_axial_capacity(axial_capacity=round(self.axial_capacity / 1000, 2),
-                                     min_ac=round(self.min_axial_load / 1000, 2)),
-              display_prov(round(self.factored_axial_load / 1000, 2), "A_u"),
-              # prov_axial_load(axial_input=self.load.axial_force,min_ac=round(self.min_axial_load / 1000, 2),
-              #                 app_axial_load=round(self.factored_axial_load / 1000, 2)),
-              get_pass_fail2(round(self.min_axial_load / 1000, 2), round(self.factored_axial_load / 1000, 2),
-                             round(self.axial_capacity / 1000, 2)))
+        t1 = (KEY_DISP_APPLIED_AXIAL_FORCE,self.load.axial_force,
+              prov_axial_load(axial_input=self.load.axial_force,min_ac=round(self.min_axial_load / 1000, 2),
+                              app_axial_load=round(self.factored_axial_load / 1000, 2),axial_capacity=round(self.axial_capacity/1000,2)),'' )
+
         self.report_check.append(t1)
-        t1 = (KEY_DISP_APPLIED_SHEAR_LOAD,
-              min_max_shear_capacity(shear_capacity=round(self.shear_capacity1 / 1000, 2),
-                                     min_sc=round(self.shear_load1 / 1000, 2)),
-              display_prov(round(self.fact_shear_load / 1000, 2), "V_u"),
-              # prov_shear_load(shear_input=self.load.shear_force,min_sc=round(self.shear_load1 / 1000, 2),
-              #                 app_shear_load=round(self.fact_shear_load / 1000, 2)),
-              get_pass_fail2(round(self.shear_load1 / 1000, 2), round(self.fact_shear_load / 1000, 2),
-                             round(self.shear_capacity1 / 1000, 2)))
+        t1 = (KEY_DISP_APPLIED_SHEAR_LOAD,self.load.shear_force,
+              prov_shear_load(shear_input=self.load.shear_force,min_sc=round(self.shear_load1 / 1000, 2),
+                              app_shear_load=round(self.fact_shear_load / 1000, 2),shear_capacity_1=round(self.shear_capacity1/1000,2)),"")
         self.report_check.append(t1)
-        t1 = (KEY_DISP_APPLIED_MOMENT_LOAD,
-              min_max_moment_capacity(moment_capacity=round(self.section.moment_capacity / 1000000, 2),
-                                      min_mc=round(self.load_moment_min / 1000000, 2)),
-              display_prov(round(self.load_moment / 1000000, 2), "M_u"),
-              # prov_moment_load(moment_input=self.load.moment,min_mc=round(self.load_moment_min / 1000000, 2),
-              #                  app_moment_load=round(self.load_moment / 1000000, 2)),
-              get_pass_fail2(round(self.load_moment_min / 1000000, 2), round(self.load_moment / 1000000, 2),
-                             round(self.section.moment_capacity / 1000000, 2)))
+        t1 = (KEY_DISP_APPLIED_MOMENT_LOAD,self.load.moment,
+              prov_moment_load(moment_input=self.load.moment,min_mc=round(self.load_moment_min / 1000000, 2),
+                               app_moment_load=round(self.load_moment / 1000000, 2),moment_capacity=round(self.section.moment_capacity / 1000000, 2)),"")
+
         self.report_check.append(t1)
         t23 = (KEY_OUT_DISP_FORCES_WEB, '', forces_in_web(Au=round(self.factored_axial_load / 1000, 2),
                                                           T=self.section.flange_thickness,
                                                           A=round(self.section.area, 2),
                                                           t=self.section.web_thickness, D=self.section.depth,
-                                                          Zw=round(self.Z_p,2), Mu=round(self.load_moment / 1000000, 2),
+                                                          Zw=round(self.Z_w,2), Mu=round(self.load_moment / 1000000, 2),
                                                           Z=round(self.section.plast_sec_mod_z,2),
                                                           Mw=round(self.moment_web / 1000000, 2),
                                                           Aw=round(self.axial_force_w / 1000, 2)), '')
@@ -2799,37 +2798,24 @@
 
 
 
-<<<<<<< HEAD
+
             if self.member_capacity_status == True and (self.section.tension_yielding_capacity > self.flange_force) and self.webheight_status == True:
+                if self.initial_pt_thk_status == True:
+                    self.thick_f = self.flange_plate.thickness_provided
+                    self.thick_w = self.web_plate.thickness_provided
+                else:
+                    self.thick_f = self.max_thick_f
+                    self.thick_w = self.max_thick_w
                 t1 = ('SubSection', 'Flange plate thickness', '|p{2.5cm}|p{5cm}|p{6.5cm}|p{1.5cm}|')
                 self.report_check.append(t1)
                 if  self.preference == "Outside":
                     t2 = (KEY_DISP_FLANGESPLATE_THICKNESS, display_prov(self.section.flange_thickness, "T"),display_prov(self.thick_f, "t_{fp}"),
                           get_pass_fail(self.section.flange_thickness, self.thick_f, relation="lesser"))
-=======
-
-        if self.member_capacity_status == True and (self.section.tension_yielding_capacity > self.flange_force) and self.webheight_status == True:
-            if self.initial_pt_thk_status == True:
-                self.thick_f = self.flange_plate.thickness_provided
-                self.thick_w = self.web_plate.thickness_provided
-            else:
-                self.thick_f = self.max_thick_f
-                self.thick_w = self.max_thick_w
-            t1 = ('SubSection', 'Flange plate thickness', '|p{2.5cm}|p{5cm}|p{6.5cm}|p{1.5cm}|')
-            self.report_check.append(t1)
-            if  self.preference == "Outside":
-                t2 = (KEY_DISP_FLANGESPLATE_THICKNESS, display_prov(self.section.flange_thickness, "T"),display_prov(self.thick_f, "t_{fp}"),
-                      get_pass_fail(self.section.flange_thickness, self.thick_f, relation="lesser"))
-                self.report_check.append(t2)
-                if(len(self.flange_plate_thickness_possible) != 0) and self.outerwidth >= 50:
-                    t2 = (KEY_DISP_AREA_CHECK, plate_area_req(crs_area=round(self.flange_crs_sec_area,2),flange_web_area = round(self.Ap,2)),
-                          flange_plate_area_prov_bolt(B=self.section.flange_width,pref = "Outside",y = self.thick_f,outerwidth= round(self.outerwidth,2),fp_area =round(self.flange_plate_crs_sec_area,2),t = self.section.web_thickness,r_1 = self.section.root_radius,),get_pass_fail(self.Ap , self.flange_plate_crs_sec_area, relation="leq"))
->>>>>>> 044edffd
                     self.report_check.append(t2)
                     if(len(self.flange_plate_thickness_possible) != 0) and self.outerwidth >= 50:
                         t2 = (KEY_DISP_AREA_CHECK, plate_area_req(crs_area=round(self.flange_crs_sec_area,2),flange_web_area = round(self.Ap,2)),
                               flange_plate_area_prov_bolt(B=self.section.flange_width,pref = "Outside",y = self.thick_f,outerwidth= round(self.outerwidth,2),fp_area =round(self.flange_plate_crs_sec_area,2),t = self.section.web_thickness,r_1 = self.section.root_radius,),get_pass_fail(self.Ap , self.flange_plate_crs_sec_area, relation="leq"))
-                        self.report_check.append(t2)
+
                 else:
                     t2 = (KEY_DISP_FLANGESPLATE_THICKNESS, display_prov(self.section.flange_thickness/2, "T"),display_prov(self.thick_f, "t_{fp}"),get_pass_fail(self.section.flange_thickness/2, self.thick_f, relation="lesser"))
                     self.report_check.append(t2)
@@ -2957,9 +2943,6 @@
                     2 * self.flange_bolt.min_end_dist) + (self.flange_plate.gap / 2))
 
 
-
-
-
             t1 = ('SubSection', 'Flange Bolt Checks', '|p{3cm}|p{5.5cm}|p{6cm}|p{1.5cm}|')
             self.report_check.append(t1)
 
@@ -2980,13 +2963,13 @@
             t8 = (KEY_DISP_BOLT_HOLE, " ", display_prov(self.flange_bolt.dia_hole, "d_0"), '')
             self.report_check.append(t8)
             if self.preference == "Outside":
-                t1 = (DISP_MIN_PLATE_THICK, display_prov(self.section.flange_thickness, "T"),
+                t1 = (DISP_MIN_FLANGE_PLATE_THICK, display_prov(self.section.flange_thickness, "T"),
                       display_prov(self.flange_plate.thickness_provided, "t_{fp}"),
                       get_pass_fail(self.section.flange_thickness, self.flange_plate.thickness_provided,
                                     relation="lesser"))
                 self.report_check.append(t1)
             else:
-                t1 = (DISP_MIN_PLATE_THICK, display_prov(self.section.flange_thickness / 2, "T/2"),
+                t1 = (DISP_MIN_FLANGE_PLATE_THICK, display_prov(self.section.flange_thickness / 2, "T/2"),
                       display_prov(self.flange_plate.thickness_provided, "t_{ifp}"),
                       get_pass_fail(self.section.flange_thickness / 2, self.flange_plate.thickness_provided,
                                     relation="lesser"))
@@ -3037,6 +3020,9 @@
                                                                               self.flange_bolt.gamma_mb,
                                                                               flange_bolt_shear_capacity_kn), '')
                     self.report_check.append(t1)
+                    t8 = (KEY_DISP_KB, " ",kb_prov(self.flange_plate.end_dist_provided, self.flange_plate.pitch_provided, self.flange_bolt.dia_hole,
+                                  self.flange_bolt.bolt_fu, self.flange_bolt.fu_considered), '')
+                    self.report_check.append(t8)
                     t2 = (KEY_OUT_DISP_FLANGE_BOLT_BEARING, '', bolt_bearing_prov(flange_kb_disp,
                                                                                   self.bolt.bolt_diameter_provided,
                                                                                   self.bolt_conn_plates_t_fu_fy,
@@ -3064,6 +3050,10 @@
                                                                               self.flange_bolt.gamma_mb,
                                                                               innerflange_bolt_shear_capacity_kn), '')
                     self.report_check.append(t1)
+                    t8 = (KEY_DISP_KB, " ",kb_prov(self.flange_plate.end_dist_provided, self.flange_plate.pitch_provided,
+                                  self.flange_bolt.dia_hole,
+                                  self.flange_bolt.bolt_fu, self.flange_bolt.fu_considered), '')
+                    self.report_check.append(t8)
                     t2 = (KEY_OUT_DISP_FLANGE_BOLT_BEARING, '', bolt_bearing_prov(innerflange_kb_disp,
                                                                                   self.bolt.bolt_diameter_provided,
                                                                                   self.bolt_conn_plates_t_fu_fy,
@@ -3118,19 +3108,7 @@
 
 
         if self.web_plate.spacing_status == True and self.flange_plate.spacing_status == True:
-<<<<<<< HEAD
-            t1 = ('SubSection', 'Web Bolt Checks', '|p{3cm}|p{6.5cm}|p{5.5cm}|p{1.5cm}|')
-            self.report_check.append(t1)
-            t6 = (
-            KEY_OUT_DISP_D_PROVIDED, "Bolt Quantity Optimisation", display_prov(self.bolt.bolt_diameter_provided, "d"),
-            '')
-            self.report_check.append(t6)
-            t8 = (KEY_OUT_DISP_GRD_PROVIDED, "Bolt Grade Optimisation", self.bolt.bolt_grade_provided, '')
-            self.report_check.append(t8)
-            t1 = (DISP_MIN_PLATE_THICK, display_prov(self.section.web_thickness / 2, "t/2"),
-                  display_prov(self.web_plate.thickness_provided, "t_{wp}"),
-                  get_pass_fail(self.section.web_thickness / 2, self.web_plate.thickness_provided, relation="lesser"))
-=======
+
             ############web variables###
             web_connecting_plates = [self.web_plate.thickness_provided, self.section.web_thickness]
 
@@ -3145,10 +3123,18 @@
             res_force = self.web_plate.bolt_force * self.web_plate.bolt_line * self.web_plate.bolts_one_line
             print("res_focce", res_force)
 
-            t1 = ('SubSection', 'Web Bolt Checks', '|p{3cm}|p{5cm}|p{7.5cm}|p{1.5cm}|')
->>>>>>> 044edffd
+            t1 = ('SubSection', 'Web Bolt Checks', '|p{3cm}|p{7cm}|p{6cm}|p{1.5cm}|')
+
             self.report_check.append(t1)
-
+            t6 = (KEY_OUT_DISP_D_PROVIDED, "Bolt Quantity Optimisation", display_prov(self.bolt.bolt_diameter_provided, "d"),
+            '')
+            self.report_check.append(t6)
+            t8 = (KEY_OUT_DISP_GRD_PROVIDED, "Bolt Grade Optimisation", self.bolt.bolt_grade_provided, '')
+            self.report_check.append(t8)
+            t1 = (DISP_MIN_WEB_PLATE_THICK, display_prov(self.section.web_thickness / 2, "t/2"),
+                  display_prov(self.web_plate.thickness_provided, "t_{wp}"),
+                  get_pass_fail(self.section.web_thickness / 2, self.web_plate.thickness_provided, relation="lesser"))
+            self.report_check.append(t1)
             t6 = (DISP_NUM_OF_COLUMNS, '', display_prov(self.web_plate.bolt_line, "n_c"), '')
 
             self.report_check.append(t6)
@@ -3201,6 +3187,10 @@
                                                                        self.web_bolt.gamma_mb,
                                                                        web_bolt_shear_capacity_kn), '')
                 self.report_check.append(t1)
+                t8 = (KEY_DISP_KB, " ", kb_prov(self.web_plate.end_dist_provided, self.web_plate.pitch_provided,
+                                                self.web_bolt.dia_hole,
+                                                self.web_bolt.bolt_fu, self.web_bolt.fu_considered), '')
+                self.report_check.append(t8)
                 t2 = (KEY_OUT_DISP_WEB_BOLT_BEARING, '', bolt_bearing_prov(web_kb_disp,
                                                                            self.bolt.bolt_diameter_provided,
                                                                            self.bolt_conn_plates_web_t_fu_fy,
@@ -3275,10 +3265,10 @@
         ######Flange plate check####
         if self.select_bolt_dia_status == True:
             if self.preference == "Outside":
-                t1 = ('SubSection', 'Outer flange plate Checks', '|p{4cm}|p{6cm}|p{5.5cm}|p{1.5cm}|')
+                t1 = ('SubSection', 'Flange plate dimensions Checks- Outside', '|p{4cm}|p{6cm}|p{5.5cm}|p{1.5cm}|')
                 self.report_check.append(t1)
 
-                t1 = (DISP_MIN_PLATE_HEIGHT, min_flange_plate_ht_req(beam_width=self.section.flange_width,
+                t1 = (DISP_MIN_FLANGE_PLATE_HEIGHT, min_flange_plate_ht_req(beam_width=self.section.flange_width,
                                                                      min_flange_plate_ht=self.min_plate_height),
                       self.flange_plate.height,
                       get_pass_fail(self.min_plate_height, self.flange_plate.height, relation="leq"))
@@ -3287,24 +3277,33 @@
                 min_plate_length = 2 * (((self.flange_plate.bolt_line / 2 - 1) * self.flange_bolt.min_pitch) + (
                         2 * self.flange_bolt.min_end_dist) + (self.flange_plate.gap / 2))
 
-                t1 = (DISP_MIN_PLATE_LENGTH, min_flange_plate_length_req(min_pitch=self.flange_bolt.min_pitch,
+                t1 = (DISP_MIN_FLANGE_PLATE_LENGTH, min_flange_plate_length_req(min_pitch=self.flange_bolt.min_pitch,
                                                                          min_end_dist=self.flange_bolt.min_end_dist,
                                                                          bolt_line=self.flange_plate.bolt_line,
                                                                          min_length=min_plate_length,
-                                                                         gap=self.flange_plate.gap,sec ="beam"),
+                                                                         gap=self.flange_plate.gap, sec="beam"),
                       self.flange_plate.length,
                       get_pass_fail(min_plate_length, self.flange_plate.length, relation="leq"))
                 self.report_check.append(t1)
 
-                t1 = (DISP_MIN_PLATE_THICK,  display_prov(self.section.flange_thickness, "T"),
-                      display_prov(self.flange_plate.thickness_provided, "t_{fp}" ),
-                      get_pass_fail(self.section.flange_thickness, self.flange_plate.thickness_provided, relation="lesser"))
+                t1 = (DISP_MIN_FLANGE_PLATE_THICK, display_prov(self.section.flange_thickness, "T"),
+                      display_prov(self.flange_plate.thickness_provided, "t_{fp}"),
+                      get_pass_fail(self.section.flange_thickness, self.flange_plate.thickness_provided,
+                                    relation="lesser"))
                 self.report_check.append(t1)
+                t2 = (KEY_DISP_AREA_CHECK, plate_area_req(crs_area=round(self.flange_crs_sec_area, 2),
+                                                          flange_web_area=round(self.Ap, 2)),
+                      flange_plate_area_prov_bolt(B=self.section.flange_width, pref="Outside", y=self.thick_f,
+                                                  outerwidth=round(self.outerwidth, 2),
+                                                  fp_area=round(self.flange_plate_crs_sec_area, 2),
+                                                  t=self.section.web_thickness, r_1=self.section.root_radius, ),
+                      get_pass_fail(self.Ap, self.flange_plate_crs_sec_area, relation="leq"))
+                self.report_check.append(t2)
             else:
-                t1 = ('SubSection', 'Inner and Outer flange plate Checks', '|p{4cm}|p{6cm}|p{5.5cm}|p{1.5cm}|')
+                t1 = ('SubSection', 'Flange plates dimensions Checks-Outside/Inside', '|p{4cm}|p{6cm}|p{5.5cm}|p{1.5cm}|')
                 self.report_check.append(t1)
                 ####OUTER PLATE####
-                t1 = (DISP_MIN_PLATE_HEIGHT, min_flange_plate_ht_req(beam_width=self.section.flange_width,
+                t1 = (DISP_MIN_FLANGE_PLATE_HEIGHT, min_flange_plate_ht_req(beam_width=self.section.flange_width,
                                                                      min_flange_plate_ht=self.min_plate_height),
                       self.flange_plate.height,
                       get_pass_fail(self.min_plate_height, self.flange_plate.height, relation="leq"))
@@ -3313,11 +3312,11 @@
                 min_plate_length = 2 * (((self.flange_plate.bolt_line / 2 - 1) * self.flange_bolt.min_pitch) + (
                         2 * self.flange_bolt.min_end_dist) + (self.flange_plate.gap / 2))
 
-                t1 = (DISP_MIN_PLATE_LENGTH, min_flange_plate_length_req(min_pitch=self.flange_bolt.min_pitch,
+                t1 = (DISP_MIN_FLANGE_PLATE_LENGTH, min_flange_plate_length_req(min_pitch=self.flange_bolt.min_pitch,
                                                                          min_end_dist=self.flange_bolt.min_end_dist,
                                                                          bolt_line=self.flange_plate.bolt_line,
                                                                          min_length=min_plate_length,
-                                                                         gap=self.flange_plate.gap,sec ="beam"),
+                                                                         gap=self.flange_plate.gap, sec="beam"),
                       self.flange_plate.length,
                       get_pass_fail(min_plate_length, self.flange_plate.length, relation="leq"))
                 self.report_check.append(t1)
@@ -3345,24 +3344,34 @@
                                                                               min_end_dist=self.flange_bolt.min_end_dist,
                                                                               bolt_line=self.flange_plate.bolt_line,
                                                                               min_length=min_plate_length,
-                                                                              gap=self.flange_plate.gap,sec ="beam"),
+                                                                              gap=self.flange_plate.gap, sec="beam"),
                       self.flange_plate.length,
                       get_pass_fail(min_plate_length, self.flange_plate.length, relation="lesser"))
                 self.report_check.append(t1)
 
-                t1 = (DISP_MIN_PLATE_THICK,  display_prov(self.section.flange_thickness/2, "T/2"),
+                t1 = (DISP_MIN_FLANGE_PLATE_THICK, display_prov(self.section.flange_thickness / 2, "T/2"),
                       display_prov(self.flange_plate.thickness_provided, "t_{ifp}"),
                       get_pass_fail(self.section.flange_thickness / 2, self.flange_plate.thickness_provided,
                                     relation="lesser"))
                 self.report_check.append(t1)
+                t2 = (KEY_DISP_AREA_CHECK, plate_area_req(crs_area=round(self.flange_crs_sec_area, 2),
+                                                          flange_web_area=round(self.Ap, 2)),
+                      flange_plate_area_prov_bolt(B=self.section.flange_width, pref="Outside+Inside",
+                                                  y=self.thick_f,
+                                                  outerwidth=round(self.outerwidth, 2),
+                                                  fp_area=round(self.flange_plate_crs_sec_area, 2),
+                                                  t=self.section.web_thickness, r_1=self.section.root_radius,
+                                                  innerwidth=round(self.innerwidth, 2)),
+                      get_pass_fail(self.Ap, self.flange_plate_crs_sec_area, relation="leq"))
+                self.report_check.append(t2)
 
          ################
         if self.select_bolt_dia_status == True:
             self.min_web_plate_height = round(self.section.min_plate_height(), 2)
-            t1 = ('SubSection', 'Web Plate Rechecks', '|p{4cm}|p{6cm}|p{5.5cm}|p{1.5cm}|')
+            t1 = ('SubSection', 'Web Plate dimensions Checks', '|p{4cm}|p{6cm}|p{5.5cm}|p{1.5cm}|')
             self.report_check.append(t1)
 
-            t1 = (DISP_MIN_PLATE_HEIGHT, web_width_min (D=self.section.depth,min_req_width = self.min_web_plate_height),
+            t1 = (DISP_MIN_WEB_PLATE_HEIGHT, web_width_min(D=self.section.depth, min_req_width=self.min_web_plate_height),
                   self.web_plate.height,
                   get_pass_fail(self.min_web_plate_height, self.web_plate.height, relation="leq"))
             self.report_check.append(t1)
@@ -3370,18 +3379,26 @@
             min_plate_length = 2 * (((self.web_plate.bolt_line / 2 - 1) * self.web_bolt.min_pitch) + (
                     2 * self.web_bolt.min_end_dist) + (self.flange_plate.gap / 2))
 
-            t1 = (DISP_MIN_PLATE_LENGTH, min_flange_plate_length_req(min_pitch=self.web_bolt.min_pitch,
+            t1 = (DISP_MIN_WEB_PLATE_LENGTH, min_flange_plate_length_req(min_pitch=self.web_bolt.min_pitch,
                                                                      min_end_dist=self.web_bolt.min_end_dist,
                                                                      bolt_line=self.web_plate.bolt_line,
                                                                      min_length=min_plate_length,
-                                                                     gap=self.flange_plate.gap,sec ="beam"),
+                                                                     gap=self.flange_plate.gap, sec="beam"),
                   self.web_plate.length,
                   get_pass_fail(min_plate_length, self.web_plate.length, relation="leq"))
             self.report_check.append(t1)
-            t1 = (DISP_MIN_PLATE_THICK,   display_prov(self.section.web_thickness/2, "t/2"),
-            display_prov(self.web_plate.thickness_provided, "t_{wp}"),
-                  get_pass_fail(self.section.web_thickness/2, self.web_plate.thickness_provided, relation="lesser"))
+            t1 = (DISP_MIN_WEB_PLATE_THICK, display_prov(self.section.web_thickness / 2, "t/2"),
+                  display_prov(self.web_plate.thickness_provided, "t_{wp}"),
+                  get_pass_fail(self.section.web_thickness / 2, self.web_plate.thickness_provided, relation="lesser"))
             self.report_check.append(t1)
+            t2 = (KEY_DISP_AREA_CHECK, plate_area_req(crs_area=round(self.web_crs_area, 2),
+                                                      flange_web_area=round(self.Wp, 2)),
+                  web_plate_area_prov_bolt(D=self.section.depth, y=self.thick_w,
+                                           webwidth=self.webplatewidth,
+                                           wp_area=round(self.web_plate_crs_sec_area, 2),
+                                           T=self.section.flange_thickness, r_1=self.section.root_radius),
+                  get_pass_fail(self.Wp, self.web_plate_crs_sec_area, relation="lesser"))
+            self.report_check.append(t2)
 
 
         ###################
