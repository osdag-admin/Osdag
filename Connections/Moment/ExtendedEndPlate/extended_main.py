"""
Created on 29-JUly-2019

@author: Darshan
"""

from ui_extendedendplate import Ui_MainWindow
from ui_design_preferences import Ui_DesignPreferences
from ui_design_summary import Ui_DesignReport
from ui_plate import Ui_Plate
from ui_stiffener import Ui_Stiffener
from ui_pitch import Ui_Pitch
from ui_weld_details import Ui_Weld_Details
<<<<<<< HEAD
=======
from ui_weld_details_2 import Ui_Weld_Details_2
>>>>>>> 9a2ae6d6
from svg_window import SvgWindow
from ui_tutorial import Ui_Tutorial
from ui_aboutosdag import Ui_AboutOsdag
from ui_ask_question import Ui_AskQuestion
from bbExtendedEndPlateSpliceCalc import bbExtendedEndPlateSplice
import bbExtendedEndPlateSpliceCalc as db_value
from reportGenerator import save_html
from drawing2D_Endplate import EndPlate
# from drawing_2D_Extendedoneway import OnewayEndPlate
# from drawing_2D_BBFlush import FlushEndPlate


from PyQt5.QtWidgets import QDialog, QApplication, QMainWindow, QFontDialog, QFileDialog
from PyQt5.Qt import QColor, QBrush, Qt, QIntValidator, QDoubleValidator, QFile, QTextStream, pyqtSignal, QColorDialog, \
    QPixmap, QPalette
from PyQt5 import QtGui, QtCore, QtWidgets, QtOpenGL
from model import *
import sys
import os
import pickle
import pdfkit
import json
import ConfigParser
import cairosvg
import shutil
import subprocess

from Connections.Component.ISection import ISection
from Connections.Component.nut import Nut
from Connections.Component.bolt import Bolt
from Connections.Component.filletweld import FilletWeld
from Connections.Component.groove_weld import GrooveWeld
from Connections.Component.plate import Plate
from Connections.Component.stiffener_plate import StiffenerPlate
from Connections.Moment.ExtendedEndPlate.bbExtendedEndPlateSpliceCalc import bbExtendedEndPlateSplice
from Connections.Moment.ExtendedEndPlate.cadFile import CADFillet
from Connections.Moment.ExtendedEndPlate.cadFile import CADGroove
from Connections.Moment.ExtendedEndPlate.nutBoltPlacement import NutBoltArray
from Connections.Component.quarterCone import QuarterCone
from OCC.Quantity import Quantity_NOC_SADDLEBROWN
from OCC import IGESControl, BRepTools
from OCC.BRepAlgoAPI import BRepAlgoAPI_Fuse
from OCC.Interface import Interface_Static_SetCVal
from OCC.IFSelect import IFSelect_RetDone
from OCC.StlAPI import StlAPI_Writer
from OCC.STEPControl import STEPControl_Writer, STEPControl_AsIs

from utilities import osdag_display_shape
import copy


class MyTutorials(QDialog):
    def __init__(self, parent=None):
        QDialog.__init__(self, parent)
        self.ui = Ui_Tutorial()
        self.ui.setupUi(self)
        self.mainController = parent


class MyAskQuestion(QDialog):
    def __init__(self, parent=None):
        QDialog.__init__(self, parent)
        self.ui = Ui_AskQuestion()
        self.ui.setupUi(self)
        self.mainController = parent


class MyAboutOsdag(QDialog):
    def __init__(self, parent=None):
        QDialog.__init__(self, parent)
        self.ui = Ui_AboutOsdag()
        self.ui.setupUi(self)
        self.mainController = parent


class DesignPreference(QDialog):
<<<<<<< HEAD
	def __init__(self, parent=None):
		QDialog.__init__(self, parent)
		self.ui = Ui_DesignPreferences()
		self.ui.setupUi(self)
		self.maincontroller = parent

		self.saved = None
		self.ui.combo_design_method.model().item(1).setEnabled(False)
		self.ui.combo_design_method.model().item(2).setEnabled(False)
		self.save_default_para()
		dbl_validator = QDoubleValidator()
		self.ui.txt_boltFu.setValidator(dbl_validator)
		self.ui.txt_boltFu.setMaxLength(7)
		self.ui.txt_weldFu.setValidator(dbl_validator)
		self.ui.txt_weldFu.setMaxLength(7)
		self.ui.btn_defaults.clicked.connect(self.save_default_para)
		# self.ui.btn_save.clicked.connect(self.save_designPref_para)
		self.ui.btn_save.hide()
		self.ui.btn_close.clicked.connect(self.close_designPref)
		self.ui.combo_boltHoleType.currentIndexChanged[str].connect(self.get_clearance)


	def save_designPref_para(self):
		uiObj = self.maincontroller.get_user_inputs()
		self.saved_designPref = {}
		self.saved_designPref["bolt"] = {}
		self.saved_designPref["bolt"]["bolt_type"] = str(self.ui.combo_boltType.currentText())
		self.saved_designPref["bolt"]["bolt_hole_type"] = str(self.ui.combo_boltHoleType.currentText())
		self.saved_designPref["bolt"]["bolt_hole_clrnce"] = self.get_clearance()
		self.saved_designPref["bolt"]["bolt_fu"] = float(str(self.ui.txt_boltFu.text()))
		self.saved_designPref["bolt"]["slip_factor"] = float(str(self.ui.combo_slipfactor.currentText()))

		self.saved_designPref["weld"] = {}
		weldType = str(self.ui.combo_weldType.currentText())
		self.saved_designPref["weld"]["typeof_weld"] = weldType
		if weldType == "Shop weld":
			self.saved_designPref["weld"]["safety_factor"] = float(1.25)
		else:
			self.saved_designPref["weld"]["safety_factor"] = float(1.5)
		self.saved_designPref["weld"]["fu_overwrite"] = self.ui.txt_weldFu.text()

		self.saved_designPref["detailing"] = {}
		typeOfEdge = str(self.ui.combo_detailingEdgeType.currentText())
		self.saved_designPref["detailing"]["typeof_edge"] = typeOfEdge
		if typeOfEdge == "a - Sheared or hand flame cut":
			self.saved_designPref["detailing"]["min_edgend_dist"] = float(1.7)
		else:
			self.saved_designPref["detailing"]["min_edgend_dist"] = float(1.5)

		self.saved_designPref["detailing"]["is_env_corrosive"] = str(self.ui.combo_detailing_memebers.currentText())
		self.saved_designPref["design"] = {}
		self.saved_designPref["design"]["design_method"] = str(self.ui.combo_design_method.currentText())
		self.saved = True

		# QMessageBox.about(self, 'Information', "Preferences saved")

		return self.saved_designPref

	def save_default_para(self):
		uiObj = self.maincontroller.get_user_inputs()
		if uiObj["Bolt"]["Grade"] == '':
			pass
		else:
			bolt_grade = float(uiObj["Bolt"]["Grade"])
			bolt_fu = str(self.get_boltFu(bolt_grade))
			self.ui.txt_boltFu.setText(bolt_fu)
		self.ui.combo_boltType.setCurrentIndex(1)
		self.ui.combo_boltHoleType.setCurrentIndex(0)
		designPref = {}
		designPref["bolt"] = {}
		designPref["bolt"]["bolt_type"] = str(self.ui.combo_boltType.currentText())
		designPref["bolt"]["bolt_hole_type"] = str(self.ui.combo_boltHoleType.currentText())
		designPref["bolt"]["bolt_hole_clrnce"] = self.get_clearance()
		designPref["bolt"]["bolt_fu"] = float(self.ui.txt_boltFu.text())
		self.ui.combo_slipfactor.setCurrentIndex(4)
		designPref["bolt"]["slip_factor"] = float(str(self.ui.combo_slipfactor.currentText()))

		self.ui.combo_weldType.setCurrentIndex(0)
		designPref["weld"] = {}
		weldType = str(self.ui.combo_weldType.currentText())
		designPref["weld"]["typeof_weld"] = weldType
		designPref["weld"]["safety_factor"] = float(1.25)
		Fu = str(uiObj["Member"]["fu (MPa)"])
		self.ui.txt_weldFu.setText(Fu)
		designPref["weld"]["fu_overwrite"] = self.ui.txt_weldFu.text()
		self.ui.combo_detailingEdgeType.setCurrentIndex(0)
		designPref["detailing"] = {}
		typeOfEdge = str(self.ui.combo_detailingEdgeType.currentText())
		designPref["detailing"]["typeof_edge"] = typeOfEdge
		designPref["detailing"]["min_edgend_dist"] = float(1.7)
		self.ui.combo_detailing_memebers.setCurrentIndex(0)
		designPref["detailing"]["is_env_corrosive"] = str(self.ui.combo_detailing_memebers.currentText())

		designPref["design"] = {}
		designPref["design"]["design_method"] = str(self.ui.combo_design_method.currentText())
		self.saved = False
		return designPref

	def set_weldFu(self):
		"""

		Returns: Set weld Fu based on member fu

		"""
		uiObj = self.maincontroller.get_user_inputs()
		Fu = str(uiObj["Member"]["fu (MPa)"])
		self.ui.txt_weldFu.setText(Fu)

	def set_boltFu(self):
		uiObj = self.maincontroller.get_user_inputs()
		boltGrade = str(uiObj["Bolt"]["Grade"])
		if boltGrade != '':
			boltfu = str(self.get_boltFu(boltGrade))
			self.ui.txt_boltFu.setText(boltfu)
		else:
			pass

	def get_clearance(self):

		uiObj = self.maincontroller.get_user_inputs()
		boltDia = str(uiObj["Bolt"]["Diameter (mm)"])
		if boltDia != 'Select diameter':

			standard_clrnce = {12: 1, 14: 1, 16: 2, 18: 2, 20: 2, 22: 2, 24: 2, 30: 3, 34: 3, 36: 3}
			overhead_clrnce = {12: 3, 14: 3, 16: 4, 18: 4, 20: 4, 22: 4, 24: 6, 30: 8, 34: 8, 36: 8}
			boltHoleType = str(self.ui.combo_boltHoleType.currentText())
			if boltHoleType == "Standard":
				clearance = standard_clrnce[int(boltDia)]
			else:
				clearance = overhead_clrnce[int(boltDia)]

			return clearance
		else:
			pass

	def get_boltFu(self, boltGrade):
		"""

		Args:
			boltGrade: Friction Grip Bolt or Bearing Bolt

		Returns: ultimate strength of bolt depending upon grade of bolt chosen

		"""
		# boltFu = {3.6: 330, 4.6: 400, 4.8: 420, 5.6: 500, 5.8: 520, 6.8: 600, 8.8: 800, 9.8: 900, 10.9: 1040,
		# 		  12.9: 1220}
		boltGrd = float(boltGrade)
		boltFu = int(boltGrd) * 100 # Nominal strength of bolt
		return boltFu

	def close_designPref(self):
		self.close()

	def closeEvent(self, QCloseEvent):
		self.save_designPref_para()
		QCloseEvent.accept()
=======
    def __init__(self, parent=None):
        QDialog.__init__(self, parent)
        self.ui = Ui_DesignPreferences()
        self.ui.setupUi(self)
        self.maincontroller = parent

        self.saved = None
        self.ui.combo_design_method.model().item(1).setEnabled(False)
        self.ui.combo_design_method.model().item(2).setEnabled(False)
        self.save_default_para()
        dbl_validator = QDoubleValidator()
        self.ui.txt_boltFu.setValidator(dbl_validator)
        self.ui.txt_boltFu.setMaxLength(7)
        self.ui.txt_weldFu.setValidator(dbl_validator)
        self.ui.txt_weldFu.setMaxLength(7)
        self.ui.btn_defaults.clicked.connect(self.save_default_para)
        # self.ui.btn_save.clicked.connect(self.save_designPref_para)
        self.ui.btn_save.hide()
        self.ui.btn_close.clicked.connect(self.close_designPref)
        self.ui.combo_boltHoleType.currentIndexChanged[str].connect(self.get_clearance)

    def save_designPref_para(self):
        uiObj = self.maincontroller.get_user_inputs()
        self.saved_designPref = {}
        self.saved_designPref["bolt"] = {}
        self.saved_designPref["bolt"]["bolt_type"] = str(self.ui.combo_boltType.currentText())
        self.saved_designPref["bolt"]["bolt_hole_type"] = str(self.ui.combo_boltHoleType.currentText())
        self.saved_designPref["bolt"]["bolt_hole_clrnce"] = self.get_clearance()
        self.saved_designPref["bolt"]["bolt_fu"] = float(str(self.ui.txt_boltFu.text()))
        self.saved_designPref["bolt"]["slip_factor"] = float(str(self.ui.combo_slipfactor.currentText()))

        self.saved_designPref["weld"] = {}
        weldType = str(self.ui.combo_weldType.currentText())
        self.saved_designPref["weld"]["typeof_weld"] = weldType
        if weldType == "Shop weld":
            self.saved_designPref["weld"]["safety_factor"] = float(1.25)
        else:
            self.saved_designPref["weld"]["safety_factor"] = float(1.5)
        self.saved_designPref["weld"]["fu_overwrite"] = self.ui.txt_weldFu.text()

        self.saved_designPref["detailing"] = {}
        typeOfEdge = str(self.ui.combo_detailingEdgeType.currentText())
        self.saved_designPref["detailing"]["typeof_edge"] = typeOfEdge
        if typeOfEdge == "a - Sheared or hand flame cut":
            self.saved_designPref["detailing"]["min_edgend_dist"] = float(1.7)
        else:
            self.saved_designPref["detailing"]["min_edgend_dist"] = float(1.5)

        self.saved_designPref["detailing"]["is_env_corrosive"] = str(self.ui.combo_detailing_memebers.currentText())
        self.saved_designPref["design"] = {}
        self.saved_designPref["design"]["design_method"] = str(self.ui.combo_design_method.currentText())
        self.saved = True

        # QMessageBox.about(self, 'Information', "Preferences saved")

        return self.saved_designPref

    def save_default_para(self):
        uiObj = self.maincontroller.get_user_inputs()
        if uiObj["Bolt"]["Grade"] == '':
            pass
        else:
            bolt_grade = float(uiObj["Bolt"]["Grade"])
            bolt_fu = str(self.get_boltFu(bolt_grade))
            self.ui.txt_boltFu.setText(bolt_fu)
        self.ui.combo_boltType.setCurrentIndex(1)
        self.ui.combo_boltHoleType.setCurrentIndex(0)
        designPref = {}
        designPref["bolt"] = {}
        designPref["bolt"]["bolt_type"] = str(self.ui.combo_boltType.currentText())
        designPref["bolt"]["bolt_hole_type"] = str(self.ui.combo_boltHoleType.currentText())
        designPref["bolt"]["bolt_hole_clrnce"] = self.get_clearance()
        designPref["bolt"]["bolt_fu"] = float(self.ui.txt_boltFu.text())
        self.ui.combo_slipfactor.setCurrentIndex(4)
        designPref["bolt"]["slip_factor"] = float(str(self.ui.combo_slipfactor.currentText()))

        self.ui.combo_weldType.setCurrentIndex(0)
        designPref["weld"] = {}
        weldType = str(self.ui.combo_weldType.currentText())
        designPref["weld"]["typeof_weld"] = weldType
        designPref["weld"]["safety_factor"] = float(1.25)
        Fu = str(uiObj["Member"]["fu (MPa)"])
        self.ui.txt_weldFu.setText(Fu)
        designPref["weld"]["fu_overwrite"] = self.ui.txt_weldFu.text()
        self.ui.combo_detailingEdgeType.setCurrentIndex(0)
        designPref["detailing"] = {}
        typeOfEdge = str(self.ui.combo_detailingEdgeType.currentText())
        designPref["detailing"]["typeof_edge"] = typeOfEdge
        designPref["detailing"]["min_edgend_dist"] = float(1.7)
        self.ui.combo_detailing_memebers.setCurrentIndex(0)
        designPref["detailing"]["is_env_corrosive"] = str(self.ui.combo_detailing_memebers.currentText())

        designPref["design"] = {}
        designPref["design"]["design_method"] = str(self.ui.combo_design_method.currentText())
        self.saved = False
        return designPref

    def set_weldFu(self):
        """

        Returns: Set weld Fu based on member fu

        """
        uiObj = self.maincontroller.get_user_inputs()
        Fu = str(uiObj["Member"]["fu (MPa)"])
        self.ui.txt_weldFu.setText(Fu)

    def set_boltFu(self):
        uiObj = self.maincontroller.get_user_inputs()
        boltGrade = str(uiObj["Bolt"]["Grade"])
        if boltGrade != '':
            boltfu = str(self.get_boltFu(boltGrade))
            self.ui.txt_boltFu.setText(boltfu)
        else:
            pass

    def get_clearance(self):

        uiObj = self.maincontroller.get_user_inputs()
        boltDia = str(uiObj["Bolt"]["Diameter (mm)"])
        if boltDia != 'Select diameter':

            standard_clrnce = {12: 1, 14: 1, 16: 2, 18: 2, 20: 2, 22: 2, 24: 2, 30: 3, 34: 3, 36: 3}
            overhead_clrnce = {12: 3, 14: 3, 16: 4, 18: 4, 20: 4, 22: 4, 24: 6, 30: 8, 34: 8, 36: 8}
            boltHoleType = str(self.ui.combo_boltHoleType.currentText())
            if boltHoleType == "Standard":
                clearance = standard_clrnce[int(boltDia)]
            else:
                clearance = overhead_clrnce[int(boltDia)]

            return clearance
        else:
            pass

    def get_boltFu(self, boltGrade):
        """

        Args:
            boltGrade: Friction Grip Bolt or Bearing Bolt

        Returns: ultimate strength of bolt depending upon grade of bolt chosen

        """
        # boltFu = {3.6: 330, 4.6: 400, 4.8: 420, 5.6: 500, 5.8: 520, 6.8: 600, 8.8: 800, 9.8: 900, 10.9: 1040,
        # 		  12.9: 1220}
        boltGrd = float(boltGrade)
        boltFu = int(boltGrd) * 100  # Nominal strength of bolt
        return boltFu

    def close_designPref(self):
        self.close()

    def closeEvent(self, QCloseEvent):
        self.save_designPref_para()
        QCloseEvent.accept()
>>>>>>> 9a2ae6d6


class PlateDetails(QDialog):
    def __init__(self, parent=None):
        QDialog.__init__(self, parent)
        self.ui = Ui_Plate()
        self.ui.setupUi(self)
        self.maincontroller = parent

        uiObj = self.maincontroller.designParameters()
        resultObj_plate = bbExtendedEndPlateSplice(uiObj)
        self.ui.txt_plateWidth.setText(str(resultObj_plate["Plate"]["Width"]))
        self.ui.txt_plateHeight.setText(str(resultObj_plate["Plate"]["Height"]))
        self.ui.txt_plateDemand.setText(str(resultObj_plate["Plate"]["MomentDemand"]))
        self.ui.txt_plateCapacity.setText(str(resultObj_plate["Plate"]["MomentCapacity"]))


class Stiffener(QDialog):
<<<<<<< HEAD
   def __init__(self, parent=None):
      QDialog.__init__(self, parent)
      self.ui = Ui_Stiffener()
      self.ui.setupUi(self)
      self.maincontroller = parent
      uiObj = self.maincontroller.designParameters()
      resultObj_plate = bbExtendedEndPlateSplice(uiObj)

      # loc = self.ui.plateHeight.currentText()

      if uiObj["Member"]["Connectivity"] == "Flush":
         self.ui.plateHeight.setText("Width (mm)")
         self.ui.widget.setPixmap(QtGui.QPixmap(":/newPrefix/images/flush_stiffener.png"))
         self.ui.txt_stiffnrHeight.setText(str(resultObj_plate['Stiffener']['Height']))
         self.ui.txt_stiffnrLength.setText(str(resultObj_plate["Stiffener"]["Length"]))
         self.ui.txt_stiffnrThickness.setText(str(resultObj_plate["Stiffener"]["Thickness"]))
         self.ui.txt_stiffnrThickness_2.setText(str(resultObj_plate['Stiffener']['Moment']))
         self.ui.txt_stiffnrThickness_3.setText(str(resultObj_plate['Stiffener']['MomentCapacity']))

      else:
         self.ui.plateHeight.setText("Height (mm)")
         self.ui.widget.setPixmap(QtGui.QPixmap(":/newPrefix/images/eep_stiffener.png"))
         self.ui.txt_stiffnrHeight.setText(str(resultObj_plate["Stiffener"]["Height"]))
         self.ui.txt_stiffnrLength.setText(str(resultObj_plate["Stiffener"]["Length"]))
         self.ui.txt_stiffnrThickness.setText(str(resultObj_plate["Stiffener"]["Thickness"]))
         self.ui.txt_stiffnrThickness_2.setText(str(resultObj_plate['Stiffener']['Moment']))
         self.ui.txt_stiffnrThickness_3.setText(str(resultObj_plate['Stiffener']['MomentCapacity']))


class Weld_Details(QDialog):
	def __init__(self, parent=None):
		QDialog.__init__(self, parent)
		self.ui = Ui_Weld_Details()
		self.ui.setupUi(self)
		self.maincontroller = parent

		uiObj = self.maincontroller.designParameters()
		resultObj_plate = bbExtendedEndPlateSplice(uiObj)
		self.ui.label_note_1.setText("All dimensions are in mm")
		if db_value.beam_tf <= 12:
			self.ui.label_picture_1.setPixmap(QtGui.QPixmap(":/newPrefix/images/Butt_weld_single_bevel_flange.png"))
			self.ui.label_note_2.setText("As flange thickness, tf (%d mm) <= 12 mm, single bevel butt welding is provided [Reference: IS 9595:1996]." % int(db_value.beam_tf))
		else:
			self.ui.label_picture_1.setPixmap(QtGui.QPixmap(":/newPrefix/images/Butt_weld_double_bevel_flange.png"))
			self.ui.label_note_2.setText("As flange thickness, tf (%d mm) > 12 mm, double bevel butt welding is provided [Reference: IS 9595:1996]." % int(db_value.beam_tf))
		if db_value.beam_tw <= 12:
			self.ui.label_picture_2.setPixmap(QtGui.QPixmap(":/newPrefix/images/Butt_weld_single_bevel_web.png"))
			self.ui.label_note_3.setText("As web thickness, tw (%d mm) <= 12 mm, single bevel butt welding is provided [Reference: IS 9595:1996]." % int(db_value.beam_tw))
		else:
			self.ui.label_picture_2.setPixmap(QtGui.QPixmap(":/newPrefix/images/Butt_weld_double_bevel_web.png"))
			self.ui.label_note_3.setText("As web thickness, tw (%d mm) > 12 mm, double bevel butt welding is provided [Reference: IS 9595:1996]." % int(db_value.beam_tw))

=======
    def __init__(self, parent=None):
        QDialog.__init__(self, parent)
        self.ui = Ui_Stiffener()
        self.ui.setupUi(self)
        self.maincontroller = parent
        uiObj = self.maincontroller.designParameters()
        resultObj_plate = bbExtendedEndPlateSplice(uiObj)

        # loc = self.ui.plateHeight.currentText()

        if uiObj["Member"]["Connectivity"] == "Flush":
            self.ui.plateHeight.setText("Width (mm)")
            self.ui.widget.setPixmap(QtGui.QPixmap(":/newPrefix/images/flush_stiffener.png"))
            self.ui.txt_stiffnrHeight.setText(str(resultObj_plate['Stiffener']['Height']))
            self.ui.txt_stiffnrLength.setText(str(resultObj_plate["Stiffener"]["Length"]))
            self.ui.txt_stiffnrThickness.setText(str(resultObj_plate["Stiffener"]["Thickness"]))
            self.ui.txt_stiffnrThickness_2.setText(str(resultObj_plate['Stiffener']['Moment']))
            self.ui.txt_stiffnrThickness_3.setText(str(resultObj_plate['Stiffener']['MomentCapacity']))

        else:
            self.ui.plateHeight.setText("Height (mm)")
            self.ui.widget.setPixmap(QtGui.QPixmap(":/newPrefix/images/eep_stiffener.png"))
            self.ui.txt_stiffnrHeight.setText(str(resultObj_plate["Stiffener"]["Height"]))
            self.ui.txt_stiffnrLength.setText(str(resultObj_plate["Stiffener"]["Length"]))
            self.ui.txt_stiffnrThickness.setText(str(resultObj_plate["Stiffener"]["Thickness"]))
            self.ui.txt_stiffnrThickness_2.setText(str(resultObj_plate['Stiffener']['Moment']))
            self.ui.txt_stiffnrThickness_3.setText(str(resultObj_plate['Stiffener']['MomentCapacity']))


class Weld_Details(QDialog):
    def __init__(self, parent=None):
        QDialog.__init__(self, parent)
        self.maincontroller = parent
        if self.maincontroller.ui.combo_weld_method.currentText() == "Groove Weld (CJP)":
            self.ui = Ui_Weld_Details()
            self.ui.setupUi(self)
        else:
            self.ui = Ui_Weld_Details_2()
            self.ui.setupUi(self)

        uiObj = self.maincontroller.designParameters()
        self.resultObj_plate = bbExtendedEndPlateSplice(uiObj)

        if self.maincontroller.ui.combo_weld_method.currentText() == "Groove Weld (CJP)":
            self.groove_details()
        else:
            self.fillet_details()

    def groove_details(self):
        self.ui.label_note_1.setText("All dimensions are in mm")
        if db_value.beam_tf <= 12:
            self.ui.label_picture_1.setPixmap(QtGui.QPixmap(":/newPrefix/images/Butt_weld_single_bevel_flange.png"))
            self.ui.label_note_2.setText(
                "As flange thickness, tf (%d mm) <= 12 mm, single bevel butt welding is provided [Reference: IS 9595:1996]." % int(
                    db_value.beam_tf))
        else:
            self.ui.label_picture_1.setPixmap(QtGui.QPixmap(":/newPrefix/images/Butt_weld_double_bevel_flange.png"))
            self.ui.label_note_2.setText(
                "As flange thickness, tf (%d mm) > 12 mm, double bevel butt welding is provided [Reference: IS 9595:1996]." % int(
                    db_value.beam_tf))
        if db_value.beam_tw <= 12:
            self.ui.label_picture_2.setPixmap(QtGui.QPixmap(":/newPrefix/images/Butt_weld_single_bevel_web.png"))
            self.ui.label_note_3.setText(
                "As web thickness, tw (%d mm) <= 12 mm, single bevel butt welding is provided [Reference: IS 9595:1996]." % int(
                    db_value.beam_tw))
        else:
            self.ui.label_picture_2.setPixmap(QtGui.QPixmap(":/newPrefix/images/Butt_weld_double_bevel_web.png"))
            self.ui.label_note_3.setText(
                "As web thickness, tw (%d mm) > 12 mm, double bevel butt welding is provided [Reference: IS 9595:1996]." % int(
                    db_value.beam_tw))

    def fillet_details(self):
        self.ui.lineEdit_flange_critical_stress.setText(str(self.resultObj_plate["Weld"]["CriticalStressflange"]))
        self.ui.lineEdit_flange_strength.setText(str(self.resultObj_plate["Weld"]["WeldStrength"]))
        self.ui.lineEdit_web_critical_stress.setText(str(self.resultObj_plate["Weld"]["CriticalStressWeb"]))
        self.ui.lineEdit_web_strength.setText(str(self.resultObj_plate["Weld"]["WeldStrength"]))


class Pitch(QDialog):
    def __init__(self, parent=None):
        QDialog.__init__(self, parent)
        self.ui = Ui_Pitch()
        self.ui.setupUi(self)
        self.maincontroller = parent

        uiObj = self.maincontroller.designParameters()
        resultObj_plate = bbExtendedEndPlateSplice(uiObj)
        print "result plate", resultObj_plate
        no_of_bolts = resultObj_plate['Bolt']['NumberOfBolts']

        if uiObj["Member"]["Connectivity"] == "Flush":

            if no_of_bolts == 4:
                pixmap = QPixmap(":/newPrefix/images/Flush/Flush_4.png")
                pixmap.scaledToHeight(60)
                pixmap.scaledToWidth(50)
                self.ui.label_3.setPixmap(pixmap)
                self.ui.lineEdit_pitch.setText(str(resultObj_plate['Bolt']['Pitch']))
                self.ui.lbl_1.setText('Pitch')
                self.ui.lbl_mem2.hide()
                self.ui.lbl_mem3.hide()
                self.ui.lbl_mem4.hide()
                self.ui.lbl_mem5.hide()
                self.ui.lbl_mem6.hide()
                self.ui.lbl_mem7.hide()
                self.ui.lbl_2.hide()
                self.ui.lbl_3.hide()
                self.ui.lbl_4.hide()
                self.ui.lbl_5.hide()
                self.ui.lbl_6.hide()
                self.ui.lbl_7.hide()
                self.ui.lineEdit_pitch2.hide()
                self.ui.lineEdit_pitch3.hide()
                self.ui.lineEdit_pitch4.hide()
                self.ui.lineEdit_pitch5.hide()
                self.ui.lineEdit_pitch6.hide()
                self.ui.lineEdit_pitch7.hide()



            elif no_of_bolts == 6:
                pixmap = QPixmap(":/newPrefix/images/Flush/Flush_6.png")
                pixmap.scaledToHeight(60)
                pixmap.scaledToWidth(50)
                self.ui.label_3.setPixmap(pixmap)
                self.ui.lineEdit_pitch.setText(str(resultObj_plate['Bolt']['Pitch12']))
                self.ui.lineEdit_pitch2.setText(str(resultObj_plate['Bolt']['Pitch23']))
                self.ui.lbl_1.setText('Pitch 1-2')
                self.ui.lbl_2.setText('Pitch 2-3')
                self.ui.lbl_mem3.hide()
                self.ui.lbl_mem4.hide()
                self.ui.lbl_mem5.hide()
                self.ui.lbl_mem6.hide()
                self.ui.lbl_mem7.hide()
                self.ui.lbl_3.hide()
                self.ui.lbl_4.hide()
                self.ui.lbl_5.hide()
                self.ui.lbl_6.hide()
                self.ui.lbl_7.hide()
                self.ui.lineEdit_pitch3.hide()
                self.ui.lineEdit_pitch4.hide()
                self.ui.lineEdit_pitch5.hide()
                self.ui.lineEdit_pitch6.hide()
                self.ui.lineEdit_pitch7.hide()


        elif uiObj["Member"]["Connectivity"] == "Extended one way":

            if no_of_bolts == 6:
                pixmap = QPixmap(":/newPrefix/images/One_way/OWE_6.png")
                pixmap.scaledToHeight(60)
                pixmap.scaledToWidth(50)
                self.ui.label_3.setPixmap(pixmap)
                self.ui.lineEdit_pitch.setText(str(resultObj_plate['Bolt']['Pitch23']))
                self.ui.lbl_1.setText('Pitch 2-3')
                self.ui.lbl_mem2.hide()
                self.ui.lbl_mem3.hide()
                self.ui.lbl_mem4.hide()
                self.ui.lbl_mem5.hide()
                self.ui.lbl_mem6.hide()
                self.ui.lbl_mem7.hide()
                self.ui.lbl_2.hide()
                self.ui.lbl_3.hide()
                self.ui.lbl_4.hide()
                self.ui.lbl_5.hide()
                self.ui.lbl_6.hide()
                self.ui.lbl_7.hide()
                self.ui.lineEdit_pitch2.hide()
                self.ui.lineEdit_pitch3.hide()
                self.ui.lineEdit_pitch4.hide()
                self.ui.lineEdit_pitch5.hide()
                self.ui.lineEdit_pitch6.hide()
                self.ui.lineEdit_pitch7.hide()

            elif no_of_bolts == 8:
                pixmap = QPixmap(":/newPrefix/images/One_way/OWE_8.png")
                pixmap.scaledToHeight(60)
                pixmap.scaledToWidth(50)
                self.ui.label_3.setPixmap(pixmap)
                self.ui.lineEdit_pitch.setText(str(resultObj_plate['Bolt']['Pitch23']))
                self.ui.lineEdit_pitch2.setText(str(resultObj_plate['Bolt']['Pitch34']))
                self.ui.lbl_1.setText('Pitch 2-3')
                self.ui.lbl_2.setText('Pitch 3-4')
                self.ui.lbl_mem3.hide()
                self.ui.lbl_mem4.hide()
                self.ui.lbl_mem5.hide()
                self.ui.lbl_mem6.hide()
                self.ui.lbl_mem7.hide()
                self.ui.lbl_3.hide()
                self.ui.lbl_4.hide()
                self.ui.lbl_5.hide()
                self.ui.lbl_6.hide()
                self.ui.lbl_7.hide()
                self.ui.lineEdit_pitch3.hide()
                self.ui.lineEdit_pitch4.hide()
                self.ui.lineEdit_pitch5.hide()
                self.ui.lineEdit_pitch6.hide()
                self.ui.lineEdit_pitch7.hide()

            elif no_of_bolts == 10:
                pixmap = QPixmap(":/newPrefix/images/One_way/OWE_10.png")
                pixmap.scaledToHeight(60)
                pixmap.scaledToWidth(50)
                self.ui.label_3.setPixmap(pixmap)
                self.ui.lineEdit_pitch.setText(str(resultObj_plate['Bolt']['Pitch12']))
                self.ui.lineEdit_pitch2.setText(str(resultObj_plate['Bolt']['Pitch34']))
                self.ui.lineEdit_pitch3.setText(str(resultObj_plate['Bolt']['Pitch45']))
                self.ui.lbl_1.setText('Pitch 1-2')
                self.ui.lbl_2.setText('Pitch 3-4')
                self.ui.lbl_3.setText('Pitch 4-5')
                self.ui.lbl_mem4.hide()
                self.ui.lbl_mem5.hide()
                self.ui.lbl_mem6.hide()
                self.ui.lbl_mem7.hide()
                self.ui.lbl_4.hide()
                self.ui.lbl_5.hide()
                self.ui.lbl_6.hide()
                self.ui.lbl_7.hide()
                self.ui.lineEdit_pitch4.hide()
                self.ui.lineEdit_pitch5.hide()
                self.ui.lineEdit_pitch6.hide()
                self.ui.lineEdit_pitch7.hide()
        else:

            if no_of_bolts == 8:
                self.ui.lineEdit_pitch.setText(str(resultObj_plate['Bolt']['Pitch']))
                pixmap = QPixmap(":/newPrefix/images/Both_way/BW_8.png")
                pixmap.scaledToHeight(60)
                pixmap.scaledToWidth(50)
                self.ui.label_3.setPixmap(pixmap)
                self.ui.lbl_1.setText('Pitch')
                self.ui.lbl_mem2.hide()
                self.ui.lbl_mem3.hide()
                self.ui.lbl_mem4.hide()
                self.ui.lbl_mem5.hide()
                self.ui.lbl_mem6.hide()
                self.ui.lbl_mem7.hide()
                self.ui.lbl_2.hide()
                self.ui.lbl_3.hide()
                self.ui.lbl_4.hide()
                self.ui.lbl_5.hide()
                self.ui.lbl_6.hide()
                self.ui.lbl_7.hide()
                self.ui.lineEdit_pitch2.hide()
                self.ui.lineEdit_pitch3.hide()
                self.ui.lineEdit_pitch4.hide()
                self.ui.lineEdit_pitch5.hide()
                self.ui.lineEdit_pitch6.hide()
                self.ui.lineEdit_pitch7.hide()
            elif no_of_bolts == 12:
                pixmap = QPixmap(":/newPrefix/images/Both_way/BW_12.png")
                pixmap.scaledToHeight(60)
                pixmap.scaledToWidth(50)
                self.ui.label_3.setPixmap(pixmap)
                self.ui.lineEdit_pitch.setText(str(resultObj_plate['Bolt']['Pitch23']))
                self.ui.lineEdit_pitch2.setText(str(resultObj_plate['Bolt']['Pitch34']))
                self.ui.lineEdit_pitch3.setText(str(resultObj_plate['Bolt']['Pitch45']))
                self.ui.lbl_1.setText('Pitch 2-3')
                self.ui.lbl_2.setText('Pitch 3-4')
                self.ui.lbl_3.setText('Pitch 4-5')
                self.ui.lbl_mem4.hide()
                self.ui.lbl_mem5.hide()
                self.ui.lbl_mem6.hide()
                self.ui.lbl_mem7.hide()
                self.ui.lbl_4.hide()
                self.ui.lbl_5.hide()
                self.ui.lbl_6.hide()
                self.ui.lbl_7.hide()
                self.ui.lineEdit_pitch4.hide()
                self.ui.lineEdit_pitch5.hide()
                self.ui.lineEdit_pitch6.hide()
                self.ui.lineEdit_pitch7.hide()
            elif no_of_bolts == 16:
                pixmap = QPixmap(":/newPrefix/images/Both_way/BW_16.png")
                pixmap.scaledToHeight(60)
                pixmap.scaledToWidth(50)
                self.ui.label_3.setPixmap(pixmap)
                self.ui.lineEdit_pitch.setText(str(resultObj_plate['Bolt']['Pitch23']))
                self.ui.lineEdit_pitch2.setText(str(resultObj_plate['Bolt']['Pitch34']))
                self.ui.lineEdit_pitch3.setText(str(resultObj_plate['Bolt']['Pitch45']))
                self.ui.lineEdit_pitch4.setText(str(resultObj_plate['Bolt']['Pitch56']))
                self.ui.lineEdit_pitch5.setText(str(resultObj_plate['Bolt']['Pitch67']))
                self.ui.lbl_1.setText('Pitch 2-3')
                self.ui.lbl_2.setText('Pitch 3-4')
                self.ui.lbl_3.setText('Pitch 4-5')
                self.ui.lbl_4.setText('Pitch 5-6')
                self.ui.lbl_5.setText('Pitch 6-7')
                self.ui.lbl_mem6.hide()
                self.ui.lbl_mem7.hide()
                self.ui.lbl_6.hide()
                self.ui.lbl_7.hide()
                self.ui.lineEdit_pitch6.hide()
                self.ui.lineEdit_pitch7.hide()
            elif no_of_bolts == 20:
                pixmap = QPixmap(":/newPrefix/images/Both_way/BW_20.png")
                pixmap.scaledToHeight(60)
                pixmap.scaledToWidth(50)
                self.ui.label_3.setPixmap(pixmap)
                self.ui.lineEdit_pitch.setText(str(resultObj_plate['Bolt']['Pitch12']))
                self.ui.lineEdit_pitch2.setText(str(resultObj_plate['Bolt']['Pitch34']))
                self.ui.lineEdit_pitch3.setText(str(resultObj_plate['Bolt']['Pitch45']))
                self.ui.lineEdit_pitch4.setText(str(resultObj_plate['Bolt']['Pitch56']))
                self.ui.lineEdit_pitch5.setText(str(resultObj_plate['Bolt']['Pitch67']))
                self.ui.lineEdit_pitch6.setText(str(resultObj_plate['Bolt']['Pitch78']))
                self.ui.lineEdit_pitch7.setText(str(resultObj_plate['Bolt']['Pitch910']))
                self.ui.lbl_1.setText('Pitch 1-2')
                self.ui.lbl_2.setText('Pitch 3-4')
                self.ui.lbl_3.setText('Pitch 4-5')
                self.ui.lbl_4.setText('Pitch 5-6')
                self.ui.lbl_5.setText('Pitch 6-7')
                self.ui.lbl_6.setText('Pitch 7-8')
                self.ui.lbl_7.setText('Pitch 9-10')


class DesignReportDialog(QDialog):
    def __init__(self, parent=None):
        QDialog.__init__(self, parent)
        self.ui = Ui_DesignReport()
        self.ui.setupUi(self)
        self.maincontroller = parent
        self.setWindowTitle("Design Profile")
        self.ui.btn_browse.clicked.connect(lambda: self.getLogoFilePath(self.ui.lbl_browse))
        self.ui.btn_saveProfile.clicked.connect(self.saveUserProfile)
        self.ui.btn_useProfile.clicked.connect(self.useUserProfile)
        self.accepted.connect(self.save_inputSummary)

    def save_inputSummary(self):
        report_summary = self.get_report_summary()
        self.maincontroller.save_design(report_summary)

    def getLogoFilePath(self, lblwidget):
        self.ui.lbl_browse.clear()
        filename, _ = QFileDialog.getOpenFileName(self, 'Open File', "../../ ", 'Images (*.png *.svg *.jpg)', None,
                                                  QFileDialog.DontUseNativeDialog)
        flag = True
        if filename == '':
            flag = False
            return flag
        else:
            base = os.path.basename(str(filename))
            lblwidget.setText(base)
            base_type = base[-4:]
            self.desired_location(filename, base_type)

        return str(filename)

    def desired_location(self, filename, base_type):
        if base_type == ".svg":
            cairosvg.svg2png(file_obj=filename, write_to=os.path.join(str(self.maincontroller.folder), "images_html",
                                                                      "cmpylogoExtendEndplate.svg"))
        else:
            shutil.copyfile(filename,
                            os.path.join(str(self.maincontroller.folder), "images_html", "cmpylogoExtendEndplate.png"))

    def saveUserProfile(self):
        inputData = self.get_report_summary()
        filename, _ = QFileDialog.getSaveFileName(self, 'Save Files',
                                                  os.path.join(str(self.maincontroller.folder), "Profile"), '*.txt')
        if filename == '':
            flag = False
            return flag
        else:
            infile = open(filename, 'w')
            pickle.dump(inputData, infile)
            infile.close()

    def get_report_summary(self):
        report_summary = {"ProfileSummary": {}}
        report_summary["ProfileSummary"]["CompanyName"] = str(self.ui.lineEdit_companyName.text())
        report_summary["ProfileSummary"]["CompanyLogo"] = str(self.ui.lbl_browse.text())
        report_summary["ProfileSummary"]["Group/TeamName"] = str(self.ui.lineEdit_groupName.text())
        report_summary["ProfileSummary"]["Designer"] = str(self.ui.lineEdit_designer.text())

        report_summary["ProjectTitle"] = str(self.ui.lineEdit_projectTitle.text())
        report_summary["Subtitle"] = str(self.ui.lineEdit_subtitle.text())
        report_summary["JobNumber"] = str(self.ui.lineEdit_jobNumber.text())
        report_summary["Client"] = str(self.ui.lineEdit_client.text())
        report_summary["AdditionalComments"] = str(self.ui.txt_additionalComments.toPlainText())

        return report_summary

    def useUserProfile(self):
        filename, _ = QFileDialog.getOpenFileName(self, 'Open Files',
                                                  os.path.join(str(self.maincontroller.folder), "Profile"),
                                                  "All Files (*)")
        if os.path.isfile(filename):
            outfile = open(filename, 'r')
            reportsummary = pickle.load(outfile)
            self.ui.lineEdit_companyName.setText(reportsummary["ProfileSummary"]['CompanyName'])
            self.ui.lbl_browse.setText(reportsummary["ProfileSummary"]['CompanyLogo'])
            self.ui.lineEdit_groupName.setText(reportsummary["ProfileSummary"]['Group/TeamName'])
            self.ui.lineEdit_designer.setText(reportsummary["ProfileSummary"]['Designer'])
        else:
            pass


class Maincontroller(QMainWindow):
    closed = pyqtSignal()
>>>>>>> 9a2ae6d6

    def __init__(self, folder):
        QMainWindow.__init__(self)
        self.ui = Ui_MainWindow()
        self.ui.setupUi(self)
        self.folder = folder
        self.connection = "Extended"
        self.get_beamdata()
        self.result_obj = None
        self.ui.combo_weld_method.currentTextChanged.connect(self.on_change)

        self.designPrefDialog = DesignPreference(self)
        # self.ui.combo_connLoc.model().item(1).setEnabled(False)
        # self.ui.combo_connLoc.model().item(2).setEnabled(False)
        # self.ui.combo_connLoc.currentIndexChanged.connect(self.get_beamdata)
        # self.ui.combo_beamSec.setCurrentIndex(0)

        # import math
        # beam_section = self.fetchBeamPara()
        # t_w = float(beam_section["tw"])
        # t_f = float(beam_section["T"])
        # print t_w, t_f
        # t_thicker = math.ceil(max(t_w, t_f))
        # t_thicker = (t_thicker / 2.) * 2
        #
        # self.plate_thickness = {'Select plate thickness':[t_thicker, t_thicker+2]}

        self.gradeType = {'Please select type': '', 'Friction Grip Bolt': [8.8, 10.9],
                          'Bearing Bolt': [3.6, 4.6, 4.8, 5.6, 5.8, 6.8, 8.8, 9.8, 10.9, 12.9]}
        self.ui.combo_type.addItems(self.gradeType.keys())
        self.ui.combo_type.currentIndexChanged[str].connect(self.combotype_current_index_changed)
        self.ui.combo_type.setCurrentIndex(0)
        self.retrieve_prevstate()
        self.ui.combo_connLoc.currentIndexChanged[str].connect(self.setimage_connection)

        self.ui.btnFront.clicked.connect(lambda: self.call_2D_drawing("Front"))
        self.ui.btnTop.clicked.connect(lambda: self.call_2D_drawing("Top"))
        self.ui.btnSide.clicked.connect(lambda: self.call_2D_drawing("Side"))
        self.ui.actionfinPlate_quit.setShortcut('Ctrl+Q')
        self.ui.actionfinPlate_quit.setStatusTip('Exit application')
        self.ui.actionfinPlate_quit.triggered.connect(qApp.quit)

        self.ui.combo_diameter.currentIndexChanged[str].connect(self.bolt_hole_clearance)
        self.ui.combo_grade.currentIndexChanged[str].connect(self.call_bolt_fu)
        self.ui.txt_Fu.textChanged.connect(self.call_weld_fu)

        self.ui.btn_Design.clicked.connect(self.design_btnclicked)
        self.ui.btn_Design.clicked.connect(self.osdag_header)
        self.ui.btn_Design.clicked.connect(self.osdag_image1)
        self.ui.btn_Design.clicked.connect(self.osdag_image2)
        self.ui.btn_Design.clicked.connect(self.osdag_image3)
        self.ui.btn_Design.clicked.connect(self.osdag_image4)
        self.ui.btn_Reset.clicked.connect(self.reset_btnclicked)
        self.ui.btnInput.clicked.connect(lambda: self.dockbtn_clicked(self.ui.inputDock))
        self.ui.btnOutput.clicked.connect(lambda: self.dockbtn_clicked(self.ui.outputDock))
        self.ui.actionDesign_Preferences.triggered.connect(self.design_prefer)
        self.ui.actionEnlarge_font_size.triggered.connect(self.show_font_dialogue)
        self.ui.action_save_input.triggered.connect(self.save_design_inputs)
        self.ui.action_load_input.triggered.connect(self.load_design_inputs)
        self.ui.actionSave_log_messages.triggered.connect(self.save_log_messages)
        self.ui.actionSave_3D_model.triggered.connect(self.save_3D_cad_images)
        self.ui.actionCreate_design_report.triggered.connect(self.design_report)
        self.ui.actionChange_background.triggered.connect(self.show_color_dialog)
        self.ui.actionSave_Front_View.triggered.connect(lambda: self.call_2D_drawing("Front"))
        self.ui.actionSave_Side_View.triggered.connect(lambda: self.call_2D_drawing("Side"))
        self.ui.actionSave_Top_View.triggered.connect(lambda: self.call_2D_drawing("Top"))
        self.ui.actionShow_all.triggered.connect(lambda: self.call_3DModel("gradient_bg"))
        self.ui.actionShow_beam.triggered.connect(lambda: self.call_3DBeam("gradient_bg"))
        self.ui.actionShow_connector.triggered.connect(lambda: self.call_3DConnector("gradient_bg"))
        self.ui.actionSave_current_image.triggered.connect(self.save_CAD_images)
        self.ui.actionZoom_in.triggered.connect(self.call_zoomin)
        self.ui.actionZoom_out.triggered.connect(self.call_zoomout)
        self.ui.actionPan.triggered.connect(self.call_pannig)
        self.ui.actionRotate_3D_model.triggered.connect(self.call_rotation)
        self.ui.actionClear.triggered.connect(self.clear_log_messages)
        self.ui.actionAbout_Osdag_2.triggered.connect(self.open_about_osdag)
        self.ui.actionAsk_Us_a_Question.triggered.connect(self.open_ask_question)
        self.ui.actionSample_Tutorials.triggered.connect(self.open_tutorials)
        self.ui.actionDesign_examples.triggered.connect(self.design_examples)

        self.ui.btn_pitchDetail.clicked.connect(self.pitch_details)
        self.ui.btn_plateDetail.clicked.connect(self.plate_details)
        self.ui.btn_stiffnrDetail.clicked.connect(self.stiffener_details)
        self.ui.btn_weldDetails.clicked.connect(self.weld_details)
        self.ui.btn_CreateDesign.clicked.connect(self.design_report)
        self.ui.btn_SaveMessages.clicked.connect(self.save_log_messages)

        self.ui.btn3D.clicked.connect(lambda: self.call_3DModel("gradient_bg"))
        self.ui.chkBx_beamSec.clicked.connect(lambda: self.call_3DBeam("gradient_bg"))
        self.ui.chkBx_connector.clicked.connect(lambda: self.call_3DConnector("gradient_bg"))

        validator = QIntValidator()

        doubl_validator = QDoubleValidator()
        self.ui.txt_Fu.setValidator(doubl_validator)
        self.ui.txt_Fy.setValidator(doubl_validator)
        self.ui.txt_Moment.setValidator(doubl_validator)
        self.ui.txt_Shear.setValidator(doubl_validator)
        self.ui.txt_Axial.setValidator(doubl_validator)
        self.ui.txt_plateHeight.setValidator(doubl_validator)
        self.ui.txt_plateWidth.setValidator(doubl_validator)

        min_fu = 410  # The values of ultimate strength have been referred from IS 2062:2011
        max_fu = 780
        self.ui.txt_Fu.editingFinished.connect(lambda: self.check_range(self.ui.txt_Fu, min_fu, max_fu))
        self.ui.txt_Fu.editingFinished.connect(
            lambda: self.validate_fu_fy(self.ui.txt_Fu, self.ui.txt_Fy, self.ui.txt_Fu, self.ui.lbl_fu))

        min_fy = 230  # The values of yield strength have been referred from IS 2062:2011
        max_fy = 650
        self.ui.txt_Fy.editingFinished.connect(lambda: self.check_range(self.ui.txt_Fy, min_fy, max_fy))
        self.ui.txt_Fy.editingFinished.connect(
            lambda: self.validate_fu_fy(self.ui.txt_Fu, self.ui.txt_Fy, self.ui.txt_Fy, self.ui.lbl_fy))

        from osdagMainSettings import backend_name
        self.display, _ = self.init_display(backend_str=backend_name())
        self.uiObj = None
        self.fuse_model = None
        self.resultObj = None
        self.disable_buttons()

    def on_change(self):
        if self.ui.combo_weld_method.currentText() == "Groove Weld (CJP)":
            self.ui.combo_webSize.setCurrentIndex(1)
            self.ui.combo_flangeSize.setCurrentIndex(1)
            self.ui.combo_flangeSize.setDisabled(True)
            self.ui.combo_webSize.setDisabled(True)
        else:
            self.ui.combo_webSize.setCurrentIndex(0)
            self.ui.combo_flangeSize.setCurrentIndex(0)
            self.ui.combo_flangeSize.setEnabled(True)
            self.ui.combo_webSize.setEnabled(True)

    def init_display(self, backend_str=None, size=(1024, 768)):
        from OCC.Display.backend import load_backend, get_qt_modules

        used_backend = load_backend(backend_str)

        global display, start_display, app, _, USED_BACKEND
        if 'qt' in used_backend:
            from OCC.Display.qtDisplay import qtViewer3d
            QtCore, QtGui, QtWidgets, QtOpenGL = get_qt_modules()

        from OCC.Display.qtDisplay import qtViewer3d
        self.ui.modelTab = qtViewer3d(self)

        # ========================  CAD ========================
        # self.setWindowTitle("Osdag Finplate")
        self.ui.mytabWidget.resize(size[0], size[1])
        self.ui.mytabWidget.addTab(self.ui.modelTab, "")
        self.ui.modelTab.InitDriver()
        # ===========================================================
        display = self.ui.modelTab._display
        display.set_bg_gradient_color(23, 1, 32, 23, 1, 32)
        # ========================  CAD ========================
        display.display_trihedron()
        # ===========================================================
        display.View.SetProj(1, 1, 1)

        def centerOnScreen(self):
            '''Centers the window on the screen.'''
            resolution = QtGui.QDesktopWidget().screenGeometry()
            self.move((resolution.width() / 2) - (self.frameSize().width() / 2),
                      (resolution.height() / 2) - (self.frameSize().height() / 2))

        def start_display():
            self.ui.modelTab.raise_()

        return display, start_display

    def save_design_inputs(self):
        filename, _ = QFileDialog.getSaveFileName(self, "Save Design", os.path.join(str(self.folder), "untitled.osi"),
                                                  "Input Files(*.osi)")
        if not filename:
            return
        try:
            out_file = open(str(filename), 'wb')
        except IOError:
            QMessageBox.information(self, "Unable to open file",
                                    "There was an error opening \"%s\"" % filename)
            return
        json.dump(self.uiObj, out_file)
        out_file.close()
        pass

    def load_design_inputs(self):
        filename, _ = QFileDialog.getOpenFileName(self, "Open Design", str(self.folder), "(*.osi)")
        if not filename:
            return
        try:
            in_file = open(str(filename), 'rb')
        except IOError:
            QMessageBox.information(self, "Unable to open file",
                                    "There was an error opening \"%s\"" % filename)
            return
        ui_obj = json.load(in_file)
        self.set_dict_touser_inputs(ui_obj)

    def save_log_messages(self):
        filename, pat = QFileDialog.getSaveFileName(self, "Save File As", os.path.join(str(self.folder), "LogMessages"),
                                                    "Text files (*.txt)")
        return self.save_file(filename + ".txt")

    def save_file(self, filename):
        """

        Args:
           filename: file name

        Returns: open file for writing

        """
        fname = QFile(filename)
        if not fname.open(QFile.WriteOnly | QFile.Text):
            QMessageBox.warning(self, "Application",
                                "Cannot write file %s:\n%s." % (filename, fname.errorString()))
            return
        outf = QTextStream(fname)
        QApplication.setOverrideCursor(Qt.WaitCursor)
        outf << self.ui.textEdit.toPlainText()
        QApplication.restoreOverrideCursor()

    def save_design(self, report_summary):
        status = self.resultObj['Bolt']['status']
        if status is True:
            self.call_3DModel("white_bg")
            data = os.path.join(str(self.folder), "images_html", "3D_Model.png")
            self.display.ExportToImage(data)
            self.display.FitAll()
        else:
            pass

        filename = os.path.join(str(self.folder), "images_html", "Html_Report.html")
        file_name = str(filename)
        self.call_designreport(file_name, report_summary)

        # Creates PDF
        config = ConfigParser.ConfigParser()
        config.readfp(open(r'Osdag.config'))
        wkhtmltopdf_path = config.get('wkhtml_path', 'path1')

        config = pdfkit.configuration(wkhtmltopdf=wkhtmltopdf_path)

        options = {
            'margin-bottom': '10mm',
            'footer-right': '[page]'
        }
        file_type = "PDF(*.pdf)"
        fname, _ = QFileDialog.getSaveFileName(self, "Save File As", self.folder + "/", file_type)
        fname = str(fname)
        flag = True
        if fname == '':
            flag = False
            return flag
        else:
            pdfkit.from_file(filename, fname, configuration=config, options=options)
            QMessageBox.about(self, 'Information', "Report Saved")

    def call_designreport(self, fileName, report_summary):
        self.alist = self.designParameters()
        self.result = bbExtendedEndPlateSplice(self.alist)
        print "resultobj", self.result
        self.beam_data = self.fetchBeamPara()
        save_html(self.result, self.alist, self.beam_data, fileName, report_summary, self.folder)

    def get_user_inputs(self):
        uiObj = {}
        uiObj["Member"] = {}
        uiObj["Member"]["Connectivity"] = str(self.ui.combo_connLoc.currentText())
        uiObj["Member"]["BeamSection"] = str(self.ui.combo_beamSec.currentText())
        uiObj["Member"]["fu (MPa)"] = self.ui.txt_Fu.text()
        uiObj["Member"]["fy (MPa)"] = self.ui.txt_Fy.text()

        uiObj["Load"] = {}
        uiObj["Load"]["ShearForce (kN)"] = self.ui.txt_Shear.text()
        uiObj["Load"]["Moment (kNm)"] = self.ui.txt_Moment.text()
        uiObj["Load"]["AxialForce (kN)"] = self.ui.txt_Axial.text()

        uiObj["Bolt"] = {}
        uiObj["Bolt"]["Diameter (mm)"] = self.ui.combo_diameter.currentText()
        uiObj["Bolt"]["Grade"] = self.ui.combo_grade.currentText()
        uiObj["Bolt"]["Type"] = self.ui.combo_type.currentText()

        uiObj["Plate"] = {}
        uiObj["Plate"]["Thickness (mm)"] = str(self.ui.combo_plateThick.currentText())
        uiObj["Plate"]["Height (mm)"] = str(self.ui.txt_plateHeight.text())
        uiObj["Plate"]["Width (mm)"] = str(self.ui.txt_plateWidth.text())

        uiObj["Weld"] = {}
        uiObj["Weld"]["Type"] = str(self.ui.combo_weld_method.currentText())
        uiObj["Weld"]["Flange (mm)"] = str(self.ui.combo_flangeSize.currentText())
        uiObj["Weld"]["Web (mm)"] = str(self.ui.combo_webSize.currentText())
        uiObj["Connection"] = self.connection
        return uiObj

    def osdag_header(self):
        image_path = os.path.abspath(os.path.join(os.getcwd(), os.path.join("ResourceFiles", "Osdag_header.png")))
        shutil.copyfile(image_path, os.path.join(str(self.folder), "images_html", "Osdag_header.png"))

    def osdag_image1(self):  # This function is created for calling the single butt weld (flange) image in design report
        image_path = os.path.abspath(os.path.join(os.getcwd(), os.path.join(
            "Connections/Moment/ExtendedEndPlate/ResourceFiles/images", "Butt_weld_single_bevel_flange.png")))
        shutil.copyfile(image_path, os.path.join(str(self.folder), "images_html", "Butt_weld_single_bevel_flange.png"))

    def osdag_image2(self):  # This function is created for calling the double butt weld (flange) image in design report
        image_path = os.path.abspath(os.path.join(os.getcwd(), os.path.join(
            "Connections/Moment/ExtendedEndPlate/ResourceFiles/images", "Butt_weld_double_bevel_flange.png")))
        shutil.copyfile(image_path, os.path.join(str(self.folder), "images_html", "Butt_weld_double_bevel_flange.png"))

    def osdag_image3(self):  # This function is created for calling the single butt weld (web) image in design report
        image_path = os.path.abspath(os.path.join(os.getcwd(), os.path.join(
            "Connections/Moment/ExtendedEndPlate/ResourceFiles/images", "Butt_weld_single_bevel_web.png")))
        shutil.copyfile(image_path, os.path.join(str(self.folder), "images_html", "Butt_weld_single_bevel_web.png"))

    def osdag_image4(self):  # This function is created for calling the single butt weld (web) image in design report
        image_path = os.path.abspath(os.path.join(os.getcwd(), os.path.join(
            "Connections/Moment/ExtendedEndPlate/ResourceFiles/images", "Butt_weld_double_bevel_web.png")))
        shutil.copyfile(image_path, os.path.join(str(self.folder), "images_html", "Butt_weld_double_bevel_web.png"))

    def design_prefer(self):
        self.designPrefDialog.show()

    def bolt_hole_clearance(self):
        self.designPrefDialog.get_clearance()

    def call_bolt_fu(self):
        self.designPrefDialog.set_boltFu()

    def call_weld_fu(self):
        self.designPrefDialog.set_weldFu()

    def closeEvent(self, event):
        """

        Args:
           event: Yes or No

        Returns: Ask for the confirmation while closing the window

        """
        uiInput = self.designParameters()
        self.save_inputs_totext(uiInput)

        action = QMessageBox.question(self, "Message", "Are you sure to quit?", QMessageBox.Yes, QMessageBox.No)
        if action == QMessageBox.Yes:
            self.closed.emit()
            event.accept()
        else:
            event.ignore()

    def save_inputs_totext(self, uiObj):
        """

        Args:
           uiObj: User inputs

        Returns: Save the user input to txt format

        """
        input_file = QFile(os.path.join("Connections", "Moment", "ExtendedEndPlate", "saveINPUT.txt"))
        if not input_file.open(QFile.WriteOnly | QFile.Text):
            QMessageBox.warning(self, "Application",
                                "Cannot write file %s: \n%s"
                                % (input_file.fileName(), input_file.errorString()))
        pickle.dump(uiObj, input_file)

    def get_prevstate(self):
        """

        Returns: Read for the previous user inputs design

        """
        filename = os.path.join("Connections", "Moment", "ExtendedEndPlate", "saveINPUT.txt")
        if os.path.isfile(filename):
            file_object = open(filename, 'r')
            uiObj = pickle.load(file_object)
            return uiObj
        else:
            return None

    def retrieve_prevstate(self):
        """

        Returns: Retrieve the previous user inputs

        """
        uiObj = self.get_prevstate()
        self.set_dict_touser_inputs(uiObj)

    def set_dict_touser_inputs(self, uiObj):
        """

        Args:
           uiObj: User inputs

        Returns: Set the dictionary to user inputs

        """

        if uiObj is not None:
            if uiObj["Connection"] != "Extended":
                QMessageBox.information(self, "Information",
                                        "You can load this input file only from the corresponding design problem")
                return

            self.ui.combo_connLoc.setCurrentIndex(self.ui.combo_connLoc.findText(str(uiObj["Member"]["Connectivity"])))
            if uiObj["Member"]["Connectivity"] == "Flush" or "Extended one way" or "Extended both ways":
                self.ui.combo_connLoc.setCurrentIndex(self.ui.combo_connLoc.findText(uiObj["Member"]["Connectivity"]))
                self.ui.combo_beamSec.setCurrentIndex(self.ui.combo_beamSec.findText(uiObj["Member"]["BeamSection"]))
                self.ui.txt_Fu.setText(str(uiObj["Member"]["fu (MPa)"]))
                self.ui.txt_Fy.setText(str(uiObj["Member"]["fy (MPa)"]))
                self.ui.txt_Shear.setText(str(uiObj["Load"]["ShearForce (kN)"]))
                self.ui.txt_Axial.setText(str(uiObj["Load"]["AxialForce (kN)"]))
                self.ui.txt_Moment.setText(str(uiObj["Load"]["Moment (kNm)"]))
                self.ui.combo_diameter.setCurrentIndex(self.ui.combo_diameter.findText(uiObj["Bolt"]["Diameter (mm)"]))
                self.ui.combo_type.setCurrentIndex(self.ui.combo_type.findText(uiObj["Bolt"]["Type"]))
                self.ui.combo_grade.setCurrentIndex(self.ui.combo_grade.findText(uiObj["Bolt"]["Grade"]))
                self.ui.combo_plateThick.setCurrentIndex(
                    self.ui.combo_plateThick.findText(uiObj["Plate"]["Thickness (mm)"]))
                self.ui.txt_plateHeight.setText(str(uiObj["Plate"]["Height (mm)"]))
                self.ui.txt_plateWidth.setText(str(uiObj["Plate"]["Width (mm)"]))
                self.ui.combo_weld_method.setCurrentIndex(self.ui.combo_weld_method.findText(uiObj["Weld"]["Type"]))

                self.ui.combo_flangeSize.setCurrentIndex(
                    self.ui.combo_flangeSize.findText(uiObj["Weld"]["Flange (mm)"]))
                self.ui.combo_webSize.setCurrentIndex(self.ui.combo_webSize.findText(uiObj["Weld"]["Web (mm)"]))

                self.designPrefDialog.ui.combo_boltType.setCurrentIndex(
                    self.designPrefDialog.ui.combo_boltType.findText(uiObj["bolt"]["bolt_type"]))
                self.designPrefDialog.ui.combo_boltHoleType.setCurrentIndex(
                    self.designPrefDialog.ui.combo_boltHoleType.findText(uiObj["bolt"]["bolt_hole_type"]))
                self.designPrefDialog.ui.txt_boltFu.setText(str(uiObj["bolt"]["bolt_fu"]))
                self.designPrefDialog.ui.combo_slipfactor.setCurrentIndex(
                    self.designPrefDialog.ui.combo_slipfactor.findText(str(uiObj["bolt"]["slip_factor"])))
                self.designPrefDialog.ui.combo_weldType.setCurrentIndex(
                    self.designPrefDialog.ui.combo_weldType.findText(uiObj["weld"]["typeof_weld"]))
                self.designPrefDialog.ui.txt_weldFu.setText(str(uiObj["weld"]["fu_overwrite"]))
                self.designPrefDialog.ui.combo_detailingEdgeType.setCurrentIndex(
                    self.designPrefDialog.ui.combo_detailingEdgeType.findText(uiObj["detailing"]["typeof_edge"]))
                self.designPrefDialog.ui.combo_detailing_memebers.setCurrentIndex(
                    self.designPrefDialog.ui.combo_detailing_memebers.findText(uiObj["detailing"]["is_env_corrosive"]))
                self.designPrefDialog.ui.combo_design_method.setCurrentIndex(
                    self.designPrefDialog.ui.combo_design_method.findText(uiObj["design"]["design_method"]))

        else:
            pass

    def designParameters(self):
        """

        Returns: Design preference inputs

        """
        self.uiObj = self.get_user_inputs()

        # if self.designPrefDialog.saved is not True:
        #  design_pref = self.designPrefDialog.save_default_para()
        # else:
        design_pref = self.designPrefDialog.save_designPref_para()
        self.uiObj.update(design_pref)
        return self.uiObj

    def setimage_connection(self):
        '''
        Setting image to connectivity.
        '''
        self.ui.lbl_connectivity.show()
        loc = self.ui.combo_connLoc.currentText()
        if loc == "Extended both ways":
            pixmap = QPixmap(":/newPrefix/images/ebw_ep.png")
            pixmap.scaledToHeight(60)
            pixmap.scaledToWidth(50)
            self.ui.lbl_connectivity.setPixmap(pixmap)
        elif loc == "Extended one way":
            pixmap = QPixmap(":/newPrefix/images/owe_ep.png")
            pixmap.scaledToHeight(60)
            pixmap.scaledToWidth(50)
            self.ui.lbl_connectivity.setPixmap(pixmap)
        elif loc == "Flush":
            pixmap = QPixmap(":/newPrefix/images/flush_ep.png")
            pixmap.scaledToHeight(60)
            pixmap.scaledToWidth(50)
            self.ui.lbl_connectivity.setPixmap(pixmap)
        else:
            pass

        return True

<<<<<<< HEAD
class Pitch(QDialog):
   def __init__(self, parent=None):
      QDialog.__init__(self, parent)
      self.ui = Ui_Pitch()
      self.ui.setupUi(self)
      self.maincontroller = parent

      uiObj = self.maincontroller.designParameters()
      resultObj_plate = bbExtendedEndPlateSplice(uiObj)
      print "result plate", resultObj_plate
      no_of_bolts = resultObj_plate['Bolt']['NumberOfBolts']

      if uiObj["Member"]["Connectivity"] == "Flush":

         if no_of_bolts == 4:
            pixmap = QPixmap(":/newPrefix/images/Flush/Flush_4.png")
            pixmap.scaledToHeight(60)
            pixmap.scaledToWidth(50)
            self.ui.label_3.setPixmap(pixmap)
            self.ui.lineEdit_pitch.setText(str(resultObj_plate['Bolt']['Pitch']))
            self.ui.lbl_1.setText('Pitch')
            self.ui.lbl_mem2.hide()
            self.ui.lbl_mem3.hide()
            self.ui.lbl_mem4.hide()
            self.ui.lbl_mem5.hide()
            self.ui.lbl_mem6.hide()
            self.ui.lbl_mem7.hide()
            self.ui.lbl_2.hide()
            self.ui.lbl_3.hide()
            self.ui.lbl_4.hide()
            self.ui.lbl_5.hide()
            self.ui.lbl_6.hide()
            self.ui.lbl_7.hide()
            self.ui.lineEdit_pitch2.hide()
            self.ui.lineEdit_pitch3.hide()
            self.ui.lineEdit_pitch4.hide()
            self.ui.lineEdit_pitch5.hide()
            self.ui.lineEdit_pitch6.hide()
            self.ui.lineEdit_pitch7.hide()



         elif no_of_bolts == 6:
            pixmap = QPixmap(":/newPrefix/images/Flush/Flush_6.png")
            pixmap.scaledToHeight(60)
            pixmap.scaledToWidth(50)
            self.ui.label_3.setPixmap(pixmap)
            self.ui.lineEdit_pitch.setText(str(resultObj_plate['Bolt']['Pitch12']))
            self.ui.lineEdit_pitch2.setText(str(resultObj_plate['Bolt']['Pitch23']))
            self.ui.lbl_1.setText('Pitch 1-2')
            self.ui.lbl_2.setText('Pitch 2-3')
            self.ui.lbl_mem3.hide()
            self.ui.lbl_mem4.hide()
            self.ui.lbl_mem5.hide()
            self.ui.lbl_mem6.hide()
            self.ui.lbl_mem7.hide()
            self.ui.lbl_3.hide()
            self.ui.lbl_4.hide()
            self.ui.lbl_5.hide()
            self.ui.lbl_6.hide()
            self.ui.lbl_7.hide()
            self.ui.lineEdit_pitch3.hide()
            self.ui.lineEdit_pitch4.hide()
            self.ui.lineEdit_pitch5.hide()
            self.ui.lineEdit_pitch6.hide()
            self.ui.lineEdit_pitch7.hide()


      elif uiObj["Member"]["Connectivity"] == "Extended one way":

         if no_of_bolts == 6:
            pixmap = QPixmap(":/newPrefix/images/One_way/OWE_6.png")
            pixmap.scaledToHeight(60)
            pixmap.scaledToWidth(50)
            self.ui.label_3.setPixmap(pixmap)
            self.ui.lineEdit_pitch.setText(str(resultObj_plate['Bolt']['Pitch23']))
            self.ui.lbl_1.setText('Pitch 2-3')
            self.ui.lbl_mem2.hide()
            self.ui.lbl_mem3.hide()
            self.ui.lbl_mem4.hide()
            self.ui.lbl_mem5.hide()
            self.ui.lbl_mem6.hide()
            self.ui.lbl_mem7.hide()
            self.ui.lbl_2.hide()
            self.ui.lbl_3.hide()
            self.ui.lbl_4.hide()
            self.ui.lbl_5.hide()
            self.ui.lbl_6.hide()
            self.ui.lbl_7.hide()
            self.ui.lineEdit_pitch2.hide()
            self.ui.lineEdit_pitch3.hide()
            self.ui.lineEdit_pitch4.hide()
            self.ui.lineEdit_pitch5.hide()
            self.ui.lineEdit_pitch6.hide()
            self.ui.lineEdit_pitch7.hide()

         elif no_of_bolts == 8:
            pixmap = QPixmap(":/newPrefix/images/One_way/OWE_8.png")
            pixmap.scaledToHeight(60)
            pixmap.scaledToWidth(50)
            self.ui.label_3.setPixmap(pixmap)
            self.ui.lineEdit_pitch.setText(str(resultObj_plate['Bolt']['Pitch23']))
            self.ui.lineEdit_pitch2.setText(str(resultObj_plate['Bolt']['Pitch34']))
            self.ui.lbl_1.setText('Pitch 2-3')
            self.ui.lbl_2.setText('Pitch 3-4')
            self.ui.lbl_mem3.hide()
            self.ui.lbl_mem4.hide()
            self.ui.lbl_mem5.hide()
            self.ui.lbl_mem6.hide()
            self.ui.lbl_mem7.hide()
            self.ui.lbl_3.hide()
            self.ui.lbl_4.hide()
            self.ui.lbl_5.hide()
            self.ui.lbl_6.hide()
            self.ui.lbl_7.hide()
            self.ui.lineEdit_pitch3.hide()
            self.ui.lineEdit_pitch4.hide()
            self.ui.lineEdit_pitch5.hide()
            self.ui.lineEdit_pitch6.hide()
            self.ui.lineEdit_pitch7.hide()

         elif no_of_bolts == 10:
            pixmap = QPixmap(":/newPrefix/images/One_way/OWE_10.png")
            pixmap.scaledToHeight(60)
            pixmap.scaledToWidth(50)
            self.ui.label_3.setPixmap(pixmap)
            self.ui.lineEdit_pitch.setText(str(resultObj_plate['Bolt']['Pitch12']))
            self.ui.lineEdit_pitch2.setText(str(resultObj_plate['Bolt']['Pitch34']))
            self.ui.lineEdit_pitch3.setText(str(resultObj_plate['Bolt']['Pitch45']))
            self.ui.lbl_1.setText('Pitch 1-2')
            self.ui.lbl_2.setText('Pitch 3-4')
            self.ui.lbl_3.setText('Pitch 4-5')
            self.ui.lbl_mem4.hide()
            self.ui.lbl_mem5.hide()
            self.ui.lbl_mem6.hide()
            self.ui.lbl_mem7.hide()
            self.ui.lbl_4.hide()
            self.ui.lbl_5.hide()
            self.ui.lbl_6.hide()
            self.ui.lbl_7.hide()
            self.ui.lineEdit_pitch4.hide()
            self.ui.lineEdit_pitch5.hide()
            self.ui.lineEdit_pitch6.hide()
            self.ui.lineEdit_pitch7.hide()
      else:

         if no_of_bolts == 8:
            self.ui.lineEdit_pitch.setText(str(resultObj_plate['Bolt']['Pitch']))
            pixmap = QPixmap(":/newPrefix/images/Both_way/BW_8.png")
            pixmap.scaledToHeight(60)
            pixmap.scaledToWidth(50)
            self.ui.label_3.setPixmap(pixmap)
            self.ui.lbl_1.setText('Pitch')
            self.ui.lbl_mem2.hide()
            self.ui.lbl_mem3.hide()
            self.ui.lbl_mem4.hide()
            self.ui.lbl_mem5.hide()
            self.ui.lbl_mem6.hide()
            self.ui.lbl_mem7.hide()
            self.ui.lbl_2.hide()
            self.ui.lbl_3.hide()
            self.ui.lbl_4.hide()
            self.ui.lbl_5.hide()
            self.ui.lbl_6.hide()
            self.ui.lbl_7.hide()
            self.ui.lineEdit_pitch2.hide()
            self.ui.lineEdit_pitch3.hide()
            self.ui.lineEdit_pitch4.hide()
            self.ui.lineEdit_pitch5.hide()
            self.ui.lineEdit_pitch6.hide()
            self.ui.lineEdit_pitch7.hide()
         elif no_of_bolts == 12:
            pixmap = QPixmap(":/newPrefix/images/Both_way/BW_12.png")
            pixmap.scaledToHeight(60)
            pixmap.scaledToWidth(50)
            self.ui.label_3.setPixmap(pixmap)
            self.ui.lineEdit_pitch.setText(str(resultObj_plate['Bolt']['Pitch23']))
            self.ui.lineEdit_pitch2.setText(str(resultObj_plate['Bolt']['Pitch34']))
            self.ui.lineEdit_pitch3.setText(str(resultObj_plate['Bolt']['Pitch45']))
            self.ui.lbl_1.setText('Pitch 2-3')
            self.ui.lbl_2.setText('Pitch 3-4')
            self.ui.lbl_3.setText('Pitch 4-5')
            self.ui.lbl_mem4.hide()
            self.ui.lbl_mem5.hide()
            self.ui.lbl_mem6.hide()
            self.ui.lbl_mem7.hide()
            self.ui.lbl_4.hide()
            self.ui.lbl_5.hide()
            self.ui.lbl_6.hide()
            self.ui.lbl_7.hide()
            self.ui.lineEdit_pitch4.hide()
            self.ui.lineEdit_pitch5.hide()
            self.ui.lineEdit_pitch6.hide()
            self.ui.lineEdit_pitch7.hide()
         elif no_of_bolts == 16:
            pixmap = QPixmap(":/newPrefix/images/Both_way/BW_16.png")
            pixmap.scaledToHeight(60)
            pixmap.scaledToWidth(50)
            self.ui.label_3.setPixmap(pixmap)
            self.ui.lineEdit_pitch.setText(str(resultObj_plate['Bolt']['Pitch23']))
            self.ui.lineEdit_pitch2.setText(str(resultObj_plate['Bolt']['Pitch34']))
            self.ui.lineEdit_pitch3.setText(str(resultObj_plate['Bolt']['Pitch45']))
            self.ui.lineEdit_pitch4.setText(str(resultObj_plate['Bolt']['Pitch56']))
            self.ui.lineEdit_pitch5.setText(str(resultObj_plate['Bolt']['Pitch67']))
            self.ui.lbl_1.setText('Pitch 2-3')
            self.ui.lbl_2.setText('Pitch 3-4')
            self.ui.lbl_3.setText('Pitch 4-5')
            self.ui.lbl_4.setText('Pitch 5-6')
            self.ui.lbl_5.setText('Pitch 6-7')
            self.ui.lbl_mem6.hide()
            self.ui.lbl_mem7.hide()
            self.ui.lbl_6.hide()
            self.ui.lbl_7.hide()
            self.ui.lineEdit_pitch6.hide()
            self.ui.lineEdit_pitch7.hide()
         elif no_of_bolts == 20:
            pixmap = QPixmap(":/newPrefix/images/Both_way/BW_20.png")
            pixmap.scaledToHeight(60)
            pixmap.scaledToWidth(50)
            self.ui.label_3.setPixmap(pixmap)
            self.ui.lineEdit_pitch.setText(str(resultObj_plate['Bolt']['Pitch12']))
            self.ui.lineEdit_pitch2.setText(str(resultObj_plate['Bolt']['Pitch34']))
            self.ui.lineEdit_pitch3.setText(str(resultObj_plate['Bolt']['Pitch45']))
            self.ui.lineEdit_pitch4.setText(str(resultObj_plate['Bolt']['Pitch56']))
            self.ui.lineEdit_pitch5.setText(str(resultObj_plate['Bolt']['Pitch67']))
            self.ui.lineEdit_pitch6.setText(str(resultObj_plate['Bolt']['Pitch78']))
            self.ui.lineEdit_pitch7.setText(str(resultObj_plate['Bolt']['Pitch910']))
            self.ui.lbl_1.setText('Pitch 1-2')
            self.ui.lbl_2.setText('Pitch 3-4')
            self.ui.lbl_3.setText('Pitch 4-5')
            self.ui.lbl_4.setText('Pitch 5-6')
            self.ui.lbl_5.setText('Pitch 6-7')
            self.ui.lbl_6.setText('Pitch 7-8')
            self.ui.lbl_7.setText('Pitch 9-10')
=======
    def generate_incomplete_string(self, incomplete_list):
        """

        Args:
           incomplete_list: list of fields that are not selected or entered

        Returns:
           error string that has to be displayed

        """

        # The base string which should be displayed
        information = "Please input the following required field"
        if len(incomplete_list) > 1:
            # Adds 's' to the above sentence if there are multiple missing input fields
            information += "s"
        information += ": "

        # Loops through the list of the missing fields and adds each field to the above sentence with a comma
        for item in incomplete_list:
            information = information + item + ", "

        # Removes the last comma
        information = information[:-2]
        information += "."

        return information

    def validate_inputs_on_design_btn(self):
        flag = True
        incomplete_list = []
        state = self.setimage_connection()
        if state is True:
            if self.ui.combo_connLoc.currentIndex() == 0:
                incomplete_list.append("Connectivity")
        else:
            pass

        if self.ui.combo_beamSec.currentIndex() == 0:
            incomplete_list.append("Beam section")

        if self.ui.txt_Fu.text() == "":
            incomplete_list.append("Ultimate strength")

        if self.ui.txt_Fy.text() == "":
            incomplete_list.append("Yield strength")

        # if self.ui.txt_Axial.text() == '' or float(self.ui.txt_Axial.text()) == 0:
        #  incomplete_list.append("Axial force")

        if self.ui.txt_Moment.text() == '' or float(self.ui.txt_Moment.text()) == 0:
            incomplete_list.append("Moment")

        if self.ui.txt_Shear.text() == '':
            incomplete_list.append("Shear force")

        if self.ui.combo_diameter.currentIndex() == 0:
            incomplete_list.append("Diameter of bolt")

        if self.ui.combo_type.currentIndex() == 0:
            incomplete_list.append("Type of bolt")

        if self.ui.combo_plateThick.currentIndex() == 0:
            incomplete_list.append("Flange splice plate thickness")

        if self.ui.combo_webSize.currentIndex() == 0 and self.ui.combo_weld_method.currentIndex() == 1:
            incomplete_list.append("Web weld thickness")

        if self.ui.combo_flangeSize.currentIndex() == 0 and self.ui.combo_weld_method.currentIndex() == 1:
            incomplete_list.append("Flange weld thickness")

        if len(incomplete_list) > 0:
            flag = False
            QMessageBox.information(self, "Information", self.generate_incomplete_string(incomplete_list))

        return flag

    def design_btnclicked(self):
        """

        Returns:

        """
        if self.validate_inputs_on_design_btn() is not True:
            return
        self.alist = self.designParameters()
        self.outputs = bbExtendedEndPlateSplice(self.alist)
        print "output list ", self.outputs

        self.ui.outputDock.setFixedSize(310, 710)
        self.enable_buttons()

        a = self.outputs[self.outputs.keys()[0]]
        self.resultObj = self.outputs
        alist = self.resultObj.values()

        self.display_output(self.outputs)
        self.display_log_to_textedit()
        isempty = [True if val != '' else False for ele in alist for val in ele.values()]

        if isempty[0] == True:
            status = self.resultObj['Bolt']['status']
            self.call_3DModel("gradient_bg")
            if status is True:
                self.call_2D_drawing("All")
            else:
                self.ui.btn_pitchDetail.setDisabled(False)
                self.ui.btn_plateDetail.setDisabled(False)
                self.ui.btn_stiffnrDetail.setDisabled(False)
                self.ui.chkBx_connector.setDisabled(True)
                self.ui.chkBx_beamSec.setDisabled(True)
                self.ui.btn3D.setDisabled(True)

    def display_output(self, outputObj):
        for k in outputObj.keys():
            for value in outputObj.values():
                if outputObj.items() == " ":
                    resultObj = outputObj
                else:
                    resultObj = outputObj
        print resultObj

        critical_tension = resultObj["Bolt"]["CriticalTension"]
        self.ui.txt_tensionCritical.setText(str(critical_tension))

        tension_capacity = resultObj["Bolt"]["TensionCapacity"]
        self.ui.txt_tensionCapacity.setText(str(tension_capacity))

        shear_capacity = resultObj["Bolt"]["ShearCapacity"]
        self.ui.txt_shearCapacity.setText(str(shear_capacity))

        bearing_capacity = resultObj["Bolt"]["BearingCapacity"]
        self.ui.txt_bearCapacity.setText(str(bearing_capacity))

        combined_capacity = resultObj["Bolt"]["CombinedCapacity"]
        self.ui.txt_boltgrpcapacity.setText(str(combined_capacity))

        bolt_capacity = resultObj["Bolt"]["BoltCapacity"]
        self.ui.txt_boltcapacity.setText(str(bolt_capacity))

        bolts_required = resultObj["Bolt"]["NumberOfBolts"]
        self.ui.txt_noBolts.setText(str(bolts_required))

        bolts_in_rows = resultObj["Bolt"]["NumberOfRows"]
        self.ui.txt_rowBolts.setText(str(bolts_in_rows))

        # pitch = resultObj["Bolt"]["Pitch"]
        # self.ui.txt_pitch.setText(str(pitch))

        gauge = resultObj["Bolt"]["Gauge"]
        self.ui.txt_gauge.setText(str(gauge))

        cross_centre_gauge = resultObj["Bolt"]["CrossCentreGauge"]
        self.ui.txt_crossGauge.setText(str(cross_centre_gauge))

        end_distance = resultObj["Bolt"]["End"]
        self.ui.txt_endDist.setText(str(end_distance))

        edge_distance = resultObj["Bolt"]["Edge"]
        self.ui.txt_edgeDist.setText(str(edge_distance))

    def display_log_to_textedit(self):
        file = QFile(os.path.join('Connections', 'Moment', 'ExtendedEndPlate', 'extnd.log'))
        if not file.open(QtCore.QIODevice.ReadOnly):
            QMessageBox.information(None, 'info', file.errorString())
        stream = QtCore.QTextStream(file)
        self.ui.textEdit.clear()
        self.ui.textEdit.setHtml(stream.readAll())
        vscroll_bar = self.ui.textEdit.verticalScrollBar()
        vscroll_bar.setValue(vscroll_bar.maximum())
        file.close()

    def disable_buttons(self):
        self.ui.btn_CreateDesign.setEnabled(False)
        self.ui.btn_SaveMessages.setEnabled(False)
        self.ui.btnFront.setEnabled(False)
        self.ui.btnTop.setEnabled(False)
        self.ui.btnSide.setEnabled(False)
        self.ui.btn3D.setEnabled(False)
        self.ui.chkBx_beamSec.setEnabled(False)
        self.ui.chkBx_connector.setEnabled(False)
        self.ui.btn_pitchDetail.setEnabled(False)
        self.ui.btn_plateDetail.setEnabled(False)
        self.ui.btn_stiffnrDetail.setEnabled(False)
        self.ui.btn_weldDetails.setEnabled(False)

        self.ui.action_save_input.setEnabled(False)
        self.ui.actionCreate_design_report.setEnabled(False)
        self.ui.actionSave_3D_model.setEnabled(False)
        self.ui.actionSave_log_messages.setEnabled(False)
        self.ui.actionSave_current_image.setEnabled(False)
        self.ui.actionSave_Front_View.setEnabled(False)
        self.ui.actionSave_Side_View.setEnabled(False)
        self.ui.actionSave_Top_View.setEnabled(False)
        self.ui.menuGraphics.setEnabled(False)

    def enable_buttons(self):
        self.ui.btn_CreateDesign.setEnabled(True)
        self.ui.btn_SaveMessages.setEnabled(True)
        self.ui.btnFront.setEnabled(True)
        self.ui.btnTop.setEnabled(True)
        self.ui.btnSide.setEnabled(True)
        self.ui.btn3D.setEnabled(True)
        self.ui.chkBx_beamSec.setEnabled(True)
        self.ui.chkBx_connector.setEnabled(True)
        self.ui.btn_pitchDetail.setEnabled(True)
        self.ui.btn_plateDetail.setEnabled(True)
        self.ui.btn_stiffnrDetail.setEnabled(True)
        self.ui.btn_weldDetails.setEnabled(True)

        self.ui.action_save_input.setEnabled(True)
        self.ui.actionCreate_design_report.setEnabled(True)
        self.ui.actionSave_3D_model.setEnabled(True)
        self.ui.actionSave_log_messages.setEnabled(True)
        self.ui.actionSave_current_image.setEnabled(True)
        self.ui.actionSave_Front_View.setEnabled(True)
        self.ui.actionSave_Side_View.setEnabled(True)
        self.ui.actionSave_Top_View.setEnabled(True)
        self.ui.menuGraphics.setEnabled(True)

    def reset_btnclicked(self):
        """

        Returns:

        """
        self.ui.combo_beamSec.setCurrentIndex(0)
        self.ui.combo_connLoc.setCurrentIndex(0)
        self.ui.lbl_connectivity.clear()
        self.ui.txt_Fu.clear()
        self.ui.txt_Fy.clear()
        self.ui.txt_Axial.clear()
        self.ui.txt_Shear.clear()
        self.ui.txt_Moment.clear()
        self.ui.combo_diameter.setCurrentIndex(0)
        self.ui.combo_type.setCurrentIndex(0)
        self.ui.combo_grade.setCurrentIndex(0)
        self.ui.combo_plateThick.setCurrentIndex(0)
        self.ui.txt_plateHeight.clear()
        self.ui.txt_plateWidth.clear()
        self.ui.combo_flangeSize.setCurrentIndex(0)
        self.ui.combo_webSize.setCurrentIndex(0)

        self.ui.txt_tensionCritical.clear()
        self.ui.txt_tensionCapacity.clear()
        self.ui.txt_shearCapacity.clear()
        self.ui.txt_bearCapacity.clear()
        self.ui.txt_boltcapacity.clear()
        self.ui.txt_boltgrpcapacity.clear()
        self.ui.txt_noBolts.clear()
        self.ui.txt_rowBolts.clear()
        self.ui.txt_gauge.clear()
        self.ui.txt_crossGauge.clear()
        self.ui.txt_endDist.clear()
        self.ui.txt_edgeDist.clear()

        self.ui.btn_pitchDetail.setDisabled(True)
        self.ui.btn_plateDetail.setDisabled(True)
        self.ui.btn_stiffnrDetail.setDisabled(True)
        self.ui.btn_weldDetails.setDisabled(True)

        self.display.EraseAll()
        self.designPrefDialog.save_default_para()

    def get_beamdata(self):
        loc = self.ui.combo_connLoc.currentText()
        beamdata = get_beamcombolist()
        old_beamdata = get_oldbeamcombolist()
        combo_section = ''
        self.ui.combo_beamSec.addItems(beamdata)
        combo_section = self.ui.combo_beamSec
        self.color_oldDatabase_section(old_beamdata, beamdata, combo_section)

    def color_oldDatabase_section(self, old_section, intg_section, combo_section):
        """

        Args:
           old_section: Old database
           intg_section: Integrated database
           combo_section: Contents of database

        Returns: Differentiate the database by color code

        """
        for col in old_section:
            if col in intg_section:
                indx = intg_section.index(str(col))
                combo_section.setItemData(indx, QBrush(QColor("red")), Qt.TextColorRole)

        duplicate = [i for i, x in enumerate(intg_section) if intg_section.count(x) > 1]
        for i in duplicate:
            combo_section.setItemData(i, QBrush(QColor("red")), Qt.TextColorRole)

    def fetchBeamPara(self):
        beamdata_sec = self.ui.combo_beamSec.currentText()
        dictbeamdata = get_beamdata(beamdata_sec)
        return dictbeamdata

    def populate_weld_thk_flange(self):
        """

        Returns: The list of weld thickness in Gui

        """
        if str(self.ui.combo_beamSec.currentText()) == "Select section":
            self.ui.combo_plateThick.setCurrentIndex(0)
            self.ui.combo_flangeSize.setCurrentIndex(0)
            return

        else:
            newlist = []
            newlist.append("Select thickness")
            weldlist = [3, 4, 5, 6, 8, 10, 12, 16, 18, 20]
            dictbeamdata = self.fetchBeamPara()
            beam_tw = float(dictbeamdata["tw"])
            plate_thickness = str(self.ui.combo_plateThick.currentText())

            if plate_thickness != "Select plate thickness":
                plate_thick = float(plate_thickness)

                if str(self.ui.combo_connLoc.currentText()) == "Extended both ways" or "Flush" or "Extended one way":
                    if str(self.ui.combo_beamSec.currentText()) == "Select section":
                        self.ui.combo_flangeSize.clear()
                        return
                    else:
                        beam_tf = float(dictbeamdata["T"])
                        beam_tw = float(dictbeamdata["tw"])
                        # column_tf = float(dictbeamdata["T"])
                        thicker_part = max(beam_tf, beam_tw, plate_thick)

                if thicker_part in range(0, 11):
                    weld_index = weldlist.index(3)
                    newlist.extend(weldlist[weld_index:])
                elif thicker_part in range(11, 21):
                    weld_index = weldlist.index(5)
                    newlist.extend(weldlist[weld_index:])
                elif thicker_part in range(21, 33):
                    weld_index = weldlist.index(6)
                    newlist.extend(weldlist[weld_index:])
                else:
                    weld_index = weldlist.index(8)
                    newlist.extend(weldlist[weld_index:])

                self.ui.combo_flangeSize.clear()
                for element in newlist[:]:
                    self.ui.combo_flangeSize.addItem(str(element))
            else:
                pass

    def combotype_current_index_changed(self, index):
        """

        Args:
           index: Number

        Returns: Types of Grade

        """
        items = self.gradeType[str(index)]
        if items != 0:
            self.ui.combo_grade.clear()
            stritems = []
            for val in items:
                stritems.append(str(val))

            self.ui.combo_grade.addItems(stritems)
        else:
            pass

    def check_range(self, widget, min_val, max_val):
        """

        Args:
           widget: Fu , Fy lineedit
           min_val: min value
           max_val: max value

        Returns: Check for the value mentioned for the given range

        """
        text_str = widget.text()
        text_str = int(text_str)
        if (text_str < min_val or text_str > max_val or text_str == ''):
            QMessageBox.about(self, "Error", "Please enter a value between %s-%s" % (min_val, max_val))
            widget.clear()
            widget.setFocus()

    def validate_fu_fy(self, fu_widget, fy_widget, current_widget, lblwidget):
        '''(QlineEdit,QLable,Number,Number)---> NoneType
          Validating F_u(ultimate Strength) greater than F_y (Yeild Strength) textfields
          '''
        try:
            fu_value = float(fu_widget.text())
        except ValueError:
            fu_value = 0.0

        try:
            fy_value = float(fy_widget.text())
        except ValueError:
            fy_value = 0.0

        if fy_value > fu_value:
            QMessageBox.about(self, 'Error', 'Yield strength (fy) cannot be greater than ultimate strength (fu)')
            current_widget.clear()
            current_widget.setFocus()
            palette = QPalette()
            palette.setColor(QPalette.Foreground, Qt.red)
            lblwidget.setPalette(palette)
        else:
            palette = QPalette()
            lblwidget.setPalette(palette)

    def call_2D_drawing(self, view):
        """

        Args:
           view: Front, Side & Top view of 2D svg drawings

        Returns: SVG image created through svgwrite package which takes design INPUT and OUTPUT
               parameters from Extended endplate GUI

        """
        self.alist = self.designParameters()
        self.result_obj = bbExtendedEndPlateSplice(self.alist)
        self.beam_data = self.fetchBeamPara()
        beam_beam = EndPlate(self.alist, self.result_obj, self.beam_data, self.folder)

        # if self.alist["Member"]["Connectivity"] == "Extended both ways":
        #
        #
        # else:
        #     pass
        # # elif self.alist["Member"]["Connectivity"] == "Extended one way":
        # #    beam_beam = OnewayEndPlate(self.alist, self.result_obj, self.beam_data, self.folder)
        # # elif self.alist["Member"]["Connectivity"] == "Flush":
        # #    beam_beam = FlushEndPlate(self.alist, self.result_obj, self.beam_data, self.folder)

        status = self.resultObj['Bolt']['status']
        if status is True:
            if view != "All":
                if view == "Front":
                    filename = os.path.join(str(self.folder), "images_html", "extendFront.svg")

                elif view == "Side":
                    filename = os.path.join(str(self.folder), "images_html", "extendSide.svg")

                else:
                    filename = os.path.join(str(self.folder), "images_html", "extendTop.svg")

                beam_beam.save_to_svg(filename, view)
                svg_file = SvgWindow()
                svg_file.call_svgwindow(filename, view, str(self.folder))
            else:
                fname = ''
                beam_beam.save_to_svg(fname, view)
        else:
            QMessageBox.about(self, 'Information', 'Design Unsafe: %s view cannot be viewed' % (view))

    def dockbtn_clicked(self, widgets):
        """

        Args:
           widgets: Input , Output dock

        Returns: Dock & undock the widgets

        """
        flag = widgets.isHidden()
        if flag:
            widgets.show()
        else:
            widgets.hide()

    def show_font_dialogue(self):
        font, ok = QFontDialog.getFont()
        if ok:
            # self.ui.textEdit.setFont()
            self.ui.textEdit.setFont(font)

    def pitch_details(self):
        section = Pitch(self)
        section.show()

    def plate_details(self):
        section = PlateDetails(self)
        section.show()

    def stiffener_details(self):
        section = Stiffener(self)
        section.show()

    def weld_details(self):
        section = Weld_Details(self)
        section.show()

    def design_report(self):
        design_report_dialog = DesignReportDialog(self)
        design_report_dialog.show()

        # fileName = ("Connections\Moment\ExtendedEndPlate\Html_Report.html")
        # fileName = str(fileName)
        # self.alist = self.designParameters()
        # self.result = bbExtendedEndPlateSplice(self.alist)
        # print "result_obj", self.result
        # self.beam_data = self.fetchBeamPara()
        # save_html(self.result, self.alist, self.beam_data, fileName)

    # ===========================  CAD ===========================
    def show_color_dialog(self):

        col = QColorDialog.getColor()
        colorTup = col.getRgb()
        r = colorTup[0]
        g = colorTup[1]
        b = colorTup[2]
        self.display.set_bg_gradient_color(r, g, b, 255, 255, 255)

    def create_2D_CAD(self):
        '''

      Returns: The 3D model of extendedplate depending upon component selected
>>>>>>> 9a2ae6d6

      '''
        self.ExtObj = self.create_CadModel()
        if self.component == "Beam":
            final_model = self.ExtObj.get_beam_models()

        elif self.component == "Connector":
            final_model = self.ExtObj.get_connector_models()

<<<<<<< HEAD
class Maincontroller(QMainWindow):
   closed = pyqtSignal()

   def __init__(self, folder):
      QMainWindow.__init__(self)
      self.ui = Ui_MainWindow()
      self.ui.setupUi(self)
      self.folder = folder
      self.connection = "Extended"
      self.get_beamdata()
      self.result_obj = None
      self.ui.combo_weld_method.currentTextChanged.connect(self.on_change)

      self.designPrefDialog = DesignPreference(self)
      # self.ui.combo_connLoc.model().item(1).setEnabled(False)
      # self.ui.combo_connLoc.model().item(2).setEnabled(False)
      # self.ui.combo_connLoc.currentIndexChanged.connect(self.get_beamdata)
      # self.ui.combo_beamSec.setCurrentIndex(0)

      # import math
      # beam_section = self.fetchBeamPara()
      # t_w = float(beam_section["tw"])
      # t_f = float(beam_section["T"])
      # print t_w, t_f
      # t_thicker = math.ceil(max(t_w, t_f))
      # t_thicker = (t_thicker / 2.) * 2
      #
      # self.plate_thickness = {'Select plate thickness':[t_thicker, t_thicker+2]}

      self.gradeType = {'Please select type': '', 'Friction Grip Bolt': [8.8, 10.9],
                    'Bearing Bolt': [3.6, 4.6, 4.8, 5.6, 5.8, 6.8, 8.8, 9.8, 10.9, 12.9]}
      self.ui.combo_type.addItems(self.gradeType.keys())
      self.ui.combo_type.currentIndexChanged[str].connect(self.combotype_current_index_changed)
      self.ui.combo_type.setCurrentIndex(0)
      self.retrieve_prevstate()
      self.ui.combo_connLoc.currentIndexChanged[str].connect(self.setimage_connection)

      self.ui.btnFront.clicked.connect(lambda : self.call_2D_drawing("Front"))
      self.ui.btnTop.clicked.connect(lambda : self.call_2D_drawing("Top"))
      self.ui.btnSide.clicked.connect(lambda : self.call_2D_drawing("Side"))
      self.ui.actionfinPlate_quit.setShortcut('Ctrl+Q')
      self.ui.actionfinPlate_quit.setStatusTip('Exit application')
      self.ui.actionfinPlate_quit.triggered.connect(qApp.quit)

      self.ui.combo_diameter.currentIndexChanged[str].connect(self.bolt_hole_clearance)
      self.ui.combo_grade.currentIndexChanged[str].connect(self.call_bolt_fu)
      self.ui.txt_Fu.textChanged.connect(self.call_weld_fu)

      self.ui.btn_Design.clicked.connect(self.design_btnclicked)
      self.ui.btn_Design.clicked.connect(self.osdag_header)
      self.ui.btn_Design.clicked.connect(self.osdag_image1)
      self.ui.btn_Design.clicked.connect(self.osdag_image2)
      self.ui.btn_Design.clicked.connect(self.osdag_image3)
      self.ui.btn_Design.clicked.connect(self.osdag_image4)
      self.ui.btn_Reset.clicked.connect(self.reset_btnclicked)
      self.ui.btnInput.clicked.connect(lambda: self.dockbtn_clicked(self.ui.inputDock))
      self.ui.btnOutput.clicked.connect(lambda: self.dockbtn_clicked(self.ui.outputDock))
      self.ui.actionDesign_Preferences.triggered.connect(self.design_prefer)
      self.ui.actionEnlarge_font_size.triggered.connect(self.show_font_dialogue)
      self.ui.action_save_input.triggered.connect(self.save_design_inputs)
      self.ui.action_load_input.triggered.connect(self.load_design_inputs)
      self.ui.actionSave_log_messages.triggered.connect(self.save_log_messages)
      self.ui.actionSave_3D_model.triggered.connect(self.save_3D_cad_images)
      self.ui.actionCreate_design_report.triggered.connect(self.design_report)
      self.ui.actionChange_background.triggered.connect(self.show_color_dialog)
      self.ui.actionSave_Front_View.triggered.connect(lambda : self.call_2D_drawing("Front"))
      self.ui.actionSave_Side_View.triggered.connect(lambda : self.call_2D_drawing("Side"))
      self.ui.actionSave_Top_View.triggered.connect(lambda : self.call_2D_drawing("Top"))
      self.ui.actionShow_all.triggered.connect(lambda: self.call_3DModel("gradient_bg"))
      self.ui.actionShow_beam.triggered.connect(lambda: self.call_3DBeam("gradient_bg"))
      self.ui.actionShow_connector.triggered.connect(lambda: self.call_3DConnector("gradient_bg"))
      self.ui.actionSave_current_image.triggered.connect(self.save_CAD_images)
      self.ui.actionZoom_in.triggered.connect(self.call_zoomin)
      self.ui.actionZoom_out.triggered.connect(self.call_zoomout)
      self.ui.actionPan.triggered.connect(self.call_pannig)
      self.ui.actionRotate_3D_model.triggered.connect(self.call_rotation)
      self.ui.actionClear.triggered.connect(self.clear_log_messages)
      self.ui.actionAbout_Osdag_2.triggered.connect(self.open_about_osdag)
      self.ui.actionAsk_Us_a_Question.triggered.connect(self.open_ask_question)
      self.ui.actionSample_Tutorials.triggered.connect(self.open_tutorials)
      self.ui.actionDesign_examples.triggered.connect(self.design_examples)


      self.ui.btn_pitchDetail.clicked.connect(self.pitch_details)
      self.ui.btn_plateDetail.clicked.connect(self.plate_details)
      self.ui.btn_stiffnrDetail.clicked.connect(self.stiffener_details)
      self.ui.btn_weldDetails.clicked.connect(self.weld_details)
      self.ui.btn_CreateDesign.clicked.connect(self.design_report)
      self.ui.btn_SaveMessages.clicked.connect(self.save_log_messages)

      self.ui.btn3D.clicked.connect(lambda : self.call_3DModel("gradient_bg"))
      self.ui.chkBx_beamSec.clicked.connect(lambda : self.call_3DBeam("gradient_bg"))
      self.ui.chkBx_connector.clicked.connect(lambda :self.call_3DConnector("gradient_bg"))

      validator = QIntValidator()

      doubl_validator = QDoubleValidator()
      self.ui.txt_Fu.setValidator(doubl_validator)
      self.ui.txt_Fy.setValidator(doubl_validator)
      self.ui.txt_Moment.setValidator(doubl_validator)
      self.ui.txt_Shear.setValidator(doubl_validator)
      self.ui.txt_Axial.setValidator(doubl_validator)
      self.ui.txt_plateHeight.setValidator(doubl_validator)
      self.ui.txt_plateWidth.setValidator(doubl_validator)

      min_fu = 410  # The values of ultimate strength have been referred from IS 2062:2011
      max_fu = 780
      self.ui.txt_Fu.editingFinished.connect(lambda: self.check_range(self.ui.txt_Fu, min_fu, max_fu))
      self.ui.txt_Fu.editingFinished.connect(lambda: self.validate_fu_fy(self.ui.txt_Fu, self.ui.txt_Fy, self.ui.txt_Fu, self.ui.lbl_fu))

      min_fy = 230  # The values of yield strength have been referred from IS 2062:2011
      max_fy = 650
      self.ui.txt_Fy.editingFinished.connect(lambda: self.check_range(self.ui.txt_Fy, min_fy, max_fy))
      self.ui.txt_Fy.editingFinished.connect(
         lambda: self.validate_fu_fy(self.ui.txt_Fu, self.ui.txt_Fy, self.ui.txt_Fy, self.ui.lbl_fy))

      from osdagMainSettings import backend_name
      self.display, _ = self.init_display(backend_str=backend_name())
      self.uiObj = None
      self.fuse_model = None
      self.resultObj = None
      self.disable_buttons()

   def on_change(self):
      if self.ui.combo_weld_method.currentText() == "Groove Weld (CJP)":
         self.ui.combo_webSize.setCurrentIndex(1)
         self.ui.combo_flangeSize.setCurrentIndex(1)
         self.ui.combo_flangeSize.setDisabled(True)
         self.ui.combo_webSize.setDisabled(True)
      else:
         self.ui.combo_webSize.setCurrentIndex(0)
         self.ui.combo_flangeSize.setCurrentIndex(0)
         self.ui.combo_flangeSize.setEnabled(True)
         self.ui.combo_webSize.setEnabled(True)

   def init_display(self, backend_str=None, size=(1024, 768)):
      from OCC.Display.backend import load_backend, get_qt_modules

      used_backend = load_backend(backend_str)

      global display, start_display, app, _, USED_BACKEND
      if 'qt' in used_backend:
         from OCC.Display.qtDisplay import qtViewer3d
         QtCore, QtGui, QtWidgets, QtOpenGL = get_qt_modules()

      from OCC.Display.qtDisplay import qtViewer3d
      self.ui.modelTab = qtViewer3d(self)

      # ========================  CAD ========================
      # self.setWindowTitle("Osdag Finplate")
      self.ui.mytabWidget.resize(size[0], size[1])
      self.ui.mytabWidget.addTab(self.ui.modelTab, "")
      self.ui.modelTab.InitDriver()
      # ===========================================================
      display = self.ui.modelTab._display
      display.set_bg_gradient_color(23, 1, 32, 23, 1, 32)
      # ========================  CAD ========================
      display.display_trihedron()
      # ===========================================================
      display.View.SetProj(1, 1, 1)

      def centerOnScreen(self):
         '''Centers the window on the screen.'''
         resolution = QtGui.QDesktopWidget().screenGeometry()
         self.move((resolution.width()/2) - (self.frameSize().width()/2),
                 (resolution.height()/2) - (self.frameSize().height()/2))

      def start_display():
         self.ui.modelTab.raise_()

      return display, start_display

   def save_design_inputs(self):
      filename, _ = QFileDialog.getSaveFileName(self, "Save Design", os.path.join(str(self.folder), "untitled.osi"),
                                      "Input Files(*.osi)")
      if not filename:
         return
      try:
         out_file = open(str(filename), 'wb')
      except IOError:
         QMessageBox.information(self, "Unable to open file",
                           "There was an error opening \"%s\"" % filename)
         return
      json.dump(self.uiObj, out_file)
      out_file.close()
      pass


   def load_design_inputs(self):
      filename, _ = QFileDialog.getOpenFileName(self, "Open Design", str(self.folder), "(*.osi)")
      if not filename:
         return
      try:
         in_file = open(str(filename), 'rb')
      except IOError:
         QMessageBox.information(self, "Unable to open file",
                           "There was an error opening \"%s\"" % filename)
         return
      ui_obj = json.load(in_file)
      self.set_dict_touser_inputs(ui_obj)

   def save_log_messages(self):
      filename, pat = QFileDialog.getSaveFileName(self, "Save File As", os.path.join(str(self.folder), "LogMessages"),
                                       "Text files (*.txt)")
      return self.save_file(filename + ".txt")

   def save_file(self,filename):
      """

      Args:
         filename: file name

      Returns: open file for writing

      """
      fname = QFile(filename)
      if not fname.open(QFile.WriteOnly | QFile.Text):
         QMessageBox.warning(self, "Application",
                        "Cannot write file %s:\n%s." % (filename, fname.errorString()))
         return
      outf = QTextStream(fname)
      QApplication.setOverrideCursor(Qt.WaitCursor)
      outf << self.ui.textEdit.toPlainText()
      QApplication.restoreOverrideCursor()

   def save_design(self, report_summary):
      status = self.resultObj['Bolt']['status']
      if status is True:
         self.call_3DModel("white_bg")
         data = os.path.join(str(self.folder), "images_html", "3D_Model.png")
         self.display.ExportToImage(data)
         self.display.FitAll()
      else:
         pass

      filename = os.path.join(str(self.folder), "images_html", "Html_Report.html")
      file_name = str(filename)
      self.call_designreport(file_name, report_summary)

      # Creates PDF
      config = ConfigParser.ConfigParser()
      config.readfp(open(r'Osdag.config'))
      wkhtmltopdf_path = config.get('wkhtml_path', 'path1')

      config = pdfkit.configuration(wkhtmltopdf=wkhtmltopdf_path )

      options = {
         'margin-bottom': '10mm',
         'footer-right': '[page]'
      }
      file_type = "PDF(*.pdf)"
      fname, _ = QFileDialog.getSaveFileName(self, "Save File As", self.folder + "/", file_type)
      fname = str(fname)
      flag = True
      if fname == '':
         flag = False
         return flag
      else:
         pdfkit.from_file(filename, fname, configuration=config, options=options)
         QMessageBox.about(self, 'Information', "Report Saved")

   def call_designreport(self, fileName, report_summary):
      self.alist = self.designParameters()
      self.result = bbExtendedEndPlateSplice(self.alist)
      print "resultobj", self.result
      self.beam_data = self.fetchBeamPara()
      save_html(self.result, self.alist, self.beam_data, fileName, report_summary, self.folder)

   def get_user_inputs(self):
      uiObj = {}
      uiObj["Member"] = {}
      uiObj["Member"]["Connectivity"] = str(self.ui.combo_connLoc.currentText())
      uiObj["Member"]["BeamSection"] = str(self.ui.combo_beamSec.currentText())
      uiObj["Member"]["fu (MPa)"] = self.ui.txt_Fu.text()
      uiObj["Member"]["fy (MPa)"] = self.ui.txt_Fy.text()

      uiObj["Load"] = {}
      uiObj["Load"]["ShearForce (kN)"] = self.ui.txt_Shear.text()
      uiObj["Load"]["Moment (kNm)"] = self.ui.txt_Moment.text()
      uiObj["Load"]["AxialForce (kN)"] = self.ui.txt_Axial.text()

      uiObj["Bolt"] = {}
      uiObj["Bolt"]["Diameter (mm)"] = self.ui.combo_diameter.currentText()
      uiObj["Bolt"]["Grade"] = self.ui.combo_grade.currentText()
      uiObj["Bolt"]["Type"] = self.ui.combo_type.currentText()

      uiObj["Plate"] = {}
      uiObj["Plate"]["Thickness (mm)"] = str(self.ui.combo_plateThick.currentText())
      uiObj["Plate"]["Height (mm)"] = str(self.ui.txt_plateHeight.text())
      uiObj["Plate"]["Width (mm)"] = str(self.ui.txt_plateWidth.text())

      uiObj["Weld"] = {}
      uiObj["Weld"]["Type"] = str(self.ui.combo_weld_method.currentText())
      uiObj["Weld"]["Flange (mm)"] = str(self.ui.combo_flangeSize.currentText())
      uiObj["Weld"]["Web (mm)"] = str(self.ui.combo_webSize.currentText())
      uiObj["Connection"] = self.connection
      return uiObj

   def osdag_header(self):
      image_path = os.path.abspath(os.path.join(os.getcwd(), os.path.join("ResourceFiles", "Osdag_header.png")))
      shutil.copyfile(image_path, os.path.join(str(self.folder), "images_html", "Osdag_header.png"))

   def osdag_image1(self):  # This function is created for calling the single butt weld (flange) image in design report
      image_path = os.path.abspath(os.path.join(os.getcwd(), os.path.join("Connections/Moment/ExtendedEndPlate/ResourceFiles/images", "Butt_weld_single_bevel_flange.png")))
      shutil.copyfile(image_path, os.path.join(str(self.folder), "images_html", "Butt_weld_single_bevel_flange.png"))

   def osdag_image2(self):  # This function is created for calling the double butt weld (flange) image in design report
      image_path = os.path.abspath(os.path.join(os.getcwd(), os.path.join("Connections/Moment/ExtendedEndPlate/ResourceFiles/images", "Butt_weld_double_bevel_flange.png")))
      shutil.copyfile(image_path, os.path.join(str(self.folder), "images_html", "Butt_weld_double_bevel_flange.png"))

   def osdag_image3(self):  # This function is created for calling the single butt weld (web) image in design report
      image_path = os.path.abspath(os.path.join(os.getcwd(), os.path.join("Connections/Moment/ExtendedEndPlate/ResourceFiles/images", "Butt_weld_single_bevel_web.png")))
      shutil.copyfile(image_path, os.path.join(str(self.folder), "images_html", "Butt_weld_single_bevel_web.png"))

   def osdag_image4(self):  # This function is created for calling the single butt weld (web) image in design report
      image_path = os.path.abspath(os.path.join(os.getcwd(), os.path.join("Connections/Moment/ExtendedEndPlate/ResourceFiles/images", "Butt_weld_double_bevel_web.png")))
      shutil.copyfile(image_path, os.path.join(str(self.folder), "images_html", "Butt_weld_double_bevel_web.png"))


   def design_prefer(self):
      self.designPrefDialog.show()

   def bolt_hole_clearance(self):
      self.designPrefDialog.get_clearance()

   def call_bolt_fu(self):
      self.designPrefDialog.set_boltFu()

   def call_weld_fu(self):
      self.designPrefDialog.set_weldFu()

   def closeEvent(self, event):
      """

      Args:
         event: Yes or No

      Returns: Ask for the confirmation while closing the window

      """
      uiInput = self.designParameters()
      self.save_inputs_totext(uiInput)

      action = QMessageBox.question(self, "Message", "Are you sure to quit?", QMessageBox.Yes, QMessageBox.No)
      if action == QMessageBox.Yes:
         self.closed.emit()
         event.accept()
      else:
         event.ignore()

   def save_inputs_totext(self, uiObj):
      """

      Args:
         uiObj: User inputs

      Returns: Save the user input to txt format

      """
      input_file = QFile(os.path.join("Connections","Moment","ExtendedEndPlate","saveINPUT.txt"))
      if not input_file.open(QFile.WriteOnly | QFile.Text):
         QMessageBox.warning(self, "Application",
                        "Cannot write file %s: \n%s"
                        % (input_file.fileName(), input_file.errorString()))
      pickle.dump(uiObj, input_file)

   def get_prevstate(self):
      """

      Returns: Read for the previous user inputs design

      """
      filename = os.path.join("Connections","Moment","ExtendedEndPlate","saveINPUT.txt")
      if os.path.isfile(filename):
         file_object = open(filename, 'r')
         uiObj = pickle.load(file_object)
         return uiObj
      else:
         return None

   def retrieve_prevstate(self):
      """

      Returns: Retrieve the previous user inputs

      """
      uiObj = self.get_prevstate()
      self.set_dict_touser_inputs(uiObj)

   def set_dict_touser_inputs(self, uiObj):
      """

      Args:
         uiObj: User inputs

      Returns: Set the dictionary to user inputs

      """

      if uiObj is not None:
         if uiObj["Connection"] != "Extended":
            QMessageBox.information(self, "Information", "You can load this input file only from the corresponding design problem")
            return

         self.ui.combo_connLoc.setCurrentIndex(self.ui.combo_connLoc.findText(str(uiObj["Member"]["Connectivity"])))
         if uiObj["Member"]["Connectivity"] == "Flush" or "Extended one way" or "Extended both ways":
            self.ui.combo_connLoc.setCurrentIndex(self.ui.combo_connLoc.findText(uiObj["Member"]["Connectivity"]))
            self.ui.combo_beamSec.setCurrentIndex(self.ui.combo_beamSec.findText(uiObj["Member"]["BeamSection"]))
            self.ui.txt_Fu.setText(str(uiObj["Member"]["fu (MPa)"]))
            self.ui.txt_Fy.setText(str(uiObj["Member"]["fy (MPa)"]))
            self.ui.txt_Shear.setText(str(uiObj["Load"]["ShearForce (kN)"]))
            self.ui.txt_Axial.setText(str(uiObj["Load"]["AxialForce (kN)"]))
            self.ui.txt_Moment.setText(str(uiObj["Load"]["Moment (kNm)"]))
            self.ui.combo_diameter.setCurrentIndex(self.ui.combo_diameter.findText(uiObj["Bolt"]["Diameter (mm)"]))
            self.ui.combo_type.setCurrentIndex(self.ui.combo_type.findText(uiObj["Bolt"]["Type"]))
            self.ui.combo_grade.setCurrentIndex(self.ui.combo_grade.findText(uiObj["Bolt"]["Grade"]))
            self.ui.combo_plateThick.setCurrentIndex(self.ui.combo_plateThick.findText(uiObj["Plate"]["Thickness (mm)"]))
            self.ui.txt_plateHeight.setText(str(uiObj["Plate"]["Height (mm)"]))
            self.ui.txt_plateWidth.setText(str(uiObj["Plate"]["Width (mm)"]))
            self.ui.combo_weld_method.setCurrentIndex(self.ui.combo_weld_method.findText(uiObj["Weld"]["Type"]))

            self.ui.combo_flangeSize.setCurrentIndex(self.ui.combo_flangeSize.findText(uiObj["Weld"]["Flange (mm)"]))
            self.ui.combo_webSize.setCurrentIndex(self.ui.combo_webSize.findText(uiObj["Weld"]["Web (mm)"]))

            self.designPrefDialog.ui.combo_boltType.setCurrentIndex(self.designPrefDialog.ui.combo_boltType.findText(uiObj["bolt"]["bolt_type"]))
            self.designPrefDialog.ui.combo_boltHoleType.setCurrentIndex(self.designPrefDialog.ui.combo_boltHoleType.findText(uiObj["bolt"]["bolt_hole_type"]))
            self.designPrefDialog.ui.txt_boltFu.setText(str(uiObj["bolt"]["bolt_fu"]))
            self.designPrefDialog.ui.combo_slipfactor.setCurrentIndex(self.designPrefDialog.ui.combo_slipfactor.findText(str(uiObj["bolt"]["slip_factor"])))
            self.designPrefDialog.ui.combo_weldType.setCurrentIndex(
               self.designPrefDialog.ui.combo_weldType.findText(uiObj["weld"]["typeof_weld"]))
            self.designPrefDialog.ui.txt_weldFu.setText(str(uiObj["weld"]["fu_overwrite"]))
            self.designPrefDialog.ui.combo_detailingEdgeType.setCurrentIndex(self.designPrefDialog.ui.combo_detailingEdgeType.findText(uiObj["detailing"]["typeof_edge"]))
            self.designPrefDialog.ui.combo_detailing_memebers.setCurrentIndex(self.designPrefDialog.ui.combo_detailing_memebers.findText(uiObj["detailing"]["is_env_corrosive"]))
            self.designPrefDialog.ui.combo_design_method.setCurrentIndex(self.designPrefDialog.ui.combo_design_method.findText(uiObj["design"]["design_method"]))

      else:
         pass

   def designParameters(self):
      """

      Returns: Design preference inputs

      """
      self.uiObj = self.get_user_inputs()

      # if self.designPrefDialog.saved is not True:
      #  design_pref = self.designPrefDialog.save_default_para()
      # else:
      design_pref = self.designPrefDialog.save_designPref_para()
      self.uiObj.update(design_pref)
      return self.uiObj

   def setimage_connection(self):
      '''
      Setting image to connectivity.
      '''
      self.ui.lbl_connectivity.show()
      loc = self.ui.combo_connLoc.currentText()
      if loc == "Extended both ways":
         pixmap = QPixmap(":/newPrefix/images/ebw_ep.png")
         pixmap.scaledToHeight(60)
         pixmap.scaledToWidth(50)
         self.ui.lbl_connectivity.setPixmap(pixmap)
      elif loc == "Extended one way":
         pixmap = QPixmap(":/newPrefix/images/owe_ep.png")
         pixmap.scaledToHeight(60)
         pixmap.scaledToWidth(50)
         self.ui.lbl_connectivity.setPixmap(pixmap)
      elif loc == "Flush":
         pixmap = QPixmap(":/newPrefix/images/flush_ep.png")
         pixmap.scaledToHeight(60)
         pixmap.scaledToWidth(50)
         self.ui.lbl_connectivity.setPixmap(pixmap)
      else:
         pass

      return True

   def generate_incomplete_string(self, incomplete_list):
      """

      Args:
         incomplete_list: list of fields that are not selected or entered

      Returns:
         error string that has to be displayed

      """

      # The base string which should be displayed
      information = "Please input the following required field"
      if len(incomplete_list) > 1:
         # Adds 's' to the above sentence if there are multiple missing input fields
         information += "s"
      information += ": "

      # Loops through the list of the missing fields and adds each field to the above sentence with a comma
      for item in incomplete_list:
         information = information + item + ", "

      # Removes the last comma
      information = information[:-2]
      information += "."

      return information

   def validate_inputs_on_design_btn(self):
      flag = True
      incomplete_list = []
      state = self.setimage_connection()
      if state is True:
         if self.ui.combo_connLoc.currentIndex() == 0:
            incomplete_list.append("Connectivity")
      else:
         pass

      if self.ui.combo_beamSec.currentIndex() == 0:
         incomplete_list.append("Beam section")

      if self.ui.txt_Fu.text() == "":
         incomplete_list.append("Ultimate strength")

      if self.ui.txt_Fy.text() == "":
         incomplete_list.append("Yield strength")

      #if self.ui.txt_Axial.text() == '' or float(self.ui.txt_Axial.text()) == 0:
      #  incomplete_list.append("Axial force")

      if self.ui.txt_Moment.text() == '' or float(self.ui.txt_Moment.text()) == 0:
         incomplete_list.append("Moment")

      if self.ui.txt_Shear.text() == '':
         incomplete_list.append("Shear force")

      if self.ui.combo_diameter.currentIndex() == 0:
         incomplete_list.append("Diameter of bolt")

      if self.ui.combo_type.currentIndex() == 0:
         incomplete_list.append("Type of bolt")

      if self.ui.combo_plateThick.currentIndex() == 0:
         incomplete_list.append("Flange splice plate thickness")

      if self.ui.combo_webSize.currentIndex() == 0 and self.ui.combo_weld_method.currentIndex() == 1:
         incomplete_list.append("Web weld thickness")

      if self.ui.combo_flangeSize.currentIndex() == 0 and self.ui.combo_weld_method.currentIndex() == 1:
         incomplete_list.append("Flange weld thickness")

      if len(incomplete_list) > 0:
         flag = False
         QMessageBox.information(self, "Information", self.generate_incomplete_string(incomplete_list))

      return flag

   def design_btnclicked(self):
      """

      Returns:

      """
      if self.validate_inputs_on_design_btn() is not True:
         return
      self.alist = self.designParameters()
      self.outputs = bbExtendedEndPlateSplice(self.alist)
      print "output list ", self.outputs

      self.ui.outputDock.setFixedSize(310, 710)
      self.enable_buttons()

      a = self.outputs[self.outputs.keys()[0]]
      self.resultObj = self.outputs
      alist = self.resultObj.values()

      self.display_output(self.outputs)
      self.display_log_to_textedit()
      isempty = [True if val != '' else False for ele in alist for val in ele.values()]

      if isempty[0] == True:
         status = self.resultObj['Bolt']['status']
         self.call_3DModel("gradient_bg")
         if status is True:
            self.call_2D_drawing("All")
         else:
            self.ui.btn_pitchDetail.setDisabled(False)
            self.ui.btn_plateDetail.setDisabled(False)
            self.ui.btn_stiffnrDetail.setDisabled(False)
            self.ui.chkBx_connector.setDisabled(True)
            self.ui.chkBx_beamSec.setDisabled(True)
            self.ui.btn3D.setDisabled(True)

   def display_output(self, outputObj):
      for k in outputObj.keys():
         for value in outputObj.values():
            if outputObj.items() == " ":
               resultObj = outputObj
            else:
               resultObj = outputObj
      print resultObj

      critical_tension = resultObj["Bolt"]["CriticalTension"]
      self.ui.txt_tensionCritical.setText(str(critical_tension))

      tension_capacity = resultObj["Bolt"]["TensionCapacity"]
      self.ui.txt_tensionCapacity.setText(str(tension_capacity))

      shear_capacity = resultObj["Bolt"]["ShearCapacity"]
      self.ui.txt_shearCapacity.setText(str(shear_capacity))

      bearing_capacity = resultObj["Bolt"]["BearingCapacity"]
      self.ui.txt_bearCapacity.setText(str(bearing_capacity))

      combined_capacity = resultObj["Bolt"]["CombinedCapacity"]
      self.ui.txt_boltgrpcapacity.setText(str(combined_capacity))

      bolt_capacity = resultObj["Bolt"]["BoltCapacity"]
      self.ui.txt_boltcapacity.setText(str(bolt_capacity))

      bolts_required = resultObj["Bolt"]["NumberOfBolts"]
      self.ui.txt_noBolts.setText(str(bolts_required))

      bolts_in_rows = resultObj["Bolt"]["NumberOfRows"]
      self.ui.txt_rowBolts.setText(str(bolts_in_rows))

      # pitch = resultObj["Bolt"]["Pitch"]
      # self.ui.txt_pitch.setText(str(pitch))

      gauge = resultObj["Bolt"]["Gauge"]
      self.ui.txt_gauge.setText(str(gauge))

      cross_centre_gauge = resultObj["Bolt"]["CrossCentreGauge"]
      self.ui.txt_crossGauge.setText(str(cross_centre_gauge))

      end_distance = resultObj["Bolt"]["End"]
      self.ui.txt_endDist.setText(str(end_distance))

      edge_distance = resultObj["Bolt"]["Edge"]
      self.ui.txt_edgeDist.setText(str(edge_distance))

      if self.ui.combo_weld_method.currentText() == "Fillet Weld":
         self.ui.btn_weldDetails.setDisabled(True)
         self.ui.label_163.show()
         self.ui.label_164.show()
         self.ui.txt_criticalFlange.show()
         self.ui.txt_criticalWeb.show()
         weld_stress_flange = resultObj["Weld"]["CriticalStressflange"]
         self.ui.txt_criticalFlange.setText(str(weld_stress_flange))
         weld_stress_web = resultObj["Weld"]["CriticalStressWeb"]
         self.ui.txt_criticalWeb.setText(str(weld_stress_web))
      elif self.ui.combo_weld_method.currentText() == "Groove Weld (CJP)":
         self.ui.btn_weldDetails.setEnabled(True)
         self.ui.txt_criticalFlange.hide()
         self.ui.txt_criticalWeb.hide()
         self.ui.label_163.hide()
         self.ui.label_164.hide()
      else:
         pass

   def display_log_to_textedit(self):
      file = QFile(os.path.join('Connections','Moment','ExtendedEndPlate','extnd.log'))
      if not file.open(QtCore.QIODevice.ReadOnly):
         QMessageBox.information(None, 'info', file.errorString())
      stream = QtCore.QTextStream(file)
      self.ui.textEdit.clear()
      self.ui.textEdit.setHtml(stream.readAll())
      vscroll_bar = self.ui.textEdit.verticalScrollBar()
      vscroll_bar.setValue(vscroll_bar.maximum())
      file.close()

   def disable_buttons(self):
      self.ui.btn_CreateDesign.setEnabled(False)
      self.ui.btn_SaveMessages.setEnabled(False)
      self.ui.btnFront.setEnabled(False)
      self.ui.btnTop.setEnabled(False)
      self.ui.btnSide.setEnabled(False)
      self.ui.btn3D.setEnabled(False)
      self.ui.chkBx_beamSec.setEnabled(False)
      self.ui.chkBx_connector.setEnabled(False)
      self.ui.btn_pitchDetail.setEnabled(False)
      self.ui.btn_plateDetail.setEnabled(False)
      self.ui.btn_stiffnrDetail.setEnabled(False)
      self.ui.btn_weldDetails.setEnabled(False)

      self.ui.action_save_input.setEnabled(False)
      self.ui.actionCreate_design_report.setEnabled(False)
      self.ui.actionSave_3D_model.setEnabled(False)
      self.ui.actionSave_log_messages.setEnabled(False)
      self.ui.actionSave_current_image.setEnabled(False)
      self.ui.actionSave_Front_View.setEnabled(False)
      self.ui.actionSave_Side_View.setEnabled(False)
      self.ui.actionSave_Top_View.setEnabled(False)
      self.ui.menuGraphics.setEnabled(False)

   def enable_buttons(self):
      self.ui.btn_CreateDesign.setEnabled(True)
      self.ui.btn_SaveMessages.setEnabled(True)
      self.ui.btnFront.setEnabled(True)
      self.ui.btnTop.setEnabled(True)
      self.ui.btnSide.setEnabled(True)
      self.ui.btn3D.setEnabled(True)
      self.ui.chkBx_beamSec.setEnabled(True)
      self.ui.chkBx_connector.setEnabled(True)
      self.ui.btn_pitchDetail.setEnabled(True)
      self.ui.btn_plateDetail.setEnabled(True)
      self.ui.btn_stiffnrDetail.setEnabled(True)
      self.ui.btn_weldDetails.setEnabled(True)

      self.ui.action_save_input.setEnabled(True)
      self.ui.actionCreate_design_report.setEnabled(True)
      self.ui.actionSave_3D_model.setEnabled(True)
      self.ui.actionSave_log_messages.setEnabled(True)
      self.ui.actionSave_current_image.setEnabled(True)
      self.ui.actionSave_Front_View.setEnabled(True)
      self.ui.actionSave_Side_View.setEnabled(True)
      self.ui.actionSave_Top_View.setEnabled(True)
      self.ui.menuGraphics.setEnabled(True)

   def reset_btnclicked(self):
      """

      Returns:

      """
      self.ui.combo_beamSec.setCurrentIndex(0)
      self.ui.combo_connLoc.setCurrentIndex(0)
      self.ui.lbl_connectivity.clear()
      self.ui.txt_Fu.clear()
      self.ui.txt_Fy.clear()
      self.ui.txt_Axial.clear()
      self.ui.txt_Shear.clear()
      self.ui.txt_Moment.clear()
      self.ui.combo_diameter.setCurrentIndex(0)
      self.ui.combo_type.setCurrentIndex(0)
      self.ui.combo_grade.setCurrentIndex(0)
      self.ui.combo_plateThick.setCurrentIndex(0)
      self.ui.txt_plateHeight.clear()
      self.ui.txt_plateWidth.clear()
      self.ui.combo_flangeSize.setCurrentIndex(0)
      self.ui.combo_webSize.setCurrentIndex(0)

      self.ui.txt_tensionCritical.clear()
      self.ui.txt_tensionCapacity.clear()
      self.ui.txt_shearCapacity.clear()
      self.ui.txt_bearCapacity.clear()
      self.ui.txt_boltcapacity.clear()
      self.ui.txt_boltgrpcapacity.clear()
      self.ui.txt_noBolts.clear()
      self.ui.txt_rowBolts.clear()
      self.ui.txt_gauge.clear()
      self.ui.txt_crossGauge.clear()
      self.ui.txt_endDist.clear()
      self.ui.txt_edgeDist.clear()
      self.ui.txt_criticalFlange.clear()
      self.ui.txt_criticalWeb.clear()

      self.ui.btn_pitchDetail.setDisabled(True)
      self.ui.btn_plateDetail.setDisabled(True)
      self.ui.btn_stiffnrDetail.setDisabled(True)
      self.ui.btn_weldDetails.setDisabled(True)

      self.display.EraseAll()
      self.designPrefDialog.save_default_para()

   def get_beamdata(self):
      loc = self.ui.combo_connLoc.currentText()
      beamdata = get_beamcombolist()
      old_beamdata = get_oldbeamcombolist()
      combo_section = ''
      self.ui.combo_beamSec.addItems(beamdata)
      combo_section = self.ui.combo_beamSec
      self.color_oldDatabase_section(old_beamdata, beamdata, combo_section)

   def color_oldDatabase_section(self, old_section, intg_section, combo_section):
      """

      Args:
         old_section: Old database
         intg_section: Integrated database
         combo_section: Contents of database

      Returns: Differentiate the database by color code

      """
      for col in old_section:
         if col in intg_section:
            indx = intg_section.index(str(col))
            combo_section.setItemData(indx, QBrush(QColor("red")), Qt.TextColorRole)

      duplicate = [i for i, x in enumerate(intg_section) if intg_section.count(x) > 1]
      for i in duplicate:
         combo_section.setItemData(i, QBrush(QColor("red")), Qt.TextColorRole)

   def fetchBeamPara(self):
      beamdata_sec = self.ui.combo_beamSec.currentText()
      dictbeamdata = get_beamdata(beamdata_sec)
      return dictbeamdata

   def populate_weld_thk_flange(self):
      """

      Returns: The list of weld thickness in Gui

      """
      if str(self.ui.combo_beamSec.currentText()) == "Select section":
         self.ui.combo_plateThick.setCurrentIndex(0)
         self.ui.combo_flangeSize.setCurrentIndex(0)
         return

      else:
         newlist = []
         newlist.append("Select thickness")
         weldlist = [3, 4, 5, 6, 8, 10, 12, 16, 18, 20]
         dictbeamdata = self.fetchBeamPara()
         beam_tw = float(dictbeamdata["tw"])
         plate_thickness = str(self.ui.combo_plateThick.currentText())

         if plate_thickness != "Select plate thickness":
            plate_thick = float(plate_thickness)

            if str(self.ui.combo_connLoc.currentText()) == "Extended both ways" or "Flush" or "Extended one way":
               if str(self.ui.combo_beamSec.currentText()) == "Select section":
                  self.ui.combo_flangeSize.clear()
                  return
               else:
                  beam_tf = float(dictbeamdata["T"])
                  beam_tw = float(dictbeamdata["tw"])
                  # column_tf = float(dictbeamdata["T"])
                  thicker_part = max(beam_tf, beam_tw, plate_thick)

            if thicker_part in range(0, 11):
               weld_index = weldlist.index(3)
               newlist.extend(weldlist[weld_index:])
            elif thicker_part in range(11, 21):
               weld_index = weldlist.index(5)
               newlist.extend(weldlist[weld_index:])
            elif thicker_part in range(21, 33):
               weld_index = weldlist.index(6)
               newlist.extend(weldlist[weld_index:])
            else:
               weld_index = weldlist.index(8)
               newlist.extend(weldlist[weld_index:])

            self.ui.combo_flangeSize.clear()
            for element in newlist[:]:
               self.ui.combo_flangeSize.addItem(str(element))
         else:
            pass

   def combotype_current_index_changed(self, index):
      """

      Args:
         index: Number

      Returns: Types of Grade

      """
      items = self.gradeType[str(index)]
      if items != 0:
         self.ui.combo_grade.clear()
         stritems = []
         for val in items:
            stritems.append(str(val))

         self.ui.combo_grade.addItems(stritems)
      else:
         pass

   def check_range(self, widget, min_val, max_val):
      """

      Args:
         widget: Fu , Fy lineedit
         min_val: min value
         max_val: max value

      Returns: Check for the value mentioned for the given range

      """
      text_str = widget.text()
      text_str = int(text_str)
      if (text_str < min_val or text_str > max_val or text_str == ''):
         QMessageBox.about(self, "Error", "Please enter a value between %s-%s" % (min_val, max_val))
         widget.clear()
         widget.setFocus()

   def validate_fu_fy(self, fu_widget, fy_widget, current_widget, lblwidget):
      '''(QlineEdit,QLable,Number,Number)---> NoneType
        Validating F_u(ultimate Strength) greater than F_y (Yeild Strength) textfields
        '''
      try:
         fu_value = float(fu_widget.text())
      except ValueError:
         fu_value = 0.0

      try:
         fy_value = float(fy_widget.text())
      except ValueError:
         fy_value = 0.0

      if fy_value > fu_value:
         QMessageBox.about(self, 'Error', 'Yield strength (fy) cannot be greater than ultimate strength (fu)')
         current_widget.clear()
         current_widget.setFocus()
         palette = QPalette()
         palette.setColor(QPalette.Foreground, Qt.red)
         lblwidget.setPalette(palette)
      else:
         palette = QPalette()
         lblwidget.setPalette(palette)

   def call_2D_drawing(self, view):
      """

      Args:
         view: Front, Side & Top view of 2D svg drawings

      Returns: SVG image created through svgwrite package which takes design INPUT and OUTPUT
             parameters from Extended endplate GUI

      """
      self.alist = self.designParameters()
      self.result_obj = bbExtendedEndPlateSplice(self.alist)
      self.beam_data = self.fetchBeamPara()
      beam_beam = EndPlate(self.alist, self.result_obj, self.beam_data, self.folder)

      # if self.alist["Member"]["Connectivity"] == "Extended both ways":
      #
      #
      # else:
      #     pass
      # # elif self.alist["Member"]["Connectivity"] == "Extended one way":
      # #    beam_beam = OnewayEndPlate(self.alist, self.result_obj, self.beam_data, self.folder)
      # # elif self.alist["Member"]["Connectivity"] == "Flush":
      # #    beam_beam = FlushEndPlate(self.alist, self.result_obj, self.beam_data, self.folder)


      status = self.resultObj['Bolt']['status']
      if status is True:
         if view != "All":
            if view == "Front":
               filename = os.path.join(str(self.folder), "images_html", "extendFront.svg")

            elif view == "Side":
               filename = os.path.join(str(self.folder), "images_html", "extendSide.svg")

            else:
               filename = os.path.join(str(self.folder), "images_html", "extendTop.svg")

            beam_beam.save_to_svg(filename, view)
            svg_file = SvgWindow()
            svg_file.call_svgwindow(filename, view, str(self.folder))
         else:
            fname = ''
            beam_beam.save_to_svg(fname, view)
      else:
         QMessageBox.about(self, 'Information', 'Design Unsafe: %s view cannot be viewed' % (view))

   def dockbtn_clicked(self, widgets):
      """

      Args:
         widgets: Input , Output dock

      Returns: Dock & undock the widgets

      """
      flag = widgets.isHidden()
      if flag:
         widgets.show()
      else:
         widgets.hide()

   def show_font_dialogue(self):
      font, ok = QFontDialog.getFont()
      if ok:
         # self.ui.textEdit.setFont()
         self.ui.textEdit.setFont(font)

   def pitch_details(self):
      section = Pitch(self)
      section.show()

   def plate_details(self):
      section = PlateDetails(self)
      section.show()

   def stiffener_details(self):
      section = Stiffener(self)
      section.show()

   def weld_details(self):
      section = Weld_Details(self)
      section.show()

   def design_report(self):
      design_report_dialog = DesignReportDialog(self)
      design_report_dialog.show()

      # fileName = ("Connections\Moment\ExtendedEndPlate\Html_Report.html")
      # fileName = str(fileName)
      # self.alist = self.designParameters()
      # self.result = bbExtendedEndPlateSplice(self.alist)
      # print "result_obj", self.result
      # self.beam_data = self.fetchBeamPara()
      # save_html(self.result, self.alist, self.beam_data, fileName)

   # ===========================  CAD ===========================
   def show_color_dialog(self):

      col = QColorDialog.getColor()
      colorTup = col.getRgb()
      r = colorTup[0]
      g = colorTup[1]
      b = colorTup[2]
      self.display.set_bg_gradient_color(r, g, b, 255, 255, 255)

   def create_2D_CAD(self):
      '''

      Returns: The 3D model of extendedplate depending upon component selected

      '''
      self.ExtObj = self.create_extended_both_ways()
      if self.component == "Beam":
         cadlist = self.ExtObj.get_beam_models()
         final_model = cadlist[0]
         for model in cadlist[1:]:
             final_model = BRepAlgoAPI_Fuse(model, final_model).Shape()

      elif self.component == "Connector":
         cadlist = self.ExtObj.get_connector_models()
         final_model = cadlist[0]
         for model in cadlist[1:]:
            final_model = BRepAlgoAPI_Fuse(model, final_model).Shape()
      else:
         cadlist = self.ExtObj.get_models()
         final_model = cadlist[0]
         for model in cadlist[1:]:
            final_model = BRepAlgoAPI_Fuse(model, final_model).Shape()

      return final_model

   def save_3D_cad_images(self):
      '''

      Returns: Save 3D CAD images in *igs, *step, *stl, *brep format

      '''
      status = self.resultObj['Bolt']['status']
      if status is True:
         if self.fuse_model is None:
            self.fuse_model = self.create_2D_CAD()
         shape = self.fuse_model

         files_types = "IGS (*.igs);;STEP (*.stp);;STL (*.stl);;BREP(*.brep)"

         fileName, _ = QFileDialog.getSaveFileName(self, 'Export', os.path.join(str(self.folder), "untitled.igs"),
                                                   files_types)
         fName = str(fileName)

         flag = True
         if fName == '':
            flag = False
            return flag
         else:
            file_extension = fName.split(".")[-1]

            if file_extension == 'igs':
               IGESControl.IGESControl_Controller().Init()
               iges_writer = IGESControl.IGESControl_Writer()
               iges_writer.AddShape(shape)
               iges_writer.Write(fName)

            elif file_extension == 'brep':

               BRepTools.breptools.Write(shape, fName)

            elif file_extension == 'stp':
               # initialize the STEP exporter
               step_writer = STEPControl_Writer()
               Interface_Static_SetCVal("write.step.schema", "AP203")

               # transfer shapes and write file
               step_writer.Transfer(shape, STEPControl_AsIs)
               status = step_writer.Write(fName)

               assert (status == IFSelect_RetDone)

            else:
               stl_writer = StlAPI_Writer()
               stl_writer.SetASCIIMode(True)
               stl_writer.Write(shape, fName)

            self.fuse_model = None

            QMessageBox.about(self, 'Information', "File saved")
      else:
         self.ui.actionSave_3D_model.setEnabled(False)
         QMessageBox.about(self, 'Information', 'Design Unsafe: 3D Model cannot be saved')

   def save_CAD_images(self):
      status = self.resultObj['Bolt']['status']
      if status is True:

         files_types = "PNG (*.png);;JPEG (*.jpeg);;TIFF (*.tiff);;BMP(*.bmp)"
         fileName, _ = QFileDialog.getSaveFileName(self, 'Export', os.path.join(str(self.folder), "untitled.png"), files_types)
         fName = str(fileName)
         file_extension = fName.split(".")[-1]

         if file_extension == 'png' or file_extension == 'jpeg' or file_extension == 'bmp' or file_extension == 'tiff':
            self.display.ExportToImage(fName)
            QMessageBox.about(self, 'Information', "File saved")
      else:
         self.ui.actionSave_current_image.setEnabled(False)
         QMessageBox.about(self, 'Information', 'Design Unsafe: CAD image cannot be saved')

   def call_zoomin(self):
      self.display.ZoomFactor(2)

   def call_zoomout(self):
      self.display.ZoomFactor(0.5)

   def call_rotation(self):
      self.display.Rotation(15, 0)

   def call_pannig(self):
      self.display.Pan(50, 0)

   def clear_log_messages(self):
      self.ui.textEdit.clear()

   def create_extended_both_ways(self):

      beam_data = self.fetchBeamPara()

      beam_tw = float(beam_data["tw"])
      beam_T = float(beam_data["T"])
      beam_d = float(beam_data["D"])
      beam_B = float(beam_data["B"])
      beam_R1 = float(beam_data["R1"])
      beam_R2 = float(beam_data["R2"])
      beam_alpha = float(beam_data["FlangeSlope"])
      beam_length = 800.0

      beam_Left = ISection(B=beam_B, T=beam_T, D=beam_d, t=beam_tw,
                    R1=beam_R1, R2=beam_R2, alpha=beam_alpha,
                    length=beam_length, notchObj=None)
      beam_Right = copy.copy(beam_Left)   # Since both the beams are same

      outputobj = self.outputs    # Save all the claculated/displayed out in outputobj

      plate_Left = Plate(W=outputobj["Plate"]["Width"],
                     L=outputobj["Plate"]["Height"],
                     T=outputobj["Plate"]["Thickness"])
      plate_Right = copy.copy(plate_Left)     # Since both the end plates are identical

      #Beam stiffeners 4 if extended both ways, only 1 and 3 if extended oneway and non for flus type
      beam_stiffener_1 = StiffenerPlate(W=outputobj['Stiffener']['Height'], L=outputobj['Stiffener']['Length'],
                                T=outputobj['Stiffener']['Thickness'], R11=outputobj['Stiffener']['Length'] - 25,
                                R12=outputobj['Stiffener']['Height']-25,
                                L21=outputobj['Stiffener']['NotchSize'],L22 =outputobj['Stiffener']['NotchSize'])       #TODO: given hard inputs to L21 and L22

      beam_stiffener_2 = copy.copy(beam_stiffener_1)
      beam_stiffener_3 = copy.copy(beam_stiffener_1)
      beam_stiffener_4 = copy.copy(beam_stiffener_1)


      #Beam stiffeners for the flush type endplate
      beam_stiffener_F1 =  StiffenerPlate(W=outputobj['Stiffener']['Height'], L=outputobj['Stiffener']['Length'],
                                T=outputobj['Stiffener']['Thickness'],
                                L21=outputobj['Stiffener']['NotchSize'],L22 =outputobj['Stiffener']['NotchSize'])

      beam_stiffener_F2 = copy.copy(beam_stiffener_F1)
      beam_stiffener_F3 = copy.copy(beam_stiffener_F1)
      beam_stiffener_F4 = copy.copy(beam_stiffener_F1)


      alist = self.designParameters()         # An object to save all input values entered by user

      bolt_d = float(alist["Bolt"]["Diameter (mm)"])      # Bolt diameter, entered by user
      bolt_r = bolt_d/2
      bolt_T = self.bolt_head_thick_calculation(bolt_d)
      bolt_R = self.bolt_head_dia_calculation(bolt_d) / 2
      bolt_Ht = self.bolt_length_calculation(bolt_d)

      bolt = Bolt(R=bolt_R, T=bolt_T, H=bolt_Ht, r=bolt_r)    # Call to create Bolt from Component repo
      nut_T = self.nut_thick_calculation(bolt_d)
      nut_Ht = nut_T
      nut = Nut(R=bolt_R, T=nut_T, H=nut_Ht, innerR1=bolt_r)

      numberOfBolts = int(outputobj["Bolt"]["NumberOfBolts"])

      nutSpace = 2 * float(outputobj["Plate"]["Thickness"]) + nut_T   # Space between bolt head and nut

      bbNutBoltArray = NutBoltArray(alist, beam_data, outputobj, nut, bolt, numberOfBolts, nutSpace, alist)

      # Following welds are for to weld stiffeners for extended bothways and ext4ended oneway
      # bbWeld for stiffener hight on left side
      bbWeldStiffHL_1 = FilletWeld(b=float(alist["Weld"]["Web (mm)"]), h=float(alist["Weld"]["Web (mm)"]),
                            L=outputobj['Stiffener'][
                                 'Height'] - outputobj['Stiffener'][
                                 'NotchSize'])  # outputobj['Stiffener']['Length'] - 25
      bbWeldStiffHL_2 = copy.copy(bbWeldStiffHL_1)
      bbWeldStiffHL_3 = copy.copy(bbWeldStiffHL_1)
      bbWeldStiffHL_4 = copy.copy(bbWeldStiffHL_1)

      # bbWeld for stiffener length on left side
      bbWeldStiffLL_1 = FilletWeld(b=float(alist["Weld"]["Web (mm)"]), h=float(alist["Weld"]["Web (mm)"]),
                            L=outputobj['Stiffener']['Length'] - outputobj['Stiffener']['NotchSize'])
      bbWeldStiffLL_2 = copy.copy(bbWeldStiffLL_1)
      bbWeldStiffLL_3 = copy.copy(bbWeldStiffLL_1)
      bbWeldStiffLL_4 = copy.copy(bbWeldStiffLL_1)

      # bbWeld for stiffener hight on Right side
      bbWeldStiffHR_1 = FilletWeld(b=float(alist["Weld"]["Web (mm)"]), h=float(alist["Weld"]["Web (mm)"]),
                            L=outputobj['Stiffener'][
                                 'Height'] - outputobj['Stiffener'][
                                 'NotchSize'])  # outputobj['Stiffener']['Length'] - 25
      bbWeldStiffHR_2 = copy.copy(bbWeldStiffHR_1)
      bbWeldStiffHR_3 = copy.copy(bbWeldStiffHR_1)
      bbWeldStiffHR_4 = copy.copy(bbWeldStiffHR_1)

      # bbWeld for stiffener length on right side
      bbWeldStiffLR_1 = FilletWeld(b=float(alist["Weld"]["Web (mm)"]), h=float(alist["Weld"]["Web (mm)"]),
                            L=outputobj['Stiffener']['Length'] - outputobj['Stiffener']['NotchSize'])
      bbWeldStiffLR_2 = copy.copy(bbWeldStiffLR_1)
      bbWeldStiffLR_3 = copy.copy(bbWeldStiffLR_1)
      bbWeldStiffLR_4 = copy.copy(bbWeldStiffLR_1)


      #following welds are fillet welds for the flush endplate stiffeners
      bbWeldstiff1_u1 = FilletWeld(b=float(alist["Weld"]["Web (mm)"]), h=float(alist["Weld"]["Web (mm)"]),
                            L=outputobj['Stiffener']['Height'] - outputobj['Stiffener']['NotchSize'])
      bbWeldstiff1_l1 = copy.copy(bbWeldstiff1_u1)
      bbWeldstiff2_u1 = copy.copy(bbWeldstiff1_u1)
      bbWeldstiff2_l1 = copy.copy(bbWeldstiff1_u1)
      bbWeldstiff3_u1 = copy.copy(bbWeldstiff1_u1)
      bbWeldstiff3_l1 = copy.copy(bbWeldstiff1_u1)
      bbWeldstiff4_u1 = copy.copy(bbWeldstiff1_u1)
      bbWeldstiff4_l1 = copy.copy(bbWeldstiff1_u1)

      bbWeldstiff1_u2 = FilletWeld(b=float(alist["Weld"]["Web (mm)"]), h=float(alist["Weld"]["Web (mm)"]),
                            L=outputobj['Stiffener']['Length'] - outputobj['Stiffener']['NotchSize'])
      bbWeldstiff1_l2 = copy.copy(bbWeldstiff1_u2)
      bbWeldstiff2_u2 = copy.copy(bbWeldstiff1_u2)
      bbWeldstiff2_l2 = copy.copy(bbWeldstiff1_u2)
      bbWeldstiff3_u2 = copy.copy(bbWeldstiff1_u2)
      bbWeldstiff3_l2 = copy.copy(bbWeldstiff1_u2)
      bbWeldstiff4_u2 = copy.copy(bbWeldstiff1_u2)
      bbWeldstiff4_l2 = copy.copy(bbWeldstiff1_u2)


      if alist["Weld"]["Type"] == "Fillet Weld":

         ###########################
         #       WELD SECTIONS     #
         ###########################
         '''
         Following sections are for creating Fillet Welds. 
         Welds are numbered from Top to Bottom in Z-axis, Front to Back in Y axis and Left to Right in X axis. 
         '''

         # Followings welds are welds above beam flange, Qty = 4
         bbWeldAbvFlang_11 = FilletWeld(b=float(alist["Weld"]["Flange (mm)"]), h=float(alist["Weld"]["Flange (mm)"]), L=beam_B)
         bbWeldAbvFlang_12 = copy.copy(bbWeldAbvFlang_11)
         bbWeldAbvFlang_21 = copy.copy(bbWeldAbvFlang_11)
         bbWeldAbvFlang_22 = copy.copy(bbWeldAbvFlang_11)

         # Followings welds are welds below beam flange, Qty = 8
         bbWeldBelwFlang_11 = FilletWeld(b=float(alist["Weld"]["Flange (mm)"]), h=float(alist["Weld"]["Flange (mm)"]), L=(beam_B - beam_tw )/ 2- beam_R1-beam_R2)
         bbWeldBelwFlang_12 = copy.copy(bbWeldBelwFlang_11)
         bbWeldBelwFlang_13 = copy.copy(bbWeldBelwFlang_11)
         bbWeldBelwFlang_14 = copy.copy(bbWeldBelwFlang_11)
         bbWeldBelwFlang_21 = copy.copy(bbWeldBelwFlang_11)
         bbWeldBelwFlang_22 = copy.copy(bbWeldBelwFlang_11)
         bbWeldBelwFlang_23 = copy.copy(bbWeldBelwFlang_11)
         bbWeldBelwFlang_24 = copy.copy(bbWeldBelwFlang_11)

         # Followings welds are welds placed aside of beam web, Qty = 4
         bbWeldSideWeb_11 = FilletWeld(b=float(alist["Weld"]["Web (mm)"]), h=float(alist["Weld"]["Web (mm)"]), L=beam_d - 2 * (beam_T+beam_R1) - (2*5))
         bbWeldSideWeb_12 = copy.copy(bbWeldSideWeb_11)
         bbWeldSideWeb_21 = copy.copy(bbWeldSideWeb_11)
         bbWeldSideWeb_22 = copy.copy(bbWeldSideWeb_11)


         extbothWays = CADFillet(beam_Left, beam_Right, plate_Left, plate_Right, bbNutBoltArray,
                                 bbWeldAbvFlang_11, bbWeldAbvFlang_12, bbWeldAbvFlang_21, bbWeldAbvFlang_22,
                                 bbWeldBelwFlang_11, bbWeldBelwFlang_12, bbWeldBelwFlang_13, bbWeldBelwFlang_14,
                                 bbWeldBelwFlang_21, bbWeldBelwFlang_22, bbWeldBelwFlang_23, bbWeldBelwFlang_24,
                                 bbWeldSideWeb_11, bbWeldSideWeb_12, bbWeldSideWeb_21, bbWeldSideWeb_22,
                              bbWeldstiff1_u1,bbWeldstiff1_u2,bbWeldstiff2_u1,bbWeldstiff2_u2,bbWeldstiff3_u1,
                              bbWeldstiff3_u2,bbWeldstiff4_u1,bbWeldstiff4_u2,
                           bbWeldstiff1_l1, bbWeldstiff1_l2, bbWeldstiff2_l1, bbWeldstiff2_l2, bbWeldstiff3_l1,
                           bbWeldstiff3_l2, bbWeldstiff4_l1, bbWeldstiff4_l2,
                              bbWeldStiffHL_1, bbWeldStiffHL_2, bbWeldStiffHL_3, bbWeldStiffHL_4,
                              bbWeldStiffLL_1, bbWeldStiffLL_2, bbWeldStiffLL_3, bbWeldStiffLL_4,
                              bbWeldStiffHR_1, bbWeldStiffHR_2, bbWeldStiffHR_3, bbWeldStiffHR_4,
                              bbWeldStiffLR_1, bbWeldStiffLR_2, bbWeldStiffLR_3, bbWeldStiffLR_4,
                                 beam_stiffener_1,beam_stiffener_2,beam_stiffener_3,beam_stiffener_4,
                           beam_stiffener_F1,beam_stiffener_F2,beam_stiffener_F3,beam_stiffener_F4, alist, outputobj)
         extbothWays.create_3DModel()

         return extbothWays

      else:  # Groove Weld
         bbWeldFlang_R1 = GrooveWeld(b=outputobj['Stiffener']['WeldSize'], h=float(beam_data["T"]),
                              L=beam_B)         #outputobj["Weld"]["Size"]
         bbWeldFlang_R2 = copy.copy(bbWeldFlang_R1)

         bbWeldFlang_L1 = copy.copy(bbWeldFlang_R1)
         bbWeldFlang_L2 = copy.copy(bbWeldFlang_R1)

         # Followings welds are welds placed aside of beam web, Qty = 4           # edited length value by Anand Swaroop
         bbWeldWeb_R3 = GrooveWeld(b=outputobj['Stiffener']['WeldSize'], h=float(beam_data["tw"]),
                            L=beam_d - 2 * beam_T)       #outputobj["Weld"]["Size"]

         bbWeldWeb_L3 = copy.copy(bbWeldWeb_R3)

         #Following welds are to join beam stiffeners to the beam
         bbWeldStiffH_1 = GrooveWeld(b=outputobj['Stiffener']['WeldSize'], h= outputobj['Stiffener']['Thickness'], L= outputobj['Stiffener']['Height']-outputobj['Stiffener']['NotchSize'])    #outputobj['Stiffener']['Length'] - 25
         bbWeldStiffH_2 = copy.copy(bbWeldStiffH_1)
         bbWeldStiffH_3 = copy.copy(bbWeldStiffH_1)
         bbWeldStiffH_4 = copy.copy(bbWeldStiffH_1)

         bbWeldStiffL_1 = GrooveWeld(b=outputobj['Stiffener']['WeldSize'], h= outputobj['Stiffener']['Thickness'], L= outputobj['Stiffener']['Length']-outputobj['Stiffener']['NotchSize'])
         bbWeldStiffL_2 = copy.copy(bbWeldStiffL_1)
         bbWeldStiffL_3 = copy.copy(bbWeldStiffL_1)
         bbWeldStiffL_4 = copy.copy(bbWeldStiffL_1)


         #######################################
         #       WELD SECTIONS QUARTER CONE    #
         #######################################

         extbothWays = CADGroove(beam_Left, beam_Right,plate_Left, plate_Right, bbNutBoltArray,
                           bbWeldFlang_R1, bbWeldFlang_R2, bbWeldWeb_R3,bbWeldFlang_L1, bbWeldFlang_L2, bbWeldWeb_L3,
                           bbWeldStiffHL_1, bbWeldStiffHL_2, bbWeldStiffHL_3, bbWeldStiffHL_4,
                           bbWeldStiffLL_1, bbWeldStiffLL_2, bbWeldStiffLL_3, bbWeldStiffLL_4,
                           bbWeldStiffHR_1, bbWeldStiffHR_2, bbWeldStiffHR_3, bbWeldStiffHR_4,
                           bbWeldStiffLR_1, bbWeldStiffLR_2, bbWeldStiffLR_3, bbWeldStiffLR_4,
                           bbWeldstiff1_u1, bbWeldstiff1_u2, bbWeldstiff2_u1, bbWeldstiff2_u2, bbWeldstiff3_u1,
                           bbWeldstiff3_u2, bbWeldstiff4_u1, bbWeldstiff4_u2,
                           bbWeldstiff1_l1, bbWeldstiff1_l2, bbWeldstiff2_l1, bbWeldstiff2_l2, bbWeldstiff3_l1,
                           bbWeldstiff3_l2, bbWeldstiff4_l1, bbWeldstiff4_l2,
                           beam_stiffener_1, beam_stiffener_2,beam_stiffener_3, beam_stiffener_4,
                           beam_stiffener_F1,beam_stiffener_F2,beam_stiffener_F3,beam_stiffener_F4,alist, outputobj)
         extbothWays.create_3DModel()

         return extbothWays


   def bolt_head_thick_calculation(self, bolt_diameter):
      '''
      This routine takes the bolt diameter and return bolt head thickness as per IS:3757(1989)
      bolt Head Dia
      <-------->
      __________
      |        | | T = Thickness
      |________| |
         |  |
         |  |
         |  |
      '''
      bolt_head_thick = {5: 4, 6: 5, 8: 6, 10: 7, 12: 8, 16: 10, 20: 12.5, 22: 14, 24: 15, 27: 17, 30: 18.7, 36: 22.5}
      return bolt_head_thick[bolt_diameter]

   def bolt_head_dia_calculation(self, bolt_diameter):
      '''
      This routine takes the bolt diameter and return bolt head diameter as per IS:3757(1989)
      bolt Head Dia
      <-------->
      __________
      |        |
      |________|
         |  |
         |  |
         |  |
      '''
      bolt_head_dia = {5: 7, 6: 8, 8: 10, 10: 15, 12: 20, 16: 27, 20: 34, 22: 36, 24: 41, 27: 46, 30: 50, 36: 60}
      return bolt_head_dia[bolt_diameter]

   def bolt_length_calculation(self, bolt_diameter):
      '''
      This routine takes the bolt diameter and return bolt head diameter as per IS:3757(1985)
      bolt Head Dia
      <-------->
      __________  ______
      |        |    |
      |________|    |
         |  |       |
         |  |       |
         |  |       |
         |  |       |
         |  |       |  l= length
         |  |       |
         |  |       |
         |  |       |
         |__|    ___|__
      '''
      bolt_head_dia = {5: 40, 6: 40, 8: 40, 10: 40, 12: 40, 16: 50, 20: 50, 22: 50, 24: 50, 27: 60, 30: 65, 36: 75}

      return bolt_head_dia[bolt_diameter]

   def nut_thick_calculation(self, bolt_diameter):
      '''
      Returns the thickness of the nut depending upon the nut diameter as per IS1363-3(2002)
      '''
      nut_dia = {5: 5, 6: 5.65, 8: 7.15, 10: 8.75, 12: 11.3, 16: 15, 20: 17.95, 22: 19.0, 24: 21.25, 27: 23, 30: 25.35, 36: 30.65}
      return nut_dia[bolt_diameter]

   def call_3DModel(self, bgcolor):
      # Call to calculate/create the Extended Both Way CAD model
      status = self.resultObj['Bolt']['status']
      if status is True:
         self.create_extended_both_ways()
         self.ui.btn3D.setChecked(Qt.Checked)
         if self.ui.btn3D.isChecked():
            self.ui.chkBx_beamSec.setChecked(Qt.Unchecked)
            self.ui.chkBx_connector.setChecked(Qt.Unchecked)
            self.ui.mytabWidget.setCurrentIndex(0)

      # Call to display the Extended Both Way CAD model
         self.display_3DModel("Model", bgcolor)
      else:
         self.display.EraseAll()

   def call_3DBeam(self, bgcolor):
      status = self.resultObj['Bolt']['status']
      if status is True:
         self.ui.chkBx_beamSec.setChecked(Qt.Checked)
         if self.ui.chkBx_beamSec.isChecked():
            self.ui.btn3D.setChecked(Qt.Unchecked)
            self.ui.chkBx_connector.setChecked(Qt.Unchecked)
            self.ui.mytabWidget.setCurrentIndex(0)
         self.display_3DModel("Beam", bgcolor)

   def call_3DConnector(self, bgcolor):
      status = self.resultObj['Bolt']['status']
      if status is True:
         self.ui.chkBx_connector.setChecked(Qt.Checked)
         if self.ui.chkBx_connector.isChecked():
            self.ui.btn3D.setChecked(Qt.Unchecked)
            self.ui.chkBx_beamSec.setChecked(Qt.Unchecked)
            self.ui.mytabWidget.setCurrentIndex(0)
         self.display_3DModel("Connector", bgcolor)

   def display_3DModel(self,component, bgcolor):
      self.component = component

      self.display.EraseAll()
      self.display.View_Iso()
      self.display.FitAll()

      alist = self.designParameters()

      self.display.DisableAntiAliasing()
      if bgcolor == "gradient_bg":

         self.display.set_bg_gradient_color(51, 51, 102, 150, 150, 170)
      else:
         self.display.set_bg_gradient_color(255, 255, 255, 255, 255, 255)

      # ExtObj is an object which gets all the calculated values of CAD models
      self.ExtObj = self.create_extended_both_ways()

      # Displays the beams
      if component == "Beam":
         osdag_display_shape(self.display, self.ExtObj.get_beamLModel(), update=True)
         osdag_display_shape(self.display, self.ExtObj.get_beamRModel(), update=True)

      elif component == "Connector":
         # Displays the end plates
         osdag_display_shape(self.display, self.ExtObj.get_plateLModel(), update=True, color='Blue')
         osdag_display_shape(self.display, self.ExtObj.get_plateRModel(), update=True, color='Blue')\

         #Adding stiffeners along with the weld
         if self.alist["Member"]["Connectivity"] == "Extended both ways" or self.alist["Member"][
            "Connectivity"] == "Extended one way":
            osdag_display_shape(self.display, self.ExtObj.get_beam_stiffener_1Model(), update=True, color='Blue')
            osdag_display_shape(self.display, self.ExtObj.get_beam_stiffener_3Model(), update=True, color='Blue')

            # Fillet Welds
            osdag_display_shape(self.display, self.ExtObj.get_bbWeldStiffHL_1Model(), update=True, color='Red')
            osdag_display_shape(self.display, self.ExtObj.get_bbWeldStiffLL_1Model(), update=True, color='Red')
            osdag_display_shape(self.display, self.ExtObj.get_bbWeldStiffHL_3Model(), update=True, color='Red')
            osdag_display_shape(self.display, self.ExtObj.get_bbWeldStiffLL_3Model(), update=True, color='Red')

            osdag_display_shape(self.display, self.ExtObj.get_bbWeldStiffHR_1Model(), update=True, color='Red')
            osdag_display_shape(self.display, self.ExtObj.get_bbWeldStiffLR_1Model(), update=True, color='Red')
            osdag_display_shape(self.display, self.ExtObj.get_bbWeldStiffHR_3Model(), update=True, color='Red')
            osdag_display_shape(self.display, self.ExtObj.get_bbWeldStiffLR_3Model(), update=True, color='Red')

         if self.alist["Member"]["Connectivity"] == "Extended both ways":
            osdag_display_shape(self.display, self.ExtObj.get_beam_stiffener_2Model(), update=True, color='Blue')
            osdag_display_shape(self.display, self.ExtObj.get_beam_stiffener_4Model(), update=True, color='Blue')

            # Fillet Welds
            osdag_display_shape(self.display, self.ExtObj.get_bbWeldStiffHL_2Model(), update=True, color='Red')
            osdag_display_shape(self.display, self.ExtObj.get_bbWeldStiffLL_2Model(), update=True, color='Red')
            osdag_display_shape(self.display, self.ExtObj.get_bbWeldStiffHL_4Model(), update=True, color='Red')
            osdag_display_shape(self.display, self.ExtObj.get_bbWeldStiffLL_4Model(), update=True, color='Red')

            osdag_display_shape(self.display, self.ExtObj.get_bbWeldStiffHR_2Model(), update=True, color='Red')
            osdag_display_shape(self.display, self.ExtObj.get_bbWeldStiffLR_2Model(), update=True, color='Red')
            osdag_display_shape(self.display, self.ExtObj.get_bbWeldStiffHR_4Model(), update=True, color='Red')
            osdag_display_shape(self.display, self.ExtObj.get_bbWeldStiffLR_4Model(), update=True, color='Red')

         if self.alist["Member"]["Connectivity"] == "Flush":
            osdag_display_shape(self.display, self.ExtObj.get_beam_stiffener_F1Model(), update=True, color='Blue')
            osdag_display_shape(self.display, self.ExtObj.get_beam_stiffener_F2Model(), update=True, color='Blue')
            osdag_display_shape(self.display, self.ExtObj.get_beam_stiffener_F3Model(), update=True, color='Blue')
            osdag_display_shape(self.display, self.ExtObj.get_beam_stiffener_F4Model(), update=True, color='Blue')

            osdag_display_shape(self.display, self.ExtObj.get_bbWeldstiff1_u1Model(), update=True, color='Red')
            osdag_display_shape(self.display, self.ExtObj.get_bbWeldstiff1_u2Model(), update=True, color='Red')
            osdag_display_shape(self.display, self.ExtObj.get_bbWeldstiff1_l1Model(), update=True, color='Red')
            osdag_display_shape(self.display, self.ExtObj.get_bbWeldstiff1_l2Model(), update=True, color='Red')

            osdag_display_shape(self.display, self.ExtObj.get_bbWeldstiff2_u1Model(), update=True, color='Red')
            osdag_display_shape(self.display, self.ExtObj.get_bbWeldstiff2_u2Model(), update=True, color='Red')
            osdag_display_shape(self.display, self.ExtObj.get_bbWeldstiff2_l1Model(), update=True, color='Red')
            osdag_display_shape(self.display, self.ExtObj.get_bbWeldstiff2_l2Model(), update=True, color='Red')

            osdag_display_shape(self.display, self.ExtObj.get_bbWeldstiff3_u1Model(), update=True, color='Red')
            osdag_display_shape(self.display, self.ExtObj.get_bbWeldstiff3_u2Model(), update=True, color='Red')
            osdag_display_shape(self.display, self.ExtObj.get_bbWeldstiff3_l1Model(), update=True, color='Red')
            osdag_display_shape(self.display, self.ExtObj.get_bbWeldstiff3_l2Model(), update=True, color='Red')

            osdag_display_shape(self.display, self.ExtObj.get_bbWeldstiff4_u1Model(), update=True, color='Red')
            osdag_display_shape(self.display, self.ExtObj.get_bbWeldstiff4_u2Model(), update=True, color='Red')
            osdag_display_shape(self.display, self.ExtObj.get_bbWeldstiff4_l1Model(), update=True, color='Red')
            osdag_display_shape(self.display, self.ExtObj.get_bbWeldstiff4_l2Model(), update=True, color='Red')

         # Display all nut-bolts, call to nutBoltPlacement.py
         nutboltlist = self.ExtObj.nut_bolt_array.get_models()
         for nutbolt in nutboltlist:
            osdag_display_shape(self.display, nutbolt, color=Quantity_NOC_SADDLEBROWN, update=True)

         # Display all the Welds including the quarter cone

         if alist["Weld"]["Type"] == "Fillet Weld":
            osdag_display_shape(self.display, self.ExtObj.get_bbWeldAbvFlang_11Model(), update=True, color='Red')
            osdag_display_shape(self.display, self.ExtObj.get_bbWeldAbvFlang_12Model(), update=True, color='Red')
            osdag_display_shape(self.display, self.ExtObj.get_bbWeldAbvFlang_21Model(), update=True, color='Red')
            osdag_display_shape(self.display, self.ExtObj.get_bbWeldAbvFlang_22Model(), update=True, color='Red')

            osdag_display_shape(self.display, self.ExtObj.get_bbWeldBelwFlang_11Model(), update=True, color='Red')
            osdag_display_shape(self.display, self.ExtObj.get_bbWeldBelwFlang_12Model(), update=True, color='Red')
            osdag_display_shape(self.display, self.ExtObj.get_bbWeldBelwFlang_13Model(), update=True, color='Red')
            osdag_display_shape(self.display, self.ExtObj.get_bbWeldBelwFlang_14Model(), update=True, color='Red')
            osdag_display_shape(self.display, self.ExtObj.get_bbWeldBelwFlang_21Model(), update=True, color='Red')
            osdag_display_shape(self.display, self.ExtObj.get_bbWeldBelwFlang_22Model(), update=True, color='Red')
            osdag_display_shape(self.display, self.ExtObj.get_bbWeldBelwFlang_23Model(), update=True, color='Red')
            osdag_display_shape(self.display, self.ExtObj.get_bbWeldBelwFlang_24Model(), update=True, color='Red')

            osdag_display_shape(self.display, self.ExtObj.get_bbWeldSideWeb_11Model(), update=True, color='Red')
            osdag_display_shape(self.display, self.ExtObj.get_bbWeldSideWeb_12Model(), update=True, color='Red')
            osdag_display_shape(self.display, self.ExtObj.get_bbWeldSideWeb_21Model(), update=True, color='Red')
            osdag_display_shape(self.display, self.ExtObj.get_bbWeldSideWeb_22Model(), update=True, color='Red')



         else:      #Groove weld
            osdag_display_shape(self.display, self.ExtObj.get_bbWeldFlang_R1Model(), update=True, color='Red')
            osdag_display_shape(self.display, self.ExtObj.get_bbWeldFlang_R2Model(), update=True, color='Red')
            osdag_display_shape(self.display, self.ExtObj.get_bbWeldFlang_L1Model(), update=True, color='Red')
            osdag_display_shape(self.display, self.ExtObj.get_bbWeldFlang_L2Model(), update=True, color='Red')

            osdag_display_shape(self.display, self.ExtObj.get_bbWeldWeb_R3Model(), update=True, color='Red')
            osdag_display_shape(self.display, self.ExtObj.get_bbWeldWeb_L3Model(), update=True, color='Red')

            #TODO: This is the groove weld for the beam stiffenres
            ## osdag_display_shape(self.display, self.ExtObj.get_bbWeldStiffH_1Model(), update=True, color='Red')
            # osdag_display_shape(self.display, self.ExtObj.get_bbWeldStiffH_2Model(), update=True, color='Red')
            # osdag_display_shape(self.display, self.ExtObj.get_bbWeldStiffH_3Model(), update=True, color='Red')
            # osdag_display_shape(self.display, self.ExtObj.get_bbWeldStiffH_4Model(), update=True, color='Red')
            #
            # osdag_display_shape(self.display, self.ExtObj.get_bbWeldStiffL_1Model(), update=True, color='Red')
            # osdag_display_shape(self.display, self.ExtObj.get_bbWeldStiffL_2Model(), update=True, color='Red')
            # osdag_display_shape(self.display, self.ExtObj.get_bbWeldStiffL_3Model(), update=True, color='Red')
            # osdag_display_shape(self.display, self.ExtObj.get_bbWeldStiffL_4Model(), update=True, color='Red')


      elif component == "Model":
         osdag_display_shape(self.display, self.ExtObj.get_beamLModel(), update=True)
         osdag_display_shape(self.display, self.ExtObj.get_beamRModel(), update=True)
         # Displays the end plates
         osdag_display_shape(self.display, self.ExtObj.get_plateLModel(), update=True, color='Blue')
         osdag_display_shape(self.display, self.ExtObj.get_plateRModel(), update=True, color='Blue')

         if self.alist["Member"]["Connectivity"] == "Extended both ways" or self.alist["Member"][
            "Connectivity"] == "Extended one way":
            osdag_display_shape(self.display, self.ExtObj.get_beam_stiffener_1Model(), update=True, color='Blue')
            osdag_display_shape(self.display, self.ExtObj.get_beam_stiffener_3Model(), update=True, color='Blue')

            #Fillet Welds
            osdag_display_shape(self.display, self.ExtObj.get_bbWeldStiffHL_1Model(), update=True, color='Red')
            osdag_display_shape(self.display, self.ExtObj.get_bbWeldStiffLL_1Model(), update=True, color='Red')
            osdag_display_shape(self.display, self.ExtObj.get_bbWeldStiffHL_3Model(), update=True, color='Red')
            osdag_display_shape(self.display, self.ExtObj.get_bbWeldStiffLL_3Model(), update=True, color='Red')

            osdag_display_shape(self.display, self.ExtObj.get_bbWeldStiffHR_1Model(), update=True, color='Red')
            osdag_display_shape(self.display, self.ExtObj.get_bbWeldStiffLR_1Model(), update=True, color='Red')
            osdag_display_shape(self.display, self.ExtObj.get_bbWeldStiffHR_3Model(), update=True, color='Red')
            osdag_display_shape(self.display, self.ExtObj.get_bbWeldStiffLR_3Model(), update=True, color='Red')

         if self.alist["Member"]["Connectivity"] == "Extended both ways":
            osdag_display_shape(self.display, self.ExtObj.get_beam_stiffener_2Model(), update=True, color='Blue')
            osdag_display_shape(self.display, self.ExtObj.get_beam_stiffener_4Model(), update=True, color='Blue')

            #Fillet Welds
            osdag_display_shape(self.display, self.ExtObj.get_bbWeldStiffHL_2Model(), update=True, color='Red')
            osdag_display_shape(self.display, self.ExtObj.get_bbWeldStiffLL_2Model(), update=True, color='Red')
            osdag_display_shape(self.display, self.ExtObj.get_bbWeldStiffHL_4Model(), update=True, color='Red')
            osdag_display_shape(self.display, self.ExtObj.get_bbWeldStiffLL_4Model(), update=True, color='Red')

            osdag_display_shape(self.display, self.ExtObj.get_bbWeldStiffHR_2Model(), update=True, color='Red')
            osdag_display_shape(self.display, self.ExtObj.get_bbWeldStiffLR_2Model(), update=True, color='Red')
            osdag_display_shape(self.display, self.ExtObj.get_bbWeldStiffHR_4Model(), update=True, color='Red')
            osdag_display_shape(self.display, self.ExtObj.get_bbWeldStiffLR_4Model(), update=True, color='Red')

         if self.alist["Member"]["Connectivity"] == "Flush":
            osdag_display_shape(self.display, self.ExtObj.get_beam_stiffener_F1Model(), update=True, color='Blue')
            osdag_display_shape(self.display, self.ExtObj.get_beam_stiffener_F2Model(), update=True, color='Blue')
            osdag_display_shape(self.display, self.ExtObj.get_beam_stiffener_F3Model(), update=True, color='Blue')
            osdag_display_shape(self.display, self.ExtObj.get_beam_stiffener_F4Model(), update=True, color='Blue')

            osdag_display_shape(self.display, self.ExtObj.get_bbWeldstiff1_u1Model(), update=True, color='Red')
            osdag_display_shape(self.display, self.ExtObj.get_bbWeldstiff1_u2Model(), update=True, color='Red')
            osdag_display_shape(self.display, self.ExtObj.get_bbWeldstiff1_l1Model(), update=True, color='Red')
            osdag_display_shape(self.display, self.ExtObj.get_bbWeldstiff1_l2Model(), update=True, color='Red')

            osdag_display_shape(self.display, self.ExtObj.get_bbWeldstiff2_u1Model(), update=True, color='Red')
            osdag_display_shape(self.display, self.ExtObj.get_bbWeldstiff2_u2Model(), update=True, color='Red')
            osdag_display_shape(self.display, self.ExtObj.get_bbWeldstiff2_l1Model(), update=True, color='Red')
            osdag_display_shape(self.display, self.ExtObj.get_bbWeldstiff2_l2Model(), update=True, color='Red')

            osdag_display_shape(self.display, self.ExtObj.get_bbWeldstiff3_u1Model(), update=True, color='Red')
            osdag_display_shape(self.display, self.ExtObj.get_bbWeldstiff3_u2Model(), update=True, color='Red')
            osdag_display_shape(self.display, self.ExtObj.get_bbWeldstiff3_l1Model(), update=True, color='Red')
            osdag_display_shape(self.display, self.ExtObj.get_bbWeldstiff3_l2Model(), update=True, color='Red')

            osdag_display_shape(self.display, self.ExtObj.get_bbWeldstiff4_u1Model(), update=True, color='Red')
            osdag_display_shape(self.display, self.ExtObj.get_bbWeldstiff4_u2Model(), update=True, color='Red')
            osdag_display_shape(self.display, self.ExtObj.get_bbWeldstiff4_l1Model(), update=True, color='Red')
            osdag_display_shape(self.display, self.ExtObj.get_bbWeldstiff4_l2Model(), update=True, color='Red')

         # Display all nut-bolts, call to nutBoltPlacement.py
         nutboltlist = self.ExtObj.nut_bolt_array.get_models()
         for nutbolt in nutboltlist:
            osdag_display_shape(self.display, nutbolt, color=Quantity_NOC_SADDLEBROWN, update=True)


         # Display all the Welds including the quarter cone
         if alist["Weld"]["Type"] == "Fillet Weld":
            osdag_display_shape(self.display, self.ExtObj.get_bbWeldAbvFlang_11Model(), update=True, color='Red')
            osdag_display_shape(self.display, self.ExtObj.get_bbWeldAbvFlang_12Model(), update=True, color='Red')
            osdag_display_shape(self.display, self.ExtObj.get_bbWeldAbvFlang_21Model(), update=True, color='Red')
            osdag_display_shape(self.display, self.ExtObj.get_bbWeldAbvFlang_22Model(), update=True, color='Red')

            osdag_display_shape(self.display, self.ExtObj.get_bbWeldBelwFlang_11Model(), update=True, color='Red')
            osdag_display_shape(self.display, self.ExtObj.get_bbWeldBelwFlang_12Model(), update=True, color='Red')
            osdag_display_shape(self.display, self.ExtObj.get_bbWeldBelwFlang_13Model(), update=True, color='Red')
            osdag_display_shape(self.display, self.ExtObj.get_bbWeldBelwFlang_14Model(), update=True, color='Red')
            osdag_display_shape(self.display, self.ExtObj.get_bbWeldBelwFlang_21Model(), update=True, color='Red')
            osdag_display_shape(self.display, self.ExtObj.get_bbWeldBelwFlang_22Model(), update=True, color='Red')
            osdag_display_shape(self.display, self.ExtObj.get_bbWeldBelwFlang_23Model(), update=True, color='Red')
            osdag_display_shape(self.display, self.ExtObj.get_bbWeldBelwFlang_24Model(), update=True, color='Red')

            osdag_display_shape(self.display, self.ExtObj.get_bbWeldSideWeb_11Model(), update=True, color='Red')
            osdag_display_shape(self.display, self.ExtObj.get_bbWeldSideWeb_12Model(), update=True, color='Red')
            osdag_display_shape(self.display, self.ExtObj.get_bbWeldSideWeb_21Model(), update=True, color='Red')
            osdag_display_shape(self.display, self.ExtObj.get_bbWeldSideWeb_22Model(), update=True, color='Red')


         else:   #Groove weld
            osdag_display_shape(self.display, self.ExtObj.get_bbWeldFlang_R1Model(), update=True, color='Red')
            osdag_display_shape(self.display, self.ExtObj.get_bbWeldFlang_R2Model(), update=True, color='Red')
            osdag_display_shape(self.display, self.ExtObj.get_bbWeldFlang_L1Model(), update=True, color='Red')
            osdag_display_shape(self.display, self.ExtObj.get_bbWeldFlang_L2Model(), update=True, color='Red')

            osdag_display_shape(self.display, self.ExtObj.get_bbWeldWeb_R3Model(), update=True, color='Red')
            osdag_display_shape(self.display, self.ExtObj.get_bbWeldWeb_L3Model(), update=True, color='Red')

            #TODO: Thid is the groove weld fot the  beam stiffeners
            ## if self.alist["Member"]["Connectivity"] == "Extended both ways" or self.alist["Member"][
            #  "Connectivity"] == "Extended one way":
            #
            #  osdag_display_shape(self.display, self.ExtObj.get_bbWeldStiffH_1Model(), update=True, color='Red')
            #  osdag_display_shape(self.display, self.ExtObj.get_bbWeldStiffL_1Model(), update=True, color='Red')
            #  osdag_display_shape(self.display, self.ExtObj.get_bbWeldStiffH_3Model(), update=True, color='Red')
            #  osdag_display_shape(self.display, self.ExtObj.get_bbWeldStiffL_3Model(), update=True, color='Red')
            #
            # if self.alist["Member"]["Connectivity"] == "Extended both ways":
            #  osdag_display_shape(self.display, self.ExtObj.get_bbWeldStiffH_2Model(), update=True, color='Red')
            #  osdag_display_shape(self.display, self.ExtObj.get_bbWeldStiffL_2Model(), update=True, color='Red')
            #  osdag_display_shape(self.display, self.ExtObj.get_bbWeldStiffH_4Model(), update=True, color='Red')
            #  osdag_display_shape(self.display, self.ExtObj.get_bbWeldStiffL_4Model(), update=True, color='Red')


   # =================================================================================
   def open_about_osdag(self):
      dialog = MyAboutOsdag(self)
      dialog.show()

   def open_tutorials(self):
      dialog = MyTutorials(self)
      dialog.show()

   def open_ask_question(self):
      dialog =  MyAskQuestion(self)
      dialog.show()

   def design_examples(self):

      root_path = os.path.join(os.path.dirname(__file__), '..', '..', '..', 'ResourceFiles', 'design_example', '_build', 'html')
      for html_file in os.listdir(root_path):
         if html_file.startswith('index'):
            if sys.platform == ("win32" or "win64"):
               os.startfile("%s/%s" % (root_path, html_file))
            else:
               opener = "open" if sys.platform == "darwin" else "xdg-open"
               subprocess.call([opener, "%s/%s" % (root_path, html_file)])
=======
        else:
            final_model = self.ExtObj.get_models()

        return final_model

    def save_3D_cad_images(self):
        '''

        Returns: Save 3D CAD images in *igs, *step, *stl, *brep format

        '''
        status = self.resultObj['Bolt']['status']
        if status is True:
            if self.fuse_model is None:
                self.fuse_model = self.create_2D_CAD()
            shape = self.fuse_model

            files_types = "IGS (*.igs);;STEP (*.stp);;STL (*.stl);;BREP(*.brep)"

            fileName, _ = QFileDialog.getSaveFileName(self, 'Export', os.path.join(str(self.folder), "untitled.igs"),
                                                      files_types)
            fName = str(fileName)

            flag = True
            if fName == '':
                flag = False
                return flag
            else:
                file_extension = fName.split(".")[-1]

                if file_extension == 'igs':
                    IGESControl.IGESControl_Controller().Init()
                    iges_writer = IGESControl.IGESControl_Writer()
                    iges_writer.AddShape(shape)
                    iges_writer.Write(fName)

                elif file_extension == 'brep':

                    BRepTools.breptools.Write(shape, fName)

                elif file_extension == 'stp':
                    # initialize the STEP exporter
                    step_writer = STEPControl_Writer()
                    Interface_Static_SetCVal("write.step.schema", "AP203")

                    # transfer shapes and write file
                    step_writer.Transfer(shape, STEPControl_AsIs)
                    status = step_writer.Write(fName)

                    assert (status == IFSelect_RetDone)

                else:
                    stl_writer = StlAPI_Writer()
                    stl_writer.SetASCIIMode(True)
                    stl_writer.Write(shape, fName)

                self.fuse_model = None

                QMessageBox.about(self, 'Information', "File saved")
        else:
            self.ui.actionSave_3D_model.setEnabled(False)
            QMessageBox.about(self, 'Information', 'Design Unsafe: 3D Model cannot be saved')

    def save_CAD_images(self):
        status = self.resultObj['Bolt']['status']
        if status is True:

            files_types = "PNG (*.png);;JPEG (*.jpeg);;TIFF (*.tiff);;BMP(*.bmp)"
            fileName, _ = QFileDialog.getSaveFileName(self, 'Export', os.path.join(str(self.folder), "untitled.png"),
                                                      files_types)
            fName = str(fileName)
            file_extension = fName.split(".")[-1]

            if file_extension == 'png' or file_extension == 'jpeg' or file_extension == 'bmp' or file_extension == 'tiff':
                self.display.ExportToImage(fName)
                QMessageBox.about(self, 'Information', "File saved")
        else:
            self.ui.actionSave_current_image.setEnabled(False)
            QMessageBox.about(self, 'Information', 'Design Unsafe: CAD image cannot be saved')

    def call_zoomin(self):
        self.display.ZoomFactor(2)

    def call_zoomout(self):
        self.display.ZoomFactor(0.5)

    def call_rotation(self):
        self.display.Rotation(15, 0)

    def call_pannig(self):
        self.display.Pan(50, 0)

    def clear_log_messages(self):
        self.ui.textEdit.clear()

    def create_CadModel(self):
        """
        Calls the CAD components like beam, plate, stiffeners, fillet and grove weld, nut and bolt. Also calls CAD file
        :return: creates CAD model
        """

        beam_data = self.fetchBeamPara()

        beam_tw = float(beam_data["tw"])
        beam_T = float(beam_data["T"])
        beam_d = float(beam_data["D"])
        beam_B = float(beam_data["B"])
        beam_R1 = float(beam_data["R1"])
        beam_R2 = float(beam_data["R2"])
        beam_alpha = float(beam_data["FlangeSlope"])
        beam_length = 800.0

        beam_Left = ISection(B=beam_B, T=beam_T, D=beam_d, t=beam_tw,
                             R1=beam_R1, R2=beam_R2, alpha=beam_alpha,
                             length=beam_length, notchObj=None)
        beam_Right = copy.copy(beam_Left)  # Since both the beams are same

        outputobj = self.outputs  # Save all the claculated/displayed out in outputobj

        plate_Left = Plate(W=outputobj["Plate"]["Width"],
                           L=outputobj["Plate"]["Height"],
                           T=outputobj["Plate"]["Thickness"])
        plate_Right = copy.copy(plate_Left)  # Since both the end plates are identical

        # Beam stiffeners 4 if extended both ways, only 1 and 3 if extended oneway and non for flus type
        beam_stiffeners = StiffenerPlate(W=outputobj['Stiffener']['Height'], L=outputobj['Stiffener']['Length'],
                                         T=outputobj['Stiffener']['Thickness'],
                                         R11=outputobj['Stiffener']['Length'] - 25,
                                         R12=outputobj['Stiffener']['Height'] - 25,
                                         L21=outputobj['Stiffener']['NotchSize'], L22=outputobj['Stiffener'][
                'NotchSize'])  # TODO: given hard inputs to L21 and L22

        # Beam stiffeners for the flush type endplate
        beam_stiffenerFlush = StiffenerPlate(W=outputobj['Stiffener']['Height'], L=outputobj['Stiffener']['Length'],
                                             T=outputobj['Stiffener']['Thickness'],
                                             L21=outputobj['Stiffener']['NotchSize'],
                                             L22=outputobj['Stiffener']['NotchSize'])

        alist = self.designParameters()  # An object to save all input values entered by user

        bolt_d = float(alist["Bolt"]["Diameter (mm)"])  # Bolt diameter, entered by user
        bolt_r = bolt_d / 2
        bolt_T = self.bolt_head_thick_calculation(bolt_d)
        bolt_R = self.bolt_head_dia_calculation(bolt_d) / 2
        bolt_Ht = self.bolt_length_calculation(bolt_d)

        bolt = Bolt(R=bolt_R, T=bolt_T, H=bolt_Ht, r=bolt_r)  # Call to create Bolt from Component repo
        nut_T = self.nut_thick_calculation(bolt_d)
        nut_Ht = nut_T
        nut = Nut(R=bolt_R, T=nut_T, H=nut_Ht, innerR1=bolt_r)

        numberOfBolts = int(outputobj["Bolt"]["NumberOfBolts"])

        nutSpace = 2 * float(outputobj["Plate"]["Thickness"]) + nut_T  # Space between bolt head and nut

        bbNutBoltArray = NutBoltArray(alist, beam_data, outputobj, nut, bolt, numberOfBolts, nutSpace, alist)

        # Following welds are for to weld stiffeners for extended bothways and ext4ended oneway
        # bbWeld for stiffener hight on left side
        bbWeldStiffHeight = FilletWeld(b=float(alist["Weld"]["Web (mm)"]), h=float(alist["Weld"]["Web (mm)"]),
                                       L=outputobj['Stiffener'][
                                             'Height'] - outputobj['Stiffener'][
                                             'NotchSize'])  # outputobj['Stiffener']['Length'] - 25

        # bbWeld for stiffener length on left side
        bbWeldStiffLength = FilletWeld(b=float(alist["Weld"]["Web (mm)"]), h=float(alist["Weld"]["Web (mm)"]),
                                       L=outputobj['Stiffener']['Length'] - outputobj['Stiffener']['NotchSize'])

        # following welds are fillet welds for the flush endplate stiffeners
        bbWeldFlushstiffHeight = FilletWeld(b=float(alist["Weld"]["Web (mm)"]), h=float(alist["Weld"]["Web (mm)"]),
                                            L=outputobj['Stiffener']['Height'] - outputobj['Stiffener']['NotchSize'])

        bbWeldFlushstiffLength = FilletWeld(b=float(alist["Weld"]["Web (mm)"]), h=float(alist["Weld"]["Web (mm)"]),
                                            L=outputobj['Stiffener']['Length'] - outputobj['Stiffener']['NotchSize'])

        if alist["Weld"]["Type"] == "Fillet Weld":

            # Fillet Weld for connecting end plate to beam

            # Followings welds are welds above beam flange, Qty = 4
            bbWeldAbvFlang = FilletWeld(b=float(alist["Weld"]["Flange (mm)"]), h=float(alist["Weld"]["Flange (mm)"]),
                                        L=beam_B)

            # Followings welds are welds below beam flange, Qty = 8
            bbWeldBelwFlang = FilletWeld(b=float(alist["Weld"]["Flange (mm)"]), h=float(alist["Weld"]["Flange (mm)"]),
                                         L=(beam_B - beam_tw) / 2 - beam_R1 - beam_R2)

            # Followings welds are welds placed aside of beam web, Qty = 4
            bbWeldSideWeb = FilletWeld(b=float(alist["Weld"]["Web (mm)"]), h=float(alist["Weld"]["Web (mm)"]),
                                       L=beam_d - 2 * (beam_T + beam_R1) - (2 * 5))

            extbothWays = CADFillet(beam_Left, beam_Right, plate_Left, plate_Right, bbNutBoltArray,
                                    bbWeldAbvFlang, bbWeldBelwFlang, bbWeldSideWeb, bbWeldFlushstiffHeight,
                                    bbWeldFlushstiffLength,
                                    bbWeldStiffHeight, bbWeldStiffLength, beam_stiffeners, beam_stiffenerFlush, alist,
                                    outputobj)
            extbothWays.create_3DModel()

            return extbothWays

        else:  # Groove Weld

            # Grove Weld for connecting end plate to beam
            bbWeldFlang = GrooveWeld(b=outputobj['Stiffener']['WeldSize'], h=float(beam_data["T"]),
                                     L=beam_B)  # outputobj["Weld"]["Size"]

            # Followings welds are welds placed aside of beam web, Qty = 4           # edited length value by Anand Swaroop
            bbWeldWeb = GrooveWeld(b=outputobj['Stiffener']['WeldSize'], h=float(beam_data["tw"]),
                                   L=beam_d - 2 * beam_T)  # outputobj["Weld"]["Size"]



            extbothWays = CADGroove(beam_Left, beam_Right, plate_Left, plate_Right, bbNutBoltArray, bbWeldFlang,
                                    bbWeldWeb,
                                    bbWeldStiffHeight, bbWeldStiffLength, bbWeldFlushstiffHeight,
                                    bbWeldFlushstiffLength,
                                    beam_stiffeners, beam_stiffenerFlush, alist, outputobj)
            extbothWays.create_3DModel()

            return extbothWays

    def bolt_head_thick_calculation(self, bolt_diameter):
        '''
      This routine takes the bolt diameter and return bolt head thickness as per IS:3757(1989)
      bolt Head Dia
      <-------->
      __________
      |        | | T = Thickness
      |________| |
         |  |
         |  |
         |  |
      '''
        bolt_head_thick = {5: 4, 6: 5, 8: 6, 10: 7, 12: 8, 16: 10, 20: 12.5, 22: 14, 24: 15, 27: 17, 30: 18.7, 36: 22.5}
        return bolt_head_thick[bolt_diameter]

    def bolt_head_dia_calculation(self, bolt_diameter):
        '''
      This routine takes the bolt diameter and return bolt head diameter as per IS:3757(1989)
      bolt Head Dia
      <-------->
      __________
      |        |
      |________|
         |  |
         |  |
         |  |
      '''
        bolt_head_dia = {5: 7, 6: 8, 8: 10, 10: 15, 12: 20, 16: 27, 20: 34, 22: 36, 24: 41, 27: 46, 30: 50, 36: 60}
        return bolt_head_dia[bolt_diameter]

    def bolt_length_calculation(self, bolt_diameter):
        '''
      This routine takes the bolt diameter and return bolt head diameter as per IS:3757(1985)
      bolt Head Dia
      <-------->
      __________  ______
      |        |    |
      |________|    |
         |  |       |
         |  |       |
         |  |       |
         |  |       |
         |  |       |  l= length
         |  |       |
         |  |       |
         |  |       |
         |__|    ___|__
      '''
        bolt_head_dia = {5: 40, 6: 40, 8: 40, 10: 40, 12: 40, 16: 50, 20: 50, 22: 50, 24: 50, 27: 60, 30: 65, 36: 75}

        return bolt_head_dia[bolt_diameter]

    def nut_thick_calculation(self, bolt_diameter):
        '''
      Returns the thickness of the nut depending upon the nut diameter as per IS1363-3(2002)
      '''
        nut_dia = {5: 5, 6: 5.65, 8: 7.15, 10: 8.75, 12: 11.3, 16: 15, 20: 17.95, 22: 19.0, 24: 21.25, 27: 23,
                   30: 25.35, 36: 30.65}
        return nut_dia[bolt_diameter]

    def call_3DModel(self, bgcolor):
        # Call to calculate/create the Extended Both Way CAD model
        status = self.resultObj['Bolt']['status']
        if status is True:
            self.create_CadModel()
            self.ui.btn3D.setChecked(Qt.Checked)
            if self.ui.btn3D.isChecked():
                self.ui.chkBx_beamSec.setChecked(Qt.Unchecked)
                self.ui.chkBx_connector.setChecked(Qt.Unchecked)
                self.ui.mytabWidget.setCurrentIndex(0)

            # Call to display the Extended Both Way CAD model
            self.display_3DModel("Model", bgcolor)
        else:
            self.display.EraseAll()

    def call_3DBeam(self, bgcolor):
        status = self.resultObj['Bolt']['status']
        if status is True:
            self.ui.chkBx_beamSec.setChecked(Qt.Checked)
            if self.ui.chkBx_beamSec.isChecked():
                self.ui.btn3D.setChecked(Qt.Unchecked)
                self.ui.chkBx_connector.setChecked(Qt.Unchecked)
                self.ui.mytabWidget.setCurrentIndex(0)
            self.display_3DModel("Beam", bgcolor)

    def call_3DConnector(self, bgcolor):
        status = self.resultObj['Bolt']['status']
        if status is True:
            self.ui.chkBx_connector.setChecked(Qt.Checked)
            if self.ui.chkBx_connector.isChecked():
                self.ui.btn3D.setChecked(Qt.Unchecked)
                self.ui.chkBx_beamSec.setChecked(Qt.Unchecked)
                self.ui.mytabWidget.setCurrentIndex(0)
            self.display_3DModel("Connector", bgcolor)

    def display_3DModel(self, component, bgcolor):
        self.component = component

        self.display.EraseAll()
        self.display.View_Iso()
        self.display.FitAll()

        alist = self.designParameters()

        self.display.DisableAntiAliasing()
        if bgcolor == "gradient_bg":

            self.display.set_bg_gradient_color(51, 51, 102, 150, 150, 170)
        else:
            self.display.set_bg_gradient_color(255, 255, 255, 255, 255, 255)

        # ExtObj is an object which gets all the calculated values of CAD models
        self.ExtObj = self.create_CadModel()

        # Displays the beams
        if component == "Beam":
            osdag_display_shape(self.display, self.ExtObj.get_beam_models(), update=True)

        elif component == "Connector":
            osdag_display_shape(self.display, self.ExtObj.get_plate_connector_models(), update=True, color='Blue')
            osdag_display_shape(self.display, self.ExtObj.get_welded_models(), update=True, color='Red')
            osdag_display_shape(self.display, self.ExtObj.get_nut_bolt_array_models(), update=True, color=Quantity_NOC_SADDLEBROWN)

        elif component == "Model":

            # osdag_display_shape(self.display, self.ExtObj.get_models(), update=True)
            osdag_display_shape(self.display, self.ExtObj.get_beam_models(), update=True)
            osdag_display_shape(self.display, self.ExtObj.get_plate_connector_models(), update=True, color='Blue')
            osdag_display_shape(self.display, self.ExtObj.get_welded_models(), update=True, color='Red')
            osdag_display_shape(self.display, self.ExtObj.get_nut_bolt_array_models(), update=True, color=Quantity_NOC_SADDLEBROWN)



# =================================================================================
    def open_about_osdag(self):
        dialog = MyAboutOsdag(self)
        dialog.show()

    def open_tutorials(self):
        dialog = MyTutorials(self)
        dialog.show()

    def open_ask_question(self):
        dialog = MyAskQuestion(self)
        dialog.show()

    def design_examples(self):

        root_path = os.path.join(os.path.dirname(__file__), '..', '..', '..', 'ResourceFiles', 'design_example',
                                 '_build', 'html')
        for html_file in os.listdir(root_path):
            if html_file.startswith('index'):
                if sys.platform == ("win32" or "win64"):
                    os.startfile("%s/%s" % (root_path, html_file))
                else:
                    opener = "open" if sys.platform == "darwin" else "xdg-open"
                    subprocess.call([opener, "%s/%s" % (root_path, html_file)])

>>>>>>> 9a2ae6d6

def set_osdaglogger():
    global logger
    if logger is None:

        logger = logging.getLogger("osdag")
    else:
        for handler in logger.handlers[:]:
            logger.removeHandler(handler)

    logger.setLevel(logging.DEBUG)

<<<<<<< HEAD
	# create the logging file handler
	fh = logging.FileHandler("Connections/Moment/ExtendedEndPlate/extnd.log", mode='a')
=======
    # create the logging file handler
    fh = logging.FileHandler("Connections/Moment/ExtendedEndPlate/extnd.log", mode='a')
>>>>>>> 9a2ae6d6

    # ,datefmt='%a, %d %b %Y %H:%M:%S'
    # formatter = logging.Formatter('%(asctime)s - %(name)s - %(levelname)s - %(message)s')

    formatter = logging.Formatter('''
	<div  class="LOG %(levelname)s">
		<span class="DATE">%(asctime)s</span>
		<span class="LEVEL">%(levelname)s</span>
		<span class="MSG">%(message)s</span>
	</div>''')
    formatter.datefmt = '%a, %d %b %Y %H:%M:%S'
    fh.setFormatter(formatter)
    logger.addHandler(fh)


def launch_extendedendplate_controller(osdagMainWindow, folder):
<<<<<<< HEAD
	set_osdaglogger()
	# --------------- To display log messages in different colors ---------------
	rawLogger = logging.getLogger("raw")
	rawLogger.setLevel(logging.INFO)
	# file_handler = logging.FileHandler(os.path.join('Connections','Moment','ExtendedEndPlate','extnd.log'), mode='w')
	file_handler = logging.FileHandler("Connections/Moment/ExtendedEndPlate/extnd.log", mode='w')
	formatter = logging.Formatter('''%(message)s''')
	file_handler.setFormatter(formatter)
	rawLogger.addHandler(file_handler)
	rawLogger.info('''<link rel="stylesheet" type="text/css" href="Connections/Moment/BCEndPlate/log.css"/>''')
	# ----------------------------------------------------------------------------
	module_setup()
	window = Maincontroller(folder)
	osdagMainWindow.hide()
	window.show()
	window.closed.connect(osdagMainWindow.show)


if __name__ == "__main__":
	# --------------- To display log messages in different colors ---------------
	set_osdaglogger()
	rawLogger = logging.getLogger("raw")
	rawLogger.setLevel(logging.INFO)
	# fh = logging.FileHandler(os.path.join('Connections','Moment','ExtendedEndPlate','extnd.log'), mode="w")
	fh = logging.FileHandler("Connections/Moment/ExtendedEndPlate/extnd.log", mode='w')

	formatter = logging.Formatter('''%(message)s''')
	fh.setFormatter(formatter)
	rawLogger.addHandler(fh)
	rawLogger.info('''<link rel="stylesheet" type="text/css" href="Connections/Moment/ExtendedEndPlate/log.css"/>''')
	# ----------------------------------------------------------------------------
	# folder_path = "D:\Osdag_Workspace\extendedendplate"
	app = QApplication(sys.argv)
	module_setup()
	folder_path = ""
	if not os.path.exists(folder_path):
		os.mkdir(folder_path, 0755)
	image_folder_path = os.path.join(folder_path, 'images_html')
	if not os.path.exists(image_folder_path):
		os.mkdir(image_folder_path, 0755)

	window = Maincontroller(folder_path)
	window.show()
	sys.exit(app.exec_())
=======
    set_osdaglogger()
    # --------------- To display log messages in different colors ---------------
    rawLogger = logging.getLogger("raw")
    rawLogger.setLevel(logging.INFO)
    # file_handler = logging.FileHandler(os.path.join('Connections','Moment','ExtendedEndPlate','extnd.log'), mode='w')
    file_handler = logging.FileHandler("Connections/Moment/ExtendedEndPlate/extnd.log", mode='w')
    formatter = logging.Formatter('''%(message)s''')
    file_handler.setFormatter(formatter)
    rawLogger.addHandler(file_handler)
    rawLogger.info('''<link rel="stylesheet" type="text/css" href="Connections/Moment/BCEndPlate/log.css"/>''')
    # ----------------------------------------------------------------------------
    module_setup()
    window = Maincontroller(folder)
    osdagMainWindow.hide()
    window.show()
    window.closed.connect(osdagMainWindow.show)


if __name__ == "__main__":
    # --------------- To display log messages in different colors ---------------
    set_osdaglogger()
    rawLogger = logging.getLogger("raw")
    rawLogger.setLevel(logging.INFO)
    # fh = logging.FileHandler(os.path.join('Connections','Moment','ExtendedEndPlate','extnd.log'), mode="w")
    fh = logging.FileHandler("Connections/Moment/ExtendedEndPlate/extnd.log", mode='w')

    formatter = logging.Formatter('''%(message)s''')
    fh.setFormatter(formatter)
    rawLogger.addHandler(fh)
    rawLogger.info('''<link rel="stylesheet" type="text/css" href="Connections/Moment/ExtendedEndPlate/log.css"/>''')
    # ----------------------------------------------------------------------------
    # folder_path = "D:\Osdag_Workspace\extendedendplate"
    app = QApplication(sys.argv)
    module_setup()
    folder_path = ""
    if not os.path.exists(folder_path):
        os.mkdir(folder_path, 0755)
    image_folder_path = os.path.join(folder_path, 'images_html')
    if not os.path.exists(image_folder_path):
        os.mkdir(image_folder_path, 0755)

    window = Maincontroller(folder_path)
    window.show()
    sys.exit(app.exec_())
>>>>>>> 9a2ae6d6
<|MERGE_RESOLUTION|>--- conflicted
+++ resolved
@@ -11,10 +11,7 @@
 from ui_stiffener import Ui_Stiffener
 from ui_pitch import Ui_Pitch
 from ui_weld_details import Ui_Weld_Details
-<<<<<<< HEAD
-=======
 from ui_weld_details_2 import Ui_Weld_Details_2
->>>>>>> 9a2ae6d6
 from svg_window import SvgWindow
 from ui_tutorial import Ui_Tutorial
 from ui_aboutosdag import Ui_AboutOsdag
@@ -91,164 +88,6 @@
 
 
 class DesignPreference(QDialog):
-<<<<<<< HEAD
-	def __init__(self, parent=None):
-		QDialog.__init__(self, parent)
-		self.ui = Ui_DesignPreferences()
-		self.ui.setupUi(self)
-		self.maincontroller = parent
-
-		self.saved = None
-		self.ui.combo_design_method.model().item(1).setEnabled(False)
-		self.ui.combo_design_method.model().item(2).setEnabled(False)
-		self.save_default_para()
-		dbl_validator = QDoubleValidator()
-		self.ui.txt_boltFu.setValidator(dbl_validator)
-		self.ui.txt_boltFu.setMaxLength(7)
-		self.ui.txt_weldFu.setValidator(dbl_validator)
-		self.ui.txt_weldFu.setMaxLength(7)
-		self.ui.btn_defaults.clicked.connect(self.save_default_para)
-		# self.ui.btn_save.clicked.connect(self.save_designPref_para)
-		self.ui.btn_save.hide()
-		self.ui.btn_close.clicked.connect(self.close_designPref)
-		self.ui.combo_boltHoleType.currentIndexChanged[str].connect(self.get_clearance)
-
-
-	def save_designPref_para(self):
-		uiObj = self.maincontroller.get_user_inputs()
-		self.saved_designPref = {}
-		self.saved_designPref["bolt"] = {}
-		self.saved_designPref["bolt"]["bolt_type"] = str(self.ui.combo_boltType.currentText())
-		self.saved_designPref["bolt"]["bolt_hole_type"] = str(self.ui.combo_boltHoleType.currentText())
-		self.saved_designPref["bolt"]["bolt_hole_clrnce"] = self.get_clearance()
-		self.saved_designPref["bolt"]["bolt_fu"] = float(str(self.ui.txt_boltFu.text()))
-		self.saved_designPref["bolt"]["slip_factor"] = float(str(self.ui.combo_slipfactor.currentText()))
-
-		self.saved_designPref["weld"] = {}
-		weldType = str(self.ui.combo_weldType.currentText())
-		self.saved_designPref["weld"]["typeof_weld"] = weldType
-		if weldType == "Shop weld":
-			self.saved_designPref["weld"]["safety_factor"] = float(1.25)
-		else:
-			self.saved_designPref["weld"]["safety_factor"] = float(1.5)
-		self.saved_designPref["weld"]["fu_overwrite"] = self.ui.txt_weldFu.text()
-
-		self.saved_designPref["detailing"] = {}
-		typeOfEdge = str(self.ui.combo_detailingEdgeType.currentText())
-		self.saved_designPref["detailing"]["typeof_edge"] = typeOfEdge
-		if typeOfEdge == "a - Sheared or hand flame cut":
-			self.saved_designPref["detailing"]["min_edgend_dist"] = float(1.7)
-		else:
-			self.saved_designPref["detailing"]["min_edgend_dist"] = float(1.5)
-
-		self.saved_designPref["detailing"]["is_env_corrosive"] = str(self.ui.combo_detailing_memebers.currentText())
-		self.saved_designPref["design"] = {}
-		self.saved_designPref["design"]["design_method"] = str(self.ui.combo_design_method.currentText())
-		self.saved = True
-
-		# QMessageBox.about(self, 'Information', "Preferences saved")
-
-		return self.saved_designPref
-
-	def save_default_para(self):
-		uiObj = self.maincontroller.get_user_inputs()
-		if uiObj["Bolt"]["Grade"] == '':
-			pass
-		else:
-			bolt_grade = float(uiObj["Bolt"]["Grade"])
-			bolt_fu = str(self.get_boltFu(bolt_grade))
-			self.ui.txt_boltFu.setText(bolt_fu)
-		self.ui.combo_boltType.setCurrentIndex(1)
-		self.ui.combo_boltHoleType.setCurrentIndex(0)
-		designPref = {}
-		designPref["bolt"] = {}
-		designPref["bolt"]["bolt_type"] = str(self.ui.combo_boltType.currentText())
-		designPref["bolt"]["bolt_hole_type"] = str(self.ui.combo_boltHoleType.currentText())
-		designPref["bolt"]["bolt_hole_clrnce"] = self.get_clearance()
-		designPref["bolt"]["bolt_fu"] = float(self.ui.txt_boltFu.text())
-		self.ui.combo_slipfactor.setCurrentIndex(4)
-		designPref["bolt"]["slip_factor"] = float(str(self.ui.combo_slipfactor.currentText()))
-
-		self.ui.combo_weldType.setCurrentIndex(0)
-		designPref["weld"] = {}
-		weldType = str(self.ui.combo_weldType.currentText())
-		designPref["weld"]["typeof_weld"] = weldType
-		designPref["weld"]["safety_factor"] = float(1.25)
-		Fu = str(uiObj["Member"]["fu (MPa)"])
-		self.ui.txt_weldFu.setText(Fu)
-		designPref["weld"]["fu_overwrite"] = self.ui.txt_weldFu.text()
-		self.ui.combo_detailingEdgeType.setCurrentIndex(0)
-		designPref["detailing"] = {}
-		typeOfEdge = str(self.ui.combo_detailingEdgeType.currentText())
-		designPref["detailing"]["typeof_edge"] = typeOfEdge
-		designPref["detailing"]["min_edgend_dist"] = float(1.7)
-		self.ui.combo_detailing_memebers.setCurrentIndex(0)
-		designPref["detailing"]["is_env_corrosive"] = str(self.ui.combo_detailing_memebers.currentText())
-
-		designPref["design"] = {}
-		designPref["design"]["design_method"] = str(self.ui.combo_design_method.currentText())
-		self.saved = False
-		return designPref
-
-	def set_weldFu(self):
-		"""
-
-		Returns: Set weld Fu based on member fu
-
-		"""
-		uiObj = self.maincontroller.get_user_inputs()
-		Fu = str(uiObj["Member"]["fu (MPa)"])
-		self.ui.txt_weldFu.setText(Fu)
-
-	def set_boltFu(self):
-		uiObj = self.maincontroller.get_user_inputs()
-		boltGrade = str(uiObj["Bolt"]["Grade"])
-		if boltGrade != '':
-			boltfu = str(self.get_boltFu(boltGrade))
-			self.ui.txt_boltFu.setText(boltfu)
-		else:
-			pass
-
-	def get_clearance(self):
-
-		uiObj = self.maincontroller.get_user_inputs()
-		boltDia = str(uiObj["Bolt"]["Diameter (mm)"])
-		if boltDia != 'Select diameter':
-
-			standard_clrnce = {12: 1, 14: 1, 16: 2, 18: 2, 20: 2, 22: 2, 24: 2, 30: 3, 34: 3, 36: 3}
-			overhead_clrnce = {12: 3, 14: 3, 16: 4, 18: 4, 20: 4, 22: 4, 24: 6, 30: 8, 34: 8, 36: 8}
-			boltHoleType = str(self.ui.combo_boltHoleType.currentText())
-			if boltHoleType == "Standard":
-				clearance = standard_clrnce[int(boltDia)]
-			else:
-				clearance = overhead_clrnce[int(boltDia)]
-
-			return clearance
-		else:
-			pass
-
-	def get_boltFu(self, boltGrade):
-		"""
-
-		Args:
-			boltGrade: Friction Grip Bolt or Bearing Bolt
-
-		Returns: ultimate strength of bolt depending upon grade of bolt chosen
-
-		"""
-		# boltFu = {3.6: 330, 4.6: 400, 4.8: 420, 5.6: 500, 5.8: 520, 6.8: 600, 8.8: 800, 9.8: 900, 10.9: 1040,
-		# 		  12.9: 1220}
-		boltGrd = float(boltGrade)
-		boltFu = int(boltGrd) * 100 # Nominal strength of bolt
-		return boltFu
-
-	def close_designPref(self):
-		self.close()
-
-	def closeEvent(self, QCloseEvent):
-		self.save_designPref_para()
-		QCloseEvent.accept()
-=======
     def __init__(self, parent=None):
         QDialog.__init__(self, parent)
         self.ui = Ui_DesignPreferences()
@@ -404,7 +243,6 @@
     def closeEvent(self, QCloseEvent):
         self.save_designPref_para()
         QCloseEvent.accept()
->>>>>>> 9a2ae6d6
 
 
 class PlateDetails(QDialog):
@@ -423,60 +261,6 @@
 
 
 class Stiffener(QDialog):
-<<<<<<< HEAD
-   def __init__(self, parent=None):
-      QDialog.__init__(self, parent)
-      self.ui = Ui_Stiffener()
-      self.ui.setupUi(self)
-      self.maincontroller = parent
-      uiObj = self.maincontroller.designParameters()
-      resultObj_plate = bbExtendedEndPlateSplice(uiObj)
-
-      # loc = self.ui.plateHeight.currentText()
-
-      if uiObj["Member"]["Connectivity"] == "Flush":
-         self.ui.plateHeight.setText("Width (mm)")
-         self.ui.widget.setPixmap(QtGui.QPixmap(":/newPrefix/images/flush_stiffener.png"))
-         self.ui.txt_stiffnrHeight.setText(str(resultObj_plate['Stiffener']['Height']))
-         self.ui.txt_stiffnrLength.setText(str(resultObj_plate["Stiffener"]["Length"]))
-         self.ui.txt_stiffnrThickness.setText(str(resultObj_plate["Stiffener"]["Thickness"]))
-         self.ui.txt_stiffnrThickness_2.setText(str(resultObj_plate['Stiffener']['Moment']))
-         self.ui.txt_stiffnrThickness_3.setText(str(resultObj_plate['Stiffener']['MomentCapacity']))
-
-      else:
-         self.ui.plateHeight.setText("Height (mm)")
-         self.ui.widget.setPixmap(QtGui.QPixmap(":/newPrefix/images/eep_stiffener.png"))
-         self.ui.txt_stiffnrHeight.setText(str(resultObj_plate["Stiffener"]["Height"]))
-         self.ui.txt_stiffnrLength.setText(str(resultObj_plate["Stiffener"]["Length"]))
-         self.ui.txt_stiffnrThickness.setText(str(resultObj_plate["Stiffener"]["Thickness"]))
-         self.ui.txt_stiffnrThickness_2.setText(str(resultObj_plate['Stiffener']['Moment']))
-         self.ui.txt_stiffnrThickness_3.setText(str(resultObj_plate['Stiffener']['MomentCapacity']))
-
-
-class Weld_Details(QDialog):
-	def __init__(self, parent=None):
-		QDialog.__init__(self, parent)
-		self.ui = Ui_Weld_Details()
-		self.ui.setupUi(self)
-		self.maincontroller = parent
-
-		uiObj = self.maincontroller.designParameters()
-		resultObj_plate = bbExtendedEndPlateSplice(uiObj)
-		self.ui.label_note_1.setText("All dimensions are in mm")
-		if db_value.beam_tf <= 12:
-			self.ui.label_picture_1.setPixmap(QtGui.QPixmap(":/newPrefix/images/Butt_weld_single_bevel_flange.png"))
-			self.ui.label_note_2.setText("As flange thickness, tf (%d mm) <= 12 mm, single bevel butt welding is provided [Reference: IS 9595:1996]." % int(db_value.beam_tf))
-		else:
-			self.ui.label_picture_1.setPixmap(QtGui.QPixmap(":/newPrefix/images/Butt_weld_double_bevel_flange.png"))
-			self.ui.label_note_2.setText("As flange thickness, tf (%d mm) > 12 mm, double bevel butt welding is provided [Reference: IS 9595:1996]." % int(db_value.beam_tf))
-		if db_value.beam_tw <= 12:
-			self.ui.label_picture_2.setPixmap(QtGui.QPixmap(":/newPrefix/images/Butt_weld_single_bevel_web.png"))
-			self.ui.label_note_3.setText("As web thickness, tw (%d mm) <= 12 mm, single bevel butt welding is provided [Reference: IS 9595:1996]." % int(db_value.beam_tw))
-		else:
-			self.ui.label_picture_2.setPixmap(QtGui.QPixmap(":/newPrefix/images/Butt_weld_double_bevel_web.png"))
-			self.ui.label_note_3.setText("As web thickness, tw (%d mm) > 12 mm, double bevel butt welding is provided [Reference: IS 9595:1996]." % int(db_value.beam_tw))
-
-=======
     def __init__(self, parent=None):
         QDialog.__init__(self, parent)
         self.ui = Ui_Stiffener()
@@ -875,7 +659,6 @@
 
 class Maincontroller(QMainWindow):
     closed = pyqtSignal()
->>>>>>> 9a2ae6d6
 
     def __init__(self, folder):
         QMainWindow.__init__(self)
@@ -1364,242 +1147,6 @@
 
         return True
 
-<<<<<<< HEAD
-class Pitch(QDialog):
-   def __init__(self, parent=None):
-      QDialog.__init__(self, parent)
-      self.ui = Ui_Pitch()
-      self.ui.setupUi(self)
-      self.maincontroller = parent
-
-      uiObj = self.maincontroller.designParameters()
-      resultObj_plate = bbExtendedEndPlateSplice(uiObj)
-      print "result plate", resultObj_plate
-      no_of_bolts = resultObj_plate['Bolt']['NumberOfBolts']
-
-      if uiObj["Member"]["Connectivity"] == "Flush":
-
-         if no_of_bolts == 4:
-            pixmap = QPixmap(":/newPrefix/images/Flush/Flush_4.png")
-            pixmap.scaledToHeight(60)
-            pixmap.scaledToWidth(50)
-            self.ui.label_3.setPixmap(pixmap)
-            self.ui.lineEdit_pitch.setText(str(resultObj_plate['Bolt']['Pitch']))
-            self.ui.lbl_1.setText('Pitch')
-            self.ui.lbl_mem2.hide()
-            self.ui.lbl_mem3.hide()
-            self.ui.lbl_mem4.hide()
-            self.ui.lbl_mem5.hide()
-            self.ui.lbl_mem6.hide()
-            self.ui.lbl_mem7.hide()
-            self.ui.lbl_2.hide()
-            self.ui.lbl_3.hide()
-            self.ui.lbl_4.hide()
-            self.ui.lbl_5.hide()
-            self.ui.lbl_6.hide()
-            self.ui.lbl_7.hide()
-            self.ui.lineEdit_pitch2.hide()
-            self.ui.lineEdit_pitch3.hide()
-            self.ui.lineEdit_pitch4.hide()
-            self.ui.lineEdit_pitch5.hide()
-            self.ui.lineEdit_pitch6.hide()
-            self.ui.lineEdit_pitch7.hide()
-
-
-
-         elif no_of_bolts == 6:
-            pixmap = QPixmap(":/newPrefix/images/Flush/Flush_6.png")
-            pixmap.scaledToHeight(60)
-            pixmap.scaledToWidth(50)
-            self.ui.label_3.setPixmap(pixmap)
-            self.ui.lineEdit_pitch.setText(str(resultObj_plate['Bolt']['Pitch12']))
-            self.ui.lineEdit_pitch2.setText(str(resultObj_plate['Bolt']['Pitch23']))
-            self.ui.lbl_1.setText('Pitch 1-2')
-            self.ui.lbl_2.setText('Pitch 2-3')
-            self.ui.lbl_mem3.hide()
-            self.ui.lbl_mem4.hide()
-            self.ui.lbl_mem5.hide()
-            self.ui.lbl_mem6.hide()
-            self.ui.lbl_mem7.hide()
-            self.ui.lbl_3.hide()
-            self.ui.lbl_4.hide()
-            self.ui.lbl_5.hide()
-            self.ui.lbl_6.hide()
-            self.ui.lbl_7.hide()
-            self.ui.lineEdit_pitch3.hide()
-            self.ui.lineEdit_pitch4.hide()
-            self.ui.lineEdit_pitch5.hide()
-            self.ui.lineEdit_pitch6.hide()
-            self.ui.lineEdit_pitch7.hide()
-
-
-      elif uiObj["Member"]["Connectivity"] == "Extended one way":
-
-         if no_of_bolts == 6:
-            pixmap = QPixmap(":/newPrefix/images/One_way/OWE_6.png")
-            pixmap.scaledToHeight(60)
-            pixmap.scaledToWidth(50)
-            self.ui.label_3.setPixmap(pixmap)
-            self.ui.lineEdit_pitch.setText(str(resultObj_plate['Bolt']['Pitch23']))
-            self.ui.lbl_1.setText('Pitch 2-3')
-            self.ui.lbl_mem2.hide()
-            self.ui.lbl_mem3.hide()
-            self.ui.lbl_mem4.hide()
-            self.ui.lbl_mem5.hide()
-            self.ui.lbl_mem6.hide()
-            self.ui.lbl_mem7.hide()
-            self.ui.lbl_2.hide()
-            self.ui.lbl_3.hide()
-            self.ui.lbl_4.hide()
-            self.ui.lbl_5.hide()
-            self.ui.lbl_6.hide()
-            self.ui.lbl_7.hide()
-            self.ui.lineEdit_pitch2.hide()
-            self.ui.lineEdit_pitch3.hide()
-            self.ui.lineEdit_pitch4.hide()
-            self.ui.lineEdit_pitch5.hide()
-            self.ui.lineEdit_pitch6.hide()
-            self.ui.lineEdit_pitch7.hide()
-
-         elif no_of_bolts == 8:
-            pixmap = QPixmap(":/newPrefix/images/One_way/OWE_8.png")
-            pixmap.scaledToHeight(60)
-            pixmap.scaledToWidth(50)
-            self.ui.label_3.setPixmap(pixmap)
-            self.ui.lineEdit_pitch.setText(str(resultObj_plate['Bolt']['Pitch23']))
-            self.ui.lineEdit_pitch2.setText(str(resultObj_plate['Bolt']['Pitch34']))
-            self.ui.lbl_1.setText('Pitch 2-3')
-            self.ui.lbl_2.setText('Pitch 3-4')
-            self.ui.lbl_mem3.hide()
-            self.ui.lbl_mem4.hide()
-            self.ui.lbl_mem5.hide()
-            self.ui.lbl_mem6.hide()
-            self.ui.lbl_mem7.hide()
-            self.ui.lbl_3.hide()
-            self.ui.lbl_4.hide()
-            self.ui.lbl_5.hide()
-            self.ui.lbl_6.hide()
-            self.ui.lbl_7.hide()
-            self.ui.lineEdit_pitch3.hide()
-            self.ui.lineEdit_pitch4.hide()
-            self.ui.lineEdit_pitch5.hide()
-            self.ui.lineEdit_pitch6.hide()
-            self.ui.lineEdit_pitch7.hide()
-
-         elif no_of_bolts == 10:
-            pixmap = QPixmap(":/newPrefix/images/One_way/OWE_10.png")
-            pixmap.scaledToHeight(60)
-            pixmap.scaledToWidth(50)
-            self.ui.label_3.setPixmap(pixmap)
-            self.ui.lineEdit_pitch.setText(str(resultObj_plate['Bolt']['Pitch12']))
-            self.ui.lineEdit_pitch2.setText(str(resultObj_plate['Bolt']['Pitch34']))
-            self.ui.lineEdit_pitch3.setText(str(resultObj_plate['Bolt']['Pitch45']))
-            self.ui.lbl_1.setText('Pitch 1-2')
-            self.ui.lbl_2.setText('Pitch 3-4')
-            self.ui.lbl_3.setText('Pitch 4-5')
-            self.ui.lbl_mem4.hide()
-            self.ui.lbl_mem5.hide()
-            self.ui.lbl_mem6.hide()
-            self.ui.lbl_mem7.hide()
-            self.ui.lbl_4.hide()
-            self.ui.lbl_5.hide()
-            self.ui.lbl_6.hide()
-            self.ui.lbl_7.hide()
-            self.ui.lineEdit_pitch4.hide()
-            self.ui.lineEdit_pitch5.hide()
-            self.ui.lineEdit_pitch6.hide()
-            self.ui.lineEdit_pitch7.hide()
-      else:
-
-         if no_of_bolts == 8:
-            self.ui.lineEdit_pitch.setText(str(resultObj_plate['Bolt']['Pitch']))
-            pixmap = QPixmap(":/newPrefix/images/Both_way/BW_8.png")
-            pixmap.scaledToHeight(60)
-            pixmap.scaledToWidth(50)
-            self.ui.label_3.setPixmap(pixmap)
-            self.ui.lbl_1.setText('Pitch')
-            self.ui.lbl_mem2.hide()
-            self.ui.lbl_mem3.hide()
-            self.ui.lbl_mem4.hide()
-            self.ui.lbl_mem5.hide()
-            self.ui.lbl_mem6.hide()
-            self.ui.lbl_mem7.hide()
-            self.ui.lbl_2.hide()
-            self.ui.lbl_3.hide()
-            self.ui.lbl_4.hide()
-            self.ui.lbl_5.hide()
-            self.ui.lbl_6.hide()
-            self.ui.lbl_7.hide()
-            self.ui.lineEdit_pitch2.hide()
-            self.ui.lineEdit_pitch3.hide()
-            self.ui.lineEdit_pitch4.hide()
-            self.ui.lineEdit_pitch5.hide()
-            self.ui.lineEdit_pitch6.hide()
-            self.ui.lineEdit_pitch7.hide()
-         elif no_of_bolts == 12:
-            pixmap = QPixmap(":/newPrefix/images/Both_way/BW_12.png")
-            pixmap.scaledToHeight(60)
-            pixmap.scaledToWidth(50)
-            self.ui.label_3.setPixmap(pixmap)
-            self.ui.lineEdit_pitch.setText(str(resultObj_plate['Bolt']['Pitch23']))
-            self.ui.lineEdit_pitch2.setText(str(resultObj_plate['Bolt']['Pitch34']))
-            self.ui.lineEdit_pitch3.setText(str(resultObj_plate['Bolt']['Pitch45']))
-            self.ui.lbl_1.setText('Pitch 2-3')
-            self.ui.lbl_2.setText('Pitch 3-4')
-            self.ui.lbl_3.setText('Pitch 4-5')
-            self.ui.lbl_mem4.hide()
-            self.ui.lbl_mem5.hide()
-            self.ui.lbl_mem6.hide()
-            self.ui.lbl_mem7.hide()
-            self.ui.lbl_4.hide()
-            self.ui.lbl_5.hide()
-            self.ui.lbl_6.hide()
-            self.ui.lbl_7.hide()
-            self.ui.lineEdit_pitch4.hide()
-            self.ui.lineEdit_pitch5.hide()
-            self.ui.lineEdit_pitch6.hide()
-            self.ui.lineEdit_pitch7.hide()
-         elif no_of_bolts == 16:
-            pixmap = QPixmap(":/newPrefix/images/Both_way/BW_16.png")
-            pixmap.scaledToHeight(60)
-            pixmap.scaledToWidth(50)
-            self.ui.label_3.setPixmap(pixmap)
-            self.ui.lineEdit_pitch.setText(str(resultObj_plate['Bolt']['Pitch23']))
-            self.ui.lineEdit_pitch2.setText(str(resultObj_plate['Bolt']['Pitch34']))
-            self.ui.lineEdit_pitch3.setText(str(resultObj_plate['Bolt']['Pitch45']))
-            self.ui.lineEdit_pitch4.setText(str(resultObj_plate['Bolt']['Pitch56']))
-            self.ui.lineEdit_pitch5.setText(str(resultObj_plate['Bolt']['Pitch67']))
-            self.ui.lbl_1.setText('Pitch 2-3')
-            self.ui.lbl_2.setText('Pitch 3-4')
-            self.ui.lbl_3.setText('Pitch 4-5')
-            self.ui.lbl_4.setText('Pitch 5-6')
-            self.ui.lbl_5.setText('Pitch 6-7')
-            self.ui.lbl_mem6.hide()
-            self.ui.lbl_mem7.hide()
-            self.ui.lbl_6.hide()
-            self.ui.lbl_7.hide()
-            self.ui.lineEdit_pitch6.hide()
-            self.ui.lineEdit_pitch7.hide()
-         elif no_of_bolts == 20:
-            pixmap = QPixmap(":/newPrefix/images/Both_way/BW_20.png")
-            pixmap.scaledToHeight(60)
-            pixmap.scaledToWidth(50)
-            self.ui.label_3.setPixmap(pixmap)
-            self.ui.lineEdit_pitch.setText(str(resultObj_plate['Bolt']['Pitch12']))
-            self.ui.lineEdit_pitch2.setText(str(resultObj_plate['Bolt']['Pitch34']))
-            self.ui.lineEdit_pitch3.setText(str(resultObj_plate['Bolt']['Pitch45']))
-            self.ui.lineEdit_pitch4.setText(str(resultObj_plate['Bolt']['Pitch56']))
-            self.ui.lineEdit_pitch5.setText(str(resultObj_plate['Bolt']['Pitch67']))
-            self.ui.lineEdit_pitch6.setText(str(resultObj_plate['Bolt']['Pitch78']))
-            self.ui.lineEdit_pitch7.setText(str(resultObj_plate['Bolt']['Pitch910']))
-            self.ui.lbl_1.setText('Pitch 1-2')
-            self.ui.lbl_2.setText('Pitch 3-4')
-            self.ui.lbl_3.setText('Pitch 4-5')
-            self.ui.lbl_4.setText('Pitch 5-6')
-            self.ui.lbl_5.setText('Pitch 6-7')
-            self.ui.lbl_6.setText('Pitch 7-8')
-            self.ui.lbl_7.setText('Pitch 9-10')
-=======
     def generate_incomplete_string(self, incomplete_list):
         """
 
@@ -2121,7 +1668,6 @@
         '''
 
       Returns: The 3D model of extendedplate depending upon component selected
->>>>>>> 9a2ae6d6
 
       '''
         self.ExtObj = self.create_CadModel()
@@ -2131,1733 +1677,6 @@
         elif self.component == "Connector":
             final_model = self.ExtObj.get_connector_models()
 
-<<<<<<< HEAD
-class Maincontroller(QMainWindow):
-   closed = pyqtSignal()
-
-   def __init__(self, folder):
-      QMainWindow.__init__(self)
-      self.ui = Ui_MainWindow()
-      self.ui.setupUi(self)
-      self.folder = folder
-      self.connection = "Extended"
-      self.get_beamdata()
-      self.result_obj = None
-      self.ui.combo_weld_method.currentTextChanged.connect(self.on_change)
-
-      self.designPrefDialog = DesignPreference(self)
-      # self.ui.combo_connLoc.model().item(1).setEnabled(False)
-      # self.ui.combo_connLoc.model().item(2).setEnabled(False)
-      # self.ui.combo_connLoc.currentIndexChanged.connect(self.get_beamdata)
-      # self.ui.combo_beamSec.setCurrentIndex(0)
-
-      # import math
-      # beam_section = self.fetchBeamPara()
-      # t_w = float(beam_section["tw"])
-      # t_f = float(beam_section["T"])
-      # print t_w, t_f
-      # t_thicker = math.ceil(max(t_w, t_f))
-      # t_thicker = (t_thicker / 2.) * 2
-      #
-      # self.plate_thickness = {'Select plate thickness':[t_thicker, t_thicker+2]}
-
-      self.gradeType = {'Please select type': '', 'Friction Grip Bolt': [8.8, 10.9],
-                    'Bearing Bolt': [3.6, 4.6, 4.8, 5.6, 5.8, 6.8, 8.8, 9.8, 10.9, 12.9]}
-      self.ui.combo_type.addItems(self.gradeType.keys())
-      self.ui.combo_type.currentIndexChanged[str].connect(self.combotype_current_index_changed)
-      self.ui.combo_type.setCurrentIndex(0)
-      self.retrieve_prevstate()
-      self.ui.combo_connLoc.currentIndexChanged[str].connect(self.setimage_connection)
-
-      self.ui.btnFront.clicked.connect(lambda : self.call_2D_drawing("Front"))
-      self.ui.btnTop.clicked.connect(lambda : self.call_2D_drawing("Top"))
-      self.ui.btnSide.clicked.connect(lambda : self.call_2D_drawing("Side"))
-      self.ui.actionfinPlate_quit.setShortcut('Ctrl+Q')
-      self.ui.actionfinPlate_quit.setStatusTip('Exit application')
-      self.ui.actionfinPlate_quit.triggered.connect(qApp.quit)
-
-      self.ui.combo_diameter.currentIndexChanged[str].connect(self.bolt_hole_clearance)
-      self.ui.combo_grade.currentIndexChanged[str].connect(self.call_bolt_fu)
-      self.ui.txt_Fu.textChanged.connect(self.call_weld_fu)
-
-      self.ui.btn_Design.clicked.connect(self.design_btnclicked)
-      self.ui.btn_Design.clicked.connect(self.osdag_header)
-      self.ui.btn_Design.clicked.connect(self.osdag_image1)
-      self.ui.btn_Design.clicked.connect(self.osdag_image2)
-      self.ui.btn_Design.clicked.connect(self.osdag_image3)
-      self.ui.btn_Design.clicked.connect(self.osdag_image4)
-      self.ui.btn_Reset.clicked.connect(self.reset_btnclicked)
-      self.ui.btnInput.clicked.connect(lambda: self.dockbtn_clicked(self.ui.inputDock))
-      self.ui.btnOutput.clicked.connect(lambda: self.dockbtn_clicked(self.ui.outputDock))
-      self.ui.actionDesign_Preferences.triggered.connect(self.design_prefer)
-      self.ui.actionEnlarge_font_size.triggered.connect(self.show_font_dialogue)
-      self.ui.action_save_input.triggered.connect(self.save_design_inputs)
-      self.ui.action_load_input.triggered.connect(self.load_design_inputs)
-      self.ui.actionSave_log_messages.triggered.connect(self.save_log_messages)
-      self.ui.actionSave_3D_model.triggered.connect(self.save_3D_cad_images)
-      self.ui.actionCreate_design_report.triggered.connect(self.design_report)
-      self.ui.actionChange_background.triggered.connect(self.show_color_dialog)
-      self.ui.actionSave_Front_View.triggered.connect(lambda : self.call_2D_drawing("Front"))
-      self.ui.actionSave_Side_View.triggered.connect(lambda : self.call_2D_drawing("Side"))
-      self.ui.actionSave_Top_View.triggered.connect(lambda : self.call_2D_drawing("Top"))
-      self.ui.actionShow_all.triggered.connect(lambda: self.call_3DModel("gradient_bg"))
-      self.ui.actionShow_beam.triggered.connect(lambda: self.call_3DBeam("gradient_bg"))
-      self.ui.actionShow_connector.triggered.connect(lambda: self.call_3DConnector("gradient_bg"))
-      self.ui.actionSave_current_image.triggered.connect(self.save_CAD_images)
-      self.ui.actionZoom_in.triggered.connect(self.call_zoomin)
-      self.ui.actionZoom_out.triggered.connect(self.call_zoomout)
-      self.ui.actionPan.triggered.connect(self.call_pannig)
-      self.ui.actionRotate_3D_model.triggered.connect(self.call_rotation)
-      self.ui.actionClear.triggered.connect(self.clear_log_messages)
-      self.ui.actionAbout_Osdag_2.triggered.connect(self.open_about_osdag)
-      self.ui.actionAsk_Us_a_Question.triggered.connect(self.open_ask_question)
-      self.ui.actionSample_Tutorials.triggered.connect(self.open_tutorials)
-      self.ui.actionDesign_examples.triggered.connect(self.design_examples)
-
-
-      self.ui.btn_pitchDetail.clicked.connect(self.pitch_details)
-      self.ui.btn_plateDetail.clicked.connect(self.plate_details)
-      self.ui.btn_stiffnrDetail.clicked.connect(self.stiffener_details)
-      self.ui.btn_weldDetails.clicked.connect(self.weld_details)
-      self.ui.btn_CreateDesign.clicked.connect(self.design_report)
-      self.ui.btn_SaveMessages.clicked.connect(self.save_log_messages)
-
-      self.ui.btn3D.clicked.connect(lambda : self.call_3DModel("gradient_bg"))
-      self.ui.chkBx_beamSec.clicked.connect(lambda : self.call_3DBeam("gradient_bg"))
-      self.ui.chkBx_connector.clicked.connect(lambda :self.call_3DConnector("gradient_bg"))
-
-      validator = QIntValidator()
-
-      doubl_validator = QDoubleValidator()
-      self.ui.txt_Fu.setValidator(doubl_validator)
-      self.ui.txt_Fy.setValidator(doubl_validator)
-      self.ui.txt_Moment.setValidator(doubl_validator)
-      self.ui.txt_Shear.setValidator(doubl_validator)
-      self.ui.txt_Axial.setValidator(doubl_validator)
-      self.ui.txt_plateHeight.setValidator(doubl_validator)
-      self.ui.txt_plateWidth.setValidator(doubl_validator)
-
-      min_fu = 410  # The values of ultimate strength have been referred from IS 2062:2011
-      max_fu = 780
-      self.ui.txt_Fu.editingFinished.connect(lambda: self.check_range(self.ui.txt_Fu, min_fu, max_fu))
-      self.ui.txt_Fu.editingFinished.connect(lambda: self.validate_fu_fy(self.ui.txt_Fu, self.ui.txt_Fy, self.ui.txt_Fu, self.ui.lbl_fu))
-
-      min_fy = 230  # The values of yield strength have been referred from IS 2062:2011
-      max_fy = 650
-      self.ui.txt_Fy.editingFinished.connect(lambda: self.check_range(self.ui.txt_Fy, min_fy, max_fy))
-      self.ui.txt_Fy.editingFinished.connect(
-         lambda: self.validate_fu_fy(self.ui.txt_Fu, self.ui.txt_Fy, self.ui.txt_Fy, self.ui.lbl_fy))
-
-      from osdagMainSettings import backend_name
-      self.display, _ = self.init_display(backend_str=backend_name())
-      self.uiObj = None
-      self.fuse_model = None
-      self.resultObj = None
-      self.disable_buttons()
-
-   def on_change(self):
-      if self.ui.combo_weld_method.currentText() == "Groove Weld (CJP)":
-         self.ui.combo_webSize.setCurrentIndex(1)
-         self.ui.combo_flangeSize.setCurrentIndex(1)
-         self.ui.combo_flangeSize.setDisabled(True)
-         self.ui.combo_webSize.setDisabled(True)
-      else:
-         self.ui.combo_webSize.setCurrentIndex(0)
-         self.ui.combo_flangeSize.setCurrentIndex(0)
-         self.ui.combo_flangeSize.setEnabled(True)
-         self.ui.combo_webSize.setEnabled(True)
-
-   def init_display(self, backend_str=None, size=(1024, 768)):
-      from OCC.Display.backend import load_backend, get_qt_modules
-
-      used_backend = load_backend(backend_str)
-
-      global display, start_display, app, _, USED_BACKEND
-      if 'qt' in used_backend:
-         from OCC.Display.qtDisplay import qtViewer3d
-         QtCore, QtGui, QtWidgets, QtOpenGL = get_qt_modules()
-
-      from OCC.Display.qtDisplay import qtViewer3d
-      self.ui.modelTab = qtViewer3d(self)
-
-      # ========================  CAD ========================
-      # self.setWindowTitle("Osdag Finplate")
-      self.ui.mytabWidget.resize(size[0], size[1])
-      self.ui.mytabWidget.addTab(self.ui.modelTab, "")
-      self.ui.modelTab.InitDriver()
-      # ===========================================================
-      display = self.ui.modelTab._display
-      display.set_bg_gradient_color(23, 1, 32, 23, 1, 32)
-      # ========================  CAD ========================
-      display.display_trihedron()
-      # ===========================================================
-      display.View.SetProj(1, 1, 1)
-
-      def centerOnScreen(self):
-         '''Centers the window on the screen.'''
-         resolution = QtGui.QDesktopWidget().screenGeometry()
-         self.move((resolution.width()/2) - (self.frameSize().width()/2),
-                 (resolution.height()/2) - (self.frameSize().height()/2))
-
-      def start_display():
-         self.ui.modelTab.raise_()
-
-      return display, start_display
-
-   def save_design_inputs(self):
-      filename, _ = QFileDialog.getSaveFileName(self, "Save Design", os.path.join(str(self.folder), "untitled.osi"),
-                                      "Input Files(*.osi)")
-      if not filename:
-         return
-      try:
-         out_file = open(str(filename), 'wb')
-      except IOError:
-         QMessageBox.information(self, "Unable to open file",
-                           "There was an error opening \"%s\"" % filename)
-         return
-      json.dump(self.uiObj, out_file)
-      out_file.close()
-      pass
-
-
-   def load_design_inputs(self):
-      filename, _ = QFileDialog.getOpenFileName(self, "Open Design", str(self.folder), "(*.osi)")
-      if not filename:
-         return
-      try:
-         in_file = open(str(filename), 'rb')
-      except IOError:
-         QMessageBox.information(self, "Unable to open file",
-                           "There was an error opening \"%s\"" % filename)
-         return
-      ui_obj = json.load(in_file)
-      self.set_dict_touser_inputs(ui_obj)
-
-   def save_log_messages(self):
-      filename, pat = QFileDialog.getSaveFileName(self, "Save File As", os.path.join(str(self.folder), "LogMessages"),
-                                       "Text files (*.txt)")
-      return self.save_file(filename + ".txt")
-
-   def save_file(self,filename):
-      """
-
-      Args:
-         filename: file name
-
-      Returns: open file for writing
-
-      """
-      fname = QFile(filename)
-      if not fname.open(QFile.WriteOnly | QFile.Text):
-         QMessageBox.warning(self, "Application",
-                        "Cannot write file %s:\n%s." % (filename, fname.errorString()))
-         return
-      outf = QTextStream(fname)
-      QApplication.setOverrideCursor(Qt.WaitCursor)
-      outf << self.ui.textEdit.toPlainText()
-      QApplication.restoreOverrideCursor()
-
-   def save_design(self, report_summary):
-      status = self.resultObj['Bolt']['status']
-      if status is True:
-         self.call_3DModel("white_bg")
-         data = os.path.join(str(self.folder), "images_html", "3D_Model.png")
-         self.display.ExportToImage(data)
-         self.display.FitAll()
-      else:
-         pass
-
-      filename = os.path.join(str(self.folder), "images_html", "Html_Report.html")
-      file_name = str(filename)
-      self.call_designreport(file_name, report_summary)
-
-      # Creates PDF
-      config = ConfigParser.ConfigParser()
-      config.readfp(open(r'Osdag.config'))
-      wkhtmltopdf_path = config.get('wkhtml_path', 'path1')
-
-      config = pdfkit.configuration(wkhtmltopdf=wkhtmltopdf_path )
-
-      options = {
-         'margin-bottom': '10mm',
-         'footer-right': '[page]'
-      }
-      file_type = "PDF(*.pdf)"
-      fname, _ = QFileDialog.getSaveFileName(self, "Save File As", self.folder + "/", file_type)
-      fname = str(fname)
-      flag = True
-      if fname == '':
-         flag = False
-         return flag
-      else:
-         pdfkit.from_file(filename, fname, configuration=config, options=options)
-         QMessageBox.about(self, 'Information', "Report Saved")
-
-   def call_designreport(self, fileName, report_summary):
-      self.alist = self.designParameters()
-      self.result = bbExtendedEndPlateSplice(self.alist)
-      print "resultobj", self.result
-      self.beam_data = self.fetchBeamPara()
-      save_html(self.result, self.alist, self.beam_data, fileName, report_summary, self.folder)
-
-   def get_user_inputs(self):
-      uiObj = {}
-      uiObj["Member"] = {}
-      uiObj["Member"]["Connectivity"] = str(self.ui.combo_connLoc.currentText())
-      uiObj["Member"]["BeamSection"] = str(self.ui.combo_beamSec.currentText())
-      uiObj["Member"]["fu (MPa)"] = self.ui.txt_Fu.text()
-      uiObj["Member"]["fy (MPa)"] = self.ui.txt_Fy.text()
-
-      uiObj["Load"] = {}
-      uiObj["Load"]["ShearForce (kN)"] = self.ui.txt_Shear.text()
-      uiObj["Load"]["Moment (kNm)"] = self.ui.txt_Moment.text()
-      uiObj["Load"]["AxialForce (kN)"] = self.ui.txt_Axial.text()
-
-      uiObj["Bolt"] = {}
-      uiObj["Bolt"]["Diameter (mm)"] = self.ui.combo_diameter.currentText()
-      uiObj["Bolt"]["Grade"] = self.ui.combo_grade.currentText()
-      uiObj["Bolt"]["Type"] = self.ui.combo_type.currentText()
-
-      uiObj["Plate"] = {}
-      uiObj["Plate"]["Thickness (mm)"] = str(self.ui.combo_plateThick.currentText())
-      uiObj["Plate"]["Height (mm)"] = str(self.ui.txt_plateHeight.text())
-      uiObj["Plate"]["Width (mm)"] = str(self.ui.txt_plateWidth.text())
-
-      uiObj["Weld"] = {}
-      uiObj["Weld"]["Type"] = str(self.ui.combo_weld_method.currentText())
-      uiObj["Weld"]["Flange (mm)"] = str(self.ui.combo_flangeSize.currentText())
-      uiObj["Weld"]["Web (mm)"] = str(self.ui.combo_webSize.currentText())
-      uiObj["Connection"] = self.connection
-      return uiObj
-
-   def osdag_header(self):
-      image_path = os.path.abspath(os.path.join(os.getcwd(), os.path.join("ResourceFiles", "Osdag_header.png")))
-      shutil.copyfile(image_path, os.path.join(str(self.folder), "images_html", "Osdag_header.png"))
-
-   def osdag_image1(self):  # This function is created for calling the single butt weld (flange) image in design report
-      image_path = os.path.abspath(os.path.join(os.getcwd(), os.path.join("Connections/Moment/ExtendedEndPlate/ResourceFiles/images", "Butt_weld_single_bevel_flange.png")))
-      shutil.copyfile(image_path, os.path.join(str(self.folder), "images_html", "Butt_weld_single_bevel_flange.png"))
-
-   def osdag_image2(self):  # This function is created for calling the double butt weld (flange) image in design report
-      image_path = os.path.abspath(os.path.join(os.getcwd(), os.path.join("Connections/Moment/ExtendedEndPlate/ResourceFiles/images", "Butt_weld_double_bevel_flange.png")))
-      shutil.copyfile(image_path, os.path.join(str(self.folder), "images_html", "Butt_weld_double_bevel_flange.png"))
-
-   def osdag_image3(self):  # This function is created for calling the single butt weld (web) image in design report
-      image_path = os.path.abspath(os.path.join(os.getcwd(), os.path.join("Connections/Moment/ExtendedEndPlate/ResourceFiles/images", "Butt_weld_single_bevel_web.png")))
-      shutil.copyfile(image_path, os.path.join(str(self.folder), "images_html", "Butt_weld_single_bevel_web.png"))
-
-   def osdag_image4(self):  # This function is created for calling the single butt weld (web) image in design report
-      image_path = os.path.abspath(os.path.join(os.getcwd(), os.path.join("Connections/Moment/ExtendedEndPlate/ResourceFiles/images", "Butt_weld_double_bevel_web.png")))
-      shutil.copyfile(image_path, os.path.join(str(self.folder), "images_html", "Butt_weld_double_bevel_web.png"))
-
-
-   def design_prefer(self):
-      self.designPrefDialog.show()
-
-   def bolt_hole_clearance(self):
-      self.designPrefDialog.get_clearance()
-
-   def call_bolt_fu(self):
-      self.designPrefDialog.set_boltFu()
-
-   def call_weld_fu(self):
-      self.designPrefDialog.set_weldFu()
-
-   def closeEvent(self, event):
-      """
-
-      Args:
-         event: Yes or No
-
-      Returns: Ask for the confirmation while closing the window
-
-      """
-      uiInput = self.designParameters()
-      self.save_inputs_totext(uiInput)
-
-      action = QMessageBox.question(self, "Message", "Are you sure to quit?", QMessageBox.Yes, QMessageBox.No)
-      if action == QMessageBox.Yes:
-         self.closed.emit()
-         event.accept()
-      else:
-         event.ignore()
-
-   def save_inputs_totext(self, uiObj):
-      """
-
-      Args:
-         uiObj: User inputs
-
-      Returns: Save the user input to txt format
-
-      """
-      input_file = QFile(os.path.join("Connections","Moment","ExtendedEndPlate","saveINPUT.txt"))
-      if not input_file.open(QFile.WriteOnly | QFile.Text):
-         QMessageBox.warning(self, "Application",
-                        "Cannot write file %s: \n%s"
-                        % (input_file.fileName(), input_file.errorString()))
-      pickle.dump(uiObj, input_file)
-
-   def get_prevstate(self):
-      """
-
-      Returns: Read for the previous user inputs design
-
-      """
-      filename = os.path.join("Connections","Moment","ExtendedEndPlate","saveINPUT.txt")
-      if os.path.isfile(filename):
-         file_object = open(filename, 'r')
-         uiObj = pickle.load(file_object)
-         return uiObj
-      else:
-         return None
-
-   def retrieve_prevstate(self):
-      """
-
-      Returns: Retrieve the previous user inputs
-
-      """
-      uiObj = self.get_prevstate()
-      self.set_dict_touser_inputs(uiObj)
-
-   def set_dict_touser_inputs(self, uiObj):
-      """
-
-      Args:
-         uiObj: User inputs
-
-      Returns: Set the dictionary to user inputs
-
-      """
-
-      if uiObj is not None:
-         if uiObj["Connection"] != "Extended":
-            QMessageBox.information(self, "Information", "You can load this input file only from the corresponding design problem")
-            return
-
-         self.ui.combo_connLoc.setCurrentIndex(self.ui.combo_connLoc.findText(str(uiObj["Member"]["Connectivity"])))
-         if uiObj["Member"]["Connectivity"] == "Flush" or "Extended one way" or "Extended both ways":
-            self.ui.combo_connLoc.setCurrentIndex(self.ui.combo_connLoc.findText(uiObj["Member"]["Connectivity"]))
-            self.ui.combo_beamSec.setCurrentIndex(self.ui.combo_beamSec.findText(uiObj["Member"]["BeamSection"]))
-            self.ui.txt_Fu.setText(str(uiObj["Member"]["fu (MPa)"]))
-            self.ui.txt_Fy.setText(str(uiObj["Member"]["fy (MPa)"]))
-            self.ui.txt_Shear.setText(str(uiObj["Load"]["ShearForce (kN)"]))
-            self.ui.txt_Axial.setText(str(uiObj["Load"]["AxialForce (kN)"]))
-            self.ui.txt_Moment.setText(str(uiObj["Load"]["Moment (kNm)"]))
-            self.ui.combo_diameter.setCurrentIndex(self.ui.combo_diameter.findText(uiObj["Bolt"]["Diameter (mm)"]))
-            self.ui.combo_type.setCurrentIndex(self.ui.combo_type.findText(uiObj["Bolt"]["Type"]))
-            self.ui.combo_grade.setCurrentIndex(self.ui.combo_grade.findText(uiObj["Bolt"]["Grade"]))
-            self.ui.combo_plateThick.setCurrentIndex(self.ui.combo_plateThick.findText(uiObj["Plate"]["Thickness (mm)"]))
-            self.ui.txt_plateHeight.setText(str(uiObj["Plate"]["Height (mm)"]))
-            self.ui.txt_plateWidth.setText(str(uiObj["Plate"]["Width (mm)"]))
-            self.ui.combo_weld_method.setCurrentIndex(self.ui.combo_weld_method.findText(uiObj["Weld"]["Type"]))
-
-            self.ui.combo_flangeSize.setCurrentIndex(self.ui.combo_flangeSize.findText(uiObj["Weld"]["Flange (mm)"]))
-            self.ui.combo_webSize.setCurrentIndex(self.ui.combo_webSize.findText(uiObj["Weld"]["Web (mm)"]))
-
-            self.designPrefDialog.ui.combo_boltType.setCurrentIndex(self.designPrefDialog.ui.combo_boltType.findText(uiObj["bolt"]["bolt_type"]))
-            self.designPrefDialog.ui.combo_boltHoleType.setCurrentIndex(self.designPrefDialog.ui.combo_boltHoleType.findText(uiObj["bolt"]["bolt_hole_type"]))
-            self.designPrefDialog.ui.txt_boltFu.setText(str(uiObj["bolt"]["bolt_fu"]))
-            self.designPrefDialog.ui.combo_slipfactor.setCurrentIndex(self.designPrefDialog.ui.combo_slipfactor.findText(str(uiObj["bolt"]["slip_factor"])))
-            self.designPrefDialog.ui.combo_weldType.setCurrentIndex(
-               self.designPrefDialog.ui.combo_weldType.findText(uiObj["weld"]["typeof_weld"]))
-            self.designPrefDialog.ui.txt_weldFu.setText(str(uiObj["weld"]["fu_overwrite"]))
-            self.designPrefDialog.ui.combo_detailingEdgeType.setCurrentIndex(self.designPrefDialog.ui.combo_detailingEdgeType.findText(uiObj["detailing"]["typeof_edge"]))
-            self.designPrefDialog.ui.combo_detailing_memebers.setCurrentIndex(self.designPrefDialog.ui.combo_detailing_memebers.findText(uiObj["detailing"]["is_env_corrosive"]))
-            self.designPrefDialog.ui.combo_design_method.setCurrentIndex(self.designPrefDialog.ui.combo_design_method.findText(uiObj["design"]["design_method"]))
-
-      else:
-         pass
-
-   def designParameters(self):
-      """
-
-      Returns: Design preference inputs
-
-      """
-      self.uiObj = self.get_user_inputs()
-
-      # if self.designPrefDialog.saved is not True:
-      #  design_pref = self.designPrefDialog.save_default_para()
-      # else:
-      design_pref = self.designPrefDialog.save_designPref_para()
-      self.uiObj.update(design_pref)
-      return self.uiObj
-
-   def setimage_connection(self):
-      '''
-      Setting image to connectivity.
-      '''
-      self.ui.lbl_connectivity.show()
-      loc = self.ui.combo_connLoc.currentText()
-      if loc == "Extended both ways":
-         pixmap = QPixmap(":/newPrefix/images/ebw_ep.png")
-         pixmap.scaledToHeight(60)
-         pixmap.scaledToWidth(50)
-         self.ui.lbl_connectivity.setPixmap(pixmap)
-      elif loc == "Extended one way":
-         pixmap = QPixmap(":/newPrefix/images/owe_ep.png")
-         pixmap.scaledToHeight(60)
-         pixmap.scaledToWidth(50)
-         self.ui.lbl_connectivity.setPixmap(pixmap)
-      elif loc == "Flush":
-         pixmap = QPixmap(":/newPrefix/images/flush_ep.png")
-         pixmap.scaledToHeight(60)
-         pixmap.scaledToWidth(50)
-         self.ui.lbl_connectivity.setPixmap(pixmap)
-      else:
-         pass
-
-      return True
-
-   def generate_incomplete_string(self, incomplete_list):
-      """
-
-      Args:
-         incomplete_list: list of fields that are not selected or entered
-
-      Returns:
-         error string that has to be displayed
-
-      """
-
-      # The base string which should be displayed
-      information = "Please input the following required field"
-      if len(incomplete_list) > 1:
-         # Adds 's' to the above sentence if there are multiple missing input fields
-         information += "s"
-      information += ": "
-
-      # Loops through the list of the missing fields and adds each field to the above sentence with a comma
-      for item in incomplete_list:
-         information = information + item + ", "
-
-      # Removes the last comma
-      information = information[:-2]
-      information += "."
-
-      return information
-
-   def validate_inputs_on_design_btn(self):
-      flag = True
-      incomplete_list = []
-      state = self.setimage_connection()
-      if state is True:
-         if self.ui.combo_connLoc.currentIndex() == 0:
-            incomplete_list.append("Connectivity")
-      else:
-         pass
-
-      if self.ui.combo_beamSec.currentIndex() == 0:
-         incomplete_list.append("Beam section")
-
-      if self.ui.txt_Fu.text() == "":
-         incomplete_list.append("Ultimate strength")
-
-      if self.ui.txt_Fy.text() == "":
-         incomplete_list.append("Yield strength")
-
-      #if self.ui.txt_Axial.text() == '' or float(self.ui.txt_Axial.text()) == 0:
-      #  incomplete_list.append("Axial force")
-
-      if self.ui.txt_Moment.text() == '' or float(self.ui.txt_Moment.text()) == 0:
-         incomplete_list.append("Moment")
-
-      if self.ui.txt_Shear.text() == '':
-         incomplete_list.append("Shear force")
-
-      if self.ui.combo_diameter.currentIndex() == 0:
-         incomplete_list.append("Diameter of bolt")
-
-      if self.ui.combo_type.currentIndex() == 0:
-         incomplete_list.append("Type of bolt")
-
-      if self.ui.combo_plateThick.currentIndex() == 0:
-         incomplete_list.append("Flange splice plate thickness")
-
-      if self.ui.combo_webSize.currentIndex() == 0 and self.ui.combo_weld_method.currentIndex() == 1:
-         incomplete_list.append("Web weld thickness")
-
-      if self.ui.combo_flangeSize.currentIndex() == 0 and self.ui.combo_weld_method.currentIndex() == 1:
-         incomplete_list.append("Flange weld thickness")
-
-      if len(incomplete_list) > 0:
-         flag = False
-         QMessageBox.information(self, "Information", self.generate_incomplete_string(incomplete_list))
-
-      return flag
-
-   def design_btnclicked(self):
-      """
-
-      Returns:
-
-      """
-      if self.validate_inputs_on_design_btn() is not True:
-         return
-      self.alist = self.designParameters()
-      self.outputs = bbExtendedEndPlateSplice(self.alist)
-      print "output list ", self.outputs
-
-      self.ui.outputDock.setFixedSize(310, 710)
-      self.enable_buttons()
-
-      a = self.outputs[self.outputs.keys()[0]]
-      self.resultObj = self.outputs
-      alist = self.resultObj.values()
-
-      self.display_output(self.outputs)
-      self.display_log_to_textedit()
-      isempty = [True if val != '' else False for ele in alist for val in ele.values()]
-
-      if isempty[0] == True:
-         status = self.resultObj['Bolt']['status']
-         self.call_3DModel("gradient_bg")
-         if status is True:
-            self.call_2D_drawing("All")
-         else:
-            self.ui.btn_pitchDetail.setDisabled(False)
-            self.ui.btn_plateDetail.setDisabled(False)
-            self.ui.btn_stiffnrDetail.setDisabled(False)
-            self.ui.chkBx_connector.setDisabled(True)
-            self.ui.chkBx_beamSec.setDisabled(True)
-            self.ui.btn3D.setDisabled(True)
-
-   def display_output(self, outputObj):
-      for k in outputObj.keys():
-         for value in outputObj.values():
-            if outputObj.items() == " ":
-               resultObj = outputObj
-            else:
-               resultObj = outputObj
-      print resultObj
-
-      critical_tension = resultObj["Bolt"]["CriticalTension"]
-      self.ui.txt_tensionCritical.setText(str(critical_tension))
-
-      tension_capacity = resultObj["Bolt"]["TensionCapacity"]
-      self.ui.txt_tensionCapacity.setText(str(tension_capacity))
-
-      shear_capacity = resultObj["Bolt"]["ShearCapacity"]
-      self.ui.txt_shearCapacity.setText(str(shear_capacity))
-
-      bearing_capacity = resultObj["Bolt"]["BearingCapacity"]
-      self.ui.txt_bearCapacity.setText(str(bearing_capacity))
-
-      combined_capacity = resultObj["Bolt"]["CombinedCapacity"]
-      self.ui.txt_boltgrpcapacity.setText(str(combined_capacity))
-
-      bolt_capacity = resultObj["Bolt"]["BoltCapacity"]
-      self.ui.txt_boltcapacity.setText(str(bolt_capacity))
-
-      bolts_required = resultObj["Bolt"]["NumberOfBolts"]
-      self.ui.txt_noBolts.setText(str(bolts_required))
-
-      bolts_in_rows = resultObj["Bolt"]["NumberOfRows"]
-      self.ui.txt_rowBolts.setText(str(bolts_in_rows))
-
-      # pitch = resultObj["Bolt"]["Pitch"]
-      # self.ui.txt_pitch.setText(str(pitch))
-
-      gauge = resultObj["Bolt"]["Gauge"]
-      self.ui.txt_gauge.setText(str(gauge))
-
-      cross_centre_gauge = resultObj["Bolt"]["CrossCentreGauge"]
-      self.ui.txt_crossGauge.setText(str(cross_centre_gauge))
-
-      end_distance = resultObj["Bolt"]["End"]
-      self.ui.txt_endDist.setText(str(end_distance))
-
-      edge_distance = resultObj["Bolt"]["Edge"]
-      self.ui.txt_edgeDist.setText(str(edge_distance))
-
-      if self.ui.combo_weld_method.currentText() == "Fillet Weld":
-         self.ui.btn_weldDetails.setDisabled(True)
-         self.ui.label_163.show()
-         self.ui.label_164.show()
-         self.ui.txt_criticalFlange.show()
-         self.ui.txt_criticalWeb.show()
-         weld_stress_flange = resultObj["Weld"]["CriticalStressflange"]
-         self.ui.txt_criticalFlange.setText(str(weld_stress_flange))
-         weld_stress_web = resultObj["Weld"]["CriticalStressWeb"]
-         self.ui.txt_criticalWeb.setText(str(weld_stress_web))
-      elif self.ui.combo_weld_method.currentText() == "Groove Weld (CJP)":
-         self.ui.btn_weldDetails.setEnabled(True)
-         self.ui.txt_criticalFlange.hide()
-         self.ui.txt_criticalWeb.hide()
-         self.ui.label_163.hide()
-         self.ui.label_164.hide()
-      else:
-         pass
-
-   def display_log_to_textedit(self):
-      file = QFile(os.path.join('Connections','Moment','ExtendedEndPlate','extnd.log'))
-      if not file.open(QtCore.QIODevice.ReadOnly):
-         QMessageBox.information(None, 'info', file.errorString())
-      stream = QtCore.QTextStream(file)
-      self.ui.textEdit.clear()
-      self.ui.textEdit.setHtml(stream.readAll())
-      vscroll_bar = self.ui.textEdit.verticalScrollBar()
-      vscroll_bar.setValue(vscroll_bar.maximum())
-      file.close()
-
-   def disable_buttons(self):
-      self.ui.btn_CreateDesign.setEnabled(False)
-      self.ui.btn_SaveMessages.setEnabled(False)
-      self.ui.btnFront.setEnabled(False)
-      self.ui.btnTop.setEnabled(False)
-      self.ui.btnSide.setEnabled(False)
-      self.ui.btn3D.setEnabled(False)
-      self.ui.chkBx_beamSec.setEnabled(False)
-      self.ui.chkBx_connector.setEnabled(False)
-      self.ui.btn_pitchDetail.setEnabled(False)
-      self.ui.btn_plateDetail.setEnabled(False)
-      self.ui.btn_stiffnrDetail.setEnabled(False)
-      self.ui.btn_weldDetails.setEnabled(False)
-
-      self.ui.action_save_input.setEnabled(False)
-      self.ui.actionCreate_design_report.setEnabled(False)
-      self.ui.actionSave_3D_model.setEnabled(False)
-      self.ui.actionSave_log_messages.setEnabled(False)
-      self.ui.actionSave_current_image.setEnabled(False)
-      self.ui.actionSave_Front_View.setEnabled(False)
-      self.ui.actionSave_Side_View.setEnabled(False)
-      self.ui.actionSave_Top_View.setEnabled(False)
-      self.ui.menuGraphics.setEnabled(False)
-
-   def enable_buttons(self):
-      self.ui.btn_CreateDesign.setEnabled(True)
-      self.ui.btn_SaveMessages.setEnabled(True)
-      self.ui.btnFront.setEnabled(True)
-      self.ui.btnTop.setEnabled(True)
-      self.ui.btnSide.setEnabled(True)
-      self.ui.btn3D.setEnabled(True)
-      self.ui.chkBx_beamSec.setEnabled(True)
-      self.ui.chkBx_connector.setEnabled(True)
-      self.ui.btn_pitchDetail.setEnabled(True)
-      self.ui.btn_plateDetail.setEnabled(True)
-      self.ui.btn_stiffnrDetail.setEnabled(True)
-      self.ui.btn_weldDetails.setEnabled(True)
-
-      self.ui.action_save_input.setEnabled(True)
-      self.ui.actionCreate_design_report.setEnabled(True)
-      self.ui.actionSave_3D_model.setEnabled(True)
-      self.ui.actionSave_log_messages.setEnabled(True)
-      self.ui.actionSave_current_image.setEnabled(True)
-      self.ui.actionSave_Front_View.setEnabled(True)
-      self.ui.actionSave_Side_View.setEnabled(True)
-      self.ui.actionSave_Top_View.setEnabled(True)
-      self.ui.menuGraphics.setEnabled(True)
-
-   def reset_btnclicked(self):
-      """
-
-      Returns:
-
-      """
-      self.ui.combo_beamSec.setCurrentIndex(0)
-      self.ui.combo_connLoc.setCurrentIndex(0)
-      self.ui.lbl_connectivity.clear()
-      self.ui.txt_Fu.clear()
-      self.ui.txt_Fy.clear()
-      self.ui.txt_Axial.clear()
-      self.ui.txt_Shear.clear()
-      self.ui.txt_Moment.clear()
-      self.ui.combo_diameter.setCurrentIndex(0)
-      self.ui.combo_type.setCurrentIndex(0)
-      self.ui.combo_grade.setCurrentIndex(0)
-      self.ui.combo_plateThick.setCurrentIndex(0)
-      self.ui.txt_plateHeight.clear()
-      self.ui.txt_plateWidth.clear()
-      self.ui.combo_flangeSize.setCurrentIndex(0)
-      self.ui.combo_webSize.setCurrentIndex(0)
-
-      self.ui.txt_tensionCritical.clear()
-      self.ui.txt_tensionCapacity.clear()
-      self.ui.txt_shearCapacity.clear()
-      self.ui.txt_bearCapacity.clear()
-      self.ui.txt_boltcapacity.clear()
-      self.ui.txt_boltgrpcapacity.clear()
-      self.ui.txt_noBolts.clear()
-      self.ui.txt_rowBolts.clear()
-      self.ui.txt_gauge.clear()
-      self.ui.txt_crossGauge.clear()
-      self.ui.txt_endDist.clear()
-      self.ui.txt_edgeDist.clear()
-      self.ui.txt_criticalFlange.clear()
-      self.ui.txt_criticalWeb.clear()
-
-      self.ui.btn_pitchDetail.setDisabled(True)
-      self.ui.btn_plateDetail.setDisabled(True)
-      self.ui.btn_stiffnrDetail.setDisabled(True)
-      self.ui.btn_weldDetails.setDisabled(True)
-
-      self.display.EraseAll()
-      self.designPrefDialog.save_default_para()
-
-   def get_beamdata(self):
-      loc = self.ui.combo_connLoc.currentText()
-      beamdata = get_beamcombolist()
-      old_beamdata = get_oldbeamcombolist()
-      combo_section = ''
-      self.ui.combo_beamSec.addItems(beamdata)
-      combo_section = self.ui.combo_beamSec
-      self.color_oldDatabase_section(old_beamdata, beamdata, combo_section)
-
-   def color_oldDatabase_section(self, old_section, intg_section, combo_section):
-      """
-
-      Args:
-         old_section: Old database
-         intg_section: Integrated database
-         combo_section: Contents of database
-
-      Returns: Differentiate the database by color code
-
-      """
-      for col in old_section:
-         if col in intg_section:
-            indx = intg_section.index(str(col))
-            combo_section.setItemData(indx, QBrush(QColor("red")), Qt.TextColorRole)
-
-      duplicate = [i for i, x in enumerate(intg_section) if intg_section.count(x) > 1]
-      for i in duplicate:
-         combo_section.setItemData(i, QBrush(QColor("red")), Qt.TextColorRole)
-
-   def fetchBeamPara(self):
-      beamdata_sec = self.ui.combo_beamSec.currentText()
-      dictbeamdata = get_beamdata(beamdata_sec)
-      return dictbeamdata
-
-   def populate_weld_thk_flange(self):
-      """
-
-      Returns: The list of weld thickness in Gui
-
-      """
-      if str(self.ui.combo_beamSec.currentText()) == "Select section":
-         self.ui.combo_plateThick.setCurrentIndex(0)
-         self.ui.combo_flangeSize.setCurrentIndex(0)
-         return
-
-      else:
-         newlist = []
-         newlist.append("Select thickness")
-         weldlist = [3, 4, 5, 6, 8, 10, 12, 16, 18, 20]
-         dictbeamdata = self.fetchBeamPara()
-         beam_tw = float(dictbeamdata["tw"])
-         plate_thickness = str(self.ui.combo_plateThick.currentText())
-
-         if plate_thickness != "Select plate thickness":
-            plate_thick = float(plate_thickness)
-
-            if str(self.ui.combo_connLoc.currentText()) == "Extended both ways" or "Flush" or "Extended one way":
-               if str(self.ui.combo_beamSec.currentText()) == "Select section":
-                  self.ui.combo_flangeSize.clear()
-                  return
-               else:
-                  beam_tf = float(dictbeamdata["T"])
-                  beam_tw = float(dictbeamdata["tw"])
-                  # column_tf = float(dictbeamdata["T"])
-                  thicker_part = max(beam_tf, beam_tw, plate_thick)
-
-            if thicker_part in range(0, 11):
-               weld_index = weldlist.index(3)
-               newlist.extend(weldlist[weld_index:])
-            elif thicker_part in range(11, 21):
-               weld_index = weldlist.index(5)
-               newlist.extend(weldlist[weld_index:])
-            elif thicker_part in range(21, 33):
-               weld_index = weldlist.index(6)
-               newlist.extend(weldlist[weld_index:])
-            else:
-               weld_index = weldlist.index(8)
-               newlist.extend(weldlist[weld_index:])
-
-            self.ui.combo_flangeSize.clear()
-            for element in newlist[:]:
-               self.ui.combo_flangeSize.addItem(str(element))
-         else:
-            pass
-
-   def combotype_current_index_changed(self, index):
-      """
-
-      Args:
-         index: Number
-
-      Returns: Types of Grade
-
-      """
-      items = self.gradeType[str(index)]
-      if items != 0:
-         self.ui.combo_grade.clear()
-         stritems = []
-         for val in items:
-            stritems.append(str(val))
-
-         self.ui.combo_grade.addItems(stritems)
-      else:
-         pass
-
-   def check_range(self, widget, min_val, max_val):
-      """
-
-      Args:
-         widget: Fu , Fy lineedit
-         min_val: min value
-         max_val: max value
-
-      Returns: Check for the value mentioned for the given range
-
-      """
-      text_str = widget.text()
-      text_str = int(text_str)
-      if (text_str < min_val or text_str > max_val or text_str == ''):
-         QMessageBox.about(self, "Error", "Please enter a value between %s-%s" % (min_val, max_val))
-         widget.clear()
-         widget.setFocus()
-
-   def validate_fu_fy(self, fu_widget, fy_widget, current_widget, lblwidget):
-      '''(QlineEdit,QLable,Number,Number)---> NoneType
-        Validating F_u(ultimate Strength) greater than F_y (Yeild Strength) textfields
-        '''
-      try:
-         fu_value = float(fu_widget.text())
-      except ValueError:
-         fu_value = 0.0
-
-      try:
-         fy_value = float(fy_widget.text())
-      except ValueError:
-         fy_value = 0.0
-
-      if fy_value > fu_value:
-         QMessageBox.about(self, 'Error', 'Yield strength (fy) cannot be greater than ultimate strength (fu)')
-         current_widget.clear()
-         current_widget.setFocus()
-         palette = QPalette()
-         palette.setColor(QPalette.Foreground, Qt.red)
-         lblwidget.setPalette(palette)
-      else:
-         palette = QPalette()
-         lblwidget.setPalette(palette)
-
-   def call_2D_drawing(self, view):
-      """
-
-      Args:
-         view: Front, Side & Top view of 2D svg drawings
-
-      Returns: SVG image created through svgwrite package which takes design INPUT and OUTPUT
-             parameters from Extended endplate GUI
-
-      """
-      self.alist = self.designParameters()
-      self.result_obj = bbExtendedEndPlateSplice(self.alist)
-      self.beam_data = self.fetchBeamPara()
-      beam_beam = EndPlate(self.alist, self.result_obj, self.beam_data, self.folder)
-
-      # if self.alist["Member"]["Connectivity"] == "Extended both ways":
-      #
-      #
-      # else:
-      #     pass
-      # # elif self.alist["Member"]["Connectivity"] == "Extended one way":
-      # #    beam_beam = OnewayEndPlate(self.alist, self.result_obj, self.beam_data, self.folder)
-      # # elif self.alist["Member"]["Connectivity"] == "Flush":
-      # #    beam_beam = FlushEndPlate(self.alist, self.result_obj, self.beam_data, self.folder)
-
-
-      status = self.resultObj['Bolt']['status']
-      if status is True:
-         if view != "All":
-            if view == "Front":
-               filename = os.path.join(str(self.folder), "images_html", "extendFront.svg")
-
-            elif view == "Side":
-               filename = os.path.join(str(self.folder), "images_html", "extendSide.svg")
-
-            else:
-               filename = os.path.join(str(self.folder), "images_html", "extendTop.svg")
-
-            beam_beam.save_to_svg(filename, view)
-            svg_file = SvgWindow()
-            svg_file.call_svgwindow(filename, view, str(self.folder))
-         else:
-            fname = ''
-            beam_beam.save_to_svg(fname, view)
-      else:
-         QMessageBox.about(self, 'Information', 'Design Unsafe: %s view cannot be viewed' % (view))
-
-   def dockbtn_clicked(self, widgets):
-      """
-
-      Args:
-         widgets: Input , Output dock
-
-      Returns: Dock & undock the widgets
-
-      """
-      flag = widgets.isHidden()
-      if flag:
-         widgets.show()
-      else:
-         widgets.hide()
-
-   def show_font_dialogue(self):
-      font, ok = QFontDialog.getFont()
-      if ok:
-         # self.ui.textEdit.setFont()
-         self.ui.textEdit.setFont(font)
-
-   def pitch_details(self):
-      section = Pitch(self)
-      section.show()
-
-   def plate_details(self):
-      section = PlateDetails(self)
-      section.show()
-
-   def stiffener_details(self):
-      section = Stiffener(self)
-      section.show()
-
-   def weld_details(self):
-      section = Weld_Details(self)
-      section.show()
-
-   def design_report(self):
-      design_report_dialog = DesignReportDialog(self)
-      design_report_dialog.show()
-
-      # fileName = ("Connections\Moment\ExtendedEndPlate\Html_Report.html")
-      # fileName = str(fileName)
-      # self.alist = self.designParameters()
-      # self.result = bbExtendedEndPlateSplice(self.alist)
-      # print "result_obj", self.result
-      # self.beam_data = self.fetchBeamPara()
-      # save_html(self.result, self.alist, self.beam_data, fileName)
-
-   # ===========================  CAD ===========================
-   def show_color_dialog(self):
-
-      col = QColorDialog.getColor()
-      colorTup = col.getRgb()
-      r = colorTup[0]
-      g = colorTup[1]
-      b = colorTup[2]
-      self.display.set_bg_gradient_color(r, g, b, 255, 255, 255)
-
-   def create_2D_CAD(self):
-      '''
-
-      Returns: The 3D model of extendedplate depending upon component selected
-
-      '''
-      self.ExtObj = self.create_extended_both_ways()
-      if self.component == "Beam":
-         cadlist = self.ExtObj.get_beam_models()
-         final_model = cadlist[0]
-         for model in cadlist[1:]:
-             final_model = BRepAlgoAPI_Fuse(model, final_model).Shape()
-
-      elif self.component == "Connector":
-         cadlist = self.ExtObj.get_connector_models()
-         final_model = cadlist[0]
-         for model in cadlist[1:]:
-            final_model = BRepAlgoAPI_Fuse(model, final_model).Shape()
-      else:
-         cadlist = self.ExtObj.get_models()
-         final_model = cadlist[0]
-         for model in cadlist[1:]:
-            final_model = BRepAlgoAPI_Fuse(model, final_model).Shape()
-
-      return final_model
-
-   def save_3D_cad_images(self):
-      '''
-
-      Returns: Save 3D CAD images in *igs, *step, *stl, *brep format
-
-      '''
-      status = self.resultObj['Bolt']['status']
-      if status is True:
-         if self.fuse_model is None:
-            self.fuse_model = self.create_2D_CAD()
-         shape = self.fuse_model
-
-         files_types = "IGS (*.igs);;STEP (*.stp);;STL (*.stl);;BREP(*.brep)"
-
-         fileName, _ = QFileDialog.getSaveFileName(self, 'Export', os.path.join(str(self.folder), "untitled.igs"),
-                                                   files_types)
-         fName = str(fileName)
-
-         flag = True
-         if fName == '':
-            flag = False
-            return flag
-         else:
-            file_extension = fName.split(".")[-1]
-
-            if file_extension == 'igs':
-               IGESControl.IGESControl_Controller().Init()
-               iges_writer = IGESControl.IGESControl_Writer()
-               iges_writer.AddShape(shape)
-               iges_writer.Write(fName)
-
-            elif file_extension == 'brep':
-
-               BRepTools.breptools.Write(shape, fName)
-
-            elif file_extension == 'stp':
-               # initialize the STEP exporter
-               step_writer = STEPControl_Writer()
-               Interface_Static_SetCVal("write.step.schema", "AP203")
-
-               # transfer shapes and write file
-               step_writer.Transfer(shape, STEPControl_AsIs)
-               status = step_writer.Write(fName)
-
-               assert (status == IFSelect_RetDone)
-
-            else:
-               stl_writer = StlAPI_Writer()
-               stl_writer.SetASCIIMode(True)
-               stl_writer.Write(shape, fName)
-
-            self.fuse_model = None
-
-            QMessageBox.about(self, 'Information', "File saved")
-      else:
-         self.ui.actionSave_3D_model.setEnabled(False)
-         QMessageBox.about(self, 'Information', 'Design Unsafe: 3D Model cannot be saved')
-
-   def save_CAD_images(self):
-      status = self.resultObj['Bolt']['status']
-      if status is True:
-
-         files_types = "PNG (*.png);;JPEG (*.jpeg);;TIFF (*.tiff);;BMP(*.bmp)"
-         fileName, _ = QFileDialog.getSaveFileName(self, 'Export', os.path.join(str(self.folder), "untitled.png"), files_types)
-         fName = str(fileName)
-         file_extension = fName.split(".")[-1]
-
-         if file_extension == 'png' or file_extension == 'jpeg' or file_extension == 'bmp' or file_extension == 'tiff':
-            self.display.ExportToImage(fName)
-            QMessageBox.about(self, 'Information', "File saved")
-      else:
-         self.ui.actionSave_current_image.setEnabled(False)
-         QMessageBox.about(self, 'Information', 'Design Unsafe: CAD image cannot be saved')
-
-   def call_zoomin(self):
-      self.display.ZoomFactor(2)
-
-   def call_zoomout(self):
-      self.display.ZoomFactor(0.5)
-
-   def call_rotation(self):
-      self.display.Rotation(15, 0)
-
-   def call_pannig(self):
-      self.display.Pan(50, 0)
-
-   def clear_log_messages(self):
-      self.ui.textEdit.clear()
-
-   def create_extended_both_ways(self):
-
-      beam_data = self.fetchBeamPara()
-
-      beam_tw = float(beam_data["tw"])
-      beam_T = float(beam_data["T"])
-      beam_d = float(beam_data["D"])
-      beam_B = float(beam_data["B"])
-      beam_R1 = float(beam_data["R1"])
-      beam_R2 = float(beam_data["R2"])
-      beam_alpha = float(beam_data["FlangeSlope"])
-      beam_length = 800.0
-
-      beam_Left = ISection(B=beam_B, T=beam_T, D=beam_d, t=beam_tw,
-                    R1=beam_R1, R2=beam_R2, alpha=beam_alpha,
-                    length=beam_length, notchObj=None)
-      beam_Right = copy.copy(beam_Left)   # Since both the beams are same
-
-      outputobj = self.outputs    # Save all the claculated/displayed out in outputobj
-
-      plate_Left = Plate(W=outputobj["Plate"]["Width"],
-                     L=outputobj["Plate"]["Height"],
-                     T=outputobj["Plate"]["Thickness"])
-      plate_Right = copy.copy(plate_Left)     # Since both the end plates are identical
-
-      #Beam stiffeners 4 if extended both ways, only 1 and 3 if extended oneway and non for flus type
-      beam_stiffener_1 = StiffenerPlate(W=outputobj['Stiffener']['Height'], L=outputobj['Stiffener']['Length'],
-                                T=outputobj['Stiffener']['Thickness'], R11=outputobj['Stiffener']['Length'] - 25,
-                                R12=outputobj['Stiffener']['Height']-25,
-                                L21=outputobj['Stiffener']['NotchSize'],L22 =outputobj['Stiffener']['NotchSize'])       #TODO: given hard inputs to L21 and L22
-
-      beam_stiffener_2 = copy.copy(beam_stiffener_1)
-      beam_stiffener_3 = copy.copy(beam_stiffener_1)
-      beam_stiffener_4 = copy.copy(beam_stiffener_1)
-
-
-      #Beam stiffeners for the flush type endplate
-      beam_stiffener_F1 =  StiffenerPlate(W=outputobj['Stiffener']['Height'], L=outputobj['Stiffener']['Length'],
-                                T=outputobj['Stiffener']['Thickness'],
-                                L21=outputobj['Stiffener']['NotchSize'],L22 =outputobj['Stiffener']['NotchSize'])
-
-      beam_stiffener_F2 = copy.copy(beam_stiffener_F1)
-      beam_stiffener_F3 = copy.copy(beam_stiffener_F1)
-      beam_stiffener_F4 = copy.copy(beam_stiffener_F1)
-
-
-      alist = self.designParameters()         # An object to save all input values entered by user
-
-      bolt_d = float(alist["Bolt"]["Diameter (mm)"])      # Bolt diameter, entered by user
-      bolt_r = bolt_d/2
-      bolt_T = self.bolt_head_thick_calculation(bolt_d)
-      bolt_R = self.bolt_head_dia_calculation(bolt_d) / 2
-      bolt_Ht = self.bolt_length_calculation(bolt_d)
-
-      bolt = Bolt(R=bolt_R, T=bolt_T, H=bolt_Ht, r=bolt_r)    # Call to create Bolt from Component repo
-      nut_T = self.nut_thick_calculation(bolt_d)
-      nut_Ht = nut_T
-      nut = Nut(R=bolt_R, T=nut_T, H=nut_Ht, innerR1=bolt_r)
-
-      numberOfBolts = int(outputobj["Bolt"]["NumberOfBolts"])
-
-      nutSpace = 2 * float(outputobj["Plate"]["Thickness"]) + nut_T   # Space between bolt head and nut
-
-      bbNutBoltArray = NutBoltArray(alist, beam_data, outputobj, nut, bolt, numberOfBolts, nutSpace, alist)
-
-      # Following welds are for to weld stiffeners for extended bothways and ext4ended oneway
-      # bbWeld for stiffener hight on left side
-      bbWeldStiffHL_1 = FilletWeld(b=float(alist["Weld"]["Web (mm)"]), h=float(alist["Weld"]["Web (mm)"]),
-                            L=outputobj['Stiffener'][
-                                 'Height'] - outputobj['Stiffener'][
-                                 'NotchSize'])  # outputobj['Stiffener']['Length'] - 25
-      bbWeldStiffHL_2 = copy.copy(bbWeldStiffHL_1)
-      bbWeldStiffHL_3 = copy.copy(bbWeldStiffHL_1)
-      bbWeldStiffHL_4 = copy.copy(bbWeldStiffHL_1)
-
-      # bbWeld for stiffener length on left side
-      bbWeldStiffLL_1 = FilletWeld(b=float(alist["Weld"]["Web (mm)"]), h=float(alist["Weld"]["Web (mm)"]),
-                            L=outputobj['Stiffener']['Length'] - outputobj['Stiffener']['NotchSize'])
-      bbWeldStiffLL_2 = copy.copy(bbWeldStiffLL_1)
-      bbWeldStiffLL_3 = copy.copy(bbWeldStiffLL_1)
-      bbWeldStiffLL_4 = copy.copy(bbWeldStiffLL_1)
-
-      # bbWeld for stiffener hight on Right side
-      bbWeldStiffHR_1 = FilletWeld(b=float(alist["Weld"]["Web (mm)"]), h=float(alist["Weld"]["Web (mm)"]),
-                            L=outputobj['Stiffener'][
-                                 'Height'] - outputobj['Stiffener'][
-                                 'NotchSize'])  # outputobj['Stiffener']['Length'] - 25
-      bbWeldStiffHR_2 = copy.copy(bbWeldStiffHR_1)
-      bbWeldStiffHR_3 = copy.copy(bbWeldStiffHR_1)
-      bbWeldStiffHR_4 = copy.copy(bbWeldStiffHR_1)
-
-      # bbWeld for stiffener length on right side
-      bbWeldStiffLR_1 = FilletWeld(b=float(alist["Weld"]["Web (mm)"]), h=float(alist["Weld"]["Web (mm)"]),
-                            L=outputobj['Stiffener']['Length'] - outputobj['Stiffener']['NotchSize'])
-      bbWeldStiffLR_2 = copy.copy(bbWeldStiffLR_1)
-      bbWeldStiffLR_3 = copy.copy(bbWeldStiffLR_1)
-      bbWeldStiffLR_4 = copy.copy(bbWeldStiffLR_1)
-
-
-      #following welds are fillet welds for the flush endplate stiffeners
-      bbWeldstiff1_u1 = FilletWeld(b=float(alist["Weld"]["Web (mm)"]), h=float(alist["Weld"]["Web (mm)"]),
-                            L=outputobj['Stiffener']['Height'] - outputobj['Stiffener']['NotchSize'])
-      bbWeldstiff1_l1 = copy.copy(bbWeldstiff1_u1)
-      bbWeldstiff2_u1 = copy.copy(bbWeldstiff1_u1)
-      bbWeldstiff2_l1 = copy.copy(bbWeldstiff1_u1)
-      bbWeldstiff3_u1 = copy.copy(bbWeldstiff1_u1)
-      bbWeldstiff3_l1 = copy.copy(bbWeldstiff1_u1)
-      bbWeldstiff4_u1 = copy.copy(bbWeldstiff1_u1)
-      bbWeldstiff4_l1 = copy.copy(bbWeldstiff1_u1)
-
-      bbWeldstiff1_u2 = FilletWeld(b=float(alist["Weld"]["Web (mm)"]), h=float(alist["Weld"]["Web (mm)"]),
-                            L=outputobj['Stiffener']['Length'] - outputobj['Stiffener']['NotchSize'])
-      bbWeldstiff1_l2 = copy.copy(bbWeldstiff1_u2)
-      bbWeldstiff2_u2 = copy.copy(bbWeldstiff1_u2)
-      bbWeldstiff2_l2 = copy.copy(bbWeldstiff1_u2)
-      bbWeldstiff3_u2 = copy.copy(bbWeldstiff1_u2)
-      bbWeldstiff3_l2 = copy.copy(bbWeldstiff1_u2)
-      bbWeldstiff4_u2 = copy.copy(bbWeldstiff1_u2)
-      bbWeldstiff4_l2 = copy.copy(bbWeldstiff1_u2)
-
-
-      if alist["Weld"]["Type"] == "Fillet Weld":
-
-         ###########################
-         #       WELD SECTIONS     #
-         ###########################
-         '''
-         Following sections are for creating Fillet Welds. 
-         Welds are numbered from Top to Bottom in Z-axis, Front to Back in Y axis and Left to Right in X axis. 
-         '''
-
-         # Followings welds are welds above beam flange, Qty = 4
-         bbWeldAbvFlang_11 = FilletWeld(b=float(alist["Weld"]["Flange (mm)"]), h=float(alist["Weld"]["Flange (mm)"]), L=beam_B)
-         bbWeldAbvFlang_12 = copy.copy(bbWeldAbvFlang_11)
-         bbWeldAbvFlang_21 = copy.copy(bbWeldAbvFlang_11)
-         bbWeldAbvFlang_22 = copy.copy(bbWeldAbvFlang_11)
-
-         # Followings welds are welds below beam flange, Qty = 8
-         bbWeldBelwFlang_11 = FilletWeld(b=float(alist["Weld"]["Flange (mm)"]), h=float(alist["Weld"]["Flange (mm)"]), L=(beam_B - beam_tw )/ 2- beam_R1-beam_R2)
-         bbWeldBelwFlang_12 = copy.copy(bbWeldBelwFlang_11)
-         bbWeldBelwFlang_13 = copy.copy(bbWeldBelwFlang_11)
-         bbWeldBelwFlang_14 = copy.copy(bbWeldBelwFlang_11)
-         bbWeldBelwFlang_21 = copy.copy(bbWeldBelwFlang_11)
-         bbWeldBelwFlang_22 = copy.copy(bbWeldBelwFlang_11)
-         bbWeldBelwFlang_23 = copy.copy(bbWeldBelwFlang_11)
-         bbWeldBelwFlang_24 = copy.copy(bbWeldBelwFlang_11)
-
-         # Followings welds are welds placed aside of beam web, Qty = 4
-         bbWeldSideWeb_11 = FilletWeld(b=float(alist["Weld"]["Web (mm)"]), h=float(alist["Weld"]["Web (mm)"]), L=beam_d - 2 * (beam_T+beam_R1) - (2*5))
-         bbWeldSideWeb_12 = copy.copy(bbWeldSideWeb_11)
-         bbWeldSideWeb_21 = copy.copy(bbWeldSideWeb_11)
-         bbWeldSideWeb_22 = copy.copy(bbWeldSideWeb_11)
-
-
-         extbothWays = CADFillet(beam_Left, beam_Right, plate_Left, plate_Right, bbNutBoltArray,
-                                 bbWeldAbvFlang_11, bbWeldAbvFlang_12, bbWeldAbvFlang_21, bbWeldAbvFlang_22,
-                                 bbWeldBelwFlang_11, bbWeldBelwFlang_12, bbWeldBelwFlang_13, bbWeldBelwFlang_14,
-                                 bbWeldBelwFlang_21, bbWeldBelwFlang_22, bbWeldBelwFlang_23, bbWeldBelwFlang_24,
-                                 bbWeldSideWeb_11, bbWeldSideWeb_12, bbWeldSideWeb_21, bbWeldSideWeb_22,
-                              bbWeldstiff1_u1,bbWeldstiff1_u2,bbWeldstiff2_u1,bbWeldstiff2_u2,bbWeldstiff3_u1,
-                              bbWeldstiff3_u2,bbWeldstiff4_u1,bbWeldstiff4_u2,
-                           bbWeldstiff1_l1, bbWeldstiff1_l2, bbWeldstiff2_l1, bbWeldstiff2_l2, bbWeldstiff3_l1,
-                           bbWeldstiff3_l2, bbWeldstiff4_l1, bbWeldstiff4_l2,
-                              bbWeldStiffHL_1, bbWeldStiffHL_2, bbWeldStiffHL_3, bbWeldStiffHL_4,
-                              bbWeldStiffLL_1, bbWeldStiffLL_2, bbWeldStiffLL_3, bbWeldStiffLL_4,
-                              bbWeldStiffHR_1, bbWeldStiffHR_2, bbWeldStiffHR_3, bbWeldStiffHR_4,
-                              bbWeldStiffLR_1, bbWeldStiffLR_2, bbWeldStiffLR_3, bbWeldStiffLR_4,
-                                 beam_stiffener_1,beam_stiffener_2,beam_stiffener_3,beam_stiffener_4,
-                           beam_stiffener_F1,beam_stiffener_F2,beam_stiffener_F3,beam_stiffener_F4, alist, outputobj)
-         extbothWays.create_3DModel()
-
-         return extbothWays
-
-      else:  # Groove Weld
-         bbWeldFlang_R1 = GrooveWeld(b=outputobj['Stiffener']['WeldSize'], h=float(beam_data["T"]),
-                              L=beam_B)         #outputobj["Weld"]["Size"]
-         bbWeldFlang_R2 = copy.copy(bbWeldFlang_R1)
-
-         bbWeldFlang_L1 = copy.copy(bbWeldFlang_R1)
-         bbWeldFlang_L2 = copy.copy(bbWeldFlang_R1)
-
-         # Followings welds are welds placed aside of beam web, Qty = 4           # edited length value by Anand Swaroop
-         bbWeldWeb_R3 = GrooveWeld(b=outputobj['Stiffener']['WeldSize'], h=float(beam_data["tw"]),
-                            L=beam_d - 2 * beam_T)       #outputobj["Weld"]["Size"]
-
-         bbWeldWeb_L3 = copy.copy(bbWeldWeb_R3)
-
-         #Following welds are to join beam stiffeners to the beam
-         bbWeldStiffH_1 = GrooveWeld(b=outputobj['Stiffener']['WeldSize'], h= outputobj['Stiffener']['Thickness'], L= outputobj['Stiffener']['Height']-outputobj['Stiffener']['NotchSize'])    #outputobj['Stiffener']['Length'] - 25
-         bbWeldStiffH_2 = copy.copy(bbWeldStiffH_1)
-         bbWeldStiffH_3 = copy.copy(bbWeldStiffH_1)
-         bbWeldStiffH_4 = copy.copy(bbWeldStiffH_1)
-
-         bbWeldStiffL_1 = GrooveWeld(b=outputobj['Stiffener']['WeldSize'], h= outputobj['Stiffener']['Thickness'], L= outputobj['Stiffener']['Length']-outputobj['Stiffener']['NotchSize'])
-         bbWeldStiffL_2 = copy.copy(bbWeldStiffL_1)
-         bbWeldStiffL_3 = copy.copy(bbWeldStiffL_1)
-         bbWeldStiffL_4 = copy.copy(bbWeldStiffL_1)
-
-
-         #######################################
-         #       WELD SECTIONS QUARTER CONE    #
-         #######################################
-
-         extbothWays = CADGroove(beam_Left, beam_Right,plate_Left, plate_Right, bbNutBoltArray,
-                           bbWeldFlang_R1, bbWeldFlang_R2, bbWeldWeb_R3,bbWeldFlang_L1, bbWeldFlang_L2, bbWeldWeb_L3,
-                           bbWeldStiffHL_1, bbWeldStiffHL_2, bbWeldStiffHL_3, bbWeldStiffHL_4,
-                           bbWeldStiffLL_1, bbWeldStiffLL_2, bbWeldStiffLL_3, bbWeldStiffLL_4,
-                           bbWeldStiffHR_1, bbWeldStiffHR_2, bbWeldStiffHR_3, bbWeldStiffHR_4,
-                           bbWeldStiffLR_1, bbWeldStiffLR_2, bbWeldStiffLR_3, bbWeldStiffLR_4,
-                           bbWeldstiff1_u1, bbWeldstiff1_u2, bbWeldstiff2_u1, bbWeldstiff2_u2, bbWeldstiff3_u1,
-                           bbWeldstiff3_u2, bbWeldstiff4_u1, bbWeldstiff4_u2,
-                           bbWeldstiff1_l1, bbWeldstiff1_l2, bbWeldstiff2_l1, bbWeldstiff2_l2, bbWeldstiff3_l1,
-                           bbWeldstiff3_l2, bbWeldstiff4_l1, bbWeldstiff4_l2,
-                           beam_stiffener_1, beam_stiffener_2,beam_stiffener_3, beam_stiffener_4,
-                           beam_stiffener_F1,beam_stiffener_F2,beam_stiffener_F3,beam_stiffener_F4,alist, outputobj)
-         extbothWays.create_3DModel()
-
-         return extbothWays
-
-
-   def bolt_head_thick_calculation(self, bolt_diameter):
-      '''
-      This routine takes the bolt diameter and return bolt head thickness as per IS:3757(1989)
-      bolt Head Dia
-      <-------->
-      __________
-      |        | | T = Thickness
-      |________| |
-         |  |
-         |  |
-         |  |
-      '''
-      bolt_head_thick = {5: 4, 6: 5, 8: 6, 10: 7, 12: 8, 16: 10, 20: 12.5, 22: 14, 24: 15, 27: 17, 30: 18.7, 36: 22.5}
-      return bolt_head_thick[bolt_diameter]
-
-   def bolt_head_dia_calculation(self, bolt_diameter):
-      '''
-      This routine takes the bolt diameter and return bolt head diameter as per IS:3757(1989)
-      bolt Head Dia
-      <-------->
-      __________
-      |        |
-      |________|
-         |  |
-         |  |
-         |  |
-      '''
-      bolt_head_dia = {5: 7, 6: 8, 8: 10, 10: 15, 12: 20, 16: 27, 20: 34, 22: 36, 24: 41, 27: 46, 30: 50, 36: 60}
-      return bolt_head_dia[bolt_diameter]
-
-   def bolt_length_calculation(self, bolt_diameter):
-      '''
-      This routine takes the bolt diameter and return bolt head diameter as per IS:3757(1985)
-      bolt Head Dia
-      <-------->
-      __________  ______
-      |        |    |
-      |________|    |
-         |  |       |
-         |  |       |
-         |  |       |
-         |  |       |
-         |  |       |  l= length
-         |  |       |
-         |  |       |
-         |  |       |
-         |__|    ___|__
-      '''
-      bolt_head_dia = {5: 40, 6: 40, 8: 40, 10: 40, 12: 40, 16: 50, 20: 50, 22: 50, 24: 50, 27: 60, 30: 65, 36: 75}
-
-      return bolt_head_dia[bolt_diameter]
-
-   def nut_thick_calculation(self, bolt_diameter):
-      '''
-      Returns the thickness of the nut depending upon the nut diameter as per IS1363-3(2002)
-      '''
-      nut_dia = {5: 5, 6: 5.65, 8: 7.15, 10: 8.75, 12: 11.3, 16: 15, 20: 17.95, 22: 19.0, 24: 21.25, 27: 23, 30: 25.35, 36: 30.65}
-      return nut_dia[bolt_diameter]
-
-   def call_3DModel(self, bgcolor):
-      # Call to calculate/create the Extended Both Way CAD model
-      status = self.resultObj['Bolt']['status']
-      if status is True:
-         self.create_extended_both_ways()
-         self.ui.btn3D.setChecked(Qt.Checked)
-         if self.ui.btn3D.isChecked():
-            self.ui.chkBx_beamSec.setChecked(Qt.Unchecked)
-            self.ui.chkBx_connector.setChecked(Qt.Unchecked)
-            self.ui.mytabWidget.setCurrentIndex(0)
-
-      # Call to display the Extended Both Way CAD model
-         self.display_3DModel("Model", bgcolor)
-      else:
-         self.display.EraseAll()
-
-   def call_3DBeam(self, bgcolor):
-      status = self.resultObj['Bolt']['status']
-      if status is True:
-         self.ui.chkBx_beamSec.setChecked(Qt.Checked)
-         if self.ui.chkBx_beamSec.isChecked():
-            self.ui.btn3D.setChecked(Qt.Unchecked)
-            self.ui.chkBx_connector.setChecked(Qt.Unchecked)
-            self.ui.mytabWidget.setCurrentIndex(0)
-         self.display_3DModel("Beam", bgcolor)
-
-   def call_3DConnector(self, bgcolor):
-      status = self.resultObj['Bolt']['status']
-      if status is True:
-         self.ui.chkBx_connector.setChecked(Qt.Checked)
-         if self.ui.chkBx_connector.isChecked():
-            self.ui.btn3D.setChecked(Qt.Unchecked)
-            self.ui.chkBx_beamSec.setChecked(Qt.Unchecked)
-            self.ui.mytabWidget.setCurrentIndex(0)
-         self.display_3DModel("Connector", bgcolor)
-
-   def display_3DModel(self,component, bgcolor):
-      self.component = component
-
-      self.display.EraseAll()
-      self.display.View_Iso()
-      self.display.FitAll()
-
-      alist = self.designParameters()
-
-      self.display.DisableAntiAliasing()
-      if bgcolor == "gradient_bg":
-
-         self.display.set_bg_gradient_color(51, 51, 102, 150, 150, 170)
-      else:
-         self.display.set_bg_gradient_color(255, 255, 255, 255, 255, 255)
-
-      # ExtObj is an object which gets all the calculated values of CAD models
-      self.ExtObj = self.create_extended_both_ways()
-
-      # Displays the beams
-      if component == "Beam":
-         osdag_display_shape(self.display, self.ExtObj.get_beamLModel(), update=True)
-         osdag_display_shape(self.display, self.ExtObj.get_beamRModel(), update=True)
-
-      elif component == "Connector":
-         # Displays the end plates
-         osdag_display_shape(self.display, self.ExtObj.get_plateLModel(), update=True, color='Blue')
-         osdag_display_shape(self.display, self.ExtObj.get_plateRModel(), update=True, color='Blue')\
-
-         #Adding stiffeners along with the weld
-         if self.alist["Member"]["Connectivity"] == "Extended both ways" or self.alist["Member"][
-            "Connectivity"] == "Extended one way":
-            osdag_display_shape(self.display, self.ExtObj.get_beam_stiffener_1Model(), update=True, color='Blue')
-            osdag_display_shape(self.display, self.ExtObj.get_beam_stiffener_3Model(), update=True, color='Blue')
-
-            # Fillet Welds
-            osdag_display_shape(self.display, self.ExtObj.get_bbWeldStiffHL_1Model(), update=True, color='Red')
-            osdag_display_shape(self.display, self.ExtObj.get_bbWeldStiffLL_1Model(), update=True, color='Red')
-            osdag_display_shape(self.display, self.ExtObj.get_bbWeldStiffHL_3Model(), update=True, color='Red')
-            osdag_display_shape(self.display, self.ExtObj.get_bbWeldStiffLL_3Model(), update=True, color='Red')
-
-            osdag_display_shape(self.display, self.ExtObj.get_bbWeldStiffHR_1Model(), update=True, color='Red')
-            osdag_display_shape(self.display, self.ExtObj.get_bbWeldStiffLR_1Model(), update=True, color='Red')
-            osdag_display_shape(self.display, self.ExtObj.get_bbWeldStiffHR_3Model(), update=True, color='Red')
-            osdag_display_shape(self.display, self.ExtObj.get_bbWeldStiffLR_3Model(), update=True, color='Red')
-
-         if self.alist["Member"]["Connectivity"] == "Extended both ways":
-            osdag_display_shape(self.display, self.ExtObj.get_beam_stiffener_2Model(), update=True, color='Blue')
-            osdag_display_shape(self.display, self.ExtObj.get_beam_stiffener_4Model(), update=True, color='Blue')
-
-            # Fillet Welds
-            osdag_display_shape(self.display, self.ExtObj.get_bbWeldStiffHL_2Model(), update=True, color='Red')
-            osdag_display_shape(self.display, self.ExtObj.get_bbWeldStiffLL_2Model(), update=True, color='Red')
-            osdag_display_shape(self.display, self.ExtObj.get_bbWeldStiffHL_4Model(), update=True, color='Red')
-            osdag_display_shape(self.display, self.ExtObj.get_bbWeldStiffLL_4Model(), update=True, color='Red')
-
-            osdag_display_shape(self.display, self.ExtObj.get_bbWeldStiffHR_2Model(), update=True, color='Red')
-            osdag_display_shape(self.display, self.ExtObj.get_bbWeldStiffLR_2Model(), update=True, color='Red')
-            osdag_display_shape(self.display, self.ExtObj.get_bbWeldStiffHR_4Model(), update=True, color='Red')
-            osdag_display_shape(self.display, self.ExtObj.get_bbWeldStiffLR_4Model(), update=True, color='Red')
-
-         if self.alist["Member"]["Connectivity"] == "Flush":
-            osdag_display_shape(self.display, self.ExtObj.get_beam_stiffener_F1Model(), update=True, color='Blue')
-            osdag_display_shape(self.display, self.ExtObj.get_beam_stiffener_F2Model(), update=True, color='Blue')
-            osdag_display_shape(self.display, self.ExtObj.get_beam_stiffener_F3Model(), update=True, color='Blue')
-            osdag_display_shape(self.display, self.ExtObj.get_beam_stiffener_F4Model(), update=True, color='Blue')
-
-            osdag_display_shape(self.display, self.ExtObj.get_bbWeldstiff1_u1Model(), update=True, color='Red')
-            osdag_display_shape(self.display, self.ExtObj.get_bbWeldstiff1_u2Model(), update=True, color='Red')
-            osdag_display_shape(self.display, self.ExtObj.get_bbWeldstiff1_l1Model(), update=True, color='Red')
-            osdag_display_shape(self.display, self.ExtObj.get_bbWeldstiff1_l2Model(), update=True, color='Red')
-
-            osdag_display_shape(self.display, self.ExtObj.get_bbWeldstiff2_u1Model(), update=True, color='Red')
-            osdag_display_shape(self.display, self.ExtObj.get_bbWeldstiff2_u2Model(), update=True, color='Red')
-            osdag_display_shape(self.display, self.ExtObj.get_bbWeldstiff2_l1Model(), update=True, color='Red')
-            osdag_display_shape(self.display, self.ExtObj.get_bbWeldstiff2_l2Model(), update=True, color='Red')
-
-            osdag_display_shape(self.display, self.ExtObj.get_bbWeldstiff3_u1Model(), update=True, color='Red')
-            osdag_display_shape(self.display, self.ExtObj.get_bbWeldstiff3_u2Model(), update=True, color='Red')
-            osdag_display_shape(self.display, self.ExtObj.get_bbWeldstiff3_l1Model(), update=True, color='Red')
-            osdag_display_shape(self.display, self.ExtObj.get_bbWeldstiff3_l2Model(), update=True, color='Red')
-
-            osdag_display_shape(self.display, self.ExtObj.get_bbWeldstiff4_u1Model(), update=True, color='Red')
-            osdag_display_shape(self.display, self.ExtObj.get_bbWeldstiff4_u2Model(), update=True, color='Red')
-            osdag_display_shape(self.display, self.ExtObj.get_bbWeldstiff4_l1Model(), update=True, color='Red')
-            osdag_display_shape(self.display, self.ExtObj.get_bbWeldstiff4_l2Model(), update=True, color='Red')
-
-         # Display all nut-bolts, call to nutBoltPlacement.py
-         nutboltlist = self.ExtObj.nut_bolt_array.get_models()
-         for nutbolt in nutboltlist:
-            osdag_display_shape(self.display, nutbolt, color=Quantity_NOC_SADDLEBROWN, update=True)
-
-         # Display all the Welds including the quarter cone
-
-         if alist["Weld"]["Type"] == "Fillet Weld":
-            osdag_display_shape(self.display, self.ExtObj.get_bbWeldAbvFlang_11Model(), update=True, color='Red')
-            osdag_display_shape(self.display, self.ExtObj.get_bbWeldAbvFlang_12Model(), update=True, color='Red')
-            osdag_display_shape(self.display, self.ExtObj.get_bbWeldAbvFlang_21Model(), update=True, color='Red')
-            osdag_display_shape(self.display, self.ExtObj.get_bbWeldAbvFlang_22Model(), update=True, color='Red')
-
-            osdag_display_shape(self.display, self.ExtObj.get_bbWeldBelwFlang_11Model(), update=True, color='Red')
-            osdag_display_shape(self.display, self.ExtObj.get_bbWeldBelwFlang_12Model(), update=True, color='Red')
-            osdag_display_shape(self.display, self.ExtObj.get_bbWeldBelwFlang_13Model(), update=True, color='Red')
-            osdag_display_shape(self.display, self.ExtObj.get_bbWeldBelwFlang_14Model(), update=True, color='Red')
-            osdag_display_shape(self.display, self.ExtObj.get_bbWeldBelwFlang_21Model(), update=True, color='Red')
-            osdag_display_shape(self.display, self.ExtObj.get_bbWeldBelwFlang_22Model(), update=True, color='Red')
-            osdag_display_shape(self.display, self.ExtObj.get_bbWeldBelwFlang_23Model(), update=True, color='Red')
-            osdag_display_shape(self.display, self.ExtObj.get_bbWeldBelwFlang_24Model(), update=True, color='Red')
-
-            osdag_display_shape(self.display, self.ExtObj.get_bbWeldSideWeb_11Model(), update=True, color='Red')
-            osdag_display_shape(self.display, self.ExtObj.get_bbWeldSideWeb_12Model(), update=True, color='Red')
-            osdag_display_shape(self.display, self.ExtObj.get_bbWeldSideWeb_21Model(), update=True, color='Red')
-            osdag_display_shape(self.display, self.ExtObj.get_bbWeldSideWeb_22Model(), update=True, color='Red')
-
-
-
-         else:      #Groove weld
-            osdag_display_shape(self.display, self.ExtObj.get_bbWeldFlang_R1Model(), update=True, color='Red')
-            osdag_display_shape(self.display, self.ExtObj.get_bbWeldFlang_R2Model(), update=True, color='Red')
-            osdag_display_shape(self.display, self.ExtObj.get_bbWeldFlang_L1Model(), update=True, color='Red')
-            osdag_display_shape(self.display, self.ExtObj.get_bbWeldFlang_L2Model(), update=True, color='Red')
-
-            osdag_display_shape(self.display, self.ExtObj.get_bbWeldWeb_R3Model(), update=True, color='Red')
-            osdag_display_shape(self.display, self.ExtObj.get_bbWeldWeb_L3Model(), update=True, color='Red')
-
-            #TODO: This is the groove weld for the beam stiffenres
-            ## osdag_display_shape(self.display, self.ExtObj.get_bbWeldStiffH_1Model(), update=True, color='Red')
-            # osdag_display_shape(self.display, self.ExtObj.get_bbWeldStiffH_2Model(), update=True, color='Red')
-            # osdag_display_shape(self.display, self.ExtObj.get_bbWeldStiffH_3Model(), update=True, color='Red')
-            # osdag_display_shape(self.display, self.ExtObj.get_bbWeldStiffH_4Model(), update=True, color='Red')
-            #
-            # osdag_display_shape(self.display, self.ExtObj.get_bbWeldStiffL_1Model(), update=True, color='Red')
-            # osdag_display_shape(self.display, self.ExtObj.get_bbWeldStiffL_2Model(), update=True, color='Red')
-            # osdag_display_shape(self.display, self.ExtObj.get_bbWeldStiffL_3Model(), update=True, color='Red')
-            # osdag_display_shape(self.display, self.ExtObj.get_bbWeldStiffL_4Model(), update=True, color='Red')
-
-
-      elif component == "Model":
-         osdag_display_shape(self.display, self.ExtObj.get_beamLModel(), update=True)
-         osdag_display_shape(self.display, self.ExtObj.get_beamRModel(), update=True)
-         # Displays the end plates
-         osdag_display_shape(self.display, self.ExtObj.get_plateLModel(), update=True, color='Blue')
-         osdag_display_shape(self.display, self.ExtObj.get_plateRModel(), update=True, color='Blue')
-
-         if self.alist["Member"]["Connectivity"] == "Extended both ways" or self.alist["Member"][
-            "Connectivity"] == "Extended one way":
-            osdag_display_shape(self.display, self.ExtObj.get_beam_stiffener_1Model(), update=True, color='Blue')
-            osdag_display_shape(self.display, self.ExtObj.get_beam_stiffener_3Model(), update=True, color='Blue')
-
-            #Fillet Welds
-            osdag_display_shape(self.display, self.ExtObj.get_bbWeldStiffHL_1Model(), update=True, color='Red')
-            osdag_display_shape(self.display, self.ExtObj.get_bbWeldStiffLL_1Model(), update=True, color='Red')
-            osdag_display_shape(self.display, self.ExtObj.get_bbWeldStiffHL_3Model(), update=True, color='Red')
-            osdag_display_shape(self.display, self.ExtObj.get_bbWeldStiffLL_3Model(), update=True, color='Red')
-
-            osdag_display_shape(self.display, self.ExtObj.get_bbWeldStiffHR_1Model(), update=True, color='Red')
-            osdag_display_shape(self.display, self.ExtObj.get_bbWeldStiffLR_1Model(), update=True, color='Red')
-            osdag_display_shape(self.display, self.ExtObj.get_bbWeldStiffHR_3Model(), update=True, color='Red')
-            osdag_display_shape(self.display, self.ExtObj.get_bbWeldStiffLR_3Model(), update=True, color='Red')
-
-         if self.alist["Member"]["Connectivity"] == "Extended both ways":
-            osdag_display_shape(self.display, self.ExtObj.get_beam_stiffener_2Model(), update=True, color='Blue')
-            osdag_display_shape(self.display, self.ExtObj.get_beam_stiffener_4Model(), update=True, color='Blue')
-
-            #Fillet Welds
-            osdag_display_shape(self.display, self.ExtObj.get_bbWeldStiffHL_2Model(), update=True, color='Red')
-            osdag_display_shape(self.display, self.ExtObj.get_bbWeldStiffLL_2Model(), update=True, color='Red')
-            osdag_display_shape(self.display, self.ExtObj.get_bbWeldStiffHL_4Model(), update=True, color='Red')
-            osdag_display_shape(self.display, self.ExtObj.get_bbWeldStiffLL_4Model(), update=True, color='Red')
-
-            osdag_display_shape(self.display, self.ExtObj.get_bbWeldStiffHR_2Model(), update=True, color='Red')
-            osdag_display_shape(self.display, self.ExtObj.get_bbWeldStiffLR_2Model(), update=True, color='Red')
-            osdag_display_shape(self.display, self.ExtObj.get_bbWeldStiffHR_4Model(), update=True, color='Red')
-            osdag_display_shape(self.display, self.ExtObj.get_bbWeldStiffLR_4Model(), update=True, color='Red')
-
-         if self.alist["Member"]["Connectivity"] == "Flush":
-            osdag_display_shape(self.display, self.ExtObj.get_beam_stiffener_F1Model(), update=True, color='Blue')
-            osdag_display_shape(self.display, self.ExtObj.get_beam_stiffener_F2Model(), update=True, color='Blue')
-            osdag_display_shape(self.display, self.ExtObj.get_beam_stiffener_F3Model(), update=True, color='Blue')
-            osdag_display_shape(self.display, self.ExtObj.get_beam_stiffener_F4Model(), update=True, color='Blue')
-
-            osdag_display_shape(self.display, self.ExtObj.get_bbWeldstiff1_u1Model(), update=True, color='Red')
-            osdag_display_shape(self.display, self.ExtObj.get_bbWeldstiff1_u2Model(), update=True, color='Red')
-            osdag_display_shape(self.display, self.ExtObj.get_bbWeldstiff1_l1Model(), update=True, color='Red')
-            osdag_display_shape(self.display, self.ExtObj.get_bbWeldstiff1_l2Model(), update=True, color='Red')
-
-            osdag_display_shape(self.display, self.ExtObj.get_bbWeldstiff2_u1Model(), update=True, color='Red')
-            osdag_display_shape(self.display, self.ExtObj.get_bbWeldstiff2_u2Model(), update=True, color='Red')
-            osdag_display_shape(self.display, self.ExtObj.get_bbWeldstiff2_l1Model(), update=True, color='Red')
-            osdag_display_shape(self.display, self.ExtObj.get_bbWeldstiff2_l2Model(), update=True, color='Red')
-
-            osdag_display_shape(self.display, self.ExtObj.get_bbWeldstiff3_u1Model(), update=True, color='Red')
-            osdag_display_shape(self.display, self.ExtObj.get_bbWeldstiff3_u2Model(), update=True, color='Red')
-            osdag_display_shape(self.display, self.ExtObj.get_bbWeldstiff3_l1Model(), update=True, color='Red')
-            osdag_display_shape(self.display, self.ExtObj.get_bbWeldstiff3_l2Model(), update=True, color='Red')
-
-            osdag_display_shape(self.display, self.ExtObj.get_bbWeldstiff4_u1Model(), update=True, color='Red')
-            osdag_display_shape(self.display, self.ExtObj.get_bbWeldstiff4_u2Model(), update=True, color='Red')
-            osdag_display_shape(self.display, self.ExtObj.get_bbWeldstiff4_l1Model(), update=True, color='Red')
-            osdag_display_shape(self.display, self.ExtObj.get_bbWeldstiff4_l2Model(), update=True, color='Red')
-
-         # Display all nut-bolts, call to nutBoltPlacement.py
-         nutboltlist = self.ExtObj.nut_bolt_array.get_models()
-         for nutbolt in nutboltlist:
-            osdag_display_shape(self.display, nutbolt, color=Quantity_NOC_SADDLEBROWN, update=True)
-
-
-         # Display all the Welds including the quarter cone
-         if alist["Weld"]["Type"] == "Fillet Weld":
-            osdag_display_shape(self.display, self.ExtObj.get_bbWeldAbvFlang_11Model(), update=True, color='Red')
-            osdag_display_shape(self.display, self.ExtObj.get_bbWeldAbvFlang_12Model(), update=True, color='Red')
-            osdag_display_shape(self.display, self.ExtObj.get_bbWeldAbvFlang_21Model(), update=True, color='Red')
-            osdag_display_shape(self.display, self.ExtObj.get_bbWeldAbvFlang_22Model(), update=True, color='Red')
-
-            osdag_display_shape(self.display, self.ExtObj.get_bbWeldBelwFlang_11Model(), update=True, color='Red')
-            osdag_display_shape(self.display, self.ExtObj.get_bbWeldBelwFlang_12Model(), update=True, color='Red')
-            osdag_display_shape(self.display, self.ExtObj.get_bbWeldBelwFlang_13Model(), update=True, color='Red')
-            osdag_display_shape(self.display, self.ExtObj.get_bbWeldBelwFlang_14Model(), update=True, color='Red')
-            osdag_display_shape(self.display, self.ExtObj.get_bbWeldBelwFlang_21Model(), update=True, color='Red')
-            osdag_display_shape(self.display, self.ExtObj.get_bbWeldBelwFlang_22Model(), update=True, color='Red')
-            osdag_display_shape(self.display, self.ExtObj.get_bbWeldBelwFlang_23Model(), update=True, color='Red')
-            osdag_display_shape(self.display, self.ExtObj.get_bbWeldBelwFlang_24Model(), update=True, color='Red')
-
-            osdag_display_shape(self.display, self.ExtObj.get_bbWeldSideWeb_11Model(), update=True, color='Red')
-            osdag_display_shape(self.display, self.ExtObj.get_bbWeldSideWeb_12Model(), update=True, color='Red')
-            osdag_display_shape(self.display, self.ExtObj.get_bbWeldSideWeb_21Model(), update=True, color='Red')
-            osdag_display_shape(self.display, self.ExtObj.get_bbWeldSideWeb_22Model(), update=True, color='Red')
-
-
-         else:   #Groove weld
-            osdag_display_shape(self.display, self.ExtObj.get_bbWeldFlang_R1Model(), update=True, color='Red')
-            osdag_display_shape(self.display, self.ExtObj.get_bbWeldFlang_R2Model(), update=True, color='Red')
-            osdag_display_shape(self.display, self.ExtObj.get_bbWeldFlang_L1Model(), update=True, color='Red')
-            osdag_display_shape(self.display, self.ExtObj.get_bbWeldFlang_L2Model(), update=True, color='Red')
-
-            osdag_display_shape(self.display, self.ExtObj.get_bbWeldWeb_R3Model(), update=True, color='Red')
-            osdag_display_shape(self.display, self.ExtObj.get_bbWeldWeb_L3Model(), update=True, color='Red')
-
-            #TODO: Thid is the groove weld fot the  beam stiffeners
-            ## if self.alist["Member"]["Connectivity"] == "Extended both ways" or self.alist["Member"][
-            #  "Connectivity"] == "Extended one way":
-            #
-            #  osdag_display_shape(self.display, self.ExtObj.get_bbWeldStiffH_1Model(), update=True, color='Red')
-            #  osdag_display_shape(self.display, self.ExtObj.get_bbWeldStiffL_1Model(), update=True, color='Red')
-            #  osdag_display_shape(self.display, self.ExtObj.get_bbWeldStiffH_3Model(), update=True, color='Red')
-            #  osdag_display_shape(self.display, self.ExtObj.get_bbWeldStiffL_3Model(), update=True, color='Red')
-            #
-            # if self.alist["Member"]["Connectivity"] == "Extended both ways":
-            #  osdag_display_shape(self.display, self.ExtObj.get_bbWeldStiffH_2Model(), update=True, color='Red')
-            #  osdag_display_shape(self.display, self.ExtObj.get_bbWeldStiffL_2Model(), update=True, color='Red')
-            #  osdag_display_shape(self.display, self.ExtObj.get_bbWeldStiffH_4Model(), update=True, color='Red')
-            #  osdag_display_shape(self.display, self.ExtObj.get_bbWeldStiffL_4Model(), update=True, color='Red')
-
-
-   # =================================================================================
-   def open_about_osdag(self):
-      dialog = MyAboutOsdag(self)
-      dialog.show()
-
-   def open_tutorials(self):
-      dialog = MyTutorials(self)
-      dialog.show()
-
-   def open_ask_question(self):
-      dialog =  MyAskQuestion(self)
-      dialog.show()
-
-   def design_examples(self):
-
-      root_path = os.path.join(os.path.dirname(__file__), '..', '..', '..', 'ResourceFiles', 'design_example', '_build', 'html')
-      for html_file in os.listdir(root_path):
-         if html_file.startswith('index'):
-            if sys.platform == ("win32" or "win64"):
-               os.startfile("%s/%s" % (root_path, html_file))
-            else:
-               opener = "open" if sys.platform == "darwin" else "xdg-open"
-               subprocess.call([opener, "%s/%s" % (root_path, html_file)])
-=======
         else:
             final_model = self.ExtObj.get_models()
 
@@ -4238,7 +2057,6 @@
                     opener = "open" if sys.platform == "darwin" else "xdg-open"
                     subprocess.call([opener, "%s/%s" % (root_path, html_file)])
 
->>>>>>> 9a2ae6d6
 
 def set_osdaglogger():
     global logger
@@ -4251,13 +2069,8 @@
 
     logger.setLevel(logging.DEBUG)
 
-<<<<<<< HEAD
-	# create the logging file handler
-	fh = logging.FileHandler("Connections/Moment/ExtendedEndPlate/extnd.log", mode='a')
-=======
     # create the logging file handler
     fh = logging.FileHandler("Connections/Moment/ExtendedEndPlate/extnd.log", mode='a')
->>>>>>> 9a2ae6d6
 
     # ,datefmt='%a, %d %b %Y %H:%M:%S'
     # formatter = logging.Formatter('%(asctime)s - %(name)s - %(levelname)s - %(message)s')
@@ -4274,52 +2087,6 @@
 
 
 def launch_extendedendplate_controller(osdagMainWindow, folder):
-<<<<<<< HEAD
-	set_osdaglogger()
-	# --------------- To display log messages in different colors ---------------
-	rawLogger = logging.getLogger("raw")
-	rawLogger.setLevel(logging.INFO)
-	# file_handler = logging.FileHandler(os.path.join('Connections','Moment','ExtendedEndPlate','extnd.log'), mode='w')
-	file_handler = logging.FileHandler("Connections/Moment/ExtendedEndPlate/extnd.log", mode='w')
-	formatter = logging.Formatter('''%(message)s''')
-	file_handler.setFormatter(formatter)
-	rawLogger.addHandler(file_handler)
-	rawLogger.info('''<link rel="stylesheet" type="text/css" href="Connections/Moment/BCEndPlate/log.css"/>''')
-	# ----------------------------------------------------------------------------
-	module_setup()
-	window = Maincontroller(folder)
-	osdagMainWindow.hide()
-	window.show()
-	window.closed.connect(osdagMainWindow.show)
-
-
-if __name__ == "__main__":
-	# --------------- To display log messages in different colors ---------------
-	set_osdaglogger()
-	rawLogger = logging.getLogger("raw")
-	rawLogger.setLevel(logging.INFO)
-	# fh = logging.FileHandler(os.path.join('Connections','Moment','ExtendedEndPlate','extnd.log'), mode="w")
-	fh = logging.FileHandler("Connections/Moment/ExtendedEndPlate/extnd.log", mode='w')
-
-	formatter = logging.Formatter('''%(message)s''')
-	fh.setFormatter(formatter)
-	rawLogger.addHandler(fh)
-	rawLogger.info('''<link rel="stylesheet" type="text/css" href="Connections/Moment/ExtendedEndPlate/log.css"/>''')
-	# ----------------------------------------------------------------------------
-	# folder_path = "D:\Osdag_Workspace\extendedendplate"
-	app = QApplication(sys.argv)
-	module_setup()
-	folder_path = ""
-	if not os.path.exists(folder_path):
-		os.mkdir(folder_path, 0755)
-	image_folder_path = os.path.join(folder_path, 'images_html')
-	if not os.path.exists(image_folder_path):
-		os.mkdir(image_folder_path, 0755)
-
-	window = Maincontroller(folder_path)
-	window.show()
-	sys.exit(app.exec_())
-=======
     set_osdaglogger()
     # --------------- To display log messages in different colors ---------------
     rawLogger = logging.getLogger("raw")
@@ -4363,5 +2130,4 @@
 
     window = Maincontroller(folder_path)
     window.show()
-    sys.exit(app.exec_())
->>>>>>> 9a2ae6d6
+    sys.exit(app.exec_())