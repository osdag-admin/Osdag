--- conflicted
+++ resolved
@@ -87,13 +87,8 @@
 available_module = {KEY_DISP_FINPLATE:FinPlateConnection, KEY_DISP_TENSION_WELDED:Tension_welded,
                     KEY_DISP_TENSION_BOLTED:Tension_bolted,KEY_DISP_BEAMCOVERPLATEWELD:BeamCoverPlateWeld,
                     KEY_DISP_BEAMCOVERPLATE:BeamCoverPlate, KEY_DISP_COLUMNCOVERPLATEWELD:ColumnCoverPlateWeld,
-<<<<<<< HEAD
-                    KEY_DISP_ENDPLATE:EndPlateConnection, KEY_DISP_SEATED_ANGLE:SeatedAngleConnection,
-                    KEY_DISP_COLUMNENDPLATE:ColumnEndPlate}
-=======
                     KEY_DISP_COLUMNCOVERPLATE:ColumnCoverPlate, KEY_DISP_ENDPLATE:EndPlateConnection,
                     KEY_DISP_SEATED_ANGLE:SeatedAngleConnection, KEY_DISP_COLUMNENDPLATE:ColumnEndPlate}
->>>>>>> 7638c84c
 
 
 #predefined pop-up summary.
