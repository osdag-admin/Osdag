from design_type.connection.shear_connection import ShearConnection

from utils.common.component import Bolt, Plate, Weld
# from gui.ui_summary_popup import Ui_Dialog
from utils.common.component import *
# from cad.common_logic import CommonDesignLogic
from utils.common.material import *
from Common import *
from utils.common.load import Load
import yaml
from design_report.reportGenerator import save_html
import os
import shutil
import logging
from PyQt5.QtCore import QFile, pyqtSignal, QTextStream, Qt, QIODevice
from PyQt5.QtCore import QRegExp
from PyQt5.QtGui import QBrush
from PyQt5.QtGui import QColor
from PyQt5.QtGui import QDoubleValidator, QIntValidator, QPixmap, QPalette
from PyQt5.QtGui import QTextCharFormat
from PyQt5.QtGui import QTextCursor
from PyQt5.QtWidgets import QMainWindow, QDialog, QFontDialog, QApplication, QFileDialog, QColorDialog,QMessageBox
import pickle
import pdfkit
import configparser
import cairosvg
from io import StringIO




#from ...gui.newnew import Ui_Form
#newnew_object = Ui_Form()

# connectivity = "column_flange_beam_web"
# supporting_member_section = "HB 400"
# supported_member_section = "MB 300"
# fy = 250.0
# fu = 410.0
# shear_force = 100.0
# axial_force=100.0
# bolt_diameter = 24.0
# bolt_type = "friction_grip"
# bolt_grade = 8.8
# plate_thickness = 10.0
# weld_size = 6
# material_grade = "E 250 (Fe 410 W)B"
# material = Material(material_grade)

def desired_location(self, filename, base_type):
    if base_type == ".svg":
        cairosvg.svg2png(file_obj=filename, write_to=os.path.join(str(self.maincontroller.folder), "images_html",
                                                                  "cmpylogoExtendEndplate.svg"))
    else:
        shutil.copyfile(filename,
                        os.path.join(str(self.maincontroller.folder), "images_html", "cmpylogoExtendEndplate.png"))

def saveUserProfile(self):
    inputData = self.get_report_summary()
    filename, _ = QFileDialog.getSaveFileName(self, 'Save Files',
                                              os.path.join(str(self.maincontroller.folder), "Profile"), '*.txt')
    if filename == '':
        flag = False
        return flag
    else:
        infile = open(filename, 'w')
        pickle.dump(inputData, infile)
        infile.close()


def getPopUpInputs(self):
    input_summary = {}
    input_summary["ProfileSummary"] = {}
    input_summary["ProfileSummary"]["CompanyName"] = str(self.ui.lineEdit_companyName.text())
    input_summary["ProfileSummary"]["CompanyLogo"] = str(self.ui.lbl_browse.text())
    input_summary["ProfileSummary"]["Group/TeamName"] = str(self.ui.lineEdit_groupName.text())
    input_summary["ProfileSummary"]["Designer"] = str(self.ui.lineEdit_designer.text())

    input_summary["ProjectTitle"] = str(self.ui.lineEdit_projectTitle.text())
    input_summary["Subtitle"] = str(self.ui.lineEdit_subtitle.text())
    input_summary["JobNumber"] = str(self.ui.lineEdit_jobNumber.text())
    input_summary["AdditionalComments"] = str(self.ui.txt_additionalComments.toPlainText())
    input_summary["Client"] = str(self.ui.lineEdit_client.text())


def useUserProfile(self):
    filename, _ = QFileDialog.getOpenFileName(self, 'Open Files',
                                              os.path.join(str(self.maincontroller.folder), "Profile"),
                                              "All Files (*)")
    if os.path.isfile(filename):
        outfile = open(filename, 'r')
        reportsummary = pickle.load(outfile)
        self.ui.lineEdit_companyName.setText(reportsummary["ProfileSummary"]['CompanyName'])
        self.ui.lbl_browse.setText(reportsummary["ProfileSummary"]['CompanyLogo'])
        self.ui.lineEdit_groupName.setText(reportsummary["ProfileSummary"]['Group/TeamName'])
        self.ui.lineEdit_designer.setText(reportsummary["ProfileSummary"]['Designer'])
    else:
        pass


class FinPlateConnection(ShearConnection):


    def __init__(self):
        super(FinPlateConnection, self).__init__()

    def set_osdaglogger(key):
        global logger
        logger = logging.getLogger('osdag')

        logger.setLevel(logging.DEBUG)
        handler = logging.StreamHandler()
        handler.setLevel(logging.DEBUG)
        formatter = logging.Formatter(fmt='%(asctime)s - %(name)s - %(levelname)s - %(message)s', datefmt='%H:%M:%S')

        handler.setFormatter(formatter)
        logger.addHandler(handler)
        handler = logging.FileHandler('logging_text.log')

        handler.setLevel(logging.WARNING)
        formatter = logging.Formatter(fmt='%(asctime)s - %(name)s - %(levelname)s - %(message)s', datefmt='%H:%M:%S')
        handler.setFormatter(formatter)
        logger.addHandler(handler)
        handler = OurLog(key)
        handler.setLevel(logging.WARNING)
        formatter = logging.Formatter(fmt='%(asctime)s - %(name)s - %(levelname)s - %(message)s', datefmt='%H:%M:%S')
        handler.setFormatter(formatter)
        logger.addHandler(handler)


    def input_values(self, existingvalues={}):

        options_list = []

        if KEY_CONN in existingvalues:
            existingvalue_key_conn = existingvalues[KEY_CONN]
        else:
            existingvalue_key_conn = ''

        if KEY_SUPTNGSEC in existingvalues:
           existingvalue_key_suptngsec = existingvalues[KEY_SUPTNGSEC]
        else:
            existingvalue_key_suptngsec = ''

        if KEY_SUPTDSEC in existingvalues:
            existingvalue_key_suptdsec = existingvalues[KEY_SUPTDSEC]
        else:
            existingvalue_key_suptdsec = ''

        if KEY_MATERIAL in existingvalues:
            existingvalue_key_mtrl = existingvalues[KEY_MATERIAL]
        else:
            existingvalue_key_mtrl = ''

        if KEY_SHEAR in existingvalues:
            existingvalue_key_versh = existingvalues[KEY_SHEAR]
        else:
            existingvalue_key_versh = ''

        if KEY_AXIAL in existingvalues:
            existingvalue_key_axial = existingvalues[KEY_AXIAL]
        else:
            existingvalue_key_axial = ''

        if KEY_D in existingvalues:
            existingvalue_key_d = existingvalues[KEY_D]
        else:
            existingvalue_key_d = ''

        if KEY_TYP in existingvalues:
            existingvalue_key_typ = existingvalues[KEY_TYP]
        else:
            existingvalue_key_typ = ''

        if KEY_GRD in existingvalues:
            existingvalue_key_grd = existingvalues[KEY_GRD]
        else:
            existingvalue_key_grd = ''

        if KEY_PLATETHK in existingvalues:
            existingvalue_key_platethk = existingvalues[KEY_PLATETHK]
        else:
            existingvalue_key_platethk = ''

        t16 = (KEY_MODULE, KEY_DISP_FINPLATE, TYPE_MODULE, None, None)
        options_list.append(t16)

        t1 = (None, DISP_TITLE_CM, TYPE_TITLE, None, None)
        options_list.append(t1)

        t2 = (KEY_CONN, KEY_DISP_CONN, TYPE_COMBOBOX, existingvalue_key_conn, VALUES_CONN)
        options_list.append(t2)

        t15 = (KEY_IMAGE, None, TYPE_IMAGE, None, None)
        options_list.append(t15)

        t3 = (KEY_SUPTNGSEC, KEY_DISP_COLSEC, TYPE_COMBOBOX, existingvalue_key_suptngsec, connectdb("Columns"))
        options_list.append(t3)

        t4 = (KEY_SUPTDSEC, KEY_DISP_BEAMSEC, TYPE_COMBOBOX, existingvalue_key_suptdsec, connectdb("Beams"))
        options_list.append(t4)

        t5 = (KEY_MATERIAL, KEY_DISP_MATERIAL, TYPE_COMBOBOX, existingvalue_key_mtrl, VALUES_MATERIAL)
        options_list.append(t5)

        t6 = (None, DISP_TITLE_FSL, TYPE_TITLE, None, None)
        options_list.append(t6)

        t7 = (KEY_SHEAR, KEY_DISP_SHEAR, TYPE_TEXTBOX, existingvalue_key_versh, None)
        options_list.append(t7)

        t8 = (KEY_AXIAL, KEY_DISP_AXIAL, TYPE_TEXTBOX, existingvalue_key_axial, None)
        options_list.append(t8)

        t9 = (None, DISP_TITLE_BOLT, TYPE_TITLE, None, None)
        options_list.append(t9)

        t10 = (KEY_D, KEY_DISP_D, TYPE_COMBOBOX_CUSTOMIZED, existingvalue_key_d, VALUES_D)
        options_list.append(t10)

        t11 = (KEY_TYP, KEY_DISP_TYP, TYPE_COMBOBOX, existingvalue_key_typ, VALUES_TYP)
        options_list.append(t11)

        t12 = (KEY_GRD, KEY_DISP_GRD, TYPE_COMBOBOX_CUSTOMIZED, existingvalue_key_grd, VALUES_GRD)
        options_list.append(t12)

        t13 = (None, DISP_TITLE_PLATE, TYPE_TITLE, None, None)
        options_list.append(t13)

        t14 = (KEY_PLATETHK, KEY_DISP_PLATETHK, TYPE_COMBOBOX_CUSTOMIZED, existingvalue_key_platethk, VALUES_PLATETHK)
        options_list.append(t14)

        return options_list

    def output_values(self, flag):

        out_list = []

        t1 = (None, DISP_TITLE_BOLT, TYPE_TITLE, None)
        out_list.append(t1)

        t2 = (KEY_OUT_D_PROVIDED, KEY_OUT_DISP_D_PROVIDED, TYPE_TEXTBOX,  self.bolt.bolt_diameter_provided if flag == 'True' else '')
        out_list.append(t2)

        t3 = (KEY_OUT_GRD_PROVIDED, KEY_OUT_DISP_GRD_PROVIDED, TYPE_TEXTBOX, self.bolt.bolt_grade_provided if flag == 'True' else '')
        out_list.append(t3)

        t4 = (KEY_OUT_BOLT_SHEAR, KEY_OUT_DISP_BOLT_SHEAR, TYPE_TEXTBOX,  round(self.bolt.bolt_shear_capacity/1000,2) if flag == 'True' else '')
        out_list.append(t4)

        t5 = (KEY_OUT_BOLT_BEARING, KEY_OUT_DISP_BOLT_BEARING, TYPE_TEXTBOX, round(self.bolt.bolt_bearing_capacity/1000,2) if flag == 'True' else '')
        out_list.append(t5)

        t6 = (KEY_OUT_BOLT_CAPACITY, KEY_OUT_DISP_BOLT_CAPACITY, TYPE_TEXTBOX, round(self.bolt.bolt_capacity/1000,2) if flag == 'True' else '')
        out_list.append(t6)

        t21 = (KEY_OUT_BOLT_FORCE, KEY_OUT_DISP_BOLT_FORCE, TYPE_TEXTBOX, round(self.plate.bolt_force / 1000, 2) if flag == 'True' else '')
        out_list.append(t21)

        t7 = (KEY_OUT_BOLT_LINE, KEY_OUT_DISP_BOLT_LINE, TYPE_TEXTBOX, self.plate.bolt_line if flag == 'True' else '')
        out_list.append(t7)

        t8 = (KEY_OUT_BOLTS_ONE_LINE, KEY_OUT_DISP_BOLTS_ONE_LINE, TYPE_TEXTBOX, self.plate.bolts_one_line if flag == 'True' else '')
        out_list.append(t8)

        t9 = (KEY_OUT_PITCH, KEY_OUT_DISP_PITCH, TYPE_TEXTBOX, self.plate.pitch_provided if flag == 'True' else '')
        out_list.append(t9)

        t10 = (KEY_OUT_END_DIST, KEY_OUT_DISP_END_DIST, TYPE_TEXTBOX, self.plate.end_dist_provided if flag == 'True' else '')
        out_list.append(t10)

        t11 = (KEY_OUT_GAUGE, KEY_OUT_DISP_GAUGE, TYPE_TEXTBOX, self.plate.gauge_provided if flag == 'True' else '')
        out_list.append(t11)

        t12 = (KEY_OUT_EDGE_DIST, KEY_OUT_DISP_EDGE_DIST, TYPE_TEXTBOX, self.plate.edge_dist_provided if flag == 'True' else '')
        out_list.append(t12)

        t13 = (None, DISP_TITLE_PLATE, TYPE_TITLE, None)
        out_list.append(t13)

        t14 = (KEY_OUT_PLATETHK, KEY_OUT_DISP_PLATETHK, TYPE_TEXTBOX, self.plate.thickness_provided if flag == 'True' else '')
        out_list.append(t14)

        t15 = (KEY_OUT_PLATE_HEIGHT, KEY_OUT_DISP_PLATE_HEIGHT, TYPE_TEXTBOX, self.plate.height if flag == 'True' else '')
        out_list.append(t15)

        t16 = (KEY_OUT_PLATE_LENGTH, KEY_OUT_DISP_PLATE_LENGTH, TYPE_TEXTBOX, self.plate.length if flag == 'True' else '')
        out_list.append(t16)

        t17 = (KEY_OUT_PLATE_SHEAR, KEY_OUT_DISP_PLATE_SHEAR, TYPE_TEXTBOX, round(self.plate.shear_yielding_capacity,2) if flag == 'True' else '')
        out_list.append(t17)

        t18 = (KEY_OUT_PLATE_BLK_SHEAR, KEY_OUT_DISP_PLATE_BLK_SHEAR, TYPE_TEXTBOX, round(self.plate.block_shear_capacity,2) if flag == 'True' else '')
        out_list.append(t18)

        t19 = (KEY_OUT_PLATE_MOM_DEMAND, KEY_OUT_DISP_PLATE_MOM_DEMAND, TYPE_TEXTBOX, round(self.plate.moment_demand/1000000,2) if flag == 'True' else '')
        out_list.append(t19)

        t20 = (KEY_OUT_PLATE_MOM_CAPACITY, KEY_OUT_DISP_PLATE_MOM_CAPACITY, TYPE_TEXTBOX, round(self.plate.moment_capacity,2) if flag == 'True' else '')
        out_list.append(t20)

        return out_list

    def warn_text(self):
        red_list = red_list_function()
        if self.supported_section.designation in red_list or self.supporting_section.designation in red_list:
            logger.warning(
                " : You are using a section (in red color) that is not available in latest version of IS 808")

    def set_input_values(self, design_dictionary):
        super(FinPlateConnection,self).set_input_values(self, design_dictionary)
        self.plate = Plate(thickness=design_dictionary.get(KEY_PLATETHK, None),
                           material_grade=design_dictionary[KEY_MATERIAL], gap=design_dictionary[KEY_DP_DETAILING_GAP])
<<<<<<< HEAD
        self.weld = Weld(size=10, length= 100, material_grade=design_dictionary[KEY_MATERIAL])
=======
        self.member_capacity(self)

    def member_capacity(self):
        # print(KEY_CONN,VALUES_CONN_1,self.supported_section.build)
        if self.connectivity in VALUES_CONN_1:
            if self.supported_section.build == "Rolled":
                length = self.supported_section.depth
            else:
                length = self.supported_section.depth - (2*self.supported_section.flange_thickness)    # -(2*self.supported_section.root_radius)
        else:
            length = self.supported_section.depth - 50.0  # TODO: Subtract notch height for beam-beam connection

        self.supported_section.shear_yielding(length=length, thickness=self.supported_section.web_thickness, fy=self.supported_section.fy)
        self.supported_section.tension_yielding(length=length, thickness=self.supported_section.web_thickness, fy=self.supported_section.fy)

        print(self.supported_section.shear_yielding_capacity, self.load.shear_force,
              self.supported_section.tension_yielding_capacity, self.load.axial_force)

        if self.supported_section.shear_yielding_capacity > self.load.shear_force and \
                self.supported_section.tension_yielding_capacity > self.load.axial_force:
            self.get_bolt_details(self)
        else:
            logger.error(" : shear yielding capacity {} and/or tension yielding capacity {} is less "
                           "than applied loads, Please select larger sections or decrease loads"
                            .format(self.supported_section.shear_yielding_capacity,
                                    self.supported_section.tension_yielding_capacity))
>>>>>>> bc125db3

    def get_bolt_details(self):

        min_plate_height = self.supported_section.min_plate_height()
        max_plate_height = self.supported_section.max_plate_height()
        self.plate.thickness_provided = round_up(self.supported_section.web_thickness, 2)
        bolts_required_previous = 2
        bolt_diameter_previous = self.bolt.bolt_diameter[-1]
        bolt_grade_previous = self.bolt.bolt_grade[-1]
        res_force = math.sqrt(self.load.shear_force ** 2 + self.load.axial_force ** 2) * 1000
        self.bolt.bolt_grade_provided = self.bolt.bolt_grade[-1]
        count = 0
        for self.bolt.bolt_diameter_provided in reversed(self.bolt.bolt_diameter):
            self.bolt.calculate_bolt_spacing_limits(bolt_diameter_provided=self.bolt.bolt_diameter_provided,
                                                    connecting_plates_tk=[self.plate.thickness_provided,
                                                                          self.supported_section.web_thickness])

            self.bolt.calculate_bolt_capacity(bolt_diameter_provided=self.bolt.bolt_diameter_provided,
                                              bolt_grade_provided=self.bolt.bolt_grade_provided,
                                              connecting_plates_tk=[self.plate.thickness_provided,
                                                                    self.supported_section.web_thickness],
                                              n_planes=1)

            self.plate.bolts_required = max(int(math.ceil(res_force / self.bolt.bolt_capacity)), 2)

            if self.plate.bolts_required > bolts_required_previous and count >= 1:
                self.bolt.bolt_diameter_provided = bolt_diameter_previous
                self.plate.bolts_required = bolts_required_previous
                break
            bolts_required_previous = self.plate.bolts_required
            bolt_diameter_previous = self.bolt.bolt_diameter_provided
            count +=1

        bolts_required_previous = self.plate.bolts_required

        for self.bolt.bolt_grade_provided in reversed(self.bolt.bolt_grade):
            count = 1
            self.bolt.calculate_bolt_spacing_limits(bolt_diameter_provided=self.bolt.bolt_diameter_provided,
                                                    connecting_plates_tk=[self.plate.thickness_provided,
                                                                          self.supported_section.web_thickness])

            self.bolt.calculate_bolt_capacity(bolt_diameter_provided=self.bolt.bolt_diameter_provided,
                                              bolt_grade_provided=self.bolt.bolt_grade_provided,
                                              connecting_plates_tk=[self.plate.thickness_provided,
                                                                    self.supported_section.web_thickness],
                                              n_planes=1)

            self.plate.bolts_required = max(int(math.ceil(res_force / self.bolt.bolt_capacity)), 2)

            if self.plate.bolts_required > bolts_required_previous and count >= 1:
                self.bolt.bolt_grade_provided = bolt_grade_previous
                self.plate.bolts_required = bolts_required_previous
                break
            bolts_required_previous = self.plate.bolts_required
            bolt_grade_previous = self.bolt.bolt_grade_provided
            count += 1

        self.bolt.calculate_bolt_spacing_limits(bolt_diameter_provided=self.bolt.bolt_diameter_provided,
                                                connecting_plates_tk=[self.plate.thickness_provided,
                                                                      self.supported_section.web_thickness])

        self.bolt.calculate_bolt_capacity(bolt_diameter_provided=self.bolt.bolt_diameter_provided,
                                          bolt_grade_provided=self.bolt.bolt_grade_provided,
                                          connecting_plates_tk=[self.plate.thickness_provided,
                                                                self.supported_section.web_thickness],
                                          n_planes=1)

        self.plate.get_web_plate_details(bolt_dia=self.bolt.bolt_diameter_provided,
                                         web_plate_h_min=min_plate_height, web_plate_h_max=max_plate_height,
                                         bolt_capacity=self.bolt.bolt_capacity,
                                         min_end_dist=self.bolt.min_end_dist_round,
                                         min_pitch=self.bolt.min_pitch_round, max_spacing=self.bolt.max_spacing_round,
                                         max_end_dist=self.bolt.max_end_dist_round, shear_load=self.load.shear_force*1000,
                                         axial_load=self.load.axial_force*1000, gap=self.plate.gap,
                                         shear_ecc=True)

        edge_dist_rem = self.plate.edge_dist_provided+self.plate.gap

        self.plate.blockshear(numrow=self.plate.bolts_one_line, numcol=self.plate.bolt_line, pitch=self.plate.pitch_provided,
                              gauge=self.plate.gauge_provided, thk=self.plate.thickness[0], end_dist=self.plate.end_dist_provided,
                              edge_dist=edge_dist_rem, dia_hole=self.bolt.dia_hole,
                              fy=self.supported_section.fy, fu=self.supported_section.fu)

        self.plate.shear_yielding(self.plate.height, self.plate.thickness[0], self.plate.fy)

        self.plate.shear_rupture_b(self.plate.height, self.plate.thickness[0], self.plate.bolts_one_line,
                                       self.bolt.dia_hole, self.plate.fu)

        plate_shear_capacity = min(self.plate.block_shear_capacity, self.plate.shear_rupture_capacity,
                                   self.plate.shear_yielding_capacity)

        # if self.load.shear_force > plate_shear_capacity:
        #     design_status = False
        #     logger.error(":shear capacity of the plate is less than the applied shear force, %2.2f kN [cl. 6.4.1]"
        #                  % self.load.shear_force)
        #     logger.warning(":Shear capacity of plate is %2.2f kN" % plate_shear_capacity)
        #     logger.info(": Increase the plate thickness")

        self.plate.get_moment_cacacity(self.plate.fy, self.plate.thickness[0], self.plate.height)

        # if self.plate.moment_capacity < self.plate.moment_demand:
        #     design_status = False
        #     logger.error(": Plate moment capacity is less than the moment demand [cl. 8.2.1.2]")
        #     logger.warning(": Re-design with increased plate dimensions")

        print(self.connectivity)
        print(self.supporting_section)
        print(self.supported_section)
        print(self.load)
<<<<<<< HEAD

#        print(Plate.design_status)
        if self.plate.design_status == False:
            # del_data = open('logging_text.log', 'w')
            # del_data.truncate()
            # del_data.close()
            logging.basicConfig(format='%(asctime)s %(message)s', filename='logging_text.log',level=logging.DEBUG)
            logging.warning(" : The connection cannot be designed with given loads")
            with open('logging_text.log') as file:
                data = file.read()
                print(data)
                file.close()
            # file = open('logging_text.log', 'r')
            # # This will print every line one by one in the file
            # for each in file:
            #     print(each)
            #key.setText(data)    
        else:        
            print(self.bolt)
            print(self.plate)
    #
    # def call_3DModel(self, bgcolor):
    #     '''
    #
    #     This routine responsible for displaying 3D Cad model
    #     :param flag: boolean
    #     :return:
    #     '''
    #     if self.ui.btn3D.isChecked:
    #         self.ui.chkBxCol.setChecked(Qt.Unchecked)
    #         self.ui.chkBxBeam.setChecked(Qt.Unchecked)
    #         self.ui.chkBxFinplate.setChecked(Qt.Unchecked)
    #     self.commLogicObj.display_3DModel("Model",bgcolor)

#
# with open("filename", 'w') as out_file:
#     yaml.dump(fin_plate_input, out_file)
=======
        print(self.bolt)
        print(self.plate)
>>>>>>> bc125db3
<|MERGE_RESOLUTION|>--- conflicted
+++ resolved
@@ -311,9 +311,8 @@
         super(FinPlateConnection,self).set_input_values(self, design_dictionary)
         self.plate = Plate(thickness=design_dictionary.get(KEY_PLATETHK, None),
                            material_grade=design_dictionary[KEY_MATERIAL], gap=design_dictionary[KEY_DP_DETAILING_GAP])
-<<<<<<< HEAD
         self.weld = Weld(size=10, length= 100, material_grade=design_dictionary[KEY_MATERIAL])
-=======
+
         self.member_capacity(self)
 
     def member_capacity(self):
@@ -340,7 +339,6 @@
                            "than applied loads, Please select larger sections or decrease loads"
                             .format(self.supported_section.shear_yielding_capacity,
                                     self.supported_section.tension_yielding_capacity))
->>>>>>> bc125db3
 
     def get_bolt_details(self):
 
@@ -450,45 +448,6 @@
         print(self.supporting_section)
         print(self.supported_section)
         print(self.load)
-<<<<<<< HEAD
-
-#        print(Plate.design_status)
-        if self.plate.design_status == False:
-            # del_data = open('logging_text.log', 'w')
-            # del_data.truncate()
-            # del_data.close()
-            logging.basicConfig(format='%(asctime)s %(message)s', filename='logging_text.log',level=logging.DEBUG)
-            logging.warning(" : The connection cannot be designed with given loads")
-            with open('logging_text.log') as file:
-                data = file.read()
-                print(data)
-                file.close()
-            # file = open('logging_text.log', 'r')
-            # # This will print every line one by one in the file
-            # for each in file:
-            #     print(each)
-            #key.setText(data)    
-        else:        
-            print(self.bolt)
-            print(self.plate)
-    #
-    # def call_3DModel(self, bgcolor):
-    #     '''
-    #
-    #     This routine responsible for displaying 3D Cad model
-    #     :param flag: boolean
-    #     :return:
-    #     '''
-    #     if self.ui.btn3D.isChecked:
-    #         self.ui.chkBxCol.setChecked(Qt.Unchecked)
-    #         self.ui.chkBxBeam.setChecked(Qt.Unchecked)
-    #         self.ui.chkBxFinplate.setChecked(Qt.Unchecked)
-    #     self.commLogicObj.display_3DModel("Model",bgcolor)
-
-#
-# with open("filename", 'w') as out_file:
-#     yaml.dump(fin_plate_input, out_file)
-=======
         print(self.bolt)
         print(self.plate)
->>>>>>> bc125db3
+
