--- conflicted
+++ resolved
@@ -10,20 +10,15 @@
 from ui_aboutosdag import Ui_AboutOsdag
 from ui_ask_question import Ui_AskQuestion
 from Connections.Shear.Finplate.finPlateMain import launchFinPlateController
-<<<<<<< HEAD
+
 from Connections.Shear.cleatAngle.cleatAngleMain import launch_cleatangle_controller
 from Connections.Shear.Endplate.endPlateMain import launch_endplate_controller
 import os
-=======
-from Connections.Shear.cleatAngle.cleatAngleMain import launchCleatAngleController
-from Connections.Shear.Endplate.endPlateMain import launchEndPlateController
 from Connections.Shear.SeatedAngle.seat_angle_main import launchSeatedAngleController
->>>>>>> be716f45
 import os.path
 import subprocess
 
 
-<<<<<<< HEAD
 class MyTutorials(QDialog):
     def __init__(self, parent=None):
         QDialog.__init__(self, parent)
@@ -48,27 +43,18 @@
 
 class OsdagMainWindow(QMainWindow):
 
-=======
-class OsdagMainWindow(QtGui.QMainWindow):
->>>>>>> be716f45
     def __init__(self):
         QMainWindow.__init__(self)
         self.ui = Ui_MainWindow()
         self.ui.setupUi(self)
         list_of_items = {'Osdagpage': 0, 'connectionpage': 1, 'tensionpage': 2, 'compressionpage': 3, 'flexuralpage': 4}
 
-<<<<<<< HEAD
+
         self.ui.myStackedWidget.setCurrentIndex(list_of_items['Osdagpage'])
         self.ui.btn_connection.clicked.connect(lambda: self.change_desgin_page(list_of_items['connectionpage'], list_of_items['Osdagpage']))
         self.ui.myListWidget.currentItemChanged.connect(self.change_desgin_page)
         self.ui.btn_start.clicked.connect(self.show_desgin_connection)
-=======
-        self.ui.myStackedWidget.setCurrentIndex(listItems['Osdagpage'])
-        self.ui.btn_connection.clicked.connect(
-            lambda: self.changePage(listItems['connectionpage'], listItems['Osdagpage']))
-        self.ui.myListWidget.currentItemChanged.connect(self.changePage)
-        self.ui.btn_start.clicked.connect(self.showConnection)
->>>>>>> be716f45
+
         self.ui.btn_beamCol.clicked.connect(self.unavailable)
         self.ui.btn_compression.clicked.connect(self.unavailable)
         self.ui.btn_flexural.clicked.connect(self.unavailable)
@@ -127,13 +113,9 @@
         options = QFileDialog.Options()
         folder, _ = QFileDialog.getSaveFileName(self, 'Select Workspace Directory', os.path.join('..','..','Osdag_workspace'),"All Files (*)", options=options)
 
-<<<<<<< HEAD
+
         #folder = QFileDialog.getSaveFileName(self, 'Select Workspace Directory', os.path.join('..','..','..', 'Osdag_workspace'), 'All Files (*)')
         folder = str(folder)
-=======
-        folder = str(QtGui.QFileDialog.getSaveFileName(self, "Select Workspace Directory", "../../Osdag_Workspace",
-                                                       "File folder"))
->>>>>>> be716f45
         if not os.path.exists(folder):
             os.mkdir(folder, 0755)
 
@@ -156,13 +138,9 @@
             # QMessageBox.about(self,"INFO","End plate connection design is coming soon!")
 
         elif self.ui.rdbtn_seat.isChecked():
-<<<<<<< HEAD
-            QMessageBox.about(self, "INFO", "Seated connection design is coming soon!")
-=======
             launchSeatedAngleController(self, folder)
             self.ui.myStackedWidget.setCurrentIndex(0)
             # QtGui.QMessageBox.about(self,"INFO","Seated connection design is coming soon!")
->>>>>>> be716f45
 
         else:
             QMessageBox.about(self, "INFO", "Please select appropriate connection")
