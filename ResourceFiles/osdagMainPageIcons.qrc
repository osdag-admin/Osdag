--- conflicted
+++ resolved
@@ -17,18 +17,7 @@
     <file>images/iit_logo.png</file>
     <file>images/Osdag_header.png</file>
     <file>images/workspace_icon.png</file>
-<<<<<<< HEAD
-	<file>images/beam_column_endplate.png</file>
+    <file>images/beam_column_endplate.png</file>
     <file>images/beam_column.png</file>
-=======
-    <file>images/ff.png</file>
-    <file>images/fextnone.png</file>
-    <file>images/fextnboth.png</file>
-    <file>images/webflush.png</file>
-    <file>images/webextnone.png</file>
-    <file>images/webextnboth.png</file>
-    <file>images/beam_column.png</file>
-    <file>images/beam_column_endplate.png</file>
->>>>>>> 4cc84d4d
   </qresource>
 </RCC>