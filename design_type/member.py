--- conflicted
+++ resolved
@@ -44,11 +44,7 @@
             elast_sec_mod_y = ''
             plast_sec_mod_z = ''
             plast_sec_mod_y = ''
-<<<<<<< HEAD
-            torsional_rigidity = ''
-=======
             torsion_const = ''
->>>>>>> 062882f1
             source = ''
             m_o_e = "200"
             m_o_r = "76.9"
@@ -87,11 +83,7 @@
             elast_sec_mod_y = str(Angle_attributes.elast_sec_mod_y)
             plast_sec_mod_z = str(Angle_attributes.plast_sec_mod_z)
             plast_sec_mod_y = str(Angle_attributes.plast_sec_mod_y)
-<<<<<<< HEAD
-            torsional_rigidity = str(Angle_attributes.torsional_rigidity)
-=======
-            torsion_const = str(Angle_attributes.torsion_const)
->>>>>>> 062882f1
+            torsion_const = str(Angle_attributes.It)
 
         if KEY_SEC_MATERIAL in input_dictionary.keys():
             material_grade = input_dictionary[KEY_SEC_MATERIAL]
@@ -224,11 +216,8 @@
         t27 = ('Label_22', KEY_DISP_PM_ZPY, TYPE_TEXTBOX, None, plast_sec_mod_y)
         section.append(t27)
 
-<<<<<<< HEAD
-        t27 = ('Label_26', KEY_DISP_IT, TYPE_TEXTBOX, None, torsional_rigidity)
-=======
         t27 = ('Label_23', KEY_DISP_It, TYPE_TEXTBOX, None, torsion_const)
->>>>>>> 062882f1
+
         section.append(t27)
 
         t28 = (None, None, TYPE_BREAK, None, None)
@@ -454,7 +443,6 @@
 
         return section
 
-<<<<<<< HEAD
 
     def get_new_angle_section_properties(self):
 
@@ -464,7 +452,7 @@
         Angle_attributes = Angle(designation, material_grade)
         Angle_attributes.connect_to_database_update_other_attributes_angles(designation, material_grade)
         source = str(Angle_attributes.source)
-        Type= str(Angle_attributes.Type)
+        Type= str(Angle_attributes.type)
         fu = str(Angle_attributes.fu)
         fy = str(Angle_attributes.fy)
         a = str(Angle_attributes.a)
@@ -488,7 +476,7 @@
         elast_sec_mod_y = str(Angle_attributes.elast_sec_mod_y)
         plast_sec_mod_z = str(Angle_attributes.plast_sec_mod_z)
         plast_sec_mod_y = str(Angle_attributes.plast_sec_mod_y)
-        torsional_rigidity = str(Angle_attributes.torsional_rigidity)
+        torsional_rigidity = str(Angle_attributes.It)
         d = {
              KEY_SECSIZE_SELECTED:designation,
             KEY_SEC_MATERIAL: material_grade,
@@ -516,13 +504,11 @@
              'Label_20':elast_sec_mod_y,
              'Label_21':plast_sec_mod_z,
              'Label_22':plast_sec_mod_y,
-             'Label_23':source,
-            'Label_26': torsional_rigidity
+             'Label_23':torsional_rigidity
         }
         return d
 
-=======
->>>>>>> 062882f1
+
     def get_new_channel_section_properties(self):
         designation = self[0]
         material_grade = self[1]
@@ -530,7 +516,7 @@
         Channel_attributes.connect_to_database_update_other_attributes_channels(designation, material_grade)
 
         source = str(Channel_attributes.source)
-        Type = str(Channel_attributes.Type)
+        Type = str(Channel_attributes.type)
         fu = str(Channel_attributes.fu)
         fy = str(Channel_attributes.fy)
         flange_width = str(Channel_attributes.flange_width)
@@ -615,7 +601,7 @@
         elast_sec_mod_y = str(Angle_attributes.elast_sec_mod_y)
         plast_sec_mod_z = str(Angle_attributes.plast_sec_mod_z)
         plast_sec_mod_y = str(Angle_attributes.plast_sec_mod_y)
-        torsion_const = str(Angle_attributes.torsion_const)
+        torsion_const = str(Angle_attributes.It)
         d = {
             KEY_SECSIZE_SELECTED: designation,
             KEY_SEC_MATERIAL: material_grade,
