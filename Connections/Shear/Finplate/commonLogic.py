'''
Created on 14-Jul-2016

@author: deepa
'''
import os
from PyQt4.QtCore import QString
from colWebBeamWebConnectivity import ColWebBeamWeb
from beamWebBeamWebConnectivity import BeamWebBeamWeb
from colFlangeBeamWebConnectivity import ColFlangeBeamWeb
from finPlateCalc import finConn
from filletweld import FilletWeld
from plate import Plate
from bolt import Bolt
from nut import Nut
from notch import Notch
from ISection import ISection
from nutBoltPlacement import NutBoltArray

from utilities import osdag_display_shape

import OCC.V3d
from OCC.Quantity import Quantity_NOC_SADDLEBROWN
from OCC.Graphic3d import Graphic3d_NOT_2D_ALUMINUM
from Connections.Shear.Finplate.drawing_2D import FinCommonData
from reportGenerator import save_html
import json
import sys


class CommonDesignLogic(object):
<<<<<<< HEAD
    #--------------------------------------------- def __init__(self, **kwargs):
        #-------------------------------------------- self.uiObj = kwargs[uiObj]
        #------------------------------ self.dictbeamdata = kwargs[dictbeamdata]
        #-------------------------------- self.dictcoldata = kwargs[dictcoldata]
        #------------------------------------------------ self.loc = kwargs[loc]
        #------------------------------------ self.component = kwargs[component]
        #------------------------------------------ self.bolt_R = kwargs[bolt_R]
        #------------------------------------------ self.bolt_T = kwargs[bolt_T]
        #---------------------------------------- self.bolt_Ht = kwargs[bolt_Ht]
        #-------------------------------------------- self.nut_T = kwargs[nut_T]
        #----------------------------------------- self.display =kwargs[display]
        #--------------------------- self.resultObj = self.call_finCalculation()
        #------------------------------------------- self.connectivityObj = None


    def __init__(self, uiObj, dictbeamdata, dictcoldata, loc, component, bolt_R, bolt_T, bolt_Ht, nut_T, display, folder):
=======
    # --------------------------------------------- def __init__(self, **kwargs):
        # -------------------------------------------- self.uiObj = kwargs[uiObj]
        # ------------------------------ self.dictbeamdata = kwargs[dictbeamdata]
        # -------------------------------- self.dictcoldata = kwargs[dictcoldata]
        # ------------------------------------------------ self.loc = kwargs[loc]
        # ------------------------------------ self.component = kwargs[component]
        # ------------------------------------------ self.bolt_R = kwargs[bolt_R]
        # ------------------------------------------ self.bolt_T = kwargs[bolt_T]
        # ---------------------------------------- self.bolt_Ht = kwargs[bolt_Ht]
        # -------------------------------------------- self.nut_T = kwargs[nut_T]
        # ----------------------------------------- self.display =kwargs[display]
        # --------------------------- self.resultObj = self.call_finCalculation()
        # ------------------------------------------- self.connectivityObj = None

    def __init__(self, uiObj, dictbeamdata, dictcoldata, loc, component, bolt_R, bolt_T, bolt_Ht, nut_T, display, folder): #, base, base1, base2, base3):
>>>>>>> c3e6cfec

        self.uiObj = uiObj
        self.dictbeamdata = dictbeamdata
        self.dictcoldata = dictcoldata
        self.loc = loc
        self.component = component
        self.bolt_R = bolt_R
        self.bolt_T = bolt_T
        self.bolt_Ht = bolt_Ht
        self.nut_T = nut_T
        self.display = display
        self.resultObj = self.call_finCalculation()
        self.connectivityObj = None
        self.folder = folder
#         self.base = base
#         self.base1 = base1
#         self.base2 = base2
#         self.base3 = base3

    # ============================= FinCalculation ===========================================

    def call_finCalculation(self):  # Done
        outputs = finConn(self.uiObj)
        return outputs

    # =========================================================================================

    def create3DBeamWebBeamWeb(self):
        '''self,uiObj,resultObj,dictbeamdata,dictcoldata):
        creating 3d cad model with beam web beam web

        '''
        ##### PRIMARY BEAM PARAMETERS #####
        pBeam_D = int(self.dictcoldata[QString("D")])
        pBeam_B = int(self.dictcoldata[QString("B")])
        pBeam_tw = float(self.dictcoldata[QString("tw")])
        pBeam_T = float(self.dictcoldata[QString("T")])
        pBeam_alpha = float(self.dictcoldata[QString("FlangeSlope")])
        pBeam_R1 = float(self.dictcoldata[QString("R1")])
        pBeam_R2 = float(self.dictcoldata[QString("R2")])
        pBeam_length = 800.0  # This parameter as per view of 3D cad model

        # beam = ISectionold(B = 140, T = 16,D = 400,t = 8.9, R1 = 14, R2 = 7, alpha = 98,length = 500)
        column = ISection(B=pBeam_B, T=pBeam_T, D=pBeam_D, t=pBeam_tw,
                          R1=pBeam_R1, R2=pBeam_R2, alpha=pBeam_alpha,
                          length=pBeam_length, notchObj=None)

        ##### SECONDARY BEAM PARAMETERS ######

        sBeam_D = int(self.dictbeamdata[QString("D")])
        sBeam_B = int(self.dictbeamdata[QString("B")])
        sBeam_tw = float(self.dictbeamdata[QString("tw")])
        sBeam_T = float(self.dictbeamdata[QString("T")])
        sBeam_alpha = float(self.dictbeamdata[QString("FlangeSlope")])
        sBeam_R1 = float(self.dictbeamdata[QString("R1")])
        sBeam_R2 = float(self.dictbeamdata[QString("R2")])

        # --Notch dimensions
        notchObj = Notch(R1=pBeam_R1, height=(pBeam_T + pBeam_R1), width=((pBeam_B - (pBeam_tw + 40)) / 2.0 + 10), length=sBeam_B)
        # column = ISectionold(B = 83, T = 14.1, D = 250, t = 11, R1 = 12, R2 = 3.2, alpha = 98, length = 1000)
        beam = ISection(B=sBeam_B, T=sBeam_T, D=sBeam_D,
                        t=sBeam_tw, R1=sBeam_R1, R2=sBeam_R2,
                        alpha=sBeam_alpha, length=500, notchObj=notchObj)

        #### WELD,PLATE,BOLT AND NUT PARAMETERS #####

        fillet_length = self.resultObj['Plate']['height']
        fillet_thickness = self.resultObj['Weld']['thickness']
        plate_width = self.resultObj['Plate']['width']
        plate_thick = self.uiObj['Plate']['Thickness (mm)']
        bolt_dia = self.uiObj["Bolt"]["Diameter (mm)"]
        bolt_r = bolt_dia / 2
        bolt_R = self.bolt_R
        nut_R = bolt_R
        bolt_T = self.bolt_T
        bolt_Ht = self.bolt_Ht
        nut_T = self.nut_T
        nut_Ht = 12.2  # 150

        # plate = Plate(L= 300,W =100, T = 10)
        plate = Plate(L=fillet_length, W=plate_width, T=plate_thick)

        # Fweld1 = FilletWeld(L= 300,b = 6, h = 6)
        Fweld1 = FilletWeld(L=fillet_length, b=fillet_thickness, h=fillet_thickness)

        # bolt = Bolt(R = bolt_R,T = bolt_T, H = 38.0, r = 4.0 )
        bolt = Bolt(R=bolt_R, T=bolt_T, H=bolt_Ht, r=bolt_r)

        # nut =Nut(R = bolt_R, T = 10.0,  H = 11, innerR1 = 4.0, outerR2 = 8.3)
        nut = Nut(R=bolt_R, T=nut_T, H=nut_Ht, innerR1=bolt_r)

        gap = sBeam_tw + plate_thick + nut_T

        nutBoltArray = NutBoltArray(self.  resultObj, nut, bolt, gap)
        beamwebconn = BeamWebBeamWeb(column, beam, notchObj, plate, Fweld1, nutBoltArray)
        beamwebconn.create_3dmodel()

        return beamwebconn

    # =========================================================================================

    def create3DColWebBeamWeb(self):
        '''
        creating 3d cad model with column web beam web

        '''
        # uiObj = self.uiObj
        # resultObj = self.resultObj

        # self.dictbeamdata  = self.fetchBeamPara()
        ##### BEAM PARAMETERS #####
        beam_D = int(self.dictbeamdata[QString("D")])
        beam_B = int(self.dictbeamdata[QString("B")])
        beam_tw = float(self.dictbeamdata[QString("tw")])
        beam_T = float(self.dictbeamdata[QString("T")])
        beam_alpha = float(self.dictbeamdata[QString("FlangeSlope")])
        beam_R1 = float(self.dictbeamdata[QString("R1")])
        beam_R2 = float(self.dictbeamdata[QString("R2")])
        beam_length = 500.0  # This parameter as per view of 3D cad model

        # beam = ISectionold(B = 140, T = 16,D = 400,t = 8.9, R1 = 14, R2 = 7, alpha = 98,length = 500)
        beam = ISection(B=beam_B, T=beam_T, D=beam_D, t=beam_tw,
                        R1=beam_R1, R2=beam_R2, alpha=beam_alpha,
                        length=beam_length, notchObj=None)

        ##### COLUMN PARAMETERS ######
        # self.dictcoldata = self.fetchColumnPara()

        column_D = int(self.dictcoldata[QString("D")])
        column_B = int(self.dictcoldata[QString("B")])
        column_tw = float(self.dictcoldata[QString("tw")])
        column_T = float(self.dictcoldata[QString("T")])
        column_alpha = float(self.dictcoldata[QString("FlangeSlope")])
        column_R1 = float(self.dictcoldata[QString("R1")])
        column_R2 = float(self.dictcoldata[QString("R2")])

        # column = ISectionold(B = 83, T = 14.1, D = 250, t = 11, R1 = 12, R2 = 3.2, alpha = 98, length = 1000)
        column = ISection(B=column_B, T=column_T, D=column_D,
                          t=column_tw, R1=column_R1, R2=column_R2, alpha=column_alpha, length=1000, notchObj=None)
        #### WELD,PLATE,BOLT AND NUT PARAMETERS #####

        fillet_length = self.resultObj['Plate']['height']
        fillet_thickness = self.resultObj['Weld']['thickness']
        plate_width = self.resultObj['Plate']['width']
        plate_thick = self.uiObj['Plate']['Thickness (mm)']
        bolt_dia = self.uiObj["Bolt"]["Diameter (mm)"]
        bolt_r = bolt_dia / 2
        # bolt_R = self.boltHeadDia_Calculation(bolt_dia) /2
        bolt_R = self.bolt_R
        nut_R = bolt_R
        # bolt_T = self.boltHeadThick_Calculation(bolt_dia)
        bolt_T = self.bolt_T
        # bolt_Ht = self.boltLength_Calculation(bolt_dia)
        bolt_Ht = self.bolt_Ht
        # bolt_Ht = 50.0 # minimum bolt length as per Indian Standard IS 3757(1989)
        # nut_T = self.nutThick_Calculation(bolt_dia)# bolt_dia = nut_dia
        nut_T = self.nut_T
        nut_Ht = 12.2  # 150

        # plate = Plate(L= 300,W =100, T = 10)
        plate = Plate(L=fillet_length, W=plate_width, T=plate_thick)

        # Fweld1 = FilletWeld(L= 300,b = 6, h = 6)
        Fweld1 = FilletWeld(L=fillet_length, b=fillet_thickness, h=fillet_thickness)

        # bolt = Bolt(R = 17,T = 12.5, H = 50.0, r = 10.0 )
        bolt = Bolt(R=bolt_R, T=bolt_T, H=bolt_Ht, r=bolt_r)
        # nut =Nut(R = 17, T = 17.95,  H = 12.2, innerR1 = 10.0)
        nut = Nut(R=bolt_R, T=nut_T, H=nut_Ht, innerR1=bolt_r)

        gap = beam_tw + plate_thick + nut_T

        nutBoltArray = NutBoltArray(self.resultObj, nut, bolt, gap)

        colwebconn = ColWebBeamWeb(column, beam, Fweld1, plate, nutBoltArray)
        colwebconn.create_3dmodel()

        return colwebconn
    # =========================================================================================

    def create3DColFlangeBeamWeb(self):
        '''
        Creating 3d cad model with column flange beam web connection

        '''
        # self.dictbeamdata  = self.fetchBeamPara()
        # self.resultObj = self.call_finCalculation()
        fillet_length = self.resultObj['Plate']['height']
        fillet_thickness = self.resultObj['Weld']['thickness']
        plate_width = self.resultObj['Plate']['width']
        plate_thick = self.uiObj['Plate']['Thickness (mm)']
        ##### BEAM PARAMETERS #####
        beam_D = int(self.dictbeamdata[QString("D")])
        beam_B = int(self.dictbeamdata[QString("B")])
        beam_tw = float(self.dictbeamdata[QString("tw")])
        beam_T = float(self.dictbeamdata[QString("T")])
        beam_alpha = float(self.dictbeamdata[QString("FlangeSlope")])
        beam_R1 = float(self.dictbeamdata[QString("R1")])
        beam_R2 = float(self.dictbeamdata[QString("R2")])
        beam_length = 500.0  # This parameter as per view of 3D cad model

        # beam = ISectionold(B = 140, T = 16,D = 400,t = 8.9, R1 = 14, R2 = 7, alpha = 98,length = 500)
        beam = ISection(B=beam_B, T=beam_T, D=beam_D, t=beam_tw,
                        R1=beam_R1, R2=beam_R2, alpha=beam_alpha, length=beam_length, notchObj=None)

        ##### COLUMN PARAMETERS ######

        column_D = int(self.dictcoldata[QString("D")])
        column_B = int(self.dictcoldata[QString("B")])
        column_tw = float(self.dictcoldata[QString("tw")])
        column_T = float(self.dictcoldata[QString("T")])
        column_alpha = float(self.dictcoldata[QString("FlangeSlope")])
        column_R1 = float(self.dictcoldata[QString("R1")])
        column_R2 = float(self.dictcoldata[QString("R2")])

        # column = ISectionold(B = 83, T = 14.1, D = 250, t = 11, R1 = 12, R2 = 3.2, alpha = 98, length = 1000)
        column = ISection(B=column_B, T=column_T, D=column_D,
                          t=column_tw, R1=column_R1, R2=column_R2, alpha=column_alpha, length=1000, notchObj=None)

        #### WELD,PLATE,BOLT AND NUT PARAMETERS #####

        fillet_length = self.resultObj['Plate']['height']
        fillet_thickness = self.resultObj['Weld']['thickness']
        plate_width = self.resultObj['Plate']['width']
        plate_thick = self.uiObj['Plate']['Thickness (mm)']
        bolt_dia = self.uiObj["Bolt"]["Diameter (mm)"]
        bolt_r = bolt_dia / 2
        # bolt_R = self.boltHeadDia_Calculation(bolt_dia) /2
        bolt_R = self.bolt_R
        # bolt_R = bolt_r + 7
        nut_R = bolt_R
        # bolt_T = self.boltHeadThick_Calculation(bolt_dia)
        bolt_T = self.bolt_T
        # bolt_T = 10.0 # minimum bolt thickness As per Indian Standard
        # bolt_Ht = self.boltLength_Calculation(bolt_dia)
        bolt_Ht = self.bolt_Ht
        # bolt_Ht =100.0 # minimum bolt length as per Indian Standard
        # nut_T = self.nutThick_Calculation(bolt_dia)# bolt_dia = nut_dia
        nut_T = self.nut_T
        # nut_T = 12.0 # minimum nut thickness As per Indian Standard
        nut_Ht = 12.2  #

        # plate = Plate(L= 300,W =100, T = 10)
        plate = Plate(L=fillet_length, W=plate_width, T=plate_thick)

        # Fweld1 = FilletWeld(L= 300,b = 6, h = 6)
        Fweld1 = FilletWeld(L=fillet_length, b=fillet_thickness, h=fillet_thickness)

        # bolt = Bolt(R = bolt_R,T = bolt_T, H = 38.0, r = 4.0 )
        bolt = Bolt(R=bolt_R, T=bolt_T, H=bolt_Ht, r=bolt_r)

        # nut =Nut(R = bolt_R, T = 10.0,  H = 11, innerR1 = 4.0, outerR2 = 8.3)
        nut = Nut(R=bolt_R, T=nut_T, H=nut_Ht, innerR1=bolt_r)

        gap = beam_tw + plate_thick + nut_T

        nutBoltArray = NutBoltArray(self.resultObj, nut, bolt, gap)

        colflangeconn = ColFlangeBeamWeb(column, beam, Fweld1, plate, nutBoltArray)
        colflangeconn.create_3dmodel()
        return colflangeconn
    # =========================================================================================

    def display_3DModel(self, component):
        self.component = component

        self.display.EraseAll()

        self.display.SetModeShaded()

        self.display.DisableAntiAliasing()

        # self.display.set_bg_gradient_color(23,1,32,150,150,170)
        self.display.set_bg_gradient_color(51, 51, 102, 150, 150, 170)

        if self.loc == "Column flange-Beam web":
            self.display.View.SetProj(OCC.V3d.V3d_XnegYnegZpos)
        else:
            self.display.View_Iso()
            self.display.FitAll()

        if self.component == "Column":
            osdag_display_shape(self.display, self.connectivityObj.columnModel, update=True)
        elif self.component == "Beam":
            osdag_display_shape(self.display, self.connectivityObj.get_beamModel(), material=Graphic3d_NOT_2D_ALUMINUM, update=True)
        elif self. component == "Finplate":
            osdag_display_shape(self.display, self.connectivityObj.weldModelLeft, color='red', update=True)
            osdag_display_shape(self.display, self.connectivityObj.weldModelRight, color='red', update=True)
            osdag_display_shape(self.display, self.connectivityObj.plateModel, color='blue', update=True)
            nutboltlist = self.connectivityObj.nutBoltArray.getModels()
            for nutbolt in nutboltlist:
                osdag_display_shape(self.display, nutbolt, color=Quantity_NOC_SADDLEBROWN, update=True)
        elif self.component == "Model":
            osdag_display_shape(self.display, self.connectivityObj.columnModel, update=True)
            osdag_display_shape(self.display, self.connectivityObj.beamModel, material=Graphic3d_NOT_2D_ALUMINUM, update=True)
            osdag_display_shape(self.display, self.connectivityObj.weldModelLeft, color='red', update=True)
            osdag_display_shape(self.display, self.connectivityObj.weldModelRight, color='red', update=True)
            osdag_display_shape(self.display, self.connectivityObj.plateModel, color='blue', update=True)
            nutboltlist = self.connectivityObj.nutBoltArray.getModels()
            for nutbolt in nutboltlist:
                osdag_display_shape(self.display, nutbolt, color=Quantity_NOC_SADDLEBROWN, update=True)

    # =========================================================================================
    def call_3DModel(self, flag):  # Done

        if flag is True:

            if self.loc == "Column web-Beam web":
                self.connectivityObj = self.create3DColWebBeamWeb()

            elif self.loc == "Column flange-Beam web":
                self.connectivityObj = self.create3DColFlangeBeamWeb()

            else:
                self.connectivityObj = self.create3DBeamWebBeamWeb()

            self.display_3DModel("Model")

        else:
            self.display.EraseAll()
    # =========================================================================================

    def call_saveOutputs(self):  # Done

        return self.call_finCalculation(self.uiObj)

    # =========================================================================================

    def call2D_Drawing(self, view, fileName, loc, folder):
        ''' This routine saves the 2D SVG image as per the connectivity selected
        SVG image created through svgwrite package which takes design INPUT and OUTPUT parameters from Finplate GUI.
        '''
#         base = ''
#         base_front = ''
#         base_side = ''
#         base_top = ''
        if view == "All":
            ''
<<<<<<< HEAD

            self.callDesired_View(fileName, view, folder)
=======
            self.callDesired_View(fileName, view, folder)
#             base1, base2, base3 = self.callDesired_View(fileName, view, base_front, base_top, base_side, folder)
>>>>>>> c3e6cfec
            self.display.set_bg_gradient_color(255, 255, 255, 255, 255, 255)
            data = str(folder) + "/images_html/3D_Model.png"
<<<<<<< HEAD
#             for n in range(1, 100, 1):
#                 if (os.path.exists(data)):
#                     data = str(folder) + "/images_html/3D_ModelFinFB" + str(n) + ".png"
=======

#             for n in range(1, 100, 1):
#                 if (os.path.exists(data)):
#                     data = str(folder) + "/images_html/3D_Model" + str(n) + ".png"
>>>>>>> c3e6cfec
#                     continue
#             base = os.path.basename(str(data))

            self.display.ExportToImage(data)

        else:

<<<<<<< HEAD
            f = open(fileName, 'w')

            self.callDesired_View(fileName, view, folder)
            f.close()

    #++++++++++++++++++++++++++++++++++++++++++++++++++++++++++++++++++++++++++++++++++++++++++
    def callDesired_View(self, fileName, view, folder):

        finCommonObj = FinCommonData(self.uiObj, self.resultObj, self.dictbeamdata, self.dictcoldata, folder)
        finCommonObj.saveToSvg(str(fileName), view)
=======
#             f = open(fileName, 'w')
            self.callDesired_View(fileName, view, folder)
            data = str(folder) + "/"
            self.display.ExportToImage(data)
#             base1, base2, base3 = self.callDesired_View(fileName, view, base_front, base_top, base_side, folder)
#             f.close()
#         return (base, base1, base2, base3)

    # ++++++++++++++++++++++++++++++++++++++++++++++++++++++++++++++++++++++++++++++++++++++++++
    def callDesired_View(self, fileName, view, folder): #,base_front, base_top, base_side):

        finCommonObj = FinCommonData(self.uiObj, self.resultObj, self.dictbeamdata, self.dictcoldata, folder)
        finCommonObj.saveToSvg(str(fileName), view)
#         base_front, base_top, base_side = finCommonObj.saveToSvg(str(fileName), view, base_front, base_top, base_side)
#         return (base_front, base_top, base_side)
>>>>>>> c3e6cfec

    # =========================================================================================
    def call_saveMessages(self):  # Done

        fileName = "Connections/Shear/Finplate/fin.log"

        return fileName

    # =========================================================================================
    def call_designReport(self, htmlfilename, profileSummary):

        fileName = str(htmlfilename)

        if not os.path.isfile(fileName):
<<<<<<< HEAD
            save_html(self.resultObj, self.uiObj, self.dictbeamdata, self.dictcoldata, profileSummary, htmlfilename, self.folder)
=======
            save_html(self.resultObj, self.uiObj, self.dictbeamdata, self.dictcoldata, profileSummary, htmlfilename, self.folder) #, self.base, self.base1, self.base2, self.base3)
>>>>>>> c3e6cfec

    # =========================================================================================

    def load_userProfile(self):
        pass

    # =========================================================================================
    def save_userProfile(self, profile_summary, fileName):
        filename = str(fileName)

        infile = open(filename, 'w')
        json.dump(profile_summary, infile)
        infile.close()
        pass

    # =========================================================================================
    def save_CADimages(self):  # png,jpg and tiff
        pass<|MERGE_RESOLUTION|>--- conflicted
+++ resolved
@@ -29,24 +29,7 @@
 
 
 class CommonDesignLogic(object):
-<<<<<<< HEAD
-    #--------------------------------------------- def __init__(self, **kwargs):
-        #-------------------------------------------- self.uiObj = kwargs[uiObj]
-        #------------------------------ self.dictbeamdata = kwargs[dictbeamdata]
-        #-------------------------------- self.dictcoldata = kwargs[dictcoldata]
-        #------------------------------------------------ self.loc = kwargs[loc]
-        #------------------------------------ self.component = kwargs[component]
-        #------------------------------------------ self.bolt_R = kwargs[bolt_R]
-        #------------------------------------------ self.bolt_T = kwargs[bolt_T]
-        #---------------------------------------- self.bolt_Ht = kwargs[bolt_Ht]
-        #-------------------------------------------- self.nut_T = kwargs[nut_T]
-        #----------------------------------------- self.display =kwargs[display]
-        #--------------------------- self.resultObj = self.call_finCalculation()
-        #------------------------------------------- self.connectivityObj = None
-
-
     def __init__(self, uiObj, dictbeamdata, dictcoldata, loc, component, bolt_R, bolt_T, bolt_Ht, nut_T, display, folder):
-=======
     # --------------------------------------------- def __init__(self, **kwargs):
         # -------------------------------------------- self.uiObj = kwargs[uiObj]
         # ------------------------------ self.dictbeamdata = kwargs[dictbeamdata]
@@ -61,9 +44,7 @@
         # --------------------------- self.resultObj = self.call_finCalculation()
         # ------------------------------------------- self.connectivityObj = None
 
-    def __init__(self, uiObj, dictbeamdata, dictcoldata, loc, component, bolt_R, bolt_T, bolt_Ht, nut_T, display, folder): #, base, base1, base2, base3):
->>>>>>> c3e6cfec
-
+    
         self.uiObj = uiObj
         self.dictbeamdata = dictbeamdata
         self.dictcoldata = dictcoldata
@@ -401,60 +382,20 @@
 #         base_top = ''
         if view == "All":
             ''
-<<<<<<< HEAD
-
             self.callDesired_View(fileName, view, folder)
-=======
-            self.callDesired_View(fileName, view, folder)
-#             base1, base2, base3 = self.callDesired_View(fileName, view, base_front, base_top, base_side, folder)
->>>>>>> c3e6cfec
             self.display.set_bg_gradient_color(255, 255, 255, 255, 255, 255)
             data = str(folder) + "/images_html/3D_Model.png"
-<<<<<<< HEAD
-#             for n in range(1, 100, 1):
-#                 if (os.path.exists(data)):
-#                     data = str(folder) + "/images_html/3D_ModelFinFB" + str(n) + ".png"
-=======
-
-#             for n in range(1, 100, 1):
-#                 if (os.path.exists(data)):
-#                     data = str(folder) + "/images_html/3D_Model" + str(n) + ".png"
->>>>>>> c3e6cfec
-#                     continue
-#             base = os.path.basename(str(data))
-
             self.display.ExportToImage(data)
 
         else:
-
-<<<<<<< HEAD
-            f = open(fileName, 'w')
-
-            self.callDesired_View(fileName, view, folder)
-            f.close()
-
-    #++++++++++++++++++++++++++++++++++++++++++++++++++++++++++++++++++++++++++++++++++++++++++
-    def callDesired_View(self, fileName, view, folder):
-
-        finCommonObj = FinCommonData(self.uiObj, self.resultObj, self.dictbeamdata, self.dictcoldata, folder)
-        finCommonObj.saveToSvg(str(fileName), view)
-=======
-#             f = open(fileName, 'w')
             self.callDesired_View(fileName, view, folder)
             data = str(folder) + "/"
             self.display.ExportToImage(data)
-#             base1, base2, base3 = self.callDesired_View(fileName, view, base_front, base_top, base_side, folder)
-#             f.close()
-#         return (base, base1, base2, base3)
-
     # ++++++++++++++++++++++++++++++++++++++++++++++++++++++++++++++++++++++++++++++++++++++++++
     def callDesired_View(self, fileName, view, folder): #,base_front, base_top, base_side):
 
         finCommonObj = FinCommonData(self.uiObj, self.resultObj, self.dictbeamdata, self.dictcoldata, folder)
         finCommonObj.saveToSvg(str(fileName), view)
-#         base_front, base_top, base_side = finCommonObj.saveToSvg(str(fileName), view, base_front, base_top, base_side)
-#         return (base_front, base_top, base_side)
->>>>>>> c3e6cfec
 
     # =========================================================================================
     def call_saveMessages(self):  # Done
@@ -469,11 +410,7 @@
         fileName = str(htmlfilename)
 
         if not os.path.isfile(fileName):
-<<<<<<< HEAD
-            save_html(self.resultObj, self.uiObj, self.dictbeamdata, self.dictcoldata, profileSummary, htmlfilename, self.folder)
-=======
             save_html(self.resultObj, self.uiObj, self.dictbeamdata, self.dictcoldata, profileSummary, htmlfilename, self.folder) #, self.base, self.base1, self.base2, self.base3)
->>>>>>> c3e6cfec
 
     # =========================================================================================
 
