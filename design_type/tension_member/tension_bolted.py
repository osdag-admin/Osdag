--- conflicted
+++ resolved
@@ -2583,11 +2583,11 @@
             self.report_check.append(t6)
             t7 = (DISP_NUM_OF_ROWS, '', display_prov(self.plate.bolts_one_line, "n_r"), '')
             self.report_check.append(t7)
-            t10 = (KEY_OUT_LONG_JOINT, long_joint_bolted_req(),long_joint_bolted_prov(self.plate.bolt_line,self.plate.bolts_one_line,self.plate.pitch_provided,self.plate.gauge_provided,self.bolt.bolt_diameter_provided,bolt_capacity_kn,bolt_capacity_red_kn), "")
+            t10 = (KEY_OUT_LONG_JOINT, cl_10_3_3_1_long_joint_bolted_req(),cl_10_3_3_1_long_joint_bolted_prov(self.plate.bolt_line,self.plate.bolts_one_line,self.plate.pitch_provided,self.plate.gauge_provided,self.bolt.bolt_diameter_provided,bolt_capacity_kn,bolt_capacity_red_kn), "")
             self.report_check.append(t10)
-<<<<<<< HEAD
+
             if self.bolt.bolt_type == TYP_BEARING:
-                t10 = (KEY_OUT_LARGE_GRIP, large_grip_req(),large_grip_prov(self.bolt.bolt_diameter_provided, self.plate.thickness_provided, self.thick, self.plate.beta_lj, self.plate.beta_lg), "")
+                t10 = (KEY_OUT_LARGE_GRIP, cl_10_3_3_2_large_grip_bolted_req(),cl_10_3_3_2_large_grip_bolted_prov( (self.plate.thickness_provided + self.thick),self.bolt.bolt_diameter_provided, self.plate.beta_lj), "")
                 self.report_check.append(t10)
                 t5 = (KEY_OUT_DISP_BOLT_CAPACITY, bolt_force_kn, bolt_red_capacity_prov(self.plate.beta_lj,self.plate.beta_lg,bolt_capacity_kn,bolt_capacity_red_kn,"b"),
                       get_pass_fail(bolt_force_kn, bolt_capacity_red_kn, relation="leq"))
@@ -2599,13 +2599,7 @@
                       get_pass_fail(bolt_force_kn, bolt_capacity_red_kn, relation="leq"))
                 self.report_check.append(t5)
 
-=======
-            t10 = (KEY_OUT_LARGE_GRIP, large_grip_req(), cl_10_3_3_2_large_grip_check(self.bolt.bolt_diameter_provided, self.plate.thickness_provided, self.thick, self.plate.beta_lj, self.plate.beta_lg), "")
-            self.report_check.append(t10)
-            t5 = (KEY_OUT_DISP_BOLT_CAPACITY, bolt_force_kn, bolt_red_capacity_prov(self.plate.beta_lj,self.plate.beta_lg,bolt_capacity_kn,bolt_capacity_red_kn),
-                  get_pass_fail(bolt_force_kn, bolt_capacity_red_kn, relation="leq"))
-            self.report_check.append(t5)
->>>>>>> c3d09675
+
 
         else:
             pass
