"""
Started on 1st November, 2019.

@author: Kumari Anjali Jatav

Module: Beam-Beam Cover Plate Bolted Connection

Reference:
            1) IS 800: 2007 General construction in steel - Code of practice (Third revision)
            2) Design of Steel Structures by N. Subramanian
            3) IS 1367 (Part3):2002 - TECHNICAL SUPPLY CONDITIONS FOR THREADED STEEL FASTENERS

"""

from design_type.connection.moment_connection import MomentConnection
from utils.common.component import *
# from cad.common_logic import CommonDesignLogic
from Common import *
from utils.common.load import Load
from design_report.reportGenerator_latex import CreateLatex
from Report_functions import *
import logging


class BeamCoverPlate(MomentConnection):

    def __init__(self):
        super(BeamCoverPlate, self).__init__()
        self.design_status = False

    ###############################################
    # Design Preference Functions Start
    ###############################################
    def tab_list(self):
        """

        :return: This function returns the list of tuples. Each tuple will create a tab in design preferences, in the
        order they are appended. Format of the Tuple is:
        [Tab Title, Type of Tab, function for tab content)
        Tab Title : Text which is displayed as Title of Tab,
        Type of Tab: There are Three types of tab layouts.
            Type_TAB_1: This have "Add", "Clear", "Download xlsx file" "Import xlsx file"
            TYPE_TAB_2: This contains a Text box for side note.
            TYPE_TAB_3: This is plain layout
        function for tab content: All the values like labels, input widgets can be passed as list of tuples,
        which will be displayed in chosen tab layout

        """
        tabs = []

        t1 = (KEY_DISP_BEAMSEC, TYPE_TAB_1, self.tab_section)
        tabs.append(t1)

        t6 = ("Connector", TYPE_TAB_2, self.plate_connector_values)
        tabs.append(t6)

        t2 = ("Bolt", TYPE_TAB_2, self.bolt_values)
        tabs.append(t2)

        t4 = ("Detailing", TYPE_TAB_2, self.detailing_values)
        tabs.append(t4)

        t5 = ("Design", TYPE_TAB_2, self.design_values)
        tabs.append(t5)

        return tabs

    def tab_value_changed(self):
        """

        :return: This function is used to update the values of the keys in design preferences,
         which are dependent on other inputs.
         It returns list of tuple which contains, tab name, keys whose values will be changed,
         function to change the values and arguments for the function.

         [Tab Name, [Argument list], [list of keys to be updated], input widget type of keys, change_function]

         Here Argument list should have only one element.
         Changing of this element,(either changing index or text depending on widget type),
         will update the list of keys (this can be more than one).

         """

        change_tab = []

        t2 = (KEY_DISP_BEAMSEC, [KEY_SEC_MATERIAL], [KEY_SEC_FU, KEY_SEC_FY], TYPE_TEXTBOX, self.get_fu_fy_I_section)
        change_tab.append(t2)

        t3 = ("Connector", [KEY_CONNECTOR_MATERIAL], [KEY_CONNECTOR_FU, KEY_CONNECTOR_FY_20, KEY_CONNECTOR_FY_20_40,
                                                      KEY_CONNECTOR_FY_40], TYPE_TEXTBOX, self.get_fu_fy)
        change_tab.append(t3)

        t5 = (KEY_DISP_BEAMSEC, ['Label_1', 'Label_2', 'Label_3', 'Label_4', 'Label_5'],
              ['Label_11', 'Label_12', 'Label_13', 'Label_14', 'Label_15', 'Label_16', 'Label_17', 'Label_18',
               'Label_19', 'Label_20', 'Label_21', 'Label_22', KEY_IMAGE], TYPE_TEXTBOX, self.get_I_sec_properties)
        change_tab.append(t5)

        t6 = (KEY_DISP_BEAMSEC, [KEY_SECSIZE], [KEY_SOURCE], TYPE_TEXTBOX, self.change_source)
        change_tab.append(t6)

        return change_tab

    def edit_tabs(self):
        """ This function is required if the tab name changes based on connectivity or profile or any other key.
                Not required for this module but empty list should be passed"""
        return []



    def input_dictionary_design_pref(self):
        """

        :return: This function is used to choose values of design preferences to be saved to design dictionary.

         It returns list of tuple which contains, tab name, input widget type of keys, keys whose values to be saved,

         [(Tab Name, input widget type of keys, [List of keys to be saved])]

         """
        design_input = []

        t2 = (KEY_DISP_BEAMSEC, TYPE_COMBOBOX, [KEY_SEC_MATERIAL])
        design_input.append(t2)

        t3 = ("Bolt", TYPE_COMBOBOX, [KEY_DP_BOLT_TYPE, KEY_DP_BOLT_HOLE_TYPE, KEY_DP_BOLT_SLIP_FACTOR])
        design_input.append(t3)

        t5 = ("Detailing", TYPE_COMBOBOX, [KEY_DP_DETAILING_EDGE_TYPE, KEY_DP_DETAILING_CORROSIVE_INFLUENCES])
        design_input.append(t5)

        t5 = ("Detailing", TYPE_TEXTBOX, [KEY_DP_DETAILING_GAP])
        design_input.append(t5)

        t6 = ("Design", TYPE_COMBOBOX, [KEY_DP_DESIGN_METHOD])
        design_input.append(t6)

        t7 = ("Connector", TYPE_COMBOBOX, [KEY_CONNECTOR_MATERIAL])
        design_input.append(t7)

        return design_input

    def input_dictionary_without_design_pref(self):
        """

        :return: This function is used to choose values of design preferences to be saved to
        design dictionary if design preference is never opened by user. It sets are design preference values to default.
        If any design preference value needs to be set to input dock value, tuple shall be written as:

        (Key of input dock, [List of Keys from design preference], 'Input Dock')

        If the values needs to be set to default,

        (None, [List of Design Preference Keys], '')

         """
        design_input = []
        t1 = (KEY_MATERIAL, [KEY_SEC_MATERIAL], 'Input Dock')
        design_input.append(t1)

        t2 = (None, [KEY_DP_BOLT_TYPE, KEY_DP_BOLT_HOLE_TYPE, KEY_DP_BOLT_SLIP_FACTOR,
                     KEY_DP_DETAILING_EDGE_TYPE, KEY_DP_DETAILING_GAP,
                     KEY_DP_DETAILING_CORROSIVE_INFLUENCES, KEY_DP_DESIGN_METHOD, KEY_CONNECTOR_MATERIAL], '')
        design_input.append(t2)

        return design_input

    def refresh_input_dock(self):

        """

        :return: This function returns list of tuples which has keys that needs to be updated,
         on changing Keys in design preference (ex: adding a new section to database should reflect in input dock)

         [(Tab Name,  Input Dock Key, Input Dock Key type, design preference key, Master key, Value, Database Table Name)]
        """

        add_buttons = []

        t2 = (KEY_DISP_BEAMSEC, KEY_SECSIZE, TYPE_COMBOBOX, KEY_SECSIZE, None, None, "Beams")
        add_buttons.append(t2)

        return add_buttons

    def get_values_for_design_pref(self, key, design_dictionary):

        if design_dictionary[KEY_MATERIAL] != 'Select Material':
            fu = Material(design_dictionary[KEY_MATERIAL],41).fu
        else:
            fu = ''

        val = {KEY_DP_BOLT_TYPE: "Pretensioned",
               KEY_DP_BOLT_HOLE_TYPE: "Standard",
               KEY_DP_BOLT_SLIP_FACTOR: str(0.3),
               KEY_DP_WELD_FAB: KEY_DP_FAB_SHOP,
               KEY_DP_DETAILING_EDGE_TYPE: "Sheared or hand flame cut",
               KEY_DP_DETAILING_GAP: '3',
               KEY_DP_DETAILING_CORROSIVE_INFLUENCES: 'No',
               KEY_DP_DESIGN_METHOD: "Limit State Design",
               KEY_CONNECTOR_MATERIAL: str(design_dictionary[KEY_MATERIAL])
               }[key]

        return val
    ####################################
    # Design Preference Functions End
    ####################################

    def set_osdaglogger(key):

        """
        Function to set Logger for Tension Module
        """

        # @author Arsil Zunzunia
        global logger
        logger = logging.getLogger('osdag')

        logger.setLevel(logging.DEBUG)
        handler = logging.StreamHandler()
        formatter = logging.Formatter(fmt='%(asctime)s - %(name)s - %(levelname)s - %(message)s', datefmt='%H:%M:%S')

        handler.setFormatter(formatter)
        logger.addHandler(handler)
        handler = logging.FileHandler('logging_text.log')

        formatter = logging.Formatter(fmt='%(asctime)s - %(name)s - %(levelname)s - %(message)s', datefmt='%H:%M:%S')
        handler.setFormatter(formatter)
        logger.addHandler(handler)

        if key is not None:
            handler = OurLog(key)
            formatter = logging.Formatter(fmt='%(asctime)s - %(name)s - %(levelname)s - %(message)s',
                                          datefmt='%H:%M:%S')
            handler.setFormatter(formatter)
            logger.addHandler(handler)

    def out_bolt_bearing(self):

        bolt_type = self[0]
        if bolt_type != TYP_BEARING:
            return True
        else:
            return False

    def preference_type(self):

        pref_type = self[0]
        if pref_type == VALUES_FLANGEPLATE_PREFERENCES[0] :
            return True
        else:
            return False

    def input_value_changed(self):

        lst = []

        t8 = ([KEY_MATERIAL], KEY_MATERIAL, TYPE_CUSTOM_MATERIAL, self.new_material)
        lst.append(t8)

        t8 = ([KEY_FLANGEPLATE_PREFERENCES], KEY_INNERFLANGE_PLATE_HEIGHT,TYPE_OUT_DOCK, self.preference_type)
        lst.append(t8)
        t8 = ([KEY_FLANGEPLATE_PREFERENCES], KEY_INNERFLANGE_PLATE_HEIGHT, TYPE_OUT_LABEL, self.preference_type)
        lst.append(t8)

        t8 = ([KEY_FLANGEPLATE_PREFERENCES], KEY_INNERFLANGE_PLATE_LENGTH, TYPE_OUT_DOCK, self.preference_type)
        lst.append(t8)
        t8 = ([KEY_FLANGEPLATE_PREFERENCES], KEY_INNERFLANGE_PLATE_LENGTH, TYPE_OUT_LABEL, self.preference_type)
        lst.append(t8)

        t8 = ([KEY_FLANGEPLATE_PREFERENCES], KEY_INNERFLANGEPLATE_THICKNESS, TYPE_OUT_DOCK, self.preference_type)
        lst.append(t8)
        t8 = ([KEY_FLANGEPLATE_PREFERENCES], KEY_INNERFLANGEPLATE_THICKNESS, TYPE_OUT_LABEL, self.preference_type)
        lst.append(t8)


        return lst

    def input_values(self):

        options_list = []

        t16 = (KEY_MODULE, KEY_DISP_BEAMCOVERPLATE, TYPE_MODULE, None, True, 'No Validator')
        options_list.append(t16)

        t1 = (None, DISP_TITLE_CM, TYPE_TITLE, None, True, 'No Validator')
        options_list.append(t1)

        t4 = (KEY_SECSIZE, KEY_DISP_SECSIZE, TYPE_COMBOBOX, connectdb("Beams"), True, 'No Validator')
        options_list.append(t4)

        t5 = (KEY_MATERIAL, KEY_DISP_MATERIAL, TYPE_COMBOBOX, VALUES_MATERIAL, True, 'No Validator')
        options_list.append(t5)

        t6 = (None, DISP_TITLE_FSL, TYPE_TITLE, None, True, 'No Validator')
        options_list.append(t6)

        t17 = (KEY_MOMENT, KEY_DISP_MOMENT, TYPE_TEXTBOX, None, True, 'Int Validator')
        options_list.append(t17)

        t7 = (KEY_SHEAR, KEY_DISP_SHEAR, TYPE_TEXTBOX, None, True, 'Int Validator')
        options_list.append(t7)

        t8 = (KEY_AXIAL, KEY_DISP_AXIAL, TYPE_TEXTBOX, None, True, 'Int Validator')
        options_list.append(t8)

        t9 = (None, DISP_TITLE_BOLT, TYPE_TITLE, None, True, 'No Validator')
        options_list.append(t9)

        t10 = (KEY_D, KEY_DISP_D, TYPE_COMBOBOX_CUSTOMIZED, VALUES_D, True, 'No Validator')
        options_list.append(t10)

        t11 = (KEY_TYP, KEY_DISP_TYP, TYPE_COMBOBOX, VALUES_TYP, True, 'No Validator')
        options_list.append(t11)

        t12 = (KEY_GRD, KEY_DISP_GRD, TYPE_COMBOBOX_CUSTOMIZED, VALUES_GRD, True, 'No Validator')
        options_list.append(t12)

        t18 = (None, DISP_TITLE_FLANGESPLICEPLATE, TYPE_TITLE, None, True, 'No Validator')
        options_list.append(t18)

        t19 = (KEY_FLANGEPLATE_PREFERENCES, KEY_DISP_FLANGESPLATE_PREFERENCES, TYPE_COMBOBOX, VALUES_FLANGEPLATE_PREFERENCES, True, 'No Validator')
        options_list.append(t19)

        t20 = (KEY_FLANGEPLATE_THICKNESS, KEY_DISP_FLANGESPLATE_THICKNESS, TYPE_COMBOBOX_CUSTOMIZED, VALUES_FLANGEPLATE_THICKNESS, True, 'No Validator')
        options_list.append(t20)

        t21 = (None, DISP_TITLE_WEBSPLICEPLATE, TYPE_TITLE, None, True, 'No Validator')
        options_list.append(t21)

        t22 = (KEY_WEBPLATE_THICKNESS, KEY_DISP_WEBPLATE_THICKNESS, TYPE_COMBOBOX_CUSTOMIZED, VALUES_WEBPLATE_THICKNESS, True, 'No Validator')
        options_list.append(t22)

        return options_list

    def customized_input(self):

        list1 = []
        t1 = (KEY_GRD, self.grdval_customized)
        list1.append(t1)
        t3 = (KEY_D, self.diam_bolt_customized)
        list1.append(t3)
        t4 = (KEY_WEBPLATE_THICKNESS, self.plate_thick_customized)
        list1.append(t4)
        t5 = (KEY_FLANGEPLATE_THICKNESS, self.plate_thick_customized)
        list1.append(t5)

        return list1

    def flangespacing(self, flag):

        flangespacing = []
        t00 = (None, "", TYPE_NOTE, "Representative Image for Spacing Details - 3 x 3 pattern considered")
        flangespacing.append(t00)

        # t99 = (None, 'Spacing Details', TYPE_SECTION, './ResourceFiles/images/spacing_1.png')
        # spacing.append(t99)

        t99 = (None, 'Spacing Details', TYPE_SECTION,
               ['./ResourceFiles/images/spacing_1.png', 400, 278, ""])  # [image, width, height, caption]
        flangespacing.append(t99)
        t21 = (KEY_FLANGE_PITCH, KEY_DISP_FLANGE_PLATE_PITCH, TYPE_TEXTBOX,
               self.flange_plate.pitch_provided )
        flangespacing.append(t21)

        t22 = (KEY_ENDDIST_FLANGE, KEY_DISP_END_DIST_FLANGE, TYPE_TEXTBOX,
               self.flange_plate.end_dist_provided)
        flangespacing.append(t22)

        t23 = (KEY_FLANGE_PLATE_GAUGE, KEY_DISP_FLANGE_PLATE_GAUGE, TYPE_TEXTBOX,
               self.flange_plate.gauge_provided)
        flangespacing.append(t23)

        t24 = (KEY_EDGEDIST_FLANGE, KEY_DISP_EDGEDIST_FLANGE, TYPE_TEXTBOX,
               self.flange_plate.edge_dist_provided )
        flangespacing.append(t24)
        return flangespacing
    #
    def webspacing(self, flag):

        webspacing = []
        t00 = (None, "", TYPE_NOTE, "Representative Image for Spacing Details - 3 x 3 pattern considered")
        webspacing.append(t00)

        # t99 = (None, 'Spacing Details', TYPE_SECTION, './ResourceFiles/images/spacing_1.png')
        # spacing.append(t99)

        t99 = (None, 'Spacing Details', TYPE_SECTION,
               ['./ResourceFiles/images/spacing_1.png', 400, 278, ""])  # [image, width, height, caption]
        webspacing.append(t99)

        t8 = (KEY_WEB_PITCH, KEY_DISP_WEB_PLATE_PITCH, TYPE_TEXTBOX, self.web_plate.pitch_provided if flag else '')
        webspacing.append(t8)

        t9 = (KEY_ENDDIST_W, KEY_DISP_END_DIST_W, TYPE_TEXTBOX,
            self.web_plate.end_dist_provided if flag else '')
        webspacing.append(t9)

        t10 = ( KEY_WEB_GAUGE, KEY_DISP_WEB_PLATE_GAUGE, TYPE_TEXTBOX, self.web_plate.gauge_provided if flag else '')
        webspacing.append(t10)

        t11 = (KEY_EDGEDIST_W, KEY_DISP_EDGEDIST_W, TYPE_TEXTBOX,
               self.web_plate.edge_dist_provided if flag else '')
        webspacing.append(t11)
        return webspacing
    #
    def flangecapacity(self, flag):

        flangecapacity = []
        t00 = (None, "", TYPE_NOTE, "Representative image for Failure Pattern (Half Plate)- 2 x 3 Bolts pattern considered")
        flangecapacity.append(t00)

        # t99 = (None, 'Failure Pattern due to Tension in Member', TYPE_SECTION,
        #        ['./ResourceFiles/images/L.png', 400, 202, "Block Shear Pattern"])  # [image, width, height, caption]
        # flangecapacity.append(t99)
        t99 = (None, 'Failure Pattern due to Tension in Plate and Member', TYPE_SECTION,
               ['./ResourceFiles/images/2L.png', 400, 202, "Block Shear Pattern"])  # [image, width, height, caption]
        flangecapacity.append(t99)
        t30 =(KEY_FLANGE_TEN_CAPACITY,KEY_DISP_FLANGE_TEN_CAPACITY,TYPE_TEXTBOX,
               round(self.section.tension_capacity_flange/1000, 2) if flag else '')
        flangecapacity.append(t30)

        t30 = (KEY_FLANGE_PLATE_TEN_CAP, KEY_DISP_FLANGE_PLATE_TEN_CAP, TYPE_TEXTBOX,
               round(self.flange_plate.tension_capacity_flange_plate / 1000, 2) if flag else '')
        flangecapacity.append(t30)

        # t28 = (KEY_FLANGE_PLATE_MOM_DEMAND, KEY_FLANGE_DISP_PLATE_MOM_DEMAND, TYPE_TEXTBOX,
        #        round(self.flange_plate.moment_demand / 1000000, 2) if flag else '')
        # flangecapacity.append(t28)
        #
        # t29 = (KEY_FLANGE_PLATE_MOM_CAPACITY, KEY_FLANGE_DISP_PLATE_MOM_CAPACITY, TYPE_TEXTBOX,
        #        round(self.flange_plate.moment_capacity/1000, 2) if flag else '')
        # flangecapacity.append( t29)

        return flangecapacity

    def webcapacity(self, flag):
        webcapacity = []
        t00 = (None, "", TYPE_NOTE, "Representative image for Failure Pattern (Half Plate)- 2 x 3 Bolts pattern considered")
        webcapacity.append(t00)

        t99 = (None, 'Failure Pattern due to tension in Member and Plate', TYPE_SECTION,
               ['./ResourceFiles/images/U.png', 400, 202, "Block Shear Pattern"])  # [image, width, height, caption]
        webcapacity.append(t99)

        t30 = (KEY_WEB_TEN_CAPACITY, KEY_DISP_WEB_TEN_CAPACITY, TYPE_TEXTBOX,
               round(self.section.tension_capacity_web / 1000, 2) if flag else '')
        webcapacity.append(t30)

        # t99 = (None, 'Failure Pattern due to Tension in Plate', TYPE_SECTION,
        #        ['./ResourceFiles/images/U.png', 400, 202, "Block Shear Pattern"])  # [image, width, height, caption]
        # webcapacity.append(t99)

        t30 = (KEY_WEB_PLATE_CAPACITY, KEY_DISP_WEB_PLATE_CAPACITY, TYPE_TEXTBOX,
               round(self.web_plate.tension_capacity_web_plate/ 1000, 2) if flag else '')
        webcapacity.append(t30)

        t99 = (None, 'Failure Pattern due to Shear in Plate', TYPE_SECTION,
               ['./ResourceFiles/images/L_shear.png', 400, 210, "Block Shear Pattern"])  # [image, width, height, caption]
        webcapacity.append(t99)

        t30 = (KEY_WEBPLATE_SHEAR_CAPACITY_PLATE, KEY_DISP_WEBPLATE_SHEAR_CAPACITY_PLATE, TYPE_TEXTBOX,
               round(self.web_plate.shear_capacity_web_plate / 1000, 2) if flag else '')
        webcapacity.append(t30)
        #
        t15 = (KEY_WEB_PLATE_MOM_DEMAND, KEY_WEB_DISP_PLATE_MOM_DEMAND, TYPE_TEXTBOX,
               round(self.web_plate.moment_demand / 1000000, 2) if flag else '')
        webcapacity.append(t15)
        #
        # t16 = (KEY_WEB_PLATE_MOM_CAPACITY, KEY_WEB_DISP_PLATE_MOM_CAPACITY, TYPE_TEXTBOX,
        #        round(self.web_plate.moment_capacity/1000, 2) if flag else '')
        # webcapacity.append(t16)
        return webcapacity



    def member_capacityoutput(self,flag):
        member_capacityoutput = []
        t29 = (KEY_MEMBER_MOM_CAPACITY, KEY_OUT_DISP_MOMENT_CAPACITY, TYPE_TEXTBOX,
               round(self.section.moment_capacity  / 1000000, 2) if flag else '')
        member_capacityoutput.append(t29)
        t29 = (KEY_MEMBER_SHEAR_CAPACITY, KEY_OUT_DISP_SHEAR_CAPACITY, TYPE_TEXTBOX,
               round(self.shear_capacity1 / 1000, 2) if flag else '')
        member_capacityoutput.append(t29)
        t29 = (KEY_MEMBER_AXIALCAPACITY, KEY_OUT_DISP_AXIAL_CAPACITY, TYPE_TEXTBOX,
               round(self.axial_capacity/ 1000, 2) if flag else '')
        member_capacityoutput.append(t29)
        return member_capacityoutput

    def flange_bolt_capacity(self,flag):
        flange_bolt_capacity =[]

        # t99 = (None, None, TYPE_SECTION, './ResourceFiles/images/beam_spacing_flange_bolted.png')
        # flange_bolt_capacity.append(t99)
        t16 = (KEY_FLANGE_BOLT_LINE, KEY_FLANGE_DISP_BOLT_LINE, TYPE_TEXTBOX,
               (self.flange_plate.bolt_line) if flag else '')
        flange_bolt_capacity.append(t16)

        t16 = (KEY_FLANGE_BOLTS_ONE_LINE, KEY_FLANGE_DISP_BOLTS_ONE_LINE, TYPE_TEXTBOX,
               (self.flange_plate.bolts_one_line) if flag else '')
        flange_bolt_capacity.append(t16)

        t16 = (KEY_FLANGE_BOLTS_REQ, KEY_FLANGE_DISP_BOLTS_REQ, TYPE_TEXTBOX,
               (self.flange_plate.bolts_required) if flag else '')
        flange_bolt_capacity.append(t16)

        t11 = (KEY_OUT_BOLT_SHEAR, KEY_OUT_DISP_BOLT_SHEAR, TYPE_TEXTBOX,
               round(self.flange_bolt.bolt_shear_capacity / 1000, 2) if flag else '', True)
        flange_bolt_capacity.append(t11)

        bolt_bearing_capacity_disp = ''
        if flag is True:
            if self.flange_bolt.bolt_bearing_capacity is not VALUE_NOT_APPLICABLE:
                bolt_bearing_capacity_disp = round(self.flange_bolt.bolt_bearing_capacity / 1000, 2)
                pass
            else:
                bolt_bearing_capacity_disp = self.flange_bolt.bolt_bearing_capacity

        t5 = (
        KEY_OUT_BOLT_BEARING, KEY_OUT_DISP_BOLT_BEARING, TYPE_TEXTBOX, bolt_bearing_capacity_disp if flag else '', True)
        flange_bolt_capacity.append(t5)
        if self.flange_plate.beta_lj > 0:
            self.flange_plate.beta_lj = round(self.flange_plate.beta_lj, 2)
        else:
            self.flange_plate.beta_lj = 1

        t5 = (KEY_REDUCTION_LARGE_GRIP_FLANGE, KEY_DISP_REDUCTION_LARGE_GRIP_FLANGE, TYPE_TEXTBOX,
              round(self.flange_plate.beta_lg, 2) if flag else '', True)
        flange_bolt_capacity.append(t5)
        t5 = (KEY_REDUCTION_FACTOR_LONG_FLANGE, KEY_DISP_REDUCTION_FACTOR_FLANGE, TYPE_TEXTBOX,
              round(self.flange_plate.beta_lj, 2) if flag else '', True)
        flange_bolt_capacity.append(t5)
        t13 = (KEY_OUT_BOLT_CAPACITY, KEY_OUT_DISP_BOLT_CAPACITY, TYPE_TEXTBOX,
               round(self.flange_plate.bolt_capacity_red / 1000, 2) if flag else '', True)
        flange_bolt_capacity.append(t13)

        t14 = (KEY_OUT_BOLT_FORCE, KEY_OUT_DISP_BOLT_FORCE, TYPE_TEXTBOX,
               round(self.flange_plate.bolt_force / 1000, 2) if flag else '', True)
        flange_bolt_capacity.append(t14)
        return flange_bolt_capacity


    def web_bolt_capacity(self,flag):
        web_bolt_capacity =[]
        # t99 = (None, None, TYPE_SECTION, './ResourceFiles/images/beam_spacing_web_bolted.png')
        # web_bolt_capacity.append(t99)
        t16 = (KEY_WEB_BOLT_LINE, KEY_WEB_DISP_BOLT_LINE, TYPE_TEXTBOX,
               (self.web_plate.bolt_line) if flag else '')
        web_bolt_capacity.append(t16)

        t16 = (KEY_WEB_BOLTS_ONE_LINE, KEY_WEB_DISP_BOLTS_ONE_LINE, TYPE_TEXTBOX,
               (self.web_plate.bolts_one_line) if flag else '')
        web_bolt_capacity.append(t16)

        t16 = (KEY_WEB_BOLTS_REQ , KEY_WEB_DISP_BOLTS_REQ, TYPE_TEXTBOX,
               (self.web_plate.bolts_required) if flag else '')
        web_bolt_capacity.append(t16)
        t11 = (KEY_OUT_BOLT_SHEAR, KEY_OUT_DISP_BOLT_SHEAR, TYPE_TEXTBOX,
               round(self.web_bolt.bolt_shear_capacity / 1000, 2) if flag else '', True)
        web_bolt_capacity.append(t11)

        webbolt_bearing_capacity_disp = ''
        if flag is True:
            if self.web_bolt.bolt_bearing_capacity is not VALUE_NOT_APPLICABLE:
                webbolt_bearing_capacity_disp = round(self.web_bolt.bolt_bearing_capacity / 1000, 2)
                pass
            else:
                webbolt_bearing_capacity_disp = self.web_bolt.bolt_bearing_capacity

        t5 = (KEY_OUT_BOLT_BEARING, KEY_OUT_DISP_BOLT_BEARING, TYPE_TEXTBOX, webbolt_bearing_capacity_disp if flag else '',
            True)
        web_bolt_capacity.append(t5)
        if self.web_plate.beta_lj > 0:
            self.web_plate.beta_lj =round(self.web_plate.beta_lj, 2)
        else:
            self.web_plate.beta_lj = 1


        t5 = (KEY_REDUCTION_FACTOR_WEB, KEY_DISP_REDUCTION_FACTOR_WEB, TYPE_TEXTBOX,
              round(self.web_plate.beta_lj, 2) if flag else '', True)
        web_bolt_capacity.append(t5)

        t13 = (KEY_OUT_BOLT_CAPACITY, KEY_OUT_DISP_BOLT_CAPACITY, TYPE_TEXTBOX,
               round(self.web_plate.bolt_capacity_red / 1000, 2) if flag else '', True)
        web_bolt_capacity.append(t13)

        t14 = (KEY_OUT_BOLT_FORCE, KEY_OUT_DISP_BOLT_FORCE, TYPE_TEXTBOX,
               round(self.web_plate.bolt_force / 1000, 2) if flag else '', True)
        web_bolt_capacity.append(t14)
        return web_bolt_capacity
    def output_values(self, flag):
        """
        Args:
        for flange plate:
            key height is assigned as width
            key Length: length
        for web plate:
            key length is assigned as width
            key height: height
        Returns:
        """

        out_list = []
        t4 = (None, DISP_TITLE_MEMBER_CAPACITY, TYPE_TITLE, None, True)
        out_list.append(t4)
        t21 = (
        KEY_MEMBER_CAPACITY, KEY_DISP_MEMBER_CAPACITY, TYPE_OUT_BUTTON, ['Member Capacity', self.member_capacityoutput],
        True)
        out_list.append(t21)
        t1 = (None, DISP_TITLE_BOLT, TYPE_TITLE, None, True)
        out_list.append(t1)

        t2 = (KEY_OUT_D_PROVIDED, KEY_OUT_DISP_D_PROVIDED, TYPE_TEXTBOX,
              self.bolt.bolt_diameter_provided if flag else '', True)
        out_list.append(t2)

        t3 = (KEY_OUT_GRD_PROVIDED, KEY_DISP_GRD, TYPE_TEXTBOX,
              self.bolt.bolt_grade_provided if flag else '', True)
        out_list.append(t3)

        t8 = (None, DISP_TITLE_BOLT_CAPACITIES, TYPE_TITLE, None, True)
        out_list.append(t8)

        t21 = (KEY_BOLT_CAPACITIES , DISP_TITLE_BOLT_CAPACITY_FLANGE, TYPE_OUT_BUTTON, ['Flange Bolt Capacity', self.flange_bolt_capacity], True)
        out_list.append(t21)
        t21 = (KEY_BOLT_CAPACITIES_WEB, DISP_TITLE_BOLT_CAPACITY_WEB, TYPE_OUT_BUTTON,
               ['Web Bolt Capacity', self.web_bolt_capacity], True)
        out_list.append(t21)
        # t4 = (None, DISP_TITLE_MEMBER_CAPACITY, TYPE_TITLE, None, True)
        # out_list.append(t4)


        t4 = (None, DISP_TITLE_WEBSPLICEPLATE, TYPE_TITLE, None, True)
        out_list.append(t4)

        t5 = (KEY_WEB_PLATE_HEIGHT, KEY_DISP_WEB_PLATE_HEIGHT, TYPE_TEXTBOX,
              self.web_plate.height if flag else '', True)
        out_list.append(t5)

        t6 = (KEY_WEB_PLATE_LENGTH, KEY_DISP_WEB_PLATE_LENGTH, TYPE_TEXTBOX,
              self.web_plate.length if flag else '', True)
        out_list.append(t6)

        t7 = (KEY_OUT_WEBPLATE_THICKNESS, KEY_DISP_WEBPLATE_THICKNESS, TYPE_TEXTBOX,
              self.web_plate.thickness_provided if flag else '', True)
        out_list.append(t7)

        t21 = (KEY_WEB_SPACING, KEY_DISP_WEB_SPACING, TYPE_OUT_BUTTON, ['Web Spacing Details', self.webspacing], True)
        out_list.append(t21)

        t21 = (KEY_WEB_CAPACITY, KEY_DISP_WEB_CAPACITY, TYPE_OUT_BUTTON, ['Web Capacity', self.webcapacity], True)
        out_list.append(t21)

        t17 = (None, DISP_TITLE_FLANGESPLICEPLATE, TYPE_TITLE, None, True)
        out_list.append(t17)
        t17 = (None, DISP_TITLE_FLANGESPLICEPLATE_OUTER, TYPE_TITLE, None, True)
        out_list.append(t17)
        t18 = (KEY_FLANGE_PLATE_HEIGHT, KEY_DISP_FLANGE_PLATE_HEIGHT, TYPE_TEXTBOX,
               self.flange_plate.height if flag else '', True)
        out_list.append(t18)

        t19 = ( KEY_FLANGE_PLATE_LENGTH, KEY_DISP_FLANGE_PLATE_LENGTH, TYPE_TEXTBOX,
            self.plate_out_len if flag else '', True)
        out_list.append(t19)

        t20 = (KEY_FLANGEPLATE_THICKNESS, KEY_DISP_FLANGESPLATE_THICKNESS, TYPE_TEXTBOX,
               self.flange_out_plate_tk if flag else '', True)
        out_list.append(t20)
        t21 = (KEY_FLANGE_SPACING, KEY_DISP_FLANGE_SPACING, TYPE_OUT_BUTTON, ['Flange Spacing Details', self.flangespacing], True)
        out_list.append(t21)

        t21 = (KEY_FLANGE_CAPACITY, KEY_DISP_FLANGE_CAPACITY, TYPE_OUT_BUTTON, ['Flange Capacity', self.flangecapacity], True)
        out_list.append(t21)


        t17 = (None, DISP_TITLE_FLANGESPLICEPLATE_INNER, TYPE_TITLE, None, False)
        out_list.append(t17)
        t18 = (KEY_INNERFLANGE_PLATE_HEIGHT, KEY_DISP_INNERFLANGE_PLATE_HEIGHT, TYPE_TEXTBOX,
               self.flange_plate.Innerheight if flag else '', False)
        out_list.append(t18)

        t19 = (KEY_INNERFLANGE_PLATE_LENGTH, KEY_DISP_INNERFLANGE_PLATE_LENGTH, TYPE_TEXTBOX,
             self.plate_in_len if flag else '', False)
        out_list.append(t19)
        # if flag is True:
        t20 = (KEY_INNERFLANGEPLATE_THICKNESS, KEY_DISP_INNERFLANGESPLATE_THICKNESS, TYPE_TEXTBOX,
               self.flange_in_plate_tk if flag else '', False)
        out_list.append(t20)


        # t21 = (KEY_FLANGE_SPACING, KEY_DISP_FLANGE_SPACING, TYPE_OUT_BUTTON, ['Flange Spacing Details', self.flangespacing],

        # t21 = (
        # KEY_FLANGE_SPACING, KEY_DISP_FLANGE_SPACING, TYPE_OUT_BUTTON, ['Flange Spacing Details', self.flangespacing],

        # True)
        # out_list.append(t21)
        #
        # t21 = (
        # KEY_FLANGE_CAPACITY, KEY_DISP_FLANGE_CAPACITY, TYPE_OUT_BUTTON, ['Flange Capacity', self.flangecapacity], True)
        # out_list.append(t21)

                # pass
            # else:
            #     t17 = (None, DISP_TITLE_FLANGESPLICEPLATE_INNER, TYPE_TITLE, None, False)
            #     out_list.append(t17)
            #     t18 = (KEY_INNERFLANGE_PLATE_HEIGHT, KEY_DISP_INNERFLANGE_PLATE_HEIGHT, TYPE_TEXTBOX,
            #            self.flange_plate.Innerheight if flag else '', False)
            #     out_list.append(t18)

        #         t19 = (KEY_INNERFLANGE_PLATE_LENGTH, KEY_DISP_INNERFLANGE_PLATE_LENGTH, TYPE_TEXTBOX,
        #                self.flange_plate.Innerlength if flag else '', False)
        #         out_list.append(t19)
        #
        #         t20 = (KEY_INNERFLANGEPLATE_THICKNESS, KEY_DISP_INNERFLANGESPLATE_THICKNESS, TYPE_TEXTBOX,
        #                self.flange_plate.thickness_provided if flag else '', False)
        #         out_list.append(t20)
        #
        # t17 = (None, DISP_TITLE_FLANGESPLICEPLATE_INNER, TYPE_TITLE, None, False)
        # out_list.append(t17)
        # t18 = (KEY_INNERFLANGE_PLATE_HEIGHT, KEY_DISP_INNERFLANGE_PLATE_HEIGHT, TYPE_TEXTBOX,
        #        self.flange_plate.Innerheight if flag else '', False)
        # out_list.append(t18)
        #
        # t19 = (KEY_INNERFLANGE_PLATE_LENGTH, KEY_DISP_INNERFLANGE_PLATE_LENGTH, TYPE_TEXTBOX,
        #        self.flange_plate.Innerlength if flag else '', False)
        # out_list.append(t19)
        #
        # t20 = (KEY_INNERFLANGEPLATE_THICKNESS, KEY_DISP_INNERFLANGESPLATE_THICKNESS, TYPE_TEXTBOX,
        #        self.flange_plate.thickness_provided if flag else '', False)
        # out_list.append(t20)









        # t17 = (None, DISP_TITLE_FLANGESPLICEPLATE_INNER, TYPE_TITLE, None, True)
        # out_list.append(t17)
        # t18 = (KEY_INNERFLANGE_PLATE_HEIGHT, KEY_DISP_INNERFLANGE_PLATE_HEIGHT, TYPE_TEXTBOX,
        #        self.flange_plate.Innerheight if flag else '',True)
        # out_list.append(t18)
        #
        # t19 = (KEY_INNERFLANGE_PLATE_LENGTH, KEY_DISP_INNERFLANGE_PLATE_LENGTH, TYPE_TEXTBOX,
        #        self.flange_plate.Innerlength if flag else '',True)
        # out_list.append(t19)
        #
        # t20 = (KEY_INNERFLANGEPLATE_THICKNESS, KEY_DISP_INNERFLANGESPLATE_THICKNESS, TYPE_TEXTBOX,
        #        self.flange_plate.thickness_provided if flag else '',True)
        # out_list.append(t20)


        return out_list

    def warn_text(self):

        """
        Function to give logger warning when any old value is selected from Column and Beams table.
        """

        # @author Arsil Zunzunia
        global logger
        red_list = red_list_function()
        if self.section.designation in red_list or self.section.designation in red_list:
            logger.warning(
                " : You are using a section (in red color) that is not available in latest version of IS 808")
            logger.info(
                " : You are using a section (in red color) that is not available in latest version of IS 808")


    def module_name(self):
        return KEY_DISP_BEAMCOVERPLATE

    def set_input_values(self, design_dictionary):
        super(BeamCoverPlate, self).set_input_values(self, design_dictionary)

        self.module = design_dictionary[KEY_MODULE]
        # self.connectivity = design_dictionary[KEY_CONN]
        self.preference = design_dictionary[KEY_FLANGEPLATE_PREFERENCES]
        self.material = design_dictionary[KEY_MATERIAL]

        self.section = Beam(designation=design_dictionary[KEY_SECSIZE],
                              material_grade=design_dictionary[KEY_SEC_MATERIAL])
        print("anjali",design_dictionary[KEY_DP_DETAILING_EDGE_TYPE])
        self.web_bolt = Bolt(grade=design_dictionary[KEY_GRD], diameter=design_dictionary[KEY_D],
                             bolt_type=design_dictionary[KEY_TYP],
                             bolt_hole_type=design_dictionary[KEY_DP_BOLT_HOLE_TYPE],
                             edge_type=design_dictionary[KEY_DP_DETAILING_EDGE_TYPE],
                             mu_f=design_dictionary[KEY_DP_BOLT_SLIP_FACTOR],
                             corrosive_influences=design_dictionary[KEY_DP_DETAILING_CORROSIVE_INFLUENCES],
                             bolt_tensioning=design_dictionary[KEY_DP_BOLT_TYPE])


        self.bolt = Bolt(grade=design_dictionary[KEY_GRD], diameter=design_dictionary[KEY_D],
                             bolt_type=design_dictionary[KEY_TYP],
                             bolt_hole_type=design_dictionary[KEY_DP_BOLT_HOLE_TYPE],
                             edge_type=design_dictionary[KEY_DP_DETAILING_EDGE_TYPE],
                             mu_f=design_dictionary[KEY_DP_BOLT_SLIP_FACTOR],
                             corrosive_influences=design_dictionary[KEY_DP_DETAILING_CORROSIVE_INFLUENCES],
                         bolt_tensioning=design_dictionary[KEY_DP_BOLT_TYPE])
        self.flange_bolt = Bolt(grade=design_dictionary[KEY_GRD], diameter=design_dictionary[KEY_D],
                                bolt_type=design_dictionary[KEY_TYP],
                                bolt_hole_type=design_dictionary[KEY_DP_BOLT_HOLE_TYPE],
                                edge_type=design_dictionary[KEY_DP_DETAILING_EDGE_TYPE],
                                mu_f=design_dictionary[KEY_DP_BOLT_SLIP_FACTOR],
                                corrosive_influences=design_dictionary[KEY_DP_DETAILING_CORROSIVE_INFLUENCES],
                                bolt_tensioning=design_dictionary[KEY_DP_BOLT_TYPE])

        self.flange_plate = Plate(thickness=design_dictionary.get(KEY_FLANGEPLATE_THICKNESS, None),
                                  material_grade=design_dictionary[KEY_CONNECTOR_MATERIAL],
                                  gap=design_dictionary[KEY_DP_DETAILING_GAP])


        self.web_plate = Plate(thickness=design_dictionary.get(KEY_WEBPLATE_THICKNESS, None),
                               material_grade=design_dictionary[KEY_CONNECTOR_MATERIAL],
                               gap=design_dictionary[KEY_DP_DETAILING_GAP])

        # self.flange_check_thk =[]
        # self.web_check_thk = []
        # self.previous_thk_flange =[]
        # self.previous_thk_web =[]
        self.member_capacity_status = False
        self.initial_pt_thk_status = False
        self.initial_pt_thk_status_web = False
        self.webheight_status = False
        self.select_bolt_dia_status = False
        self.get_plate_details_status = False
        self.flange_check_axial_status = False
        self.flange_plate_check_status = False
        self.web_axial_check_status = False
        self.web_plate_axial_check_status = False
        self.web_shear_plate_check_status = False
        self.warn_text(self)
        self.member_capacity(self)
        #self.hard_values(self)
    def hard_values(self):
        # Select Selection  WPB 240* 240 * 60.3 (inside Ouside)- material E 250 fe 450A bearing
        #flange bolt
        self.load.moment = 8.318420#kN
        self.factored_axial_load= 481.745#KN
        self.load.shear_force =111.906 # kN
        self.flange_bolt.bolt_type = "Bearing Bolt"
        # self.flange_bolt.bolt_hole_type = bolt_hole_type
        # self.flange_bolt.edge_type = edge_type
        # self.flange_bolt.mu_f = float(mu_f)
        self.flange_bolt.connecting_plates_tk = None

        self.flange_bolt.bolt_grade_provided = 3.6
        self.flange_bolt.bolt_diameter_provided = 24
        self.flange_bolt.dia_hole =26
        # self.flange_bolt.bolt_shear_capacity = 56580.32638058333
        # self.flange_bolt.bolt_bearing_capacity = 118287.48484848486
        # self.flange_bolt.bolt_capacity = 56580.32638058333




        # web bolt
        self.web_bolt.bolt_type = "Bearing Bolt"
        # self.web_bolt.bolt_hole_type = bolt_hole_type
        # self.web_bolt.edge_type = edge_type
        # self.web_bolt.mu_f = float(mu_f)
        self.web_bolt.connecting_plates_tk = None

        self.web_bolt.bolt_grade_provided = 3.6
        self.web_bolt.bolt_diameter_provided = 24
        self.web_bolt.dia_hole = 26
        # self.web_bolt.bolt_shear_capacity = 56580.32638058333
        # self.web_bolt.bolt_bearing_capacity = 69923.63636363638
        # self.web_bolt.bolt_capacity = 69923.63636363638
        # self.web_bolt.min_edge_dist_round = 33
        # self.web_bolt.min_end_dist_round = 33
        # self.web_bolt.min_gauge_round = 50
        #anjali jatav
        # self.web_bolt.min_pitch_round = 50

        # self.web_bolt.max_edge_dist_round = 150
        # self.web_bolt.max_end_dist_round = 150
        # self.web_bolt.max_spacing_round = 300.0

        # self.web_bolt.bolt_shank_area = 0.0
        # self.web_bolt.bolt_net_area = 0.0



        #flange plate
        self.flange_plate.thickness_provided =6
        self.flange_plate.height = 240
        self.flange_plate.length= 310
        self.flange_plate.bolt_line = 4
        self.flange_plate.bolts_one_line =2
        self.flange_plate.bolts_required= 8
        # self.flange_plate.bolt_capacity_red = 56580.32638058333
        # self.flange_plate.bolt_force = 29359.584393928224
        # self.flange_plate.moment_demand= 0
        self.flange_plate.pitch_provided = 60
        self.flange_plate.gauge_provided = 0.0
        self.flange_plate.edge_dist_provided = 45
        self.flange_plate.end_dist_provided= 45

        # web plate
        self.web_plate.thickness_provided = 8
        self.web_plate.height =200
        self.web_plate.length =310
        self.web_plate.bolt_line = 4
        self.web_plate.bolts_one_line = 2
        self.web_plate.bolts_required = 8
        self.web_plate.pitch_provided = 60
        self.web_plate.gauge_provided = 110
        self.web_plate.edge_dist_provided = 45
        self.web_plate.end_dist_provided = 45
        #  Inner Flange plate
        self.flange_plate.thickness_provided = 6
        self.flange_plate.Innerheight = 114.15
        self.flange_plate.Innerlength =310
        self.flange_plate.gap = 10
        self.web_plate.gap = 10

        self.flange_plate.midgauge = 101.7
        self.web_plate.midpitch = 100
        self.flange_plate.midpitch=100
        # self.web_plate.moment_capacity = 0
        self.design_status = True

    def member_capacity(self):
        """
        Axial capacity: [Ref: cl.10.7 IS 800:2007]
        Moment capacity: [Ref: cl.10.7. IS 800:2007]
        Shear capacity: [Ref: cl.8.4 IS 800:2007]
        Limit width thickness ratio: [Ref: Table 2, cl. 3.7.2 and 3.7.4 IS 800:2007]
        Returns:

        """
        self.member_capacity_status = False
        if self.section.type == "Rolled":
            length = self.section.depth
        else:
            length = self.section.depth - (
                    2 * self.section.flange_thickness)  # -(2*self.supported_section.root_radius)
        gamma_m0 = 1.1

        ############################# Axial Capacity N ############################
        self.axial_capacity = round((self.section.area * self.section.fy) / gamma_m0, 2)  # N
        self.axial_load_sec_class = round(max(min(self.load.axial_force * 1000, self.axial_capacity), 0.3 * self.axial_capacity), 2)  # N

        # print("self.factored_axial_load", self.factored_axial_load)

        ############################# Shear Capacity  # N############################
        # TODO: Review by anjali. limit shear capacity to 0.6 times

        self.shear_capacity1 = round(((self.section.depth - (2 * self.section.flange_thickness)) *
                                      self.section.web_thickness * self.section.fy * 0.6) / (
                                                 math.sqrt(3) * gamma_m0),
                                     2)  # N # A_v: Total cross sectional area in shear in mm^2 (float)
        # TODO: check with sourabh if minimum shear load is min(0.15Vd,40kN)
        self.shear_load1 = min(0.15 * self.shear_capacity1 / 0.6, 40000.0)  # N
        # print('shear_force', self.load.shear_force)

        # #############################################################
        # TODO: to be reviewed by anjali. web section modulus is renamed as Z_wp,Z_we instead of Z_p,Z_e
        self.Z_wp = round(((self.section.web_thickness * (
                self.section.depth - 2 * (self.section.flange_thickness)) ** 2) / 4), 2)  # mm3
        self.Z_we = round(((self.section.web_thickness * (
                self.section.depth - 2 * (self.section.flange_thickness)) ** 2) / 6), 2)  # mm3

        # TODO: To be reviewed by anjali. section modulus is saved in Z_p,Z_e
        self.Z_p = self.section.plast_sec_mod_z
        self.Z_e = self.section.elast_sec_mod_z

        if self.section.type == "Rolled":
            self.limitwidththkratio_flange = self.limiting_width_thk_ratio(column_f_t=self.section.flange_thickness,
                                                                           column_t_w=self.section.web_thickness,
                                                                           D=self.section.depth,
                                                                           column_b=self.section.flange_width,
                                                                           column_fy=self.section.fy,
                                                                           factored_axial_force=self.axial_load_sec_class,
                                                                           column_area=self.section.area,
                                                                           compression_element="External",
                                                                           section="Rolled")
        else:
            pass

        if self.section.type2 == "generally":
            self.limitwidththkratio_web = self.limiting_width_thk_ratio(column_f_t=self.section.flange_thickness,
                                                                        column_t_w=self.section.web_thickness,
                                                                        D=self.section.depth,
                                                                        column_b=self.section.flange_width,
                                                                        column_fy=self.section.fy,
                                                                        factored_axial_force=self.axial_load_sec_class,
                                                                        column_area=self.section.area,
                                                                        compression_element="Web of an I-H",
                                                                        section="generally")
        else:
            pass

        self.class_of_section = int(max(self.limitwidththkratio_flange, self.limitwidththkratio_web))
        # TODO:Review by anjali. initally Z_w = Z_p and Z_e now changed to Z_wp and Z_we
        if self.class_of_section == 1 or self.class_of_section == 2:
            self.Z_w = self.Z_wp
        elif self.class_of_section == 3:
            self.Z_w = self.Z_we

        if self.class_of_section == 1 or self.class_of_section == 2:
            self.beta_b = 1
        elif self.class_of_section == 3:
            self.beta_b = self.Z_e / self.Z_p
        ############################ moment_capacty ############################

        self.section.plastic_moment_capacty(beta_b=self.beta_b, Z_p=self.section.plast_sec_mod_z,
                                            fy=self.section.fy)  # N-mm # for section

        self.section.moment_d_deformation_criteria(fy=self.section.fy, Z_e=self.section.elast_sec_mod_z)
        self.Pmc = self.section.plastic_moment_capactiy  # N-mm
        self.Mdc = self.section.moment_d_def_criteria  # N-mm
        self.section.moment_capacity = round(
            min(self.section.plastic_moment_capactiy, self.section.moment_d_def_criteria), 2)  # N-mm
        ###############################################################################
        # Todo:Interaction Ratio
        ##############################################################################
        self.IR_axial = round(self.load.axial_force * 1000 / self.axial_capacity,4)
        self.IR_shear = round(self.load.shear_force * 1000 / self.shear_capacity1,4)
        self.IR_moment = round(self.load.moment * 1000000 / self.section.moment_capacity,4)
        self.sum_IR = round(self.IR_axial + self.IR_moment,4)
        if self.IR_axial < 0.3 and self.IR_moment < 0.5:
            self.min_axial_load = 0.3 * self.axial_capacity
            self.load_moment_min = 0.5 * self.section.moment_capacity
            logger.info(
                "Loads defined by the user are less than minimum recommendations as per IS 800:2007, Cl.10.7")
            logger.info("Load values are set at minimum recommendations as per IS 800:2007, Cl.10.7")

        elif self.sum_IR <= 1.0 and self.IR_moment < 0.5:

            if (0.5 - self.IR_moment) < (1 - self.sum_IR):
                self.load_moment_min = 0.5 * self.section.moment_capacity
            else:
                self.load_moment_min = self.load.moment * 1000000 + (
                            (1 - self.sum_IR) * self.section.moment_capacity)
            self.min_axial_load = self.load.axial_force * 1000
<<<<<<< HEAD
            logger.info("Moment defined by the user is less than minimun recommendation of IS 800:2007, Cl.10.7")
            logger.info("Moment value is set at {} kN-m".format(round(self.load_moment_min / 1000000, 2)))
=======
            logger.info("Moment defined by the user is less than minimum recommendation of IS 800:2007, Cl.10.7")
            logger.info("Moment value is set at {} kN-m".format(self.load_moment_min))
>>>>>>> 7bb17402

        elif self.sum_IR <= 1.0 and self.IR_axial < 0.3:

            if (0.3 - self.IR_axial) < (1 - self.sum_IR):
                self.min_axial_load = 0.3 * self.axial_capacity
            else:
                self.min_axial_load = self.load.axial_force * 1000 + ((1 - self.sum_IR) * self.axial_capacity)
            self.load_moment_min = self.load.moment * 1000000
<<<<<<< HEAD
            logger.info("Axial force defined by the user is less than minimun recommendation of IS 800:2007, Cl.10.7")
            logger.info("Axial force is set at {} kN".format(round(self.min_axial_load / 1000, 2)))
=======
            logger.info("Axial force defined by the user is less than minimum recommendation of IS 800:2007, Cl.10.7")
            logger.info("Axial force is set at {} kN".format(self.min_axial_load))
>>>>>>> 7bb17402
        else:
            self.min_axial_load = self.load.axial_force * 1000
            self.load_moment_min = self.load.moment * 1000000

        ####################
        """
        Load Considered
        """
        #################
        self.load_moment = round(max(self.load_moment_min, self.load.moment * 1000000), 2)  # N
        self.factored_axial_load = round(max(self.load.axial_force * 1000, self.min_axial_load), 2)  # N
        self.fact_shear_load = round(max(self.shear_load1, self.load.shear_force * 1000), 2)  # N

        self.moment_web = round((self.Z_w * self.load_moment / (self.section.plast_sec_mod_z)),
                                2)  # Nm todo add in ddcl # z_w of web & z_p  of section
        self.moment_flange = round(((self.load_moment) - self.moment_web), 2)
        self.axial_force_w = ((self.section.depth - (
                2 * self.section.flange_thickness)) * self.section.web_thickness * self.factored_axial_load) / (
                                 self.section.area)  # N
        self.axial_force_f = self.factored_axial_load * self.section.flange_width * self.section.flange_thickness / (
            self.section.area)  # N
        self.flange_force = (((self.moment_flange) / (self.section.depth - self.section.flange_thickness)) + (
            self.axial_force_f))

        ###########################################################
        if self.factored_axial_load > self.axial_capacity:
            logger.warning(' : Factored axial load is exceeding axial capacity,  {} kN.'.format(
                round(self.axial_capacity / 1000, 2)))
            logger.error(" : Design is not safe. \n ")
            logger.info(" :=========End Of design===========")
            self.member_capacity_status = False
        else:
            if self.fact_shear_load > self.shear_capacity1:
                logger.warning(' : Factored shear load is exceeding 0.6 times shear capacity,  {} kN.'.format(
                    round(self.shear_capacity1 / 1000, 2)))
                logger.error(" : High shear cases cannot be designed using Osdag, Design is not safe. \n ")
                logger.info(" :=========End Of design===========")
                self.member_capacity_status = False
            else:
                if self.load_moment > self.section.moment_capacity:
                    self.member_capacity_status = False

                    logger.warning(' : Moment load is exceeding moment capacity  {} kN-m.'.format(
                        round(self.section.moment_capacity / 1000000), 2))
                    logger.error(" : Design is not safe. \n ")
                    logger.info(" :=========End Of design===========")
                else:
                    self.member_capacity_status = True
                    self.initial_pt_thk(self)

         #############################################################

    def initial_pt_thk(self, previous_thk_flange= None,previous_thk_web = None):

        ############################### WEB MENBER CAPACITY CHECK ############################
        ###### # capacity Check for web in axial = yielding

        if (previous_thk_flange) == None:
            pass
        else:
            # for i in previous_thk_flange:
            if previous_thk_flange in self.flange_plate.thickness:
                self.flange_plate.thickness.remove(previous_thk_flange)
            else:
                pass

        if (previous_thk_web) == None:
            pass
        else:
            if previous_thk_web in self.web_plate.thickness:
                self.web_plate.thickness.remove(previous_thk_web)
            else:
                pass


        #
        # if (previous_thk_flange) == None:
        #     pass
        # else:
        #     for i in previous_thk_flange:
        #         if i in self.flange_plate.thickness:
        #             self.flange_plate.thickness.remove(i)
        #         else:
        #             pass
        #
        # if (previous_thk_web) == None:
        #     pass
        # else:
        #     for i in previous_thk_web:
        #         if i in self.web_plate.thickness:
        #             self.web_plate.thickness.remove(i)
        #         else:
        #             pass
        print("thickness_previous_list_flange", previous_thk_flange)
        print("thickness_previous_list_web",previous_thk_web)
        print("thicknesslist",self.web_plate.thickness)
        print("thicknesslist", self.flange_plate.thickness)
        self.initial_pt_thk_status = False
        self.initial_pt_thk_status_web =False
        A_v_web = (self.section.depth - 2 * self.section.flange_thickness) * self.section.web_thickness
        self.section.tension_yielding_capacity_web = self.tension_member_design_due_to_yielding_of_gross_section(A_v=A_v_web,fy=self.section.fy)
        if self.section.tension_yielding_capacity_web> self.axial_force_w:

        ################################# FLANGE MEMBER CAPACITY CHECK##############################
            A_v_flange = self.section.flange_thickness * self.section.flange_width
            self.section.tension_yielding_capacity = self.tension_member_design_due_to_yielding_of_gross_section(A_v=A_v_flange,fy=self.section.fy)
            if self.section.tension_yielding_capacity > self.flange_force:
                self.web_plate_thickness_possible = [i for i in self.web_plate.thickness if i >= (self.section.web_thickness / 2)]
                if self.preference == "Outside":
                    self.flange_plate_thickness_possible = [i for i in self.flange_plate.thickness if i >= self.section.flange_thickness]
                else:
                    self.flange_plate_thickness_possible = [i for i in self.flange_plate.thickness if i >= (self.section.flange_thickness / 2)]
                if len(self.flange_plate_thickness_possible) == 0:
                    logger.error(" : Flange Plate thickness less than section flange thicknesss.")
                    logger.warning(" : Flange Plate thickness should be greater than section flange thicknesss {} mm.".format( self.section.flange_thickness))
                    self.initial_pt_thk_status =False
                    self.design_status = False
                else:
                    self.flange_plate.thickness_provided = self.min_thick_based_on_area(self, tk=self.section.flange_thickness,
                                                                                        width=self.section.flange_width,
                                                                                        list_of_pt_tk=self.flange_plate_thickness_possible,
                                                                                        t_w=self.section.web_thickness,
                                                                                        r_1=self.section.root_radius,
                                                                                        D=self.section.depth,
                                                                                        preference=self.preference)
                    self.flange_plate.connect_to_database_to_get_fy_fu(self.flange_plate.material,self.flange_plate.thickness_provided)
                    if self.flange_plate.thickness_provided != 0:
                        if self.preference =="Outside":
                            if self.outerwidth < 50:
                                logger.error(" : Outer Height of flange plate is less than 50 mm.")
                                logger.info(" : Select the wider section.")
                                self.initial_pt_thk_status = False
                                self.design_status = False

                            else:
                                if self.flange_plate_crs_sec_area < (self.flange_crs_sec_area  * 1.05):
                                    logger.error(" : Area of flange plate is less than area of flange.")
                                    logger.warning(" : Area of flange plate should be greater than 1.05 times area of flange{} mm2.".format(round(self.Ap,2)))
                                    logger.info(" : Increase the thickness of the plate.")
                                    self.initial_pt_thk_status = False
                                    self.design_status = False
                                else:
                                    self.initial_pt_thk_status = True
                                    pass
                        else:
                            if self.outerwidth < 50 or self.innerwidth < 50:
                                logger.error(" : Height of flange plates is less than 50 mm.")
                                logger.info(" : Select the wider section.")
                                self.initial_pt_thk_status = False
                                self.design_status = False
                            else:
                                if self.flange_plate_crs_sec_area < (self.flange_crs_sec_area * 1.05):
                                    logger.error(" : Area of flange plates is less than area of flange.")
                                    logger.warning(" : Area of flange plates should be greater than 1.05 times area of flange{} mm^2.".format(round(self.Ap,2)))
                                    logger.info(" : Increase the thickness of the flange plates.")
                                    self.initial_pt_thk_status = False
                                    self.design_status = False
                                else:
                                    self.initial_pt_thk_status = True
                                    pass
                    else:
                        self.initial_pt_thk_status = False
                        self.design_status = False
                        logger.error(" : Provided flange plate thickness is not sufficient.")

                self.initial_pt_thk_status_web = False
                # self.webheight_status = False
                if  len(self.web_plate_thickness_possible) == 0:
                    logger.error(" : Web Plate thickness less than section web thicknesss.")
                    logger.warning(" : Web Plate thickness should be greater than section web thicknesss {} mm.".format(  self.section.web_thickness))
                    self.initial_pt_thk_status_web = False
                    self.design_status = False
                else:

                    self.web_plate.thickness_provided = self.min_thick_based_on_area(self,
                                                                                     tk=self.section.flange_thickness,
                                                                                     width=self.section.flange_width,
                                                                                     list_of_pt_tk=self.web_plate_thickness_possible,
                                                                                     t_w=self.section.web_thickness,
                                                                                     r_1=self.section.root_radius, D=self.section.depth,
                                                                                     preference=None,fp_thk =self.flange_plate.thickness_provided )
                    self.web_plate.connect_to_database_to_get_fy_fu(self.web_plate.material,
                                                                       self.web_plate.thickness_provided)
                    if self.web_plate.thickness_provided != 0:
                        if self.preference == "Outside":
                            if self.webplatewidth < self.min_web_plate_height:
                                self.webheight_status = False
                                self.design_status = False
                                logger.error(" : Web plate is not possible")
                                logger.warning(" : Web plate height {}mm is less than min depth of the plate {}mm".format(self.webplatewidth,self.min_web_plate_height))
                                logger.warning("Try deeper section")
                            else:
                                self.webheight_status = True
                                if self.web_plate_crs_sec_area < (self.web_crs_area * 1.05):
                                    logger.error(" : Area of web plates is less than area of web.")
                                    logger.warning(" : Area of web plates should be greater than 1.05 times area of web {}mm2".format(round(self.Wp,2)))
                                    logger.info(" : Increase the thickness of the web plate.")
                                    self.initial_pt_thk_status_web = False
                                    self.design_status = False
                                else:
                                    self.initial_pt_thk_status_web = True
                                    # self.webheight_status = True
                                    pass
                        else:
                            if self.webplatewidth < self.min_web_plate_height:
                                self.webheight_status = False
                                self.design_status = False
                                logger.error(" : Inner plate is not possible")
                                logger.warning(" : Decrease the thickness of the inner flange plate, try wider section or deeper section")

                            else:
                                self.webheight_status = True
                                if self.web_plate_crs_sec_area < (self.web_crs_area * 1.05):
                                    logger.error(" : Area of web plates is less than area of web.")
                                    logger.warning(" : Area of web plates should be greater than 1.05 times area of web {}mm2".format(round(self.Wp,2)))
                                    logger.info(" : Increase the thickness of the web plate.")
                                    self.initial_pt_thk_status_web = False
                                    self.design_status = False
                                else:
                                    self.initial_pt_thk_status_web = True


                                    pass
                    else:
                        self.initial_pt_thk_status_web = False
                        logger.error(" : Provided flange plate thickness is not sufficient.")


                if len(self.flange_plate_thickness_possible) == 0:
                    if len(self.flange_plate.thickness) >= 2:
                        self.max_thick_f = max(self.flange_plate.thickness)
                    else:
                        self.max_thick_f = self.flange_plate.thickness[0]
                else:
                    # if self.flange_plate.thickness_provided ==0:
                    #     if len(self.flange_plate.thickness) >= 2:
                    #         self.max_thick_f = max(self.flange_plate.thickness)
                    #     else:
                    #         self.max_thick_f = self.flange_plate.thickness[0]
                    # else:
                    self.max_thick_f = self.flange_plate.thickness_provided

                if len(self.web_plate_thickness_possible) == 0:
                    if len(self.web_plate.thickness) >= 2:
                        self.max_thick_w = max(self.web_plate.thickness)
                    else:
                        self.max_thick_w = self.web_plate.thickness[0]
                else:
                    # if self.web_plate.thickness_provided == 0:
                    #     if len(self.web_plate.thickness) >= 2:
                    #         self.max_thick_w = max(self.web_plate.thickness)
                    #     else:
                    #         self.max_thick_w = self.web_plate.thickness[0]
                    # else:
                    self.max_thick_w = self.web_plate.thickness_provided

                if self.initial_pt_thk_status == True and self.initial_pt_thk_status_web == True and self.webheight_status == True:
                    self.design_status = True
                    self.select_bolt_dia(self)
                else:
                    self.initial_pt_thk_status = False and self.initial_pt_thk_status_web == False and  self.webheight_status == False
                    self.design_status = False
                    # logger.warning(" : Plate is not possible")
                    logger.error(" : Design is not safe. \n ")
                    logger.info(" : =========End Of design===========")

            else:
                self.initial_pt_thk_status = False
                self.design_status = False
                logger.warning(" : Tension capacity of flange is less than required flange force {} kN.".format(round(self.flange_force/1000 ,2)))
                logger.info(" : Select the larger beam section or decrease the applied loads")
                logger.error(" : Design is not safe. \n ")
                logger.info(" : =========End Of design===========")
        else:
            self.initial_pt_thk_status_web = False
            self.design_status = False
            logger.warning( " : Tension capacity of web is less than required axial_force_w {} kN.".format(round(self.axial_force_w/1000,2)))
            logger.info(" : Select the larger beam section or decrease the applied axial load")
            logger.error(" : Design is not safe. \n ")
            logger.info(" : =========End Of design===========")

    def select_bolt_dia(self):

        self.select_bolt_dia_status = False
        self.min_plate_height = self.section.flange_width
        self.max_plate_height = self.section.flange_width

        axial_force_f =  self.factored_axial_load  * self.section.flange_width * \
                         self.section.flange_thickness / (self.section.area )

        self.flange_force = ((( self.moment_flange) / (self.section.depth - self.section.flange_thickness)) +(axial_force_f))
        self.res_force = math.sqrt((self.fact_shear_load)** 2 + ( self.factored_axial_load ) ** 2) #N
        bolts_required_previous_1 = 2
        bolts_required_previous_2 = 2
        bolt_diameter_previous = self.bolt.bolt_diameter[-1]

        self.bolt.bolt_grade_provided = self.bolt.bolt_grade[-1]
        count_1 = 0
        count_2 = 0
        bolts_one_line = 1
        ###### for flange plate thickness####
        self.bolt_conn_plates_t_fu_fy = []
        if self.preference == "Outside":
            self.bolt_conn_plates_t_fu_fy.append((self.flange_plate.thickness_provided, self.flange_plate.fu, self.flange_plate.fy))
            self.bolt_conn_plates_t_fu_fy.append(
                (self.section.flange_thickness, self.section.fu, self.section.fy))
        else:
            self.bolt_conn_plates_t_fu_fy.append(
                (2*self.flange_plate.thickness_provided, self.flange_plate.fu, self.flange_plate.fy))
            self.bolt_conn_plates_t_fu_fy.append(
                (self.section.flange_thickness, self.section.fu, self.section.fy))

        ##### for web plate thickness######
        self.bolt_conn_plates_web_t_fu_fy = []
        self.bolt_conn_plates_web_t_fu_fy.append(
            ( 2*self.web_plate.thickness_provided, self.web_plate.fu, self.web_plate.fy))
        self.bolt_conn_plates_web_t_fu_fy.append(
            (self.section.web_thickness, self.section.fu, self.section.fy))

        # TO GET BOLT BEARING CAPACITY CORRESPONDING TO PLATE THICKNESS
        # FOR FLANGE
        if self.preference == "Outside":
            self.t_sum1 = self.flange_plate.thickness_provided + self.section.flange_thickness
        else:
            self.t_sum1 = (2 * self.flange_plate.thickness_provided) + self.section.flange_thickness

        # FOR WEB
        self.t_sum2 = (2 * self.web_plate.thickness_provided) + self.section.web_thickness
        self.t_sum_max = max(self.t_sum1,self.t_sum2)
        self.large_grip_status = False
        self.bolt.bolt_diameter_possible = []
        for d in self.bolt.bolt_diameter:
            if 8 * d >= self.t_sum_max:
                self.bolt.bolt_diameter_possible.append(d)
            else:
                pass

        print("bolt dia ", d, " mm  available bolt list ",
              self.bolt.bolt_diameter_possible, " mm")

        if len(self.bolt.bolt_diameter_possible) ==0:
            self.large_grip_status = False
            self.design_status = False
            logger.error(" : Connected plate thickness should not be greater than 8 times diameter ")
            logger.error(" : Design is not safe. \n ")
            logger.info(" : =========End Of design===========")

        else:
            self.large_grip_status = True
            bolt_design_status_1 = False
            bolt_design_status_2= False
            for self.bolt.bolt_diameter_provided in reversed(self.bolt.bolt_diameter_possible):

                self.flange_bolt.calculate_bolt_spacing_limits(bolt_diameter_provided=self.bolt.bolt_diameter_provided,
                                                            conn_plates_t_fu_fy=self.bolt_conn_plates_t_fu_fy)
                print(self.flange_bolt.min_edge_dist, self.flange_bolt.edge_type)

                if self.preference == "Outside":
                    self.flange_bolt.calculate_bolt_capacity(bolt_diameter_provided=self.bolt.bolt_diameter_provided,
                                                             bolt_grade_provided=self.bolt.bolt_grade_provided,
                                                             conn_plates_t_fu_fy=self.bolt_conn_plates_t_fu_fy,
                                                             n_planes=1)
                else:
                    self.flange_bolt.calculate_bolt_capacity(bolt_diameter_provided=self.bolt.bolt_diameter_provided,
                                                             bolt_grade_provided=self.bolt.bolt_grade_provided,
                                                             conn_plates_t_fu_fy=self.bolt_conn_plates_t_fu_fy,
                                                             n_planes=2)

                self.web_bolt.calculate_bolt_spacing_limits(bolt_diameter_provided=self.bolt.bolt_diameter_provided,
                                                            conn_plates_t_fu_fy= self.bolt_conn_plates_web_t_fu_fy)

                self.web_bolt.calculate_bolt_capacity(bolt_diameter_provided=self.bolt.bolt_diameter_provided,
                                                         bolt_grade_provided=self.bolt.bolt_grade_provided,
                                                         conn_plates_t_fu_fy= self.bolt_conn_plates_web_t_fu_fy,
                                                         n_planes=2)

                self.flange_plate.get_flange_plate_details(bolt_dia=self.flange_bolt.bolt_diameter_provided,
                                                        flange_plate_h_min=self.min_plate_height,
                                                        flange_plate_h_max=self.max_plate_height,
                                                        bolt_capacity=self.flange_bolt.bolt_capacity,
                                                        min_edge_dist=self.flange_bolt.min_edge_dist_round,
                                                        min_gauge=self.flange_bolt.min_gauge_round,
                                                        max_spacing=self.flange_bolt.max_spacing_round,
                                                        max_edge_dist=self.flange_bolt.max_edge_dist_round,
                                                        axial_load=self.flange_force, gap=self.flange_plate.gap/2,
                                                        web_thickness =self.section.web_thickness,
                                                        root_radius= self.section.root_radius,joint = "half")
                # if self.preference == "Outside":
                #     plate_quantity = 1
                # else:
                #     plate_quantity = 2
                # self.flange_plate.length_grip_bolt_cap_red(plate_quantity=plate_quantity,
                #                                            parent_tk =self.section.flange_thickness,
                #                                            plate_tk=self.flange_plate.thickness_provided,
                #                                            diameter = self.flange_bolt.bolt_diameter_provided,
                #                                            bolt_capacity = self.flange_plate.bolt_capacity_red,
                #                                            vres = self.flange_plate.bolt_force)


                self.min_web_plate_height = round(self.section.min_plate_height() ,2)
                if self.preference == "Outside":
                    self.max_web_plate_height = self.section.max_plate_height()
                else:
                    self.max_web_plate_height = self.section.depth - 2 * self.section.flange_thickness - (2 * self.webclearance)

                self.axial_force_w = ((self.section.depth - (2 * self.section.flange_thickness)) *
                                      self.section.web_thickness *
                                      self.factored_axial_load) / (self.section.area )

                self.web_plate.get_web_plate_details(bolt_dia=self.bolt.bolt_diameter_provided,
                                                     web_plate_h_min=self.min_web_plate_height,
                                                     web_plate_h_max=self.max_web_plate_height,
                                                     bolt_capacity=self.web_bolt.bolt_capacity,
                                                     min_edge_dist=self.web_bolt.min_edge_dist_round,
                                                     min_gauge=self.web_bolt.min_gauge_round,
                                                     max_spacing=self.web_bolt.max_spacing_round,
                                                     max_edge_dist=self.web_bolt.max_edge_dist_round
                                                     ,shear_load=self.fact_shear_load ,
                                                     axial_load=self.axial_force_w,
                                                     web_moment = self.moment_web,
                                                     gap=(self.web_plate.gap/2), shear_ecc=True,joint = "half")
                # plate_quantity =2
                # self.web_plate.length_grip_bolt_cap_red(plate_quantity=plate_quantity,
                #                                         parent_tk=self.section.web_thickness,
                #                                         plate_tk=self.web_plate.thickness_provided,
                #                                         diameter=self.web_bolt.bolt_diameter_provided,
                #                                         bolt_capacity=self.web_plate.bolt_capacity_red,
                #                                         vres=self.web_plate.bolt_force)

                if self.flange_plate.design_status is True and self.web_plate.design_status is True:
                    if self.flange_plate.bolts_required > bolts_required_previous_1 and count_1 >= 1:
                        self.bolt.bolt_diameter_provided = bolt_diameter_previous
                        self.flange_plate.bolts_required = bolts_required_previous_1
                        self.flange_plate.bolt_force = bolt_force_previous_1
                        bolt_design_status_1 = self.flange_plate.design_status
                        break
                    bolts_required_previous_1 = self.flange_plate.bolts_required
                    bolt_diameter_previous = self.bolt.bolt_diameter_provided
                    bolt_force_previous_1 = self.flange_plate.bolt_force
                    count_1 += 1
                    bolt_design_status_1 = self.flange_plate.design_status

                    if self.web_plate.bolts_required > bolts_required_previous_2 and count_2 >= 1:
                        self.bolt.bolt_diameter_provided = bolt_diameter_previous
                        self.web_plate.bolts_required = bolts_required_previous_2
                        self.web_plate.bolt_force = bolt_force_previous_2
                        bolt_design_status_2 = self.web_plate.design_status
                        break
                    bolts_required_previous_2 = self.web_plate.bolts_required
                    bolt_diameter_previous = self.bolt.bolt_diameter_provided
                    bolt_force_previous_2 = self.web_plate.bolt_force
                    count_2 += 1
                    bolt_design_status_2 = self.web_plate.design_status

            bolt_capacity_req = self.bolt.bolt_capacity

            if (self.flange_plate.design_status == False and bolt_design_status_1 != True ) or (self.web_plate.design_status == False and bolt_design_status_2 != True ):
                self.design_status = False
            else:
                self.bolt.bolt_diameter_provided = bolt_diameter_previous
                self.flange_plate.bolts_required = bolts_required_previous_1
                self.flange_plate.bolt_force = bolt_force_previous_1
                self.web_plate.bolts_required = bolts_required_previous_2
                self.web_plate.bolt_force = bolt_force_previous_2

            if bolt_design_status_1 is True and bolt_design_status_2 is True  :
                self.flange_plate.spacing_status =True
                self.web_plate.spacing_status = True
                self.design_status = True
                self.select_bolt_dia_status = True
                self.get_bolt_grade(self)
            else:
                if self.flange_plate.spacing_status  == False:
                    logger.error(" : Bolt connection is not possible in flange due to spacing ")
                if self.web_plate.spacing_status == False:
                    logger.error(" : Bolt connection is not possible in web due to spacing ")
                self.design_status = False
                logger.error(" : Bolt design not possible")
                logger.error(" : Design is not safe. \n ")
                logger.info(" : =========End Of design===========")
            # else:
            #     self.large_grip_status = False
            #     self.design_status = False
            #     logger.error(" : Connected plate thickness should not be greater than 8 times diameter")
            #     logger.error(" : Design is not safe. \n ")
            #     logger.info(" : =========End Of design===========")
    def get_bolt_grade(self):
        print(self.design_status, "Getting bolt grade")
        bolt_grade_previous = self.bolt.bolt_grade[-1]
        self.select_bolt_dia_status = False
        grade_status = False
        for self.bolt.bolt_grade_provided in reversed(self.bolt.bolt_grade):
            count = 1
            self.flange_bolt.calculate_bolt_spacing_limits(bolt_diameter_provided=self.bolt.bolt_diameter_provided,
                                                           conn_plates_t_fu_fy=self.bolt_conn_plates_t_fu_fy)

            if self.preference == "Outside":
                self.flange_bolt.calculate_bolt_capacity(bolt_diameter_provided=self.bolt.bolt_diameter_provided,
                                                         bolt_grade_provided=self.bolt.bolt_grade_provided,
                                                         conn_plates_t_fu_fy=self.bolt_conn_plates_t_fu_fy,
                                                         n_planes=1)
            else:
                self.flange_bolt.calculate_bolt_capacity(bolt_diameter_provided=self.bolt.bolt_diameter_provided,
                                                         bolt_grade_provided=self.bolt.bolt_grade_provided,
                                                         conn_plates_t_fu_fy=self.bolt_conn_plates_t_fu_fy,
                                                         n_planes=2)

            self.web_bolt.calculate_bolt_spacing_limits(bolt_diameter_provided=self.bolt.bolt_diameter_provided,
                                                        conn_plates_t_fu_fy=self.bolt_conn_plates_web_t_fu_fy)

            self.web_bolt.calculate_bolt_capacity(bolt_diameter_provided=self.bolt.bolt_diameter_provided,
                                                  bolt_grade_provided=self.bolt.bolt_grade_provided,
                                                  conn_plates_t_fu_fy=self.bolt_conn_plates_web_t_fu_fy,
                                                  n_planes=2)

            print(self.bolt.bolt_grade_provided, self.bolt.bolt_capacity, self.flange_plate.bolt_force)

            bolt_capacity_reduced_flange = self.flange_plate.get_bolt_red(self.flange_plate.bolts_one_line,
                                                                          self.flange_plate.gauge_provided,self.web_plate.bolt_line,self.web_plate.pitch_provided,
                                                                          self.flange_bolt.bolt_capacity,
                                                                          self.bolt.bolt_diameter_provided)
            bolt_capacity_reduced_web = self.web_plate.get_bolt_red(self.web_plate.bolts_one_line,
                                                                    self.web_plate.gauge_provided,self.web_plate.bolt_line,self.web_plate.pitch_provided,
                                                                    self.web_bolt.bolt_capacity,
                                                                    self.bolt.bolt_diameter_provided)
            if ( bolt_capacity_reduced_flange < self.flange_plate.bolt_force) and  (bolt_capacity_reduced_web  < self.web_plate.bolt_force) and (count >= 1):
                self.bolt.bolt_grade_provided = bolt_grade_previous
                grade_status = True
                break
            bolt_grade_previous = self.bolt.bolt_grade_provided
            grade_status = True
            count += 1

        if grade_status == False:
            self.select_bolt_dia_status = False
            self.design_status = False

        else:
            self.bolt.bolt_grade_provided = bolt_grade_previous
            self.select_bolt_dia_status = True
            self.get_plate_details(self)


    def get_plate_details(self):
        self.get_plate_details_status = False
        self.min_plate_height = self.section.flange_width
        self.max_plate_height = self.section.flange_width

        axial_force_f = self.factored_axial_load * self.section.flange_width * \
                        self.section.flange_thickness / (self.section.area)

        self.flange_force = (((self.moment_flange) / (self.section.depth - self.section.flange_thickness)) +
                             (axial_force_f))
        self.flange_bolt.calculate_bolt_spacing_limits(bolt_diameter_provided=self.bolt.bolt_diameter_provided,
                                                       conn_plates_t_fu_fy=self.bolt_conn_plates_t_fu_fy)

        if self.preference == "Outside":
            self.flange_bolt.calculate_bolt_capacity(bolt_diameter_provided=self.bolt.bolt_diameter_provided,
                                                     bolt_grade_provided=self.bolt.bolt_grade_provided,
                                                     conn_plates_t_fu_fy=self.bolt_conn_plates_t_fu_fy,
                                                     n_planes=1)
        else:
            self.flange_bolt.calculate_bolt_capacity(bolt_diameter_provided=self.bolt.bolt_diameter_provided,
                                                     bolt_grade_provided=self.bolt.bolt_grade_provided,
                                                     conn_plates_t_fu_fy=self.bolt_conn_plates_t_fu_fy,
                                                     n_planes=2)

        self.web_bolt.calculate_bolt_spacing_limits(bolt_diameter_provided=self.bolt.bolt_diameter_provided,
                                                    conn_plates_t_fu_fy=self.bolt_conn_plates_web_t_fu_fy)

        self.web_bolt.calculate_bolt_capacity(bolt_diameter_provided=self.bolt.bolt_diameter_provided,
                                              bolt_grade_provided=self.bolt.bolt_grade_provided,
                                              conn_plates_t_fu_fy=self.bolt_conn_plates_web_t_fu_fy,
                                              n_planes=2)

        self.flange_plate.get_flange_plate_details(bolt_dia=self.flange_bolt.bolt_diameter_provided,
                                                   flange_plate_h_min=self.min_plate_height,
                                                   flange_plate_h_max=self.max_plate_height,
                                                   bolt_capacity=self.flange_bolt.bolt_capacity,
                                                   min_edge_dist=self.flange_bolt.min_edge_dist_round,
                                                   min_gauge=self.flange_bolt.min_gauge_round,
                                                   max_spacing=self.flange_bolt.max_spacing_round,
                                                   max_edge_dist=self.flange_bolt.max_edge_dist_round,
                                                   axial_load=self.flange_force,gap=self.flange_plate.gap/2,
                                                   web_thickness=self.section.web_thickness,
                                                   root_radius=self.section.root_radius,joint = "half")

        self.min_web_plate_height = round(self.section.min_plate_height() ,2)
        if self.preference == "Outside":
            self.max_web_plate_height = self.section.max_plate_height()
        else:
            self.max_web_plate_height = self.section.depth - 2 * self.section.flange_thickness - (2 * self.webclearance)
        axial_force_w = ((self.section.depth - (2 * self.section.flange_thickness)) *
                         self.section.web_thickness * self.factored_axial_load) / (
                         self.section.area)
        if self.preference =="Outside + Inside":
            self.flange_plate.Innerheight = round_down(((self.section.flange_width - self.section.web_thickness - (self.section.root_radius * 2)) / 2), 5)
        else:
            self.flange_plate.Innerheight =0

        self.web_plate.get_web_plate_details(bolt_dia=self.web_bolt.bolt_diameter_provided,
                                             web_plate_h_min=self.min_web_plate_height,
                                             web_plate_h_max=self.max_web_plate_height,
                                             bolt_capacity=self.web_bolt.bolt_capacity,
                                             min_edge_dist=self.web_bolt.min_edge_dist_round,
                                             min_gauge=self.web_bolt.min_gauge_round,
                                             max_spacing=self.web_bolt.max_spacing_round,
                                             max_edge_dist=self.web_bolt.max_edge_dist_round
                                             , shear_load=self.fact_shear_load, axial_load=self.axial_force_w,web_moment = self.moment_web,

                                             gap=(self.web_plate.gap/2), shear_ecc=True,joint = "half")




        # if self.web_plate.thickness_provided > (self.flange_plate.edge_dist_provided / 2 + self.section.root_radius):
        #     logger.error("erertetre")
        #     self.design_status = False
        # else:
        #     self.design_status = True
        # possible_inner_plate = self.section.flange_width / 2 - self.section.web_thickness / 2 - self.section.root_radius
        # self.flange_plate.edge_dist_provided = (possible_inner_plate- (self.flange_plate.gauge_provided *
        #                                                                ((self.flange_plate.bolts_one_line/2) -1)))/2
        #
        # self.web_spacing_status = True
        if self.flange_plate.design_status is False or self.web_plate.design_status is False :
            self.design_status = False
            self.get_plate_details_status = False
            logger.error(" : Bolt connection is not possible")
            logger.error(" : Design is not safe. \n ")
            logger.info(" : =========End Of design===========")
        else:
            if self.preference == "Outside":
                self.design_status = True
                self.get_plate_details_status = True
                self.flange_check_axial(self)

            else:
                self.max_possible_tk = int(self.flange_plate.edge_dist_provided / 2 + self.section.root_radius)
                if self.web_plate.thickness_provided >= (
                        self.flange_plate.edge_dist_provided / 2 + self.section.root_radius):
                    self.design_status = False
                    logger.error(" : Maximum web plate thickness exceeded. ")
                    logger.warning(
                        " : Maximum possible web plate thickness should not be greater than {} mm, to avoid fouling between plates".format(
                            self.max_possible_tk))
                    logger.error(" : Design is not safe. \n ")
                    logger.info(" : =========End Of design===========")
                else:
                    self.design_status = True
                    self.get_plate_details_status = True
                    self.flange_check_axial(self)

            # self.max_possible_tk = int(self.flange_plate.edge_dist_provided / 2 + self.section.root_radius)
            # if self.web_plate.thickness_provided >= (self.flange_plate.edge_dist_provided / 2 + self.section.root_radius):
            #     self.design_status = False
            #     logger.error(" : Maximum web plate thickness exceeded. ")
            #     logger.warning(" : Maximum possible web plate thickness should not be greater than {} mm, to avoid fouling between plates" .format(self.max_possible_tk))
            #     logger.error(" : Design is not safe. \n ")
            #     logger.info(" : =========End Of design===========")
            # else:
            #     self.design_status = True
            #     self.get_plate_details_status = True
            #     self.flange_check_axial(self)


        ################################################################
        ##################################################################
    def flange_check_axial(self):
        ###### # capacity Check for flange = min(block, yielding, rupture)
        #### Block shear capacity of  flange ### #todo comment out
        self.flange_check_axial_status = False
        axial_force_f = self.factored_axial_load * self.section.flange_width * self.section.flange_thickness / (
                        self.section.area)
        self.flange_force = (((self.moment_flange) / (self.section.depth - self.section.flange_thickness)) + (
                            axial_force_f))

        A_vn_flange = (self.section.flange_width - self.flange_plate.bolts_one_line * self.flange_bolt.dia_hole) * \
                      self.section.flange_thickness
        A_v_flange = self.section.flange_thickness * self.flange_plate.height

        self.section.tension_yielding_capacity= self.tension_member_design_due_to_yielding_of_gross_section(
                                                A_v=A_v_flange,
                                                fy=self.section.fy)

        self.section.tension_rupture_capacity = self.tension_member_design_due_to_rupture_of_critical_section(
                                                A_vn=A_vn_flange,
                                                fu=self.section.fu)
        #  Block shear strength for flange
        design_status_block_shear = False
        edge_dist = self.flange_plate.edge_dist_provided
        end_dist = self.flange_plate.end_dist_provided
        gauge = self.flange_plate.gauge_provided
        pitch = self.flange_plate.pitch_provided

        while design_status_block_shear == False:

            Avg = 2 * (end_dist + (self.flange_plate.bolt_line - 1) * self.flange_plate.pitch_provided) \
                       * self.section.flange_thickness
            Avn = 2 * (self.flange_plate.end_dist_provided + (self.flange_plate.bolt_line - 1) *
                       self.flange_plate.pitch_provided - (self.flange_plate.bolt_line - 0.5) *
                       self.flange_bolt.dia_hole) * self.section.flange_thickness
            Atg = 2 * (( self.flange_plate.bolts_one_line / 2 - 1) * self.flange_plate.gauge_provided +
                       self.flange_plate.edge_dist_provided) * self.section.flange_thickness

            Atn = 2 * ((self.flange_plate.bolts_one_line / 2 - 1) * self.flange_plate.gauge_provided -
                       ((self.flange_plate.bolts_one_line / 2 - 0.5) * self.flange_bolt.dia_hole) +
                       self.flange_plate.edge_dist_provided) * \
                       self.section.flange_thickness

            self.section.block_shear_capacity = self.block_shear_strength_section(A_vg=Avg, A_vn=Avn, A_tg=Atg,
                                                                                  A_tn=Atn,
                                                                                  f_u=self.section.fu,
                                                                                  f_y=self.section.fy)

            if self.section.block_shear_capacity <  self.flange_force:
                if self.flange_bolt.max_spacing_round >= pitch + 5 and self.flange_bolt.max_end_dist_round >= end_dist + 5:  # increase thickness todo
                    if self.flange_plate.bolt_line == 1:
                        end_dist += 5
                    else:
                        pitch += 5
                else:
                    break
            else:
                design_status_block_shear = True
                break

            if design_status_block_shear is True:
                break
        if design_status_block_shear is True:
            self.section.tension_capacity_flange = min(self.section.tension_yielding_capacity, self.section.tension_rupture_capacity,
                                                       self.section.block_shear_capacity)
            if self.section.tension_capacity_flange  < self.flange_force:
                self.design_status = False
                self.flange_check_axial_status = False
                logger.warning(": Tension capacity of flange is less than required flange force {} kN.".format(  round(self.flange_force/1000 ,2)))
                logger.info(": Select the larger beam section or decrease the applied loads")
                logger.error(" : Design is not safe. \n ")
                logger.info(" : =========End Of design===========")
            else:
                self.flange_check_axial_status = True
                self.design_status = True
                self.flange_plate_check(self)
        else:
            self.flange_check_axial_status = False
            self.design_status = False
            logger.warning(": Block Shear of flange is less than required flange force {} kN.".format( round(self.flange_force/1000 ,2)))
            logger.info(": Select the larger beam section or decrease the applied loads")
            logger.error(" : Design is not safe. \n ")
            logger.info(" : =========End Of design===========")

    def flange_plate_check(self):
        # capacity Check for flange_outside_plate =min(block, yielding, rupture)
        ####Capacity of flange cover plate for bolted Outside #
        self.flange_plate_check_status =False
        self.axial_force_f = self.factored_axial_load * self.section.flange_width * self.section.flange_thickness / (self.section.area)
        self.flange_force = (((self.moment_flange) / (self.section.depth - self.section.flange_thickness)) + self.axial_force_f)

        if self.preference == "Outside":
            #  Block shear strength for outside flange plate
            design_status_block_shear = False
            # available_flange_thickness = list([x for x in self.flange_plate.thickness if (self.flange_plate.thickness_provided <= x)])
            # for self.flange_plate.thickness_provided in available_flange_thickness:

            edge_dist = self.flange_plate.edge_dist_provided
            end_dist = self.flange_plate.end_dist_provided
            gauge = self.flange_plate.gauge_provided
            pitch = self.flange_plate.pitch_provided

            A_vn_flange = (self.section.flange_width - self.flange_plate.bolts_one_line * self.flange_bolt.dia_hole) * \
                          self.flange_plate.thickness_provided
            A_v_flange = self.flange_plate.thickness_provided * self.flange_plate.height
            self.flange_plate.tension_yielding_capacity = self.tension_member_design_due_to_yielding_of_gross_section(
                                                            A_v=A_v_flange,
                                                            fy=self.flange_plate.fy)

            self.flange_plate.tension_rupture_capacity = self.tension_member_design_due_to_rupture_of_critical_section(
                                                            A_vn=A_vn_flange,
                                                            fu=self.flange_plate.fu)

            #### Block shear capacity of flange plate ###
            while design_status_block_shear == False:
##################################################################################################################
#For C shape Block shear in Axial
##################################################################################################################
                # Avg = 2 * (self.flange_plate.end_dist_provided + (self.flange_plate.bolt_line - 1) * self.flange_plate.pitch_provided) * self.flange_plate.thickness_provided
                # Avn = 2 * (self.flange_plate.end_dist_provided + (self.flange_plate.bolt_line - 1)
                #            * self.flange_plate.pitch_provided - (self.flange_plate.bolt_line - 0.5) *
                #            self.flange_bolt.dia_hole) *  self.flange_plate.thickness_provided
                # Atg = 2 * ((((self.flange_plate.bolts_one_line / 2 - 1) * self.flange_plate.gauge_provided) + (
                #             self.flange_plate.edge_dist_provided + self.section.root_radius + self.section.web_thickness / 2))
                #            * self.flange_plate.thickness_provided)
                # Atn = 2 * (((((self.flange_plate.bolts_one_line / 2 - 1) * self.flange_plate.gauge_provided) - (
                #          self.flange_plate.bolts_one_line / 2 - 0.5) * self.flange_bolt.dia_hole)) + (
                #          self.flange_plate.edge_dist_provided + self.section.root_radius + self.section.web_thickness / 2)) \
                #          * self.flange_plate.thickness_provided
#
##################################################################################################################
#For Double L shape Block shear in Axial
##################################################################################################################

                Avg = 2 * (end_dist + (self.flange_plate.bolt_line - 1) * self.flange_plate.pitch_provided) \
                      * self.flange_plate.thickness_provided
                Avn = 2 * (self.flange_plate.end_dist_provided + (self.flange_plate.bolt_line - 1) *
                           self.flange_plate.pitch_provided - (self.flange_plate.bolt_line - 0.5) *
                           self.flange_bolt.dia_hole) * self.flange_plate.thickness_provided
                Atg = 2 * ((self.flange_plate.bolts_one_line / 2 - 1) * self.flange_plate.gauge_provided +
                           self.flange_plate.edge_dist_provided) * self.flange_plate.thickness_provided

                Atn = 2 * ((self.flange_plate.bolts_one_line / 2 - 1) * self.flange_plate.gauge_provided -
                           ((self.flange_plate.bolts_one_line / 2 - 0.5) * self.flange_bolt.dia_hole) +
                           self.flange_plate.edge_dist_provided) * \
                      self.flange_plate.thickness_provided

                self.flange_plate.block_shear_capacity = self.block_shear_strength_plate(A_vg=Avg, A_vn=Avn,
                                                                                         A_tg=Atg,
                                                                                         A_tn=Atn,
                                                                                         f_u=self.flange_plate.fu,
                                                                                         f_y=self.flange_plate.fy)
                if self.flange_plate.block_shear_capacity < self.flange_force :
                    if self.flange_bolt.max_spacing_round >= pitch + 5 and self.flange_bolt.max_end_dist_round >= end_dist + 5:  # increase thickness todo
                        if self.flange_plate.bolt_line == 1:
                            end_dist += 5
                        else:
                            pitch += 5
                    else:
                        break
                else:
                    design_status_block_shear = True
                    break
            # if design_status_block_shear is True:
            #     break

            if design_status_block_shear is True:
                self.flange_plate.tension_capacity_flange_plate= min(self.flange_plate.tension_yielding_capacity,
                                                    self.flange_plate.tension_rupture_capacity,
                                                    self.flange_plate.block_shear_capacity)

                if self.flange_plate.tension_capacity_flange_plate < self.flange_force:
                    if len(self.flange_plate.thickness) >= 2:
                        thk_f = self.flange_plate.thickness_provided
                        self.initial_pt_thk(self, previous_thk_flange=  thk_f)
                    else:
                        self.flange_plate_check_status = False
                        self.design_status = False
                        logger.warning(": Tension capacity of flange plate is less than required flange force {} kN.".format( round(self.flange_force/1000 ,2)))
                        logger.info(": Increase the thickness of the flange plate or decrease the applied loads")
                        logger.error(" : Design is not safe. \n ")
                        logger.info(" : =========End Of design===========")
                else:
                    self.flange_plate_check_status =True
                    self.design_status = True
                    self.web_axial_check(self)
            else:
                self.flange_plate_check_status = False
                self.design_status = False
                logger.warning(": Block Shear of flange plate is less than required flange force {} kN.".format(round(self.flange_force/1000 ,2)))
                logger.info(": Increase the thickness of the flange plate or decrease the applied loads")
                logger.error(" : Design is not safe. \n ")
                logger.info(" : =========End Of design===========")

        else:
            # capacity Check for flange_outsite_plate =min(block, yielding, rupture)
            #  Block shear strength for outside + inside flange plate
            # OUTSIDE-inside

            design_status_block_shear = False
            # available_flange_thickness = list([x for x in self.flange_plate.thickness if ((self.flange_plate.thickness_provided) <= x)])
            # for self.flange_plate.thickness_provided in available_flange_thickness:

            edge_dist = self.flange_plate.edge_dist_provided
            end_dist = self.flange_plate.end_dist_provided
            gauge = self.flange_plate.gauge_provided
            pitch = self.flange_plate.pitch_provided

            #  yielding,rupture  for  inside flange plate
            # self.flange_plate.Innerheight = round_down(self.section.flange_width - self.section.web_thickness - (self.section.root_radius * 2)) / 2),5)
            flange_plate_height_outside = self.flange_plate.height
            self.flange_plate.Innerlength = self.flange_plate.length

            A_vn_flange = (((2 * self.flange_plate.Innerheight ) + self.section.flange_width) - (self.flange_plate.bolts_one_line * self.flange_bolt.dia_hole)) * self.flange_plate.thickness_provided
            A_v_flange = ((2 *self.flange_plate.Innerheight ) + self.section.flange_width) * self.flange_plate.thickness_provided
            self.flange_plate.tension_yielding_capacity = self.tension_member_design_due_to_yielding_of_gross_section(
                A_v=A_v_flange,
                fy=self.flange_plate.fy)

            self.flange_plate.tension_rupture_capacity = self.tension_member_design_due_to_rupture_of_critical_section(
                A_vn=A_vn_flange,
                fu=self.flange_plate.fu)
            #### Block shear capacity of flange plate ###

            while design_status_block_shear == False:
                ##################################################################################################################
                # For Double U shape Block shear in Axial
                ##################################################################################################################
                # Avg = 2 * (self.flange_plate.end_dist_provided + (
                #         self.flange_plate.bolt_line - 1) * self.flange_plate.pitch_provided) * self.flange_plate.thickness_provided
                # Avn = 2 * (self.flange_plate.end_dist_provided + (
                #         self.flange_plate.bolt_line - 1) * self.flange_plate.pitch_provided - (
                #                    self.flange_plate.bolt_line - 0.5) * self.flange_bolt.dia_hole) * \
                #       self.flange_plate.thickness_provided
                # Atg = 2*((((self.flange_plate.bolts_one_line/2 - 1) * self.flange_plate.gauge_provided) + (self.flange_plate.edge_dist_provided +self.section.root_radius + self.section.web_thickness/2))
                #      * self.flange_plate.thickness_provided) #
                # Atn =  2*(((((self.flange_plate.bolts_one_line/2 - 1) * self.flange_plate.gauge_provided) - (
                #         self.flange_plate.bolts_one_line/2 - 0.5) * self.flange_bolt.dia_hole)) +
                #           (self.flange_plate.edge_dist_provided +self.section.root_radius + self.section.web_thickness/2)) * self.flange_plate.thickness_provided

                ##################################################################################################################
                # For Double L shape Block shear in Axial
                ##################################################################################################################

                Avg = 2 * (end_dist + (self.flange_plate.bolt_line - 1) * self.flange_plate.pitch_provided) \
                      * self.flange_plate.thickness_provided
                Avn = 2 * (self.flange_plate.end_dist_provided + (self.flange_plate.bolt_line - 1) *
                           self.flange_plate.pitch_provided - (self.flange_plate.bolt_line - 0.5) *
                           self.flange_bolt.dia_hole) * self.flange_plate.thickness_provided
                Atg = 2 * ((self.flange_plate.bolts_one_line / 2 - 1) * self.flange_plate.gauge_provided +
                           self.flange_plate.edge_dist_provided) * self.flange_plate.thickness_provided

                Atn = 2 * ((self.flange_plate.bolts_one_line / 2 - 1) * self.flange_plate.gauge_provided -
                           ((self.flange_plate.bolts_one_line / 2 - 0.5) * self.flange_bolt.dia_hole) +
                           self.flange_plate.edge_dist_provided) * \
                      self.flange_plate.thickness_provided

                self.flange_plate_block_shear_capactity_outside = self.block_shear_strength_plate(A_vg=Avg, A_vn=Avn,
                                                                                             A_tg=Atg,
                                                                                             A_tn=Atn,
                                                                                             f_u=self.flange_plate.fu,
                                                                                             f_y=self.flange_plate.fy)

                #  Block shear strength for inside flange plate under AXIAL
                Avg = 2 * (self.flange_plate.end_dist_provided + (
                        self.flange_plate.bolt_line - 1) * self.flange_plate.pitch_provided) \
                      * self.flange_plate.thickness_provided
                Avn = 2 * (self.flange_plate.end_dist_provided + (
                        self.flange_plate.bolt_line - 1) * self.flange_plate.pitch_provided - (
                                   self.flange_plate.bolt_line - 0.5) * self.flange_bolt.dia_hole) * \
                      self.flange_plate.thickness_provided

                Atg = 2 * ((self.flange_plate.bolts_one_line/2  - 1) * self.flange_plate.gauge_provided + self.flange_plate.edge_dist_provided )* \
                      self.flange_plate.thickness_provided
                # todo add in DDCl and diagram
                Atn = 2 * ((self.flange_plate.bolts_one_line/2  - 1) *
                           self.flange_plate.gauge_provided - ((self.flange_plate.bolts_one_line/2  - 0.5) * self.flange_bolt.dia_hole)+ self.flange_plate.edge_dist_provided )* \
                      self.flange_plate.thickness_provided
                # todo add in DDCl
                self.flange_plate_block_shear_capacity_inside = self.block_shear_strength_plate(A_vg=Avg, A_vn=Avn,
                                                                                           A_tg=Atg,
                                                                                           A_tn=Atn,
                                                                                           f_u=self.flange_plate.fu,
                                                                                           f_y=self.flange_plate.fy)
                self.flange_plate.block_shear_capacity = self.flange_plate_block_shear_capactity_outside + self.flange_plate_block_shear_capacity_inside

                if self.flange_plate.block_shear_capacity <  self.flange_force :
                    if self.flange_bolt.max_spacing_round >= pitch + 5 and self.flange_bolt.max_end_dist_round >= end_dist + 5:  # increase thickness todo
                        if self.flange_plate.bolt_line == 1:
                            end_dist += 5
                        else:
                            pitch += 5
                    else:
                        break
                else:
                    design_status_block_shear = True
                    break
            # if design_status_block_shear is True:
            #     break

            if design_status_block_shear is True:
                self.flange_plate.tension_capacity_flange_plate = min(self.flange_plate.tension_yielding_capacity,
                                                    self.flange_plate.tension_rupture_capacity,
                                                    self.flange_plate.block_shear_capacity)
                print ("flange_force",self.flange_force)
                print(self.flange_plate.tension_capacity_flange_plate, "tension_capacity_flange_plate")
                if  self.flange_plate.tension_capacity_flange_plate < self.flange_force:
                    # self.flange_plate_check_status = False
                    if len(self.flange_plate.thickness) >= 2:
                        thk_f = self.flange_plate.thickness_provided
                        self.initial_pt_thk(self, previous_thk_flange= thk_f)
                    else:
                        self.flange_plate_check_status = False
                        self.design_status = False
                        logger.warning(": Tension capacity of flange plate  is less than required flange force {} kN.".format( round(self.flange_force/1000 ,2)))
                        logger.info(": Increase the thickness of the flange plate or decrease the applied loads")
                        logger.error(" : Design is not safe. \n ")
                        logger.info(" : =========End Of design===========")
                else:
                    self.flange_plate_check_status = True
                    self.design_status = True
                    self.web_axial_check(self)
            else:
                self.flange_plate_check_status = False
                self.design_status = False
                logger.warning(": Block Shear of flange plate is less than required flange force {} kN.".format(round(self.flange_force/1000 ,2)))
                logger.info(": Increase the thickness of the flange plate or decrease the applied loads")
                logger.error(" : Design is not safe. \n ")
                logger.info(" : =========End Of design===========")

        ######################################################################### ##
                    # Design of web splice plate

    ################################ CAPACITY CHECK FOR WEB #####################################################################################

    def web_axial_check(self):
        self.web_axial_check_status = False
        self.axial_force_w = ((self.section.depth - (2 * self.section.flange_thickness)) * self.section.web_thickness *  self.factored_axial_load ) / (self.section.area )

        ###### # capacity Check for web in axial = min(block, yielding, rupture)
        A_vn_web =  (( self.section.depth - (2 * self.section.flange_thickness) - (self.web_plate.bolts_one_line * self.web_bolt.dia_hole))) \
                   * self.section.web_thickness
        A_v_web = (self.section.depth - 2 * self.section.flange_thickness) * self.section.web_thickness
        self.section.tension_yielding_capacity_web = self.tension_member_design_due_to_yielding_of_gross_section(
            A_v=A_v_web, fy=self.section.fy)
        self.section.tension_rupture_capacity_web = self.tension_member_design_due_to_rupture_of_critical_section(
            A_vn=A_vn_web, fu=self.section.fu)

        design_status_block_shear = False
        edge_dist = self.web_plate.edge_dist_provided
        end_dist = self.web_plate.end_dist_provided
        gauge = self.web_plate.gauge_provided
        pitch = self.web_plate.pitch_provided

        #### Block shear capacity of web in axial ###
        while design_status_block_shear == False:
            Avg = 2 * ((self.web_plate.bolt_line - 1) * pitch + end_dist) * \
                  self.section.web_thickness
            Avn = 2 * ((self.web_plate.bolt_line - 1) * pitch - (
                    self.web_plate.bolt_line - 0.5) * self.web_bolt.dia_hole + end_dist) * \
                  self.section.web_thickness
            Atg = (self.web_plate.edge_dist_provided + (
                    self.web_plate.bolts_one_line - 1) * gauge) * self.section.web_thickness
            Atn = (self.web_plate.edge_dist_provided + (
                    self.web_plate.bolts_one_line - 1) * gauge - (
                           self.web_plate.bolts_one_line - 1) * self.web_bolt.dia_hole) * self.section.web_thickness

            self.section.block_shear_capacity_web = self.block_shear_strength_section(A_vg=Avg, A_vn=Avn, A_tg=Atg,
                                                                                    A_tn=Atn,
                                                                                    f_u=self.section.fu,
                                                                                    f_y=self.section.fy)

            if self.section.block_shear_capacity_web <  self.axial_force_w :
                if self.web_bolt.max_spacing_round >= pitch + 5 and self.web_bolt.max_end_dist_round >= end_dist + 5:  # increase thickness todo
                    if self.web_plate.bolt_line == 1:
                        end_dist += 5
                    else:
                        pitch += 5
                else:
                    break
            else:
                design_status_block_shear = True
                break
        if design_status_block_shear == True:
            self.section.tension_capacity_web = min(self.section.tension_yielding_capacity_web, self.section.tension_rupture_capacity_web,
                                             self.section.block_shear_capacity_web)

            self.axial_force_w = ((self.section.depth - (2 * self.section.flange_thickness)) * self.section.web_thickness *  self.factored_axial_load ) / (self.section.area )
            if self.section.tension_capacity_web < self.axial_force_w:
                self.web_axial_check_status = False
                self.design_status = False
                logger.warning(" : Tension capacity of web is less than required axial_force_w {} kN.".format(round(self.axial_force_w/1000 ,2)))
                logger.info(" : Select the larger beam section or decrease the applied axial load")
                logger.error(" : Design is not safe. \n ")
                logger.info(" : =========End Of design===========")
            else:
                self.web_axial_check_status =True
                self.design_status = True
                self.web_plate_axial_check(self)
        else:
            self.web_axial_check_status = False
            self.design_status = False
            logger.warning(" : Block Shear of web is less than required axial_force_w {} kN.".format(round(self.axial_force_w/1000 ,2)))
            logger.info(" : Select the larger beam section or decrease the applied axial load")
            logger.error(" : Design is not safe. \n ")
            logger.info(" : =========End Of design===========")

#         ###### # capacity Check for web plate in axial = min(block, yielding, rupture)
    def web_plate_axial_check(self):
        self.web_plate_axial_check_status = False
        self.axial_force_w = ((self.section.depth - (2 * self.section.flange_thickness))
                              * self.section.web_thickness * self.factored_axial_load) / (
                              self.section.area)

        A_vn_web = 2*(self.web_plate.height - (self.web_plate.bolts_one_line * self.web_bolt.dia_hole)) \
                   * self.web_plate.thickness_provided
        A_v_web = 2*self.web_plate.height * self.web_plate.thickness_provided
        self.web_plate.tension_yielding_capacity = self.tension_member_design_due_to_yielding_of_gross_section(
                                                    A_v=A_v_web, fy=self.web_plate.fy)
        self.web_plate.tension_rupture_capacity = self.tension_member_design_due_to_rupture_of_critical_section(
                                                    A_vn=A_vn_web, fu=self.web_plate.fu)
        design_status_block_shear = False
        # available_web_thickness = list([x for x in self.web_plate.thickness if ((self.web_plate.thickness_provided) <= x)])
        # for self.web_plate.thickness_provided in available_web_thickness:
        edge_dist = self.web_plate.edge_dist_provided
        end_dist = self.web_plate.end_dist_provided
        gauge = self.web_plate.gauge_provided
        pitch = self.web_plate.pitch_provided
        # print(1)

        #### Block shear capacity of web plate in axial ###

        while design_status_block_shear == False:
            Avg = 2 * ((self.web_plate.bolt_line - 1) * pitch + end_dist) * \
                  self.web_plate.thickness_provided
            Avn = 2 * ((self.web_plate.bolt_line - 1) * pitch - ((
                    self.web_plate.bolt_line - 0.5) * self.web_bolt.dia_hole) + end_dist) * \
                  self.web_plate.thickness_provided
            Atg = (self.web_plate.edge_dist_provided + (
                    self.web_plate.bolts_one_line - 1) * gauge) * self.web_plate.thickness_provided
            Atn = (self.web_plate.edge_dist_provided + (
                    self.web_plate.bolts_one_line - 1) * gauge - (
                           self.web_plate.bolts_one_line - 1) * self.web_bolt.dia_hole) * self.web_plate.thickness_provided

            self.web_plate.block_shear_capacity = self.block_shear_strength_section(A_vg=Avg, A_vn=Avn, A_tg=Atg,
                                                                                    A_tn=Atn,
                                                                                    f_u=self.web_plate.fu,
                                                                                    f_y=self.web_plate.fy)
            print("block_shear_strength_section",self.web_plate.block_shear_capacity )
            self.web_plate.block_shear_capacity = 2 * self.web_plate.block_shear_capacity
            if self.web_plate.block_shear_capacity < self.axial_force_w:
                if self.web_bolt.max_spacing_round >= pitch + 5 and self.web_bolt.max_end_dist_round >= end_dist + 5:  # increase thickness todo
                    if self.web_plate.bolt_line == 1:
                        end_dist += 5
                    else:
                        pitch += 5

                else:
                    break

            else:
                design_status_block_shear = True
                break

        # if design_status_block_shear == True:
        #     break
        if design_status_block_shear == True:

            self.web_plate.tension_capacity_web_plate = min( self.web_plate.tension_yielding_capacity ,
                                                             self.web_plate.tension_rupture_capacity,
                                                             self.web_plate.block_shear_capacity)
            if self.web_plate.tension_capacity_web_plate < self.axial_force_w:
                # self.web_plate_axial_check_status = False
                if len(self.web_plate.thickness) >= 2:
                    thk = self.web_plate.thickness_provided
                    self.initial_pt_thk(self, previous_thk_web=thk)
                else:
                    self.web_plate_axial_check_status = False
                    self.design_status = False
                    logger.warning(": Tension capacity of web plate is less than required axial_force_w {} kN.".format(round(self.axial_force_w/1000 ,2)))
                    logger.info(": Increase the thickness of the web plate or decrease the applied axial load")
                    logger.error(" : Design is not safe. \n ")
                    logger.info(" : =========End Of design===========")
            else:
                self.web_plate_axial_check_status = True
                self.design_status = True
                self.web_shear_plate_check(self)
        else:
            self.web_plate_axial_check_status = False
            self.design_status = False
            logger.warning(": Block Shear of web plate is less than required axial_force_w {} kN.".format( round(self.axial_force_w/1000 ,2)))
            logger.info(" : Increase the thickness of the web plate or decrease the applied axial load")
            logger.error(" : Design is not safe. \n ")
            logger.info(" : =========End Of design===========")
    def web_shear_plate_check(self):
        ###### # capacity Check for web plate  in shear = min(block, yielding, rupture)
        self.web_shear_plate_check_status = False
        self.shear_yielding_status = False
        A_vn_web = 2 * (self.web_plate.height - (self.web_plate.bolts_one_line * self.web_bolt.dia_hole)) * \
                   self.web_plate.thickness_provided
        A_v_web = 2 * self.web_plate.height * self.web_plate.thickness_provided
        self.web_plate.shear_yielding_capacity = round(0.6*self.shear_yielding(
            A_v=A_v_web, fy=self.web_plate.fy),2)
        if  self.web_plate.shear_yielding_capacity < self.fact_shear_load:
            # self.web_shear_plate_check_status = False
            if len(self.web_plate.thickness) >= 2:
                thk = self.web_plate.thickness_provided
                self.initial_pt_thk(self, previous_thk_web=thk)
            else:
                self.web_shear_plate_check_status = False
                self.design_status = False
                logger.warning(": Allowable Shear capacity of web plate is less than required factored shear load {} kN.".format(
                    round(self.fact_shear_load / 1000, 2)))
                logger.info(": Increase the thickness of the web plate or decrease the applied shear loads")
                logger.error(" : Design is not safe. \n ")
                logger.info(" : =========End Of design===========")
        else:
            self.shear_yielding_status = True
            self.design_status = True

        self.web_plate.shear_rupture_capacity = self.shear_rupture_(
            A_vn=A_vn_web, fu=self.web_plate.fu)
        design_status_block_shear = False
        # available_web_thickness = list([x for x in self.web_plate.thickness if ((self.web_plate.thickness_provided) <= x)])
        # for self.web_plate.thickness_provided in available_web_thickness:  #
        edge_dist = self.web_plate.edge_dist_provided
        end_dist = self.web_plate.end_dist_provided
        gauge = self.web_plate.gauge_provided
        pitch = self.web_plate.pitch_provided

        #### Block shear capacity of web plate ###

        while design_status_block_shear == False:
            Atg = (((self.web_plate.bolt_line - 1) * self.web_plate.pitch_provided) + self.web_plate.end_dist_provided) * self.web_plate.thickness_provided
            Atn = (((self.web_plate.bolt_line - 1) * self.web_plate.pitch_provided) - ((
                        self.web_plate.bolt_line - 0.5) * self.web_bolt.dia_hole) + self.web_plate.end_dist_provided) * self.web_plate.thickness_provided
            Avg = (self.web_plate.edge_dist_provided + (
                        self.web_plate.bolts_one_line - 1) * self.web_plate.gauge_provided) * self.web_plate.thickness_provided
            Avn = ((((self.web_plate.bolts_one_line - 1)* self.web_plate.gauge_provided)
                    +self.web_plate.edge_dist_provided)- ((self.web_plate.bolts_one_line - 0.5)
                                                          * self.web_bolt.dia_hole)) *self.web_plate.thickness_provided

            self.web_plate.block_shear_capacity_shear = self.block_shear_strength_section(A_vg=Avg, A_vn=Avn, A_tg=Atg,
                                                                                    A_tn=Atn,
                                                                                    f_u=self.web_plate.fu,
                                                                                    f_y=self.web_plate.fy)
            self.web_plate.block_shear_capacity_shear = 2 * self.web_plate.block_shear_capacity_shear
            if self.web_plate.block_shear_capacity_shear < self.fact_shear_load:
                if self.web_bolt.max_spacing_round >= pitch + 5 and self.web_bolt.max_end_dist_round >= end_dist + 5:  # increase thickness todo
                    if self.web_plate.bolt_line == 1:
                        end_dist += 5
                    else:
                        pitch += 5
                else:
                    break
            else:
                design_status_block_shear = True
                break
        # if design_status_block_shear is True:
        #     break

        if design_status_block_shear is True:
            self.web_plate.shear_capacity_web_plate = round(min(self.web_plate.shear_yielding_capacity,
                                                          self.web_plate.shear_rupture_capacity,
                                                          self.web_plate.block_shear_capacity_shear),2)
            # self.allowable_web_shear_cap = round(0.6 *self.web_plate.shear_capacity_web_plate,2)
            if self.web_plate.shear_capacity_web_plate  < self.fact_shear_load:
                # self.web_shear_plate_check_status = False
                if len(self.web_plate.thickness) >= 2:
                    thk = self.web_plate.thickness_provided
                    self.initial_pt_thk(self, previous_thk_web=thk)
                else:
                    self.web_shear_plate_check_status = False
                    self.design_status = False
                    logger.warning(": Shear capacity of web plate is less than required factored shear load {} kN.".format( round(self.fact_shear_load/1000 ,2)))
                    logger.info(": Increase the thickness of the web plate or decrease the applied shear loads")
                    logger.error(" : Design is not safe. \n ")
                    logger.info(" : =========End Of design===========")
            else:
                self.web_shear_plate_check_status = True
                self.design_status = True
                logger.info(": Overall bolted cover plate splice connection design is safe \n")
                logger.info(" : =========End Of design===========")
        else:
            self.web_shear_plate_check_status = False
            self.design_status = False
            logger.warning(" : Block Shear of web plate is less than required factored shear load {} kN.".format( round(self.fact_shear_load/1000 ,2)))
            logger.info(" : Increase the thickness of the web plate or  decrease the applied shear loads")
            logger.error(" : Design is not safe. \n ")
            logger.info(" : =========End Of design===========")

        ####todo comment out

        self.flange_plate.length = self.flange_plate.length * 2
        self.web_plate.length = self.web_plate.length * 2
        # self.web_plate.height = 110
        self.flange_plate.bolt_line = 2 * self.flange_plate.bolt_line
        self.flange_plate.bolts_one_line = self.flange_plate.bolts_one_line
        self.flange_plate.bolts_required = self.flange_plate.bolt_line *self.flange_plate.bolts_one_line
        self.flange_plate.midgauge = 2*(self.flange_plate.edge_dist_provided + self.section.root_radius) + \
                                     self.section.web_thickness
        self.web_plate.midpitch = (2*self.web_plate.end_dist_provided) +self.web_plate.gap
        self.flange_plate.midpitch = (2 * self.flange_plate.end_dist_provided) + self.flange_plate.gap


        self.web_plate.bolts_one_line =  self.web_plate.bolts_one_line
        self.web_plate.bolt_line = 2 * self.web_plate.bolt_line
        self.web_plate.bolts_required = self.web_plate.bolt_line * self.web_plate.bolts_one_line
        self.flange_plate.Innerlength = self.flange_plate.length

        self.min_plate_length = (((self.flange_plate.bolt_line / 2 - 1) * self.flange_bolt.min_pitch) +
                                 (2*self.flange_bolt.min_end_dist) + (self.flange_plate.gap/2))
        print("self.min_plate_length",self.min_plate_length)
        if self.preference =="Outside":
            self.flange_out_plate_tk = self.flange_plate.thickness_provided
            self.flange_in_plate_tk =0.0
        else :
            self.flange_in_plate_tk = self.flange_plate.thickness_provided
            self.flange_out_plate_tk = self.flange_plate.thickness_provided


        if self.preference =="Outside":
            self.plate_out_len = self.flange_plate.length
            self.plate_in_len = 0.0
        else:
            self.plate_out_len = self.flange_plate.length
            self.plate_in_len = self.flange_plate.Innerlength

        # print("anjali", self.anjali)
        print(self.section)
        print(self.load)
        print(self.flange_bolt)
        print(self.flange_plate)
        print(self.web_bolt)
        print(self.web_plate)
        print(self.web_plate.thickness_provided)
        print(self.flange_plate.thickness_provided)
        #print(design_status)
        print(self.flange_plate.length )
        print(self.web_plate.length )
        print(self.flange_plate.bolts_required )
        print(self.web_plate.bolts_required )
        print("bolt dia",self.flange_bolt.bolt_diameter_provided)
        print("flange_plate.Innerlength", self.flange_plate.Innerlength)
        print("flange_plate.Innerheight", self.flange_plate.Innerheight)
        print("flange_plate.gap", self.flange_plate.gap)
        print(self.web_plate.length)
        print("webplategap", self.web_plate.gap)

        print( "self.flange_plate.midgauge" , self.flange_plate.midgauge)
        print( "self.web_plate.midpitch" ,self.web_plate.midpitch)
        print( "self.flange_plate.midpitch" ,  self.flange_plate.midpitch)

        # if self.design_status == True:
        #
        #     logger.info(": Overall bolted cover plate splice connection design is safe \n")
        #     logger.info(" :=========End Of design===========")
        # else:
        #     logger.error(": Design is not safe \n ")
        #     logger.info(" :=========End Of design===========")
################################ Design Report #####################################################################################

 ################################ CAPACITY CHECK Functions#####################################################################################

    @staticmethod
    def block_shear_strength_plate(A_vg, A_vn, A_tg, A_tn, f_u, f_y):  # for flange plate
        """Calculate the block shear strength of bolted connections as per cl. 6.4.1

        Args:
            A_vg: Minimum gross area in shear along bolt line parallel to external force [in sq. mm] (float)
            A_vn: Minimum net area in shear along bolt line parallel to external force [in sq. mm] (float)
            A_tg: Minimum gross area in tension from the bolt hole to the toe of the angle,
                           end bolt line, perpendicular to the line of force, respectively [in sq. mm] (float)
            A_tn: Minimum net area in tension from the bolt hole to the toe of the angle,
                           end bolt line, perpendicular to the line of force, respectively [in sq. mm] (float)
            f_u: Ultimate stress of the plate material in MPa (float)
            f_y: Yield stress of the plate material in MPa (float)

        Return:
            block shear strength of bolted connection in N (float)

        Note:
            Reference:
            IS 800:2007, cl. 6.4.1

        """
        gamma_m0 = IS800_2007.cl_5_4_1_Table_5["gamma_m0"]['yielding']
        gamma_m1 = IS800_2007.cl_5_4_1_Table_5["gamma_m1"]['ultimate_stress']
        T_db1 = A_vg * f_y / (math.sqrt(3) * gamma_m0) + 0.9 * A_tn * f_u / gamma_m1
        T_db2 = 0.9 * A_vn * f_u / (math.sqrt(3) * gamma_m1) + A_tg * f_y / gamma_m0
        Tdb = min(T_db1, T_db2)
        Tdb = round(Tdb , 3)
        return Tdb

        # Function for block shear capacity calculation

    @staticmethod
    def block_shear_strength_section(A_vg, A_vn, A_tg, A_tn, f_u, f_y):
        """Calculate the block shear strength of bolted connections as per cl. 6.4.1

        Args:
            A_vg: Minimum gross area in shear along bolt line parallel to external force [in sq. mm] (float)
            A_vn: Minimum net area in shear along bolt line parallel to external force [in sq. mm] (float)
            A_tg: Minimum gross area in tension from the bolt hole to the toe of the angle,
                           end bolt line, perpendicular to the line of force, respectively [in sq. mm] (float)
            A_tn: Minimum net area in tension from the bolt hole to the toe of the angle,
                           end bolt line, perpendicular to the line of force, respectively [in sq. mm] (float)
            f_u: Ultimate stress of the plate material in MPa (float)
            f_y: Yield stress of the plate material in MPa (float)

        Return:
            block shear strength of bolted connection in N (float)

        Note:
            Reference:
            IS 800:2007, cl. 6.4.1

        """
        gamma_m0 = IS800_2007.cl_5_4_1_Table_5["gamma_m0"]['yielding']
        gamma_m1 = IS800_2007.cl_5_4_1_Table_5["gamma_m1"]['ultimate_stress']
        T_db1 = A_vg * f_y / (math.sqrt(3) * gamma_m0) + 0.9 * A_tn * f_u / gamma_m1
        T_db2 = 0.9 * A_vn * f_u / (math.sqrt(3) * gamma_m1) + A_tg * f_y / gamma_m0
        Tdb = min(T_db1, T_db2)
        Tdb = round(Tdb , 2)
        return Tdb
        # cl 6.2 Design Strength Due to Yielding of Gross Section

    @staticmethod
    def tension_member_design_due_to_yielding_of_gross_section(A_v, fy):
        '''
             Args:
                 A_v (float) Area under shear
                 Beam_fy (float) Yield stress of Beam material
             Returns:
                 Capacity of Beam web in shear yielding
             '''
        gamma_m0 = IS800_2007.cl_5_4_1_Table_5["gamma_m0"]['yielding']
        # A_v = height * thickness
        tdg = (A_v * fy) / (gamma_m0 )
        return tdg

    @staticmethod
    def tension_member_design_due_to_rupture_of_critical_section(A_vn, fu):
        '''
               Args:
                   A_vn (float) Net area under shear
                   Beam_fu (float) Ultimate stress of Beam material
               Returns:
                   Capacity of beam web in shear rupture
               '''

        gamma_m1 = IS800_2007.cl_5_4_1_Table_5["gamma_m1"]['ultimate_stress']
        # A_vn = (height- bolts_one_line * dia_hole) * thickness
        T_dn = 0.9 * A_vn * fu / (gamma_m1)
        return T_dn

    @staticmethod
    def shear_yielding(A_v,fy):
        '''
        Args:
            length (float) length of member in direction of shear load
            thickness(float) thickness of member resisting shear
            beam_fy (float) Yeild stress of section material
        Returns:
            Capacity of section in shear yeiding
        '''

        # A_v = length * thickness
        gamma_m0 = 1.1
        # print(length, thickness, fy, gamma_m0)
        # V_p = (0.6 * A_v * fy) / (math.sqrt(3) * gamma_m0 * 1000)  # kN
        V_p = (A_v * fy) / (math.sqrt(3) * gamma_m0 )  # N
        return V_p

    @staticmethod
    def shear_rupture_(A_vn, fu):
        '''
               Args:
                   A_vn (float) Net area under shear
                   Beam_fu (float) Ultimate stress of Beam material
               Returns:
                   Capacity of beam web in shear rupture
               '''

        gamma_m1 = IS800_2007.cl_5_4_1_Table_5["gamma_m1"]['ultimate_stress']
        # A_vn = (height- bolts_one_line * dia_hole) * thickness
        T_dn = 0.75 * A_vn * fu / (math.sqrt(3) *gamma_m1)
        return T_dn
    #
    # def web_force(column_d, column_f_t, column_t_w, axial_force, column_area):
    #     """
    #     Args:
    #        c_d: Overall depth of the column section in mm (float)
    #        column_f_t: Thickness of flange in mm (float)
    #        column_t_w: Thickness of flange in mm (float)
    #        axial_force: Factored axial force in kN (float)
    #
    #     Returns:
    #         Force in flange in kN (float)
    #     """
    #     axial_force_w = int(
    #         ((column_d - 2 * (column_f_t)) * column_t_w * axial_force ) / column_area)   # N
    #     return round(axial_force_w)

    @staticmethod
    def limiting_width_thk_ratio(column_f_t, column_t_w, D, column_b, column_fy, factored_axial_force,
                                 column_area, compression_element, section):
        column_d = D - (2 * column_f_t)
        epsilon = float(math.sqrt(250 / column_fy))
        axial_force_w = int(
            ((D - 2 * (column_f_t)) * column_t_w * factored_axial_force) / (column_area))  # N

        des_comp_stress_web = column_fy
        des_comp_stress_section = column_fy
        avg_axial_comp_stress = axial_force_w / ((D - 2 * column_f_t) * column_t_w)
        r1 = avg_axial_comp_stress / des_comp_stress_web
        r2 = avg_axial_comp_stress / des_comp_stress_section
        a = column_b / column_f_t
        # column_d = D - 2(column_f_t)
        # compression_element=["External","Internal","Web of an I-H" ,"box section" ]
        # section=["rolled","welded","compression due to bending","generally", "Axial compression" ]
        # section = "rolled"
        if compression_element == "External" or compression_element == "Internal":
            if section == "Rolled":
                if column_b * 0.5 / column_f_t <= 9.4 * epsilon:
                    class_of_section1 = "plastic"
                elif column_b * 0.5 / column_f_t <= 10.5 * epsilon:
                    class_of_section1 = "compact"
                # elif column_b * 0.5 / column_f_t <= 15.7 * epsilon:
                #     class_of_section1 = "semi-compact"
                else:
                      class_of_section1 = "semi-compact"
            elif section == "welded":
                if column_b * 0.5 / column_f_t <= 8.4 * epsilon:
                    class_of_section1 = "plastic"
                elif column_b * 0.5 / column_f_t <= 9.4 * epsilon:
                    class_of_section1 = "compact"
                # elif column_b * 0.5 / column_f_t <= 13.6 * epsilon:
                    # class_of_section1 = "semi-compact"
                else:
                    class_of_section1 = "semi-compact"
                # else:
                #     print('fail')
            elif section == "compression due to bending":
                if column_b * 0.5 / column_f_t <= 29.3 * epsilon:
                    class_of_section1 = "plastic"
                elif column_b * 0.5 / column_f_t <= 33.5 * epsilon:
                    class_of_section1 = "compact"
                # elif column_b * 0.5 / column_f_t <= 42 * epsilon:
                    # class_of_section1 = "semi-compact"
                else:
                      class_of_section1 = "semi-compact"
                # else:
                #     print('fail')
            # else:
            #     pass

        elif compression_element == "Web of an I-H" or compression_element == "box section":
            if section == "generally":
                if r1 < 0:
                    if column_d / column_t_w <= max((84 * epsilon / (1 + r1)), (42 * epsilon)):
                        class_of_section1 = "plastic"
                    elif column_d / column_t_w <= (max(105 * epsilon / (1 + r1)), (42 * epsilon)):
                        class_of_section1 = "compact"
                    else:
                        class_of_section1 = "semi-compact"
                    # else:
                    #     print('fail')
                    # print("class_of_section3", class_of_section)
                elif r1 > 0:
                    if column_d / column_t_w <= max((84 * epsilon / (1 + r1)), (42 * epsilon)):
                        class_of_section1 = "plastic"
                    elif column_d / column_t_w <= max((105 * epsilon / (1 + (r1 * 1.5))), (
                            42 * epsilon)):
                        class_of_section1 = "compact"
                    else:
                        class_of_section1 = "semi-compact"

            elif section == "Axial compression":
                if column_d / column_t_w <= (42 * epsilon):
                    class_of_section1 = "semi-compact"
                else:
                    class_of_section1 = "N/A"

        print("class_of_section", class_of_section1)
        if class_of_section1 == "plastic":
            class_of_section1 = 1
        elif class_of_section1 == "compact":
            class_of_section1 = 2
        elif class_of_section1 == "semi-compact":
            class_of_section1 = 3
        # else:
        #     print('fail')
        print("class_of_section2", class_of_section1)
        print("class_of_section1", class_of_section1)
        return class_of_section1

    def min_thick_based_on_area(self, tk, width, list_of_pt_tk, t_w, r_1, D,
                                preference=None,fp_thk =None):
        """

        Args:
            tk: flange thickness
            width: flange width
            list_of_pt_tk: list of plate thickness greater than the section thickness
            t_w: web thickness
            r_1: root radius
            D: depth of the section
            fp_thk: flange thickness provided

            area of flange plate should be greater than 1.05 times area of flange [Ref: cl.8.6.3.2 IS 800:2007]
            minimum outside flange plate width = 50 mm
            minimum inside flange plate width = 50 mm
            webclearance = (max (self.section.root_radius, fp_thk)) +25 for depth > 600 mm
                         = (max (self.section.root_radius, fp_thk)) +10 for depth < 600 mm
        Returns:

        """

        self.flange_crs_sec_area = tk * width
        self.Ap = self.flange_crs_sec_area * 1.05
        # self.design_status = True
        for y in list_of_pt_tk:
            if preference != None:
                if preference == "Outside":
                    self.outerwidth = width
                    if self.outerwidth < 50:
                        thickness = y
                        self.initial_pt_thk_status = False
                        self.design_status = False
                    else:
                        pass
                    self.flange_plate_crs_sec_area = y * width

                    if self.flange_plate_crs_sec_area >= self.flange_crs_sec_area * 1.05:
                        thickness = y
                        break
                    else:
                        thickness = y
                        self.initial_pt_thk_status = False
                        self.design_status = False

                elif preference == "Outside + Inside":
                    self.outerwidth = width
                    self.innerwidth = (width - t_w - (2 * r_1)) / 2
                    if self.outerwidth < 50:
                        self.design_status = False
                        self.initial_pt_thk_status = False
                    else:
                        if self.innerwidth < 50:
                            self.initial_pt_thk_status = False
                            # self.design_status =False
                            self.design_status = False
                            thickness = y
                        else:
                            self.flange_plate_crs_sec_area = (self.outerwidth + (2*self.innerwidth)) * y
                            if self.flange_plate_crs_sec_area >= self.flange_crs_sec_area * 1.05:
                                thickness = y
                                break
                            else:
                                thickness = y
                                self.initial_pt_thk_status = False
                                self.design_status = False

            else:
                if self.section.depth > 600.00:
                    self.webclearance = (max (self.section.root_radius, fp_thk)) +25
                else:
                    self.webclearance = (max(self.section.root_radius, fp_thk)) + 10
                self.webheight_status =False
                self.min_web_plate_height = round(self.section.min_plate_height(),2)
                self.webwidth = round(D - (2 * tk) , 2)
                self.web_crs_area = t_w * self.webwidth
                self.Wp = self.web_crs_area * 1.05

                if self.preference =="Outside":
                    self.webplatewidth = round(D - (2 * tk) - (2 * self.section.root_radius) ,2)
                    if self.webplatewidth < self.min_web_plate_height:
                        thickness = y
                        self.webheight_status = False
                        self.design_status = False
                    else:
                        self.webheight_status = True
                        self.web_plate_crs_sec_area = 2 *  self.min_web_plate_height * y
                        if self.web_plate_crs_sec_area >= self.web_crs_area * 1.05:
                            thickness = y
                            break
                        else:
                            thickness = y
                            self.design_status = False

                else:
                    self.webplatewidth = round(D - (2 * tk) - (2 * self.webclearance),2)
                    if self.webplatewidth < self.min_web_plate_height:
                        thickness = y
                        self.webheight_status = False
                        self.design_status = False
                    else:
                        self.webheight_status = True
                        self.web_plate_crs_sec_area = 2 *  self.min_web_plate_height * y
                        if self.web_plate_crs_sec_area  >= self.web_crs_area * 1.05:
                            thickness = y
                            break
                        else:
                            thickness = y
                            self.webheight_status = False
                            self.design_status = False
        return thickness


    # def call_3DModel(self,ui,bgcolor):
    #     # Call to calculate/create the BB Cover Plate Bolted CAD model
    #     # status = self.resultObj['Bolt']['status']
    #     # if status is True:
    #     #     self.createBBCoverPlateBoltedCAD()
    #     #     self.ui.btn3D.setChecked(Qt.Checked)
    #     if ui.btn3D.isChecked():
    #         ui.chkBxBeam.setChecked(Qt.Unchecked)
    #         ui.chkBxFinplate.setChecked(Qt.Unchecked)
    #         ui.mytabWidget.setCurrentIndex(0)
    #
    #     # Call to display the BB Cover Plate Bolted CAD model
    #     #     ui.Commondisplay_3DModel("Model", bgcolor)  # "gradient_bg")
    #     ui.commLogicObj.display_3DModel("Model",bgcolor)
    #
    #     # else:
    #     #     self.display.EraseAll()
    #
    # def call_3DBeam(self, ui, bgcolor):
    #     # status = self.resultObj['Bolt']['status']
    #     # if status is True:
    #     #     self.ui.chkBx_beamSec1.setChecked(Qt.Checked)
    #     if ui.chkBxBeam.isChecked():
    #         ui.btn3D.setChecked(Qt.Unchecked)
    #         ui.chkBxBeam.setChecked(Qt.Unchecked)
    #         ui.mytabWidget.setCurrentIndex(0)
    #     # self.display_3DModel("Beam", bgcolor)
    #     ui.commLogicObj.display_3DModel("Beam",bgcolor)
    #
    #
    # def call_3DConnector(self, ui, bgcolor):
    #     # status = self.resultObj['Bolt']['status']
    #     # if status is True:
    #     #     self.ui.chkBx_extndPlate.setChecked(Qt.Checked)
    #     if ui.chkBxFinplate.isChecked():
    #         ui.btn3D.setChecked(Qt.Unchecked)
    #         ui.chkBxBeam.setChecked(Qt.Unchecked)
    #         ui.mytabWidget.setCurrentIndex(0)
    #     # self.display_3DModel("Connector", bgcolor)
    #     ui.commLogicObj.display_3DModel("Connector", bgcolor)

    def get_3d_components(self):
        components = []

        t1 = ('Model', self.call_3DModel)
        components.append(t1)

        t2 = ('Beam', self.call_3DBeam)
        components.append(t2)

        t4 = ('Cover Plate', self.call_3DPlate)
        components.append(t4)

        return components

    def call_3DPlate(self, ui, bgcolor):
        from PyQt5.QtWidgets import QCheckBox
        from PyQt5.QtCore import Qt
        for chkbox in ui.frame.children():
            if chkbox.objectName() == 'Cover Plate':
                continue
            if isinstance(chkbox, QCheckBox):
                chkbox.setChecked(Qt.Unchecked)
        ui.commLogicObj.display_3DModel("Connector", bgcolor)
###########################################################################
    def results_to_test(self):
        # test_in_list = {KEY_MODULE : self.module,
        #                 KEY_MAIN_MODULE:  self.mainmodule,
        #                 KEY_DISP_SEC_PROFILE: "ISection",
        #                 KEY_DISP_BEAMSEC: self.section.designation,
        #                 KEY_DISP_FLANGESPLATE_PREFERENCES: self.preference,
        #                 KEY_MATERIAL : self.section.material,
        #                 KEY_SEC_FU: self.section.fu,
        #                 KEY_SEC_FY : self.section.fy,
        #                 KEY_D  : self.bolt.bolt_diameter,
        #                 KEY_GRD : self.bolt.bolt_grade,
        #                 KEY_TYP : self.bolt.bolt_type,
        #                 KEY_FLANGEPLATE_THICKNESS:  self.flange_plate.thickness,
        #                 KEY_WEBPLATE_THICKNESS: self.web_plate.thickness,
        #                 KEY_DP_BOLT_HOLE_TYPE : self.bolt.bolt_hole_type,
        #                 KEY_DP_BOLT_SLIP_FACTOR : self.bolt.mu_f,
        #                 KEY_DP_DETAILING_EDGE_TYPE : self.bolt.edge_type,
        #                 KEY_DP_DETAILING_GAP : self.flange_plate.gap,
        #                 KEY_DP_DETAILING_CORROSIVE_INFLUENCES : self.bolt.corrosive_influences}
        if self.bolt.bolt_type == TYP_BEARING:
            flange_bolt_bearing_cap_disp = round(self.flange_bolt.bolt_bearing_capacity / 1000, 2)
            web_bolt_bearing_cap_disp = round(self.web_bolt.bolt_bearing_capacity/1000,2)
        else:
            flange_bolt_bearing_cap_disp = 'N/A'
            web_bolt_bearing_cap_disp = 'N/A'

        test_out_list = {#applied loads
                        KEY_DISP_APPLIED_AXIAL_FORCE :round(self.factored_axial_load / 1000, 2),
                        KEY_DISP_APPLIED_SHEAR_LOAD :round(self.fact_shear_load / 1000, 2),
                        KEY_DISP_APPLIED_MOMENT_LOAD :round(self.load_moment / 1000000, 2),
                        # Diameter and grade
                        KEY_OUT_D_PROVIDED: self.bolt.bolt_diameter_provided,
                        KEY_OUT_GRD_PROVIDED: self.bolt.bolt_grade_provided,
                        # webplate dimensions
                        KEY_WEB_PLATE_HEIGHT: self.web_plate.height,
                        KEY_WEB_PLATE_LENGTH: self.web_plate.length,
                        KEY_OUT_WEBPLATE_THICKNESS: self.web_plate.thickness_provided,
                        # Web spacing
                        KEY_WEB_PITCH: self.web_plate.pitch_provided,
                        KEY_ENDDIST_W: self.web_plate.end_dist_provided,
                        KEY_WEB_GAUGE: self.web_plate.gauge_provided,
                        KEY_EDGEDIST_W: self.web_plate.edge_dist_provided,

                        # def web_bolt_capacity(self, flag):
                        KEY_WEB_BOLT_LINE: (self.web_plate.bolt_line),
                        KEY_WEB_BOLTS_ONE_LINE: (self.web_plate.bolts_one_line),
                        KEY_WEB_BOLTS_REQ: (self.web_plate.bolts_required),
                        'WebBolt.ShearCapacity': round(self.web_bolt.bolt_shear_capacity / 1000, 2),
                        'WebBolt.BearingCapacity': web_bolt_bearing_cap_disp,
                        'WebBolt.Capacity': round(self.web_plate.bolt_capacity_red / 1000, 2),
                        'WebBolt.Force': round(self.web_plate.bolt_force / 1000, 2),

                        # flange plate_outer
                        KEY_FLANGE_PLATE_HEIGHT: self.flange_plate.height,
                        KEY_FLANGE_PLATE_LENGTH: self.plate_out_len,
                        KEY_OUT_FLANGESPLATE_THICKNESS: self.flange_out_plate_tk,
                        # flange plate_inner
                        KEY_INNERFLANGE_PLATE_HEIGHT: self.flange_plate.Innerheight,
                        KEY_INNERFLANGE_PLATE_LENGTH: self.plate_in_len,
                        KEY_INNERFLANGEPLATE_THICKNESS: self.flange_in_plate_tk,
                        #Flange spacing
                        KEY_FLANGE_PITCH : self.flange_plate.pitch_provided,
                        KEY_ENDDIST_FLANGE :self.flange_plate.end_dist_provided,
                        KEY_FLANGE_PLATE_GAUGE: self.flange_plate.gauge_provided,
                        KEY_EDGEDIST_FLANGE : self.flange_plate.edge_dist_provided,
                        # def flange_bolt_capacity
                        KEY_FLANGE_BOLT_LINE: (self.flange_plate.bolt_line),
                        KEY_FLANGE_BOLTS_ONE_LINE: (self.flange_plate.bolts_one_line),
                        KEY_FLANGE_BOLTS_REQ: (self.flange_plate.bolts_required),
                        'FlangeBolt.ShearCapacity': round(self.flange_bolt.bolt_shear_capacity / 1000, 2),
                        'FlangeBolt.BearingCapacity': flange_bolt_bearing_cap_disp,
                        'FlangeBolt.Capacity': round(self.flange_plate.bolt_capacity_red / 1000, 2),

                        'FlangeBolt.Force': round(self.flange_plate.bolt_force / 1000, 2),

                        # def flangecapacity(self, flag):
                        KEY_TENSIONYIELDINGCAP_FLANGE : round(self.section.tension_yielding_capacity / 1000, 2),
                        KEY_TENSIONRUPTURECAP_FLANGE :round(self.section.tension_rupture_capacity / 1000,2),
                        KEY_BLOCKSHEARCAP_FLANGE :round(self.section.block_shear_capacity / 1000, 2),
                        KEY_FLANGE_TEN_CAPACITY:round(self.section.tension_capacity_flange / 1000, 2),
                        # flange plate capacities
                        KEY_TENSIONYIELDINGCAP_FLANGE_PLATE :round(self.flange_plate.tension_yielding_capacity / 1000,2),
                        KEY_TENSIONRUPTURECAP_FLANGE_PLATE :round(self.flange_plate.tension_rupture_capacity / 1000,   2),
                        KEY_BLOCKSHEARCAP_FLANGE_PLATE  : round(self.flange_plate.block_shear_capacity / 1000, 2),
                        KEY_FLANGE_PLATE_TEN_CAP : round(self.flange_plate.tension_capacity_flange_plate / 1000, 2),

                        # def webcapacity(self, flag):
                        KEY_TENSIONYIELDINGCAP_WEB : round( self.section.tension_yielding_capacity_web / 1000, 2),
                        KEY_TENSIONRUPTURECAP_WEB :round(self.section.tension_rupture_capacity_web / 1000,2),
                        KEY_TENSIONBLOCK_WEB : round(self.section.block_shear_capacity_web / 1000, 2),
                        KEY_WEB_TEN_CAPACITY:round(self.section.tension_capacity_web / 1000, 2),
                        #web plate capac in axial
                        KEY_TEN_YIELDCAPACITY_WEB_PLATE :   round(self.web_plate.tension_yielding_capacity / 1000,2),
                        KEY_TENSION_RUPTURECAPACITY_WEB_PLATE :round(self.web_plate.tension_rupture_capacity / 1000, 2),
                        KEY_TENSION_BLOCKSHEARCAPACITY_WEB_PLATE : round(self.web_plate.block_shear_capacity / 1000, 2),
                        KEY_WEB_PLATE_CAPACITY: round(self.web_plate.tension_capacity_web_plate / 1000, 2),
                        #shear
                        KEY_SHEARYIELDINGCAP_WEB_PLATE : round(self.web_plate.shear_yielding_capacity / 1000, 2),
                        KEY_SHEARRUPTURECAP_WEB_PLATE :round(self.web_plate.shear_rupture_capacity / 1000, 2),
                        KEY_BLOCKSHEARCAP_WEB_PLATE :round(self.web_plate.block_shear_capacity_shear / 1000, 2),
                        KEY_WEBPLATE_SHEAR_CAPACITY_PLATE:round(self.web_plate.shear_capacity_web_plate / 1000, 2),
                        KEY_WEB_PLATE_MOM_DEMAND:round(self.web_plate.moment_demand / 1000000, 2),
                        # def member_capacityoutput(self, flag):
                        KEY_MEMBER_MOM_CAPACITY: round(self.section.moment_capacity / 1000000, 2),
                        KEY_MEMBER_SHEAR_CAPACITY:round(self.shear_capacity1 / 1000, 2),
                        KEY_MEMBER_AXIALCAPACITY:round(self.axial_capacity / 1000, 2),
                        KEY_OUT_DISP_PLASTIC_MOMENT_CAPACITY  :round(self.Pmc / 1000000, 2),
                        KEY_OUT_DISP_MOMENT_D_DEFORMATION :round(self.Mdc / 1000000, 2)}
        return test_out_list

    ################################ Design Report #####################################################################################

    def save_design(self, popup_summary):
        # bolt_list = str(*self.bolt.bolt_diameter, sep=", ")

        if self.section.flange_slope == 90:
            image = "Parallel_Beam"
        else:
            image = "Slope_Beam"
        self.report_supporting = {KEY_DISP_SEC_PROFILE: image,
                                  KEY_DISP_BEAMSEC: self.section.designation,
                                  KEY_DISP_MATERIAL: self.section.material,
                                  KEY_DISP_FU: self.section.fu,
                                  KEY_DISP_FY: self.section.fy,
                                  'Mass': self.section.mass,
                                  'Area(mm2) - A': round(self.section.area, 2),
                                  'D(mm)': self.section.depth,
                                  'B(mm)': self.section.flange_width,
                                  't(mm)': self.section.web_thickness,
                                  'T(mm)': self.section.flange_thickness,
                                  'FlangeSlope': self.section.flange_slope,
                                  'R1(mm)': self.section.root_radius,
                                  'R2(mm)': self.section.toe_radius,
                                  'Iz(mm4)': round(self.section.mom_inertia_z, 2),
                                  'Iy(mm4)': round(self.section.mom_inertia_y, 2),
                                  'rz(mm)': round(self.section.rad_of_gy_z, 2),
                                  'ry(mm)': round(self.section.rad_of_gy_y, 2),
                                  'Zz(mm3)': round(self.section.elast_sec_mod_z, 2),
                                  'Zy(mm3)': round(self.section.elast_sec_mod_y, 2),
                                  'Zpz(mm3)': round(self.section.plast_sec_mod_z, 2),
                                  'Zpy(mm3)': round(self.section.elast_sec_mod_y,2)}

        self.report_input = \
            {KEY_MODULE: self.module,
             KEY_MAIN_MODULE: self.mainmodule,
             # KEY_CONN: self.connectivity,
             KEY_DISP_MOMENT: self.load.moment,
             KEY_DISP_SHEAR: self.load.shear_force,
             KEY_DISP_AXIAL: self.load.axial_force,

             "Section": "TITLE",
             "Section Details": self.report_supporting,

             "Bolt Details": "TITLE",
             # KEY_DISP_FLANGESPLATE_PREFERENCES: self.preference,
             KEY_DISP_D: str(self.bolt.bolt_diameter),
             KEY_DISP_GRD: str(self.bolt.bolt_grade),
             KEY_DISP_TYP: self.bolt.bolt_type,
             KEY_DISP_DP_BOLT_HOLE_TYPE: self.bolt.bolt_hole_type,
             KEY_DISP_DP_BOLT_SLIP_FACTOR: self.bolt.mu_f,
             KEY_DISP_DP_DETAILING_EDGE_TYPE: self.bolt.edge_type,
             KEY_DISP_DP_DETAILING_GAP_BEAM: self.flange_plate.gap,
             KEY_DISP_DP_DETAILING_CORROSIVE_INFLUENCES_BEAM: self.bolt.corrosive_influences,
             "Plate Details": "TITLE",
             KEY_DISP_FLANGESPLATE_PREFERENCES: self.preference,
             KEY_DISP_FU: self.flange_plate.fu,
             KEY_DISP_FY: self.flange_plate.fy,
             KEY_DISP_MATERIAL: self.flange_plate.material,
             KEY_DISP_FLANGESPLATE_THICKNESS: str(self.flange_plate.thickness),
             KEY_DISP_WEBPLATE_THICKNESS: str(self.web_plate.thickness),
             }



        self.report_check = []

        #####Outer plate#####

        h = self.section.depth - (2 * self.section.flange_thickness)
        self.Pmc = self.section.plastic_moment_capactiy
        self.Mdc = self.section.moment_d_def_criteria
        t1 = ('SubSection', 'Member Capacity', '|p{4cm}|p{3.5cm}|p{6.5cm}|p{1.5cm}|')
        self.report_check.append(t1)
        gamma_m0 = IS800_2007.cl_5_4_1_Table_5["gamma_m0"]['yielding']
        t1=(SECTION_CLASSIFICATION,"", cl_3_7_2_section_classification(class_of_section=self.class_of_section), "")
        self.report_check.append(t1)
        t1 = (KEY_OUT_DISP_AXIAL_CAPACITY, display_prov(self.load.axial_force, "Al"),
              cl_6_2_tension_yield_capacity_member(l=None, t=None, f_y=self.section.fy, gamma=gamma_m0,
                                                   T_dg=round(self.axial_capacity / 1000, 2), multiple =None,
                                                   area=round(self.section.area, 2)), '')
        self.report_check.append(t1)

        # self.shear_capacity1 = round(((self.section.depth - (2 * self.section.flange_thickness)) *
        #                               self.section.web_thickness * self.section.fy) / (math.sqrt(3) * gamma_m0), 2)

        t1 = (KEY_OUT_DISP_SHEAR_CAPACITY, '', cl_8_4_shear_yielding_capacity_member(h=h, t=self.section.web_thickness, f_y=self.section.fy, gamma_m0=gamma_m0,
                                                                                     V_dg=round(self.shear_capacity1 / 1000 / 0.6, 2)), '')
        self.report_check.append(t1)

        initial_shear_capacity = round(self.shear_capacity1 / 1000 / 0.6, 2)
        reduced_shear_capacity = round(self.shear_capacity1 / 1000, 2)
        t1 = (KEY_DISP_ALLOW_SHEAR, display_prov(self.load.shear_force, "V"),
              allow_shear_capacity(initial_shear_capacity, reduced_shear_capacity),
              get_pass_fail(self.load.shear_force, reduced_shear_capacity, relation="lesser"))
        self.report_check.append(t1)

        t1 = (KEY_OUT_DISP_PLASTIC_MOMENT_CAPACITY, '', cl_8_2_1_2_plastic_moment_capacity_member(beta_b=round(self.beta_b, 2),
                                                                                                  Z_p=round(self.Z_p,2), f_y=self.section.fy,
                                                                                                  gamma_m0=gamma_m0,
                                                                                                  Pmc=round(self.Pmc / 1000000, 2)), '')
        self.report_check.append(t1)
        t1 = (KEY_OUT_DISP_MOMENT_D_DEFORMATION, '', cl_8_2_1_2_deformation_moment_capacity_member(fy=self.section.fy,
                                                                                                   Z_e=round(self.section.elast_sec_mod_z,2),
                                                                                                   Mdc=round(self.Mdc / 1000000, 2)),
              '')
        self.report_check.append(t1)
        t1 = (KEY_OUT_DISP_MOMENT_CAPACITY, display_prov(self.load.moment, "M"), cl_8_2_moment_capacity_member(Pmc=round(self.Pmc / 1000000, 2),
                                                                                                               Mdc=round(self.Mdc / 1000000, 2),
                                                                                                               M_c=round(self.section.moment_capacity / 1000000, 2)),
              '')
        self.report_check.append(t1)
        t1 = ('SubSection', 'Load Consideration', '|p{3cm}|p{6cm}|p{5cm}|p{1.5cm}|')
        self.report_check.append(t1)
        #####INTERACTION RATIO#######

        t1 = (KEY_INTERACTION_RATIO, '', ir_sum_bb_cc(Al = self.load.axial_force, M = self.load.moment,
                                                      A_c = round(self.axial_capacity/1000,2),
                                                      M_c =round(self.section.moment_capacity/1000000,2),
                                                      IR_axial =self.IR_axial,IR_moment =self.IR_moment,sum_IR =self.sum_IR ),'')
        self.report_check.append(t1)
        #############################
        #### Min load Required ###############
        t2 =(MIN_LOADS_REQUIRED,min_loads_required(conn="beam_beam") , min_loads_provided(min_ac= round(self.min_axial_load / 1000, 2),
                                                                          min_mc=round(self.load_moment_min / 1000000, 2),
                                                                          conn = "beam_beam"),'')
        self.report_check.append(t2)


        #############################
        t1 = (KEY_DISP_APPLIED_AXIAL_FORCE,display_prov(self.load.axial_force, "Al"),
              prov_axial_load(axial_input=self.load.axial_force,min_ac=round(self.min_axial_load / 1000, 2),
                              app_axial_load=round(self.factored_axial_load / 1000, 2),axial_capacity=round(self.axial_capacity/1000,2)),'' )

        self.report_check.append(t1)
        V_dy = round(self.shear_capacity1 / 0.6 / 1000, 2)
        t1 = (KEY_DISP_APPLIED_SHEAR_LOAD,display_prov(self.load.shear_force, "V"),
              prov_shear_load(shear_input=self.load.shear_force,min_sc=round(self.shear_load1 / 1000, 2),
                              app_shear_load=round(self.fact_shear_load / 1000, 2),shear_capacity_1=V_dy),"")
        self.report_check.append(t1)
        t1 = (KEY_DISP_APPLIED_MOMENT_LOAD,display_prov(self.load.moment, "M"),
              prov_moment_load(moment_input=self.load.moment,min_mc=round(self.load_moment_min / 1000000, 2),
                               app_moment_load=round(self.load_moment / 1000000, 2),moment_capacity=round(self.section.moment_capacity / 1000000, 2)),"")

        self.report_check.append(t1)
        t23 = (KEY_OUT_DISP_FORCES_WEB, '', forces_in_web(Au=round(self.factored_axial_load / 1000, 2),
                                                          T=self.section.flange_thickness,
                                                          A=round(self.section.area, 2),
                                                          t=self.section.web_thickness, D=self.section.depth,
                                                          Zw=round(self.Z_w,2), Mu=round(self.load_moment / 1000000, 2),
                                                          Z=round(self.section.plast_sec_mod_z,2),
                                                          Mw=round(self.moment_web / 1000000, 2),
                                                          Aw=round(self.axial_force_w / 1000, 2)), '')
        self.report_check.append(t23)
        t23 = (KEY_OUT_DISP_FORCES_FLANGE, '', forces_in_flange(Au=round(self.factored_axial_load / 1000, 2),
                                                                B=self.section.flange_width,
                                                                T=self.section.flange_thickness,
                                                                A=round(self.section.area, 2),
                                                                D=self.section.depth,
                                                                Mu=round(self.load_moment / 1000000, 2),
                                                                Mw=round(self.moment_web / 1000000, 2),
                                                                Mf=round(self.moment_flange / 1000000, 2),
                                                                Af=round(self.axial_force_f / 1000, 2),
                                                                ff=round(self.flange_force / 1000, 2), ), '')
        self.report_check.append(t23)
        if self.design_status == False:
            if self.member_capacity_status == True:
                t2 = ('SubSection', 'Initial Member Check', '|p{3cm}|p{4.5cm}|p{6.5cm}|p{1.5cm}|')
                self.report_check.append(t2)
                t1 = (KEY_DISP_TENSIONYIELDINGCAP_FLANGE, display_prov(round(self.flange_force / 1000, 2), "F_f"),
                      cl_6_2_tension_yield_capacity_member(self.section.flange_width,
                                                           self.section.flange_thickness,
                                                           self.section.fy, gamma_m0,
                                                           round(self.section.tension_yielding_capacity / 1000, 2), 1),
                      get_pass_fail(round(self.flange_force / 1000, 2),
                                    round(self.section.tension_yielding_capacity / 1000, 2), relation="lesser"))
                self.report_check.append(t1)
                if self.section.tension_yielding_capacity > self.flange_force:
                    webheight = round((self.section.depth - 2 * self.section.flange_thickness), 2)
                    t1 = (KEY_DISP_TENSIONYIELDINGCAP_WEB, display_prov(round(self.axial_force_w / 1000, 2), "A_w"),
                          cl_6_2_tension_yield_capacity_member(webheight,
                                                               self.section.web_thickness,
                                                               self.section.fy, gamma_m0,
                                                               round(self.section.tension_yielding_capacity_web / 1000, ), 1),
                          get_pass_fail(round(self.axial_force_w / 1000, 2),
                                        round(self.section.tension_yielding_capacity_web / 1000, 2), relation="lesser"))
                    self.report_check.append(t1)

            if self.member_capacity_status == True and (self.section.tension_yielding_capacity > self.flange_force) and (len(self.flange_plate_thickness_possible) != 0):
                t1 = ('SubSection', 'Initial flange plate height check', '|p{4.5cm}|p{2.5cm}|p{7cm}|p{1.5cm}|')
                self.report_check.append(t1)
                if self.preference == "Outside":
                    t1 = (KEY_FLANGE_PLATE_HEIGHT , 'Bfp >= 50',
                          display_prov(round(self.outerwidth,2), "B_{fp}"),
                          get_pass_fail(50,round(self.outerwidth,2), relation="leq"))
                    self.report_check.append(t1)


                else:
                    t1 = (KEY_FLANGE_PLATE_HEIGHT , 'Bfp >= 50',
                          display_prov(round(self.outerwidth,2), "B_{fp}"),
                          get_pass_fail(50, round(self.outerwidth,2), relation="leq"))
                    self.report_check.append(t1)

                    t1 = (KEY_INNERFLANGE_PLATE_HEIGHT, 'Bifp >= 50' ,
                          width_pt_chk_bolted(B =self.section.flange_width,t = self.section.web_thickness,r_1 =self.section.root_radius),
                         get_pass_fail(50, round(self.innerwidth,2), relation="leq"))
                    self.report_check.append(t1)




            if self.member_capacity_status == True and (self.section.tension_yielding_capacity > self.flange_force) and self.webheight_status == True:
                if self.initial_pt_thk_status == True:
                    self.thick_f = self.flange_plate.thickness_provided
                    self.thick_w = self.web_plate.thickness_provided
                else:
                    self.thick_f = self.max_thick_f
                    self.thick_w = self.max_thick_w
                t1 = ('SubSection', 'Flange plate thickness', '|p{2.5cm}|p{5cm}|p{6.5cm}|p{1.5cm}|')
                self.report_check.append(t1)
                if  self.preference == "Outside":
                    t2 = (KEY_DISP_FLANGESPLATE_THICKNESS, display_prov(self.section.flange_thickness, "T"),display_prov(self.thick_f, "t_{fp}"),
                          get_pass_fail(self.section.flange_thickness, self.thick_f, relation="lesser"))
                    self.report_check.append(t2)
                    if(len(self.flange_plate_thickness_possible) != 0) and self.outerwidth >= 50:
                        t2 = (KEY_DISP_AREA_CHECK, plate_area_req(crs_area=round(self.flange_crs_sec_area,2),flange_web_area = round(self.Ap,2)),
                              flange_plate_area_prov_bolt(B=self.section.flange_width,pref = "Outside",y = self.thick_f,
                                                          outerwidth= round(self.outerwidth,2),
                                                          fp_area =round(self.flange_plate_crs_sec_area,2),
                                                          t = self.section.web_thickness,
                                                          r_1 = self.section.root_radius,),
                              get_pass_fail(self.Ap , self.flange_plate_crs_sec_area, relation="leq"))

                else:
                    t2 = (KEY_DISP_FLANGESPLATE_THICKNESS, display_prov(self.section.flange_thickness/2, "T"),
                          display_prov(self.thick_f, "t_{fp}"),get_pass_fail(self.section.flange_thickness/2,
                                                                             self.thick_f, relation="lesser"))
                    self.report_check.append(t2)
                    # flange_plate_crs_sec_area = (self.outerwidth + (2 * self.innerwidth)) * self.thick_f
                    if len(self.flange_plate_thickness_possible) != 0 and self.innerwidth >= 50 and self.outerwidth >= 50:
                        t2 = (KEY_DISP_AREA_CHECK, plate_area_req(crs_area=round(self.flange_crs_sec_area, 2),flange_web_area =round( self.Ap,2)),
                              flange_plate_area_prov_bolt(B=self.section.flange_width, pref="Outside+Inside",
                                                     y=self.thick_f,
                                                     outerwidth=round(self.outerwidth,2), fp_area=round(self.flange_plate_crs_sec_area,2),
                                                     t=self.section.web_thickness, r_1=self.section.root_radius,
                                                     innerwidth=round(self.innerwidth,2) ),get_pass_fail(self.Ap, self.flange_plate_crs_sec_area, relation="leq"))
                        self.report_check.append(t2)

            if self.member_capacity_status == True and (self.section.tension_yielding_capacity > self.flange_force) and (len(self.flange_plate_thickness_possible) != 0):
                t1 = ('SubSection', 'Initial web plate height check', '|p{3cm}|p{4.5cm}|p{6.5cm}|p{1.5cm}|')
                self.report_check.append(t1)
                if self.preference == "Outside":

                    t1 = (
                    KEY_WEB_PLATE_HEIGHT, web_width_min(D=self.section.depth, min_req_width=self.min_web_plate_height),
                    web_width_chk_bolt(pref=self.preference, D=self.section.depth, tk=self.flange_plate.thickness_provided,T=self.section.flange_thickness,
                                       R_1=self.section.root_radius, webplatewidth=self.webplatewidth, webclearance=None),
                    get_pass_fail(self.min_web_plate_height, self.webplatewidth, relation="leq"))
                    self.report_check.append(t1)
                else:
                    # self.min_web_plate_height = self.section.min_plate_height()
                    t1 = (KEY_WEB_PLATE_HEIGHT, web_width_min(D=self.section.depth, min_req_width=self.min_web_plate_height),
                          web_width_chk_bolt(pref=self.preference, D=self.section.depth, tk=self.flange_plate.thickness_provided,T=self.section.flange_thickness,
                                             R_1=self.section.root_radius, webplatewidth=self.webplatewidth,
                                             webclearance=self.webclearance),
                          get_pass_fail(self.min_web_plate_height, self.webplatewidth, relation="leq"))
                    self.report_check.append(t1)


            if self.member_capacity_status == True and (self.section.tension_yielding_capacity > self.flange_force) and self.webheight_status == True:

                # if (self.flange_plate_crs_sec_area >= (1.05 * self.flange_crs_sec_area)) and len(self.flange_plate_thickness_possible) != 0 and len(self.web_plate_thickness_possible) != 0 :
                t1 = ('SubSection', 'Web plate thickness', '|p{2.5cm}|p{5cm}|p{6.5cm}|p{1.5cm}|')
                self.report_check.append(t1)
                t2 = (KEY_DISP_WEBPLATE_THICKNESS, display_prov(self.section.web_thickness/2, "t"),display_prov(self.thick_w, "t_{wp}"),get_pass_fail(self.section.web_thickness/2, self.thick_w, relation="lesser"))
                self.report_check.append(t2)
                if len(self.web_plate_thickness_possible) != 0 and self.webplatewidth > self.min_web_plate_height:
                    # if (self.flange_plate_crs_sec_area >= 1.05 * self.flange_crs_sec_area):
                    t2 = (KEY_DISP_AREA_CHECK, plate_area_req(crs_area=round(self.web_crs_area, 2),
                                                              flange_web_area = round( self.Wp,2)),
                          web_plate_area_prov_bolt(D=self.section.depth, y = self.thick_w,
                                                   webwidth =  self.min_web_plate_height,
                                                   wp_area =round(self.web_plate_crs_sec_area,2),T = self.section.flange_thickness, r_1 = self.section.root_radius),
                                                get_pass_fail(self.Wp, self.web_plate_crs_sec_area, relation="lesser"))
                    self.report_check.append(t2)
            if self.member_capacity_status == True and self.initial_pt_thk_status == True and self.initial_pt_thk_status_web ==True:
                t1 = ('SubSection', 'Web Spacing Checks', '|p{3.0cm}|p{6.5cm}|p{5 cm}|p{1cm}|')
                self.report_check.append(t1)
                self.bolt_diameter_min = min(self.bolt.bolt_diameter)
                min_gauge =self.web_bolt.min_gauge_round
                self.d_0_min = IS800_2007.cl_10_2_1_bolt_hole_size(self.bolt_diameter_min,
                                                                   self.bolt.bolt_hole_type)
                row_limit = "Row~Limit~(r_l) = 2"
                row = 2.0
                depth_max = round(self.section.depth - (2*self.section.flange_thickness)- (2*self.webclearance) ,2)
                depth = round(2 * self.web_bolt.min_edge_dist_round + min_gauge ,2)

                t6 = (KEY_OUT_DISP_D_MIN, "", display_prov(self.bolt_diameter_min, "d"), '')
                self.report_check.append(t6)
                t2 = (DISP_MIN_GAUGE, cl_10_2_2_min_spacing(self.bolt_diameter_min), display_prov(min_gauge, "g", row_limit), "")
                self.report_check.append(t2)
                t3 = (DISP_MIN_EDGE, cl_10_2_4_2_min_edge_end_dist(self.d_0_min, self.bolt.edge_type),
                      self.web_bolt.min_edge_dist_round, "")
                self.report_check.append(t3)
                t3 = (KEY_SPACING, depth_req(self.web_bolt.min_edge_dist_round, min_gauge, row,sec ="beam"), depth_max,
                      get_pass_fail(depth, depth_max, relation="lesser"))
                self.report_check.append(t3)


                t1 = ('SubSection', 'Flange Spacing Checks', '|p{3.0cm}|p{6.5cm}|p{5cm}|p{1cm}|')
                self.report_check.append(t1)
                self.bolt_diameter_min = min(self.bolt.bolt_diameter)
                min_gauge =0.0
                self.d_0_min = IS800_2007.cl_10_2_1_bolt_hole_size(self.bolt_diameter_min,
                                                                   self.bolt.bolt_hole_type)
                row_limit = "Row~Limit~(r_l) = 1"
                row = 1.0
                depth_max = round((self.section.flange_width/2) - (self.section.web_thickness/2)- self.section.root_radius ,2)
                depth = round(2 * self.flange_bolt.min_edge_dist_round ,2)

                t6 = (KEY_OUT_DISP_D_MIN, "", display_prov(self.bolt_diameter_min, "d"), '')
                self.report_check.append(t6)
                t2 = (DISP_MIN_GAUGE, cl_10_2_2_min_spacing(self.bolt_diameter_min), display_prov(min_gauge, "g", row_limit), "")
                self.report_check.append(t2)
                t3 = (DISP_MIN_EDGE, cl_10_2_4_2_min_edge_end_dist(self.d_0_min, self.bolt.edge_type),
                      self.flange_bolt.min_edge_dist_round, "")
                self.report_check.append(t3)
                t3 = (KEY_SPACING, depth_req(self.flange_bolt.min_edge_dist_round, self.flange_bolt.min_pitch_round, row,sec ="beam"), depth_max,
                      get_pass_fail(depth, depth_max, relation="leq"))
                self.report_check.append(t3)


        if self.flange_plate.spacing_status == True:
            flange_connecting_plates = [self.flange_plate.thickness_provided, self.section.flange_thickness]

            flange_bolt_shear_capacity_kn = round(self.flange_bolt.bolt_shear_capacity / 1000, 2)
            # flange_bolt_bearing_capacity_kn = round(self.flange_bolt.bolt_bearing_capacity / 1000, 2)
            flange_bolt_capacity_kn = round(self.flange_bolt.bolt_capacity / 1000, 2)
            flange_kb_disp = round(self.flange_bolt.kb, 2)
            flange_kh_disp = round(self.flange_bolt.kh, 2)
            flange_bolt_force_kn = round(self.flange_plate.bolt_force, 2)
            flange_bolt_capacity_red_kn = round(self.flange_plate.bolt_capacity_red / 1000, 2)
            if self.initial_pt_thk_status == True:
                self.thick_f = self.flange_plate.thickness_provided
                self.thick_w = self.web_plate.thickness_provided
            else:
                self.thick_f = self.max_thick_f
                self.thick_w = self.max_thick_w
            ########Inner plate#####
            innerflange_connecting_plates = [self.flange_plate.thickness_provided, self.section.flange_thickness]

            innerflange_bolt_shear_capacity_kn = round(self.flange_bolt.bolt_shear_capacity / 1000, 2)

            innerflange_bolt_capacity_kn = round(self.flange_bolt.bolt_capacity / 1000, 2)
            innerflange_kb_disp = round(self.flange_bolt.kb, 2)
            innerflange_kh_disp = round(self.flange_bolt.kh, 2)
            innerflange_bolt_force_kn = round(self.flange_plate.bolt_force, 2)
            innerflange_bolt_capacity_red_kn = round(self.flange_plate.bolt_capacity_red, 2)
            min_plate_length = (((self.flange_plate.bolt_line / 2 - 1) * self.flange_bolt.min_pitch) + (
                    2 * self.flange_bolt.min_end_dist) + (self.flange_plate.gap / 2))


            t1 = ('SubSection', 'Flange Bolt Checks', '|p{3cm}|p{4.5cm}|p{6.5cm}|p{1.5cm}|')
            self.report_check.append(t1)

            t6 = (KEY_OUT_DISP_D_PROVIDED, "Bolt Quantity Optimisation", display_prov(self.bolt.bolt_diameter_provided, "d"), '')

            self.report_check.append(t6)

            t8 = (KEY_OUT_DISP_GRD_PROVIDED, "Bolt Grade Optimisation", self.bolt.bolt_grade_provided, '')
            self.report_check.append(t8)
            t8 = (KEY_DISP_DP_BOLT_FU, "", display_prov(round(self.flange_bolt.bolt_fu, 2), "f_{ub}"), '')
            self.report_check.append(t8)

            t8 = (KEY_DISP_DP_BOLT_FY, "", display_prov(round(self.flange_bolt.bolt_fy, 2), "f_{yb}"), '')
            self.report_check.append(t8)

            t8 = (KEY_DISP_BOLT_AREA, " ", display_prov(self.flange_bolt.bolt_net_area, "A_{nb}", " Ref~IS~1367-3~(2002)"), '')
            self.report_check.append(t8)
            t8 = (KEY_DISP_BOLT_HOLE, " ", display_prov(self.flange_bolt.dia_hole, "d_0"), '')
            self.report_check.append(t8)
            if self.preference == "Outside":
                t1 = (DISP_MIN_FLANGE_PLATE_THICK, display_prov(self.section.flange_thickness, "T"),
                      display_prov(self.flange_plate.thickness_provided, "t_{fp}"),
                      get_pass_fail(self.section.flange_thickness, self.flange_plate.thickness_provided,
                                    relation="lesser"))
                self.report_check.append(t1)
            else:
                t1 = (DISP_MIN_FLANGE_PLATE_THICK, display_prov(self.section.flange_thickness / 2, "T/2"),
                      display_prov(self.flange_plate.thickness_provided, "t_{ifp}"),
                      get_pass_fail(self.section.flange_thickness / 2, self.flange_plate.thickness_provided,
                                    relation="lesser"))
                self.report_check.append(t1)
            t6 = (DISP_NUM_OF_COLUMNS, '', display_prov(self.flange_plate.bolt_line, "n_c"), '')

            self.report_check.append(t6)
            t7 = (DISP_NUM_OF_ROWS, '', display_prov(self.flange_plate.bolts_one_line, "n_r"), '')
            self.report_check.append(t7)
            t1 = (DISP_MIN_PITCH, cl_10_2_2_min_spacing(self.bolt.bolt_diameter_provided),
                  self.flange_plate.pitch_provided,
                  get_pass_fail(self.flange_bolt.min_pitch, self.flange_plate.pitch_provided, relation='leq'))
            self.report_check.append(t1)
            t1 = (DISP_MAX_PITCH, cl_10_2_3_1_max_spacing(flange_connecting_plates),
                  self.flange_plate.pitch_provided,
                  get_pass_fail(self.flange_bolt.max_spacing, self.flange_plate.pitch_provided, relation='geq'))
            self.report_check.append(t1)
            t2 = (DISP_MIN_GAUGE, cl_10_2_2_min_spacing(self.bolt.bolt_diameter_provided),
                  self.flange_plate.gauge_provided,
                  get_pass_fail(self.flange_bolt.min_gauge, self.flange_plate.gauge_provided, relation="leq"))
            self.report_check.append(t2)
            t2 = (DISP_MAX_GAUGE, cl_10_2_3_1_max_spacing(flange_connecting_plates),
                  self.flange_plate.gauge_provided,
                  get_pass_fail(self.flange_bolt.max_spacing, self.flange_plate.gauge_provided, relation="geq"))
            self.report_check.append(t2)
            t3 = (DISP_MIN_END, cl_10_2_4_2_min_edge_end_dist(self.flange_bolt.dia_hole, self.bolt.edge_type),
                  self.flange_plate.end_dist_provided,
                  get_pass_fail(self.flange_bolt.min_end_dist, self.flange_plate.end_dist_provided, relation='leq'))
            self.report_check.append(t3)
            t4 = (DISP_MAX_END, cl_10_2_4_3_max_edge_end_dist(self.bolt_conn_plates_t_fu_fy,
                                                              corrosive_influences=self.bolt.corrosive_influences,
                                                              parameter='end_dist'),
                  self.flange_plate.end_dist_provided,
                  get_pass_fail(self.flange_bolt.max_end_dist, self.flange_plate.end_dist_provided, relation='geq'))
            self.report_check.append(t4)
            t3 = (DISP_MIN_EDGE, cl_10_2_4_2_min_edge_end_dist(self.flange_bolt.dia_hole, self.bolt.edge_type),
                  self.flange_plate.edge_dist_provided,
                  get_pass_fail(self.flange_bolt.min_edge_dist, self.flange_plate.edge_dist_provided, relation='leq'))
            self.report_check.append(t3)
            t4 = (DISP_MAX_EDGE, cl_10_2_4_3_max_edge_end_dist(self.bolt_conn_plates_t_fu_fy,
                                                              corrosive_influences=self.bolt.corrosive_influences,
                                                              parameter='edge_dist'),
                  self.flange_plate.edge_dist_provided,
                  get_pass_fail(self.flange_bolt.max_edge_dist, self.flange_plate.edge_dist_provided, relation="geq"))
            self.report_check.append(t4)

            if self.preference == "Outside":
                if self.flange_bolt.bolt_type == TYP_BEARING:
                    flange_bolt_bearing_capacity_kn = round(self.flange_bolt.bolt_bearing_capacity / 1000, 2)
                    t1 = (KEY_OUT_DISP_FLANGE_BOLT_SHEAR, '', cl_10_3_3_bolt_shear_capacity(self.flange_bolt.bolt_fu, 1,
                                                                                            self.flange_bolt.bolt_net_area,
                                                                                            self.flange_bolt.gamma_mb,
                                                                                            flange_bolt_shear_capacity_kn), '')
                    self.report_check.append(t1)
                    t8 = (KEY_DISP_KB, " ", cl_10_3_4_calculate_kb(self.flange_plate.end_dist_provided, self.flange_plate.pitch_provided, self.flange_bolt.dia_hole,
                                                                   self.flange_bolt.bolt_fu, self.flange_bolt.fu_considered), '')
                    self.report_check.append(t8)
                    t2 = (KEY_OUT_DISP_FLANGE_BOLT_BEARING, '', cl_10_3_4_bolt_bearing_capacity(flange_kb_disp,
                                                                                                self.bolt.bolt_diameter_provided,
                                                                                                self.bolt_conn_plates_t_fu_fy,
                                                                                                self.flange_bolt.gamma_mb,
                                                                                                flange_bolt_bearing_capacity_kn), '')
                    self.report_check.append(t2)
                    t3 = (KEY_OUT_DISP_FLANGE_BOLT_CAPACITY, '', cl_10_3_2_bolt_capacity(flange_bolt_shear_capacity_kn,
                                                                                         flange_bolt_bearing_capacity_kn,
                                                                                         flange_bolt_capacity_kn), '')
                    self.report_check.append(t3)
                else:

                    t4 = (KEY_OUT_DISP_FLANGE_BOLT_SLIP, '', cl_10_4_3_HSFG_bolt_capacity(mu_f=self.bolt.mu_f, n_e=1,
                                                                                          K_h=flange_kh_disp,
                                                                                          fub=self.flange_bolt.bolt_fu,
                                                                                          Anb=self.flange_bolt.bolt_net_area,
                                                                                          gamma_mf=self.flange_bolt.gamma_mf,
                                                                                          capacity=flange_bolt_capacity_kn), '')
                    self.report_check.append(t4)
            else:
                if self.flange_bolt.bolt_type == TYP_BEARING:
                    innerflange_bolt_bearing_capacity_kn = round(self.flange_bolt.bolt_bearing_capacity / 1000, 2)
                    t1 = (KEY_OUT_DISP_FLANGE_BOLT_SHEAR, '', cl_10_3_3_bolt_shear_capacity(self.flange_bolt.bolt_fu, 2,
                                                                                            self.flange_bolt.bolt_net_area,
                                                                                            self.flange_bolt.gamma_mb,
                                                                                            innerflange_bolt_shear_capacity_kn), '')
                    self.report_check.append(t1)
                    t8 = (KEY_DISP_KB, " ", cl_10_3_4_calculate_kb(self.flange_plate.end_dist_provided, self.flange_plate.pitch_provided,
                                                                   self.flange_bolt.dia_hole,
                                                                   self.flange_bolt.bolt_fu, self.flange_bolt.fu_considered), '')
                    self.report_check.append(t8)
                    t2 = (KEY_OUT_DISP_FLANGE_BOLT_BEARING, '', cl_10_3_4_bolt_bearing_capacity(innerflange_kb_disp,
                                                                                                self.bolt.bolt_diameter_provided,
                                                                                                self.bolt_conn_plates_t_fu_fy,
                                                                                                self.flange_bolt.gamma_mb,
                                                                                                innerflange_bolt_bearing_capacity_kn), '')
                    self.report_check.append(t2)
                    t3 = (KEY_OUT_DISP_FLANGE_BOLT_CAPACITY, '', cl_10_3_2_bolt_capacity(innerflange_bolt_shear_capacity_kn,
                                                                                         innerflange_bolt_bearing_capacity_kn,
                                                                                         innerflange_bolt_capacity_kn), '')
                    self.report_check.append(t3)
                else:

                    t4 = (KEY_OUT_DISP_FLANGE_BOLT_SLIP, '', cl_10_4_3_HSFG_bolt_capacity(mu_f=self.bolt.mu_f, n_e=2,
                                                                                          K_h=innerflange_kh_disp,
                                                                                          fub=self.flange_bolt.bolt_fu,
                                                                                          Anb=self.flange_bolt.bolt_net_area,
                                                                                          gamma_mf=self.flange_bolt.gamma_mf,
                                                                                          capacity=innerflange_bolt_capacity_kn),
                          '')
                    self.report_check.append(t4)

            # t6 = (DISP_NUM_OF_BOLTS, get_trial_bolts(V_u=0.0, A_u=(round(self.flange_force / 1000, 2)),
            #                                          bolt_capacity=flange_bolt_capacity_kn, multiple=2,conn ="flange_web"),
            #       self.flange_plate.bolts_required, '')
            # self.report_check.append(t6)


            t10 = (KEY_OUT_LONG_JOINT, cl_10_3_3_1_long_joint_bolted_req(),
                   long_joint_bolted_beam(self.flange_plate.bolt_line, self.flange_plate.bolts_one_line,
                                          self.flange_plate.pitch_provided,
                                          self.flange_plate.gauge_provided, self.bolt.bolt_diameter_provided,
                                          flange_bolt_capacity_kn,
                                          flange_bolt_capacity_red_kn,'flange',self.flange_plate.end_dist_provided,
                                          self.flange_plate.gap,self.flange_plate.edge_dist_provided,
                                          self.section.web_thickness,self.section.root_radius,conn="beam_beam"), "")
            self.report_check.append(t10)

            t10 = (KEY_OUT_LARGE_GRIP, cl_10_3_3_2_large_grip_bolted_req(),
                   cl_10_3_3_2_large_grip_bolted_prov(self.t_sum1, self.flange_bolt.bolt_diameter_provided,
                                   self.flange_plate.beta_lj), "")
            self.report_check.append(t10)

            if self.flange_bolt.bolt_type == TYP_BEARING:
                t5 = (KEY_OUT_DISP_BOLT_CAPACITY, vres_cap_bolt_check(V_u=0.0, A_u=(round(self.flange_force / 1000, 2)),
                                                                      bolt_capacity=round(
                                                                          self.flange_plate.bolt_force / 1000, 2),
                                                                      bolt_req=self.flange_plate.bolts_required, multiple=2,
                                                                      conn="flange_web"),
                      bolt_red_capacity_prov(self.flange_plate.beta_lj,
                                             self.flange_plate.beta_lg,
                                             flange_bolt_capacity_kn,
                                             flange_bolt_capacity_red_kn,"b"),
                      get_pass_fail(round(self.flange_plate.bolt_force / 1000, 2), flange_bolt_capacity_red_kn,
                                    relation="lesser"))
                self.report_check.append(t5)
            else:
                t5 = (KEY_OUT_DISP_BOLT_CAPACITY, vres_cap_bolt_check(V_u=0.0, A_u=(round(self.flange_force / 1000, 2)),
                                                                      bolt_capacity=round(
                                                                          self.flange_plate.bolt_force / 1000, 2),
                                                                      bolt_req=self.flange_plate.bolts_required,
                                                                      multiple=2,
                                                                      conn="flange_web"),
                      bolt_red_capacity_prov(self.flange_plate.beta_lj,
                                             self.flange_plate.beta_lg,
                                             flange_bolt_capacity_kn,
                                             flange_bolt_capacity_red_kn, "f"),
                      get_pass_fail(round(self.flange_plate.bolt_force / 1000, 2), flange_bolt_capacity_red_kn,
                                    relation="lesser"))
                self.report_check.append(t5)

        if self.web_plate.spacing_status == True and self.flange_plate.spacing_status == True:

            ############web variables###
            web_connecting_plates = [self.web_plate.thickness_provided, self.section.web_thickness]
            web_bolt_shear_capacity_kn = round(self.web_bolt.bolt_shear_capacity / 1000, 2)
            # web_bolt_bearing_capacity_kn = round(self.web_bolt.bolt_bearing_capacity / 1000, 2)
            web_bolt_capacity_kn = round(self.web_bolt.bolt_capacity / 1000, 2)
            web_kb_disp = round(self.web_bolt.kb, 2)
            web_kh_disp = round(self.web_bolt.kh, 2)

            web_bolt_force_kn = round(self.web_plate.bolt_force / 1000, 2)
            web_bolt_capacity_red_kn = round(self.web_plate.bolt_capacity_red / 1000, 2)
            res_force = self.web_plate.bolt_force * self.web_plate.bolt_line * self.web_plate.bolts_one_line
            print("res_focce", res_force)

            t1 = ('SubSection', 'Web Bolt Checks', '|p{2.5cm}|p{6cm}|p{6cm}|p{1.5cm}|')

            self.report_check.append(t1)
            t6 = (KEY_OUT_DISP_D_PROVIDED, "Bolt Quantity Optimisation", display_prov(self.bolt.bolt_diameter_provided, "d"),
            '')
            self.report_check.append(t6)
            t8 = (KEY_OUT_DISP_GRD_PROVIDED, "Bolt Grade Optimisation", self.bolt.bolt_grade_provided, '')
            self.report_check.append(t8)
            t1 = (DISP_MIN_WEB_PLATE_THICK, display_prov(self.section.web_thickness / 2, "t/2"),
                  display_prov(self.web_plate.thickness_provided, "t_{wp}"),
                  get_pass_fail(self.section.web_thickness / 2, self.web_plate.thickness_provided, relation="lesser"))
            self.report_check.append(t1)
            t6 = (DISP_NUM_OF_COLUMNS, '', display_prov(self.web_plate.bolt_line, "n_c"), '')

            self.report_check.append(t6)
            t7 = (DISP_NUM_OF_ROWS, '', display_prov(self.web_plate.bolts_one_line, "n_r"), '')
            self.report_check.append(t7)

            t1 = (DISP_MIN_PITCH, cl_10_2_2_min_spacing(self.bolt.bolt_diameter_provided),
                  self.web_plate.pitch_provided,
                  get_pass_fail(self.web_bolt.min_pitch, self.web_plate.pitch_provided, relation='leq'))
            self.report_check.append(t1)
            t1 = (DISP_MAX_PITCH, cl_10_2_3_1_max_spacing(web_connecting_plates),
                  self.web_plate.pitch_provided,
                  get_pass_fail(self.web_bolt.max_spacing, self.web_plate.pitch_provided,
                                relation='geq'))
            self.report_check.append(t1)
            t2 = (DISP_MIN_GAUGE, cl_10_2_2_min_spacing(self.bolt.bolt_diameter_provided),
                  self.web_plate.gauge_provided,
                  get_pass_fail(self.web_bolt.min_gauge, self.web_plate.gauge_provided, relation="leq"))
            self.report_check.append(t2)
            t2 = (DISP_MAX_GAUGE, cl_10_2_3_1_max_spacing(web_connecting_plates),
                  self.web_plate.gauge_provided,
                  get_pass_fail(self.flange_bolt.max_spacing, self.web_plate.gauge_provided,
                                relation="geq"))
            self.report_check.append(t2)
            t3 = (DISP_MIN_END, cl_10_2_4_2_min_edge_end_dist(self.web_bolt.dia_hole, self.bolt.edge_type),
                  self.web_plate.end_dist_provided,
                  get_pass_fail(self.web_bolt.min_end_dist, self.web_plate.end_dist_provided,
                                relation='leq'))
            self.report_check.append(t3)
            t4 = (DISP_MAX_END, cl_10_2_4_3_max_edge_end_dist(self.bolt_conn_plates_web_t_fu_fy,
                                                              corrosive_influences=self.bolt.corrosive_influences,
                                                              parameter='end_dist'),
                  self.web_plate.end_dist_provided,
                  get_pass_fail(self.web_bolt.max_end_dist, self.web_plate.end_dist_provided,
                                relation='geq'))
            self.report_check.append(t4)
            t3 = (DISP_MIN_EDGE, cl_10_2_4_2_min_edge_end_dist(self.web_bolt.dia_hole, self.bolt.edge_type),
                  self.web_plate.edge_dist_provided,
                  get_pass_fail(self.web_bolt.min_edge_dist, self.web_plate.edge_dist_provided,
                                relation='leq'))
            self.report_check.append(t3)
            t4 = (DISP_MAX_EDGE, cl_10_2_4_3_max_edge_end_dist(self.bolt_conn_plates_web_t_fu_fy,
                                                              corrosive_influences=self.bolt.corrosive_influences,
                                                              parameter='edge_dist'),
                  self.web_plate.edge_dist_provided,
                  get_pass_fail(self.web_bolt.max_edge_dist, self.web_plate.edge_dist_provided,
                                relation="geq"))
            self.report_check.append(t4)

            if self.web_bolt.bolt_type == TYP_BEARING:
                web_bolt_bearing_capacity_kn = round(self.web_bolt.bolt_bearing_capacity / 1000, 2)
                t1 = (KEY_OUT_DISP_WEB_BOLT_SHEAR, '', cl_10_3_3_bolt_shear_capacity(self.web_bolt.bolt_fu, 2,
                                                                                     self.web_bolt.bolt_net_area,
                                                                                     self.web_bolt.gamma_mb,
                                                                                     web_bolt_shear_capacity_kn), '')
                self.report_check.append(t1)
                t8 = (KEY_DISP_KB, " ", cl_10_3_4_calculate_kb(self.web_plate.end_dist_provided, self.web_plate.pitch_provided,
                                                               self.web_bolt.dia_hole,
                                                               self.web_bolt.bolt_fu, self.web_bolt.fu_considered), '')
                self.report_check.append(t8)
                t2 = (KEY_OUT_DISP_WEB_BOLT_BEARING, '', cl_10_3_4_bolt_bearing_capacity(web_kb_disp,
                                                                                         self.bolt.bolt_diameter_provided,
                                                                                         self.bolt_conn_plates_web_t_fu_fy,
                                                                                         self.web_bolt.gamma_mb,
                                                                                         web_bolt_bearing_capacity_kn), '')
                self.report_check.append(t2)
                t3 = (KEY_OUT_DISP_WEB_BOLT_CAPACITY, '', cl_10_3_2_bolt_capacity(web_bolt_shear_capacity_kn,
                                                                                  web_bolt_bearing_capacity_kn,
                                                                                  web_bolt_capacity_kn), '')
                self.report_check.append(t3)
            else:

                t4 = (KEY_OUT_DISP_WEB_BOLT_SLIP, '', cl_10_4_3_HSFG_bolt_capacity(mu_f=self.bolt.mu_f, n_e=2,
                                                                                   K_h=web_kh_disp, fub=self.web_bolt.bolt_fu,
                                                                                   Anb=self.web_bolt.bolt_net_area,
                                                                                   gamma_mf=self.web_bolt.gamma_mf,
                                                                                   capacity=web_bolt_capacity_kn), '')
                self.report_check.append(t4)

            # t5 = (DISP_NUM_OF_BOLTS, get_trial_bolts(V_u=round(self.fact_shear_load / 1000, 2),
            #                                          A_u=(round(self.axial_force_w / 1000, 2)),
            #                                          bolt_capacity=web_bolt_capacity_kn, multiple=2,conn="flange_web"),
            #       self.web_plate.bolts_required, '')
            # self.report_check.append(t5)  # todo no of bolts


            t10 = (KEY_OUT_REQ_PARA_BOLT,  parameter_req_bolt_force(bolts_one_line=self.web_plate.bolts_one_line
                                                                       , gauge=self.web_plate.gauge_provided,
                                                                       ymax=round(self.web_plate.ymax, 2),
                                                                       xmax=round(self.web_plate.xmax, 2),
                                                                       bolt_line=self.web_plate.bolt_line,
                                                                       pitch=self.web_plate.pitch_provided,
                                                                       length_avail=self.web_plate.length_avail,conn="beam_beam"),'', '')
            self.report_check.append(t10)

            t10 = (KEY_OUT_REQ_MOMENT_DEMAND_BOLT,  moment_demand_req_bolt_force(
                shear_load=round(self.fact_shear_load / 1000, 2),
                web_moment=round(self.moment_web / 1000000, 2), ecc=self.web_plate.ecc,
                moment_demand=round(self.web_plate.moment_demand / 1000000, 2)),'', '')

            self.report_check.append(t10)

            t10 = (KEY_OUT_BOLT_FORCE,  Vres_bolts(bolts_one_line=self.web_plate.bolts_one_line,
                                                      ymax=round(self.web_plate.ymax, 2),
                                                      xmax=round(self.web_plate.xmax, 2),
                                                      bolt_line=self.web_plate.bolt_line,
                                                      shear_load=round(self.fact_shear_load / 1000, 2),
                                                      axial_load=round(self.axial_force_w / 1000, 2),
                                                      moment_demand=round(self.web_plate.moment_demand / 1000000, 2),
                                                      r=round(self.web_plate.sigma_r_sq / 1000, 2),
                                                      vbv=round(self.web_plate.vbv / 1000, 2),
                                                      tmv=round(self.web_plate.tmv / 1000, 2),
                                                      tmh=round(self.web_plate.tmh / 1000, 2),
                                                      abh=round(self.web_plate.abh / 1000, 2),
                                                      vres=round(self.web_plate.bolt_force / 1000, 2),conn = "beam_beam"),'', '')
            self.report_check.append(t10)

            t10 = (KEY_OUT_LONG_JOINT, cl_10_3_3_1_long_joint_bolted_req(),
                   long_joint_bolted_beam(self.web_plate.bolt_line, self.web_plate.bolts_one_line,
                                          self.web_plate.pitch_provided,
                                          self.web_plate.gauge_provided, self.bolt.bolt_diameter_provided,
                                          web_bolt_capacity_kn,
                                          web_bolt_capacity_red_kn,'web',self.web_plate.end_dist_provided,
                                          self.flange_plate.gap,self.web_plate.edge_dist_provided,
                                          self.section.web_thickness,self.section.root_radius,conn="beam_beam"), "")
            self.report_check.append(t10)

            t10 = (KEY_OUT_LARGE_GRIP, cl_10_3_3_2_large_grip_bolted_req(),
                   cl_10_3_3_2_large_grip_bolted_prov(self.t_sum2, self.web_bolt.bolt_diameter_provided,
                                          self.web_plate.beta_lj), "")
            self.report_check.append(t10)
            if self.web_bolt.bolt_type == TYP_BEARING:
                t5 = (KEY_OUT_DISP_BOLT_CAPACITY, round(self.web_plate.bolt_force / 1000, 2),
                      bolt_red_capacity_prov(self.web_plate.beta_lj,
                                             self.web_plate.beta_lg,
                                             web_bolt_capacity_kn,
                                             web_bolt_capacity_red_kn,"b"),
                      get_pass_fail(round(self.web_plate.bolt_force / 1000, 2), web_bolt_capacity_red_kn,
                                    relation="lesser"))
                self.report_check.append(t5)
            else:
                t5 = (KEY_OUT_DISP_BOLT_CAPACITY, round(self.web_plate.bolt_force / 1000, 2),
                      bolt_red_capacity_prov(self.web_plate.beta_lj,
                                             self.web_plate.beta_lg,
                                             web_bolt_capacity_kn,
                                             web_bolt_capacity_red_kn,"f"),
                      get_pass_fail(round(self.web_plate.bolt_force / 1000, 2), web_bolt_capacity_red_kn,
                                    relation="lesser"))
                self.report_check.append(t5)
        ######Flange plate check####
        if self.select_bolt_dia_status == True:
            if self.preference == "Outside":
                t1 = ('SubSection', 'Flange plate dimensions Checks- Outside', '|p{4cm}|p{5cm}|p{5cm}|p{1.5cm}|')
                self.report_check.append(t1)

                t1 = (DISP_MIN_FLANGE_PLATE_HEIGHT, min_flange_plate_ht_req(beam_width=self.section.flange_width,
                                                                     min_flange_plate_ht=self.min_plate_height),
                      self.flange_plate.height,
                      get_pass_fail(self.min_plate_height, self.flange_plate.height, relation="leq"))
                self.report_check.append(t1)

                min_plate_length = 2 * (((self.flange_plate.bolt_line / 2 - 1) * self.flange_bolt.min_pitch) + (
                        2 * self.flange_bolt.min_end_dist) + (self.flange_plate.gap / 2))

                t1 = (DISP_MIN_FLANGE_PLATE_LENGTH, min_flange_plate_length_req(min_pitch=self.flange_bolt.min_pitch,
                                                                         min_end_dist=self.flange_bolt.min_end_dist,
                                                                         bolt_line=self.flange_plate.bolt_line,
                                                                         min_length=min_plate_length,
                                                                         gap=self.flange_plate.gap, sec="beam"),
                      self.flange_plate.length,
                      get_pass_fail(min_plate_length, self.flange_plate.length, relation="leq"))
                self.report_check.append(t1)

                t1 = (DISP_MIN_FLANGE_PLATE_THICK, display_prov(self.section.flange_thickness, "T"),
                      display_prov(self.flange_plate.thickness_provided, "t_{fp}"),
                      get_pass_fail(self.section.flange_thickness, self.flange_plate.thickness_provided,
                                    relation="lesser"))
                self.report_check.append(t1)
                self.Recheck_flange_pt_area_o = (self.flange_plate.height) * \
                                                self.flange_plate.thickness_provided
                t2 = (KEY_DISP_AREA_CHECK, plate_area_req(crs_area=round(self.flange_crs_sec_area, 2),
                                                          flange_web_area=round(self.Ap, 2)),
                      plate_recheck_area_weld(outerwidth=self.flange_plate.height,
                                              f_tp=self.flange_plate.thickness_provided, conn="flange",
                                              pref="Outside"),
                      get_pass_fail(self.Ap, self.Recheck_flange_pt_area_o, relation="leq"))
                self.report_check.append(t2)
            else:
                t1 = ('SubSection', 'Flange plates dimensions Checks-Outside/Inside', '|p{4cm}|p{5cm}|p{5cm}|p{1.5cm}|')
                self.report_check.append(t1)
                ####OUTER PLATE####
                t1 = (DISP_MIN_FLANGE_PLATE_HEIGHT, min_flange_plate_ht_req(beam_width=self.section.flange_width,
                                                                     min_flange_plate_ht=self.min_plate_height),
                      self.flange_plate.height,
                      get_pass_fail(self.min_plate_height, self.flange_plate.height, relation="leq"))
                self.report_check.append(t1)

                min_plate_length = 2 * (((self.flange_plate.bolt_line / 2 - 1) * self.flange_bolt.min_pitch) + (
                        2 * self.flange_bolt.min_end_dist) + (self.flange_plate.gap / 2))

                t1 = (DISP_MIN_FLANGE_PLATE_LENGTH, min_flange_plate_length_req(min_pitch=self.flange_bolt.min_pitch,
                                                                         min_end_dist=self.flange_bolt.min_end_dist,
                                                                         bolt_line=self.flange_plate.bolt_line,
                                                                         min_length=min_plate_length,
                                                                         gap=self.flange_plate.gap, sec="beam"),
                      self.flange_plate.length,
                      get_pass_fail(min_plate_length, self.flange_plate.length, relation="leq"))
                self.report_check.append(t1)
                ######INNER PLATE
                min_inner_height =int((self.section.flange_width - self.section.web_thickness - (self.section.root_radius * 2)) / 2)
                min_inner_ht_req =50
                t1 = (DISP_MIN_PLATE_INNERHEIGHT, '>=50',
                      self.flange_plate.Innerheight,
                      get_pass_fail(min_inner_ht_req, self.flange_plate.Innerheight, relation="leq"))
                self.report_check.append(t1)

                t1 = (DISP_MAX_PLATE_INNERHEIGHT, min_inner_flange_plate_ht_req(beam_width=self.section.flange_width,
                                                                                web_thickness=self.section.web_thickness,
                                                                                root_radius=self.section.root_radius,
                                                                                min_inner_flange_plate_ht=min_inner_height),
                      self.flange_plate.Innerheight, get_pass_fail(min_inner_height,
                                                                   self.flange_plate.Innerheight,
                                                                   relation="geq"))
                self.report_check.append(t1)

                min_plate_length = 2 * (((self.flange_plate.bolt_line / 2 - 1) * self.flange_bolt.min_pitch) + (
                        2 * self.flange_bolt.min_end_dist) + (self.flange_plate.gap / 2))

                t1 = (DISP_MIN_PLATE_INNERLENGTH, min_flange_plate_length_req(min_pitch=self.flange_bolt.min_pitch,
                                                                              min_end_dist=self.flange_bolt.min_end_dist,
                                                                              bolt_line=self.flange_plate.bolt_line,
                                                                              min_length=min_plate_length,
                                                                              gap=self.flange_plate.gap, sec="beam"),
                      self.flange_plate.length,
                      get_pass_fail(min_plate_length, self.flange_plate.length, relation="lesser"))
                self.report_check.append(t1)

                t1 = (DISP_MIN_FLANGE_PLATE_THICK, display_prov(self.section.flange_thickness / 2, "T/2"),
                      display_prov(self.flange_plate.thickness_provided, "t_{ifp}"),
                      get_pass_fail(self.section.flange_thickness / 2, self.flange_plate.thickness_provided,
                                    relation="lesser"))
                self.report_check.append(t1)
                self.Recheck_flange_pt_area_oi = (self.flange_plate.height + (2 * self.flange_plate.Innerheight)) * \
                                                 self.flange_plate.thickness_provided
                t2 = (KEY_DISP_AREA_CHECK, plate_area_req(crs_area=round(self.flange_crs_sec_area, 2),
                                                          flange_web_area=round(self.Ap, 2)),
                      plate_recheck_area_weld(outerwidth=self.flange_plate.height,
                                              innerwidth=self.flange_plate.Innerheight,
                                              f_tp=self.flange_plate.thickness_provided, t_wp=None, conn="flange",
                                              pref="Outside+Inside"),
                      get_pass_fail(self.Ap, self.Recheck_flange_pt_area_oi, relation="leq"))
                self.report_check.append(t2)

         ################
        if self.select_bolt_dia_status == True:
            self.min_web_plate_height = round(self.section.min_plate_height(), 2)
            t1 = ('SubSection', 'Web Plate dimensions Checks', '|p{4cm}|p{4.5cm}|p{5.5cm}|p{1.5cm}|')
            self.report_check.append(t1)

            t1 = (DISP_MIN_WEB_PLATE_HEIGHT, web_width_min(D=self.section.depth, min_req_width=self.min_web_plate_height),
                  self.web_plate.height,
                  get_pass_fail(self.min_web_plate_height, self.web_plate.height, relation="leq"))
            self.report_check.append(t1)

            min_plate_length = 2 * (((self.web_plate.bolt_line / 2 - 1) * self.web_bolt.min_pitch) + (
                    2 * self.web_bolt.min_end_dist) + (self.flange_plate.gap / 2))

            t1 = (DISP_MIN_WEB_PLATE_LENGTH, min_flange_plate_length_req(min_pitch=self.web_bolt.min_pitch,
                                                                     min_end_dist=self.web_bolt.min_end_dist,
                                                                     bolt_line=self.web_plate.bolt_line,
                                                                     min_length=min_plate_length,
                                                                     gap=self.flange_plate.gap, sec="beam"),
                  self.web_plate.length,
                  get_pass_fail(min_plate_length, self.web_plate.length, relation="leq"))
            self.report_check.append(t1)
            t1 = (DISP_MIN_WEB_PLATE_THICK, display_prov(self.section.web_thickness / 2, "t/2"),
                  display_prov(self.web_plate.thickness_provided, "t_{wp}"),
                  get_pass_fail(self.section.web_thickness / 2, self.web_plate.thickness_provided, relation="lesser"))
            self.report_check.append(t1)
            self.Recheck_web_pt_area_o = (2 * self.web_plate.height) * \
                                         self.web_plate.thickness_provided
            t2 = (KEY_DISP_AREA_CHECK, plate_area_req(round(self.web_crs_area, 2),
                                                      flange_web_area=round(self.Wp, 2)),
                  plate_recheck_area_weld(outerwidth=self.web_plate.height, innerwidth=None,
                                          f_tp=None, t_wp=self.web_plate.thickness_provided, conn="web",
                                          pref=None),
                  get_pass_fail(self.Wp, self.Recheck_web_pt_area_o, relation="leq"))
            self.report_check.append(t2)


        ###################
        # Member Capacities
        ###################
        ### Flange Check ###
        if self.get_plate_details_status ==True:
            t1 = ('SubSection', 'Member Checks', '|p{4cm}|p{3cm}|p{7cm}|p{1.5cm}|')
            self.report_check.append(t1)
            gamma_m0 = IS800_2007.cl_5_4_1_Table_5["gamma_m0"]['yielding']

            t1 = (KEY_DISP_TENSIONYIELDINGCAP_FLANGE, '', cl_6_2_tension_yield_capacity_member(self.section.flange_width,
                                                                                               self.section.flange_thickness,
                                                                                               self.section.fy, gamma_m0,
                                                                                               round(
                                                                                 self.section.tension_yielding_capacity / 1000,
                                                                                 2)), '')
            self.report_check.append(t1)
            gamma_m1 = IS800_2007.cl_5_4_1_Table_5["gamma_m1"]['ultimate_stress']

            t1 = (KEY_DISP_TENSIONRUPTURECAP_FLANGE, '', cl_6_3_1_tension_rupture_plate(w_p=self.section.flange_width,
                                                                                        t_p=self.section.flange_thickness,
                                                                                        n_c=self.flange_plate.bolts_one_line,
                                                                                        d_o=self.flange_bolt.dia_hole,
                                                                                        fu=self.section.fu, gamma_m1=gamma_m1,
                                                                                        T_dn=round(
                                                                                         self.section.tension_rupture_capacity / 1000,
                                                                                         2)), '')

            self.report_check.append(t1)

            t6 = (
                KEY_DISP_BLOCKSHEARCAP_FLANGE, '', cl_6_4_blockshear_capacity_member(Tdb=round(self.section.block_shear_capacity / 1000, 2)), '')
            self.report_check.append(t6)

            t1 = (KEY_DISP_FLANGE_TEN_CAPACITY, display_prov(round(self.flange_force / 1000, 2), "F_f"),

                  cl_6_1_tension_capacity_member(round(self.section.tension_yielding_capacity / 1000, 2),
                                                 round(self.section.tension_rupture_capacity / 1000, 2),
                                                 round(self.section.block_shear_capacity / 1000, 2)),
                  get_pass_fail(round(self.flange_force / 1000, 2), round(self.section.tension_capacity_flange / 1000, 2),
                                relation="lesser"))
            self.report_check.append(t1)

            ### web Check ###
            gamma_m0 = IS800_2007.cl_5_4_1_Table_5["gamma_m0"]['yielding']
            # A_v_web = (self.section.depth - 2 * self.section.flange_thickness) * self.section.web_thickness
            webheight = round((self.section.depth - 2 * self.section.flange_thickness),2)
            t1 = (KEY_DISP_TENSIONYIELDINGCAP_WEB, '', cl_6_2_tension_yield_capacity_member(webheight,
                                                                                            self.section.web_thickness,
                                                                                            self.section.fy, gamma_m0,
                                                                                            round(
                                                                              self.section.tension_yielding_capacity_web / 1000,
                                                                              2)), '')
            self.report_check.append(t1)
            gamma_m1 = IS800_2007.cl_5_4_1_Table_5["gamma_m1"]['ultimate_stress']

            t1 = (KEY_DISP_TENSIONRUPTURECAP_WEB, '', cl_6_3_1_tension_rupture_plate(w_p=webheight,
                                                                                     t_p=self.section.web_thickness,
                                                                                     n_c=self.web_plate.bolts_one_line,
                                                                                     d_o=self.web_bolt.dia_hole,
                                                                                     fu=self.section.fu, gamma_m1=gamma_m1,
                                                                                     T_dn=round(
                                                                                      self.section.tension_rupture_capacity_web / 1000,
                                                                                      2)), '')
            self.report_check.append(t1)

            t1 = (
                KEY_DISP_BLOCKSHEARCAP_WEB, '', cl_6_4_blockshear_capacity_member(Tdb=round(self.section.block_shear_capacity_web / 1000, 2)), '')

            self.report_check.append(t1)

            t1 = (KEY_DISP_WEB_TEN_CAPACITY, display_prov(round(self.axial_force_w / 1000, 2), "A_w"),

                  cl_6_1_tension_capacity_member(round(self.section.tension_yielding_capacity_web / 1000, 2),
                                                 round(self.section.tension_rupture_capacity_web / 1000, 2),
                                                 round(self.section.block_shear_capacity_web / 1000, 2)),
                  get_pass_fail(round(self.axial_force_w / 1000, 2), round(self.section.tension_capacity_web / 1000, 2),
                                relation="lesser"))
            self.report_check.append(t1)
        ###################
        # Flange plate Capacities check
        ###################
        if self.flange_check_axial_status == True:
            if self.preference == "Outside":

                t1 = ('SubSection', 'Flange Plate Capacity Checks in Axial-Outside ', '|p{4cm}|p{3cm}|p{7cm}|p{1.5cm}|')
                self.report_check.append(t1)
                gamma_m0 = IS800_2007.cl_5_4_1_Table_5["gamma_m0"]['yielding']

                t1 = (KEY_DISP_TENSIONYIELDINGCAP_FLANGE_PLATE, '', cl_6_2_tension_yield_capacity_member(self.flange_plate.height,
                                                                                                         self.flange_plate.thickness_provided,
                                                                                                         self.flange_plate.fy, gamma_m0,
                                                                                                         round(
                                                                                 self.flange_plate.tension_yielding_capacity / 1000,
                                                                                 2)), '')
                self.report_check.append(t1)
                gamma_m1 = IS800_2007.cl_5_4_1_Table_5["gamma_m1"]['ultimate_stress']

                t1 = (KEY_DISP_TENSIONRUPTURECAP_FLANGE_PLATE, '', cl_6_3_1_tension_rupture_plate(w_p=self.flange_plate.height,
                                                                                                  t_p=self.flange_plate.thickness_provided,
                                                                                                  n_c=self.flange_plate.bolts_one_line,
                                                                                                  d_o=self.flange_bolt.dia_hole,
                                                                                                  fu=self.flange_plate.fu,
                                                                                                  gamma_m1=gamma_m1,
                                                                                                  T_dn=round(
                                                                                            self.flange_plate.tension_rupture_capacity / 1000,
                                                                                            2)), '')
                self.report_check.append(t1)

                t1 = (KEY_DISP_BLOCKSHEARCAP_FLANGE_PLATE, '',
                      cl_6_4_blockshear_capacity_member(Tdb=round(self.flange_plate.block_shear_capacity / 1000, 2)), '')

                self.report_check.append(t1)

                t1 = (KEY_DISP_FLANGE_PLATE_TEN_CAP, display_prov(round(self.flange_force / 1000, 2), "F_f"),
                      cl_6_1_tension_capacity_member(round(self.flange_plate.tension_yielding_capacity / 1000, 2),
                                                     round(self.flange_plate.tension_rupture_capacity / 1000, 2),
                                                     round(self.flange_plate.block_shear_capacity / 1000, 2)),
                      get_pass_fail(round(self.flange_force / 1000, 2),
                                    round(self.flange_plate.tension_capacity_flange_plate / 1000, 2),
                                    relation="lesser"))
                self.report_check.append(t1)
            else:
                t1 = (
                'SubSection', 'Flange Plate Capacity Checks in axial-Outside/Inside ', '|p{4cm}|p{3cm}|p{7cm}|p{1.5cm}|')
                self.report_check.append(t1)
                gamma_m0 = IS800_2007.cl_5_4_1_Table_5["gamma_m0"]['yielding']
                total_height = self.flange_plate.height + (2 * self.flange_plate.Innerheight)

                t1 = (KEY_DISP_TENSIONYIELDINGCAP_FLANGE_PLATE, '', cl_6_2_tension_yield_capacity_member(total_height,
                                                                                                         self.flange_plate.thickness_provided,
                                                                                                         self.flange_plate.fy, gamma_m0,
                                                                                                         round(
                                                                                 self.flange_plate.tension_yielding_capacity / 1000,
                                                                                 2)), '')
                self.report_check.append(t1)

                gamma_m1 = IS800_2007.cl_5_4_1_Table_5["gamma_m1"]['ultimate_stress']

                t1 = (KEY_DISP_TENSIONRUPTURECAP_FLANGE_PLATE, '', cl_6_3_1_tension_rupture_plate(w_p=total_height,
                                                                                                  t_p=self.flange_plate.thickness_provided,
                                                                                                  n_c=self.flange_plate.bolts_one_line,
                                                                                                  d_o=self.flange_bolt.dia_hole,
                                                                                                  fu=self.flange_plate.fu,
                                                                                                  gamma_m1=gamma_m1,
                                                                                                  T_dn=round(
                                                                                            self.flange_plate.tension_rupture_capacity / 1000,
                                                                                            2)), '')
                self.report_check.append(t1)

                t1 = (KEY_DISP_BLOCKSHEARCAP_FLANGE_PLATE, '',
                      cl_6_4_blockshear_capacity_member(Tdb=round(self.flange_plate.block_shear_capacity / 1000, 2)), '')

                self.report_check.append(t1)

                t1 = (KEY_DISP_FLANGE_PLATE_TEN_CAP, display_prov(round(self.flange_force / 1000, 2), "F_f"),
                      cl_6_1_tension_capacity_member(round(self.flange_plate.tension_yielding_capacity / 1000, 2),
                                                     round(self.flange_plate.tension_rupture_capacity / 1000, 2),
                                                     round(self.flange_plate.block_shear_capacity / 1000, 2)),
                      get_pass_fail(round(self.flange_force / 1000, 2),
                                    round(self.flange_plate.tension_capacity_flange_plate / 1000, 2),
                                    relation="lesser"))
                self.report_check.append(t1)

        ###################
        # Web plate Capacities check axial
        ###################
        if self.flange_plate_check_status == True and self.web_axial_check_status == True:
            t1 = ('SubSection', 'Web Plate Capacity Checks in Axial', '|p{4cm}|p{3cm}|p{7cm}|p{1.5cm}|')
            self.report_check.append(t1)
            gamma_m0 = IS800_2007.cl_5_4_1_Table_5["gamma_m0"]['yielding']

            t1 = (KEY_DISP_TENSION_YIELDCAPACITY_WEB_PLATE, '', cl_6_2_tension_yield_capacity_member(self.web_plate.height,
                                                                                                     self.web_plate.thickness_provided,
                                                                                                     self.web_plate.fy,
                                                                                                     gamma_m0,
                                                                                                     round(self.web_plate.tension_yielding_capacity / 1000,
                                                                             2), 2), '')

            self.report_check.append(t1)
            gamma_m1 = IS800_2007.cl_5_4_1_Table_5["gamma_m1"]['ultimate_stress']

            t1 = (KEY_DISP_TENSION_RUPTURECAPACITY_WEB_PLATE, '', cl_6_3_1_tension_rupture_plate(self.web_plate.height,
                                                                                                 self.web_plate.thickness_provided,
                                                                                                 self.web_plate.bolts_one_line,
                                                                                                 self.web_bolt.dia_hole,
                                                                                                 self.web_plate.fu, gamma_m1,
                                                                                                 round(
                                                                                        self.web_plate.tension_rupture_capacity / 1000,
                                                                                        2), 2), '')

            self.report_check.append(t1)

            t1 = (KEY_DISP_TENSION_BLOCKSHEARCAPACITY_WEB_PLATE, '',
                  cl_6_4_blockshear_capacity_member(Tdb=round(self.web_plate.block_shear_capacity / 1000, 2)), '')
            self.report_check.append(t1)

            t1 = (KEY_DISP_WEB_PLATE_CAPACITY, display_prov(round(self.axial_force_w / 1000, 2), "A_w"),
                  cl_6_1_tension_capacity_member(round(self.web_plate.tension_yielding_capacity / 1000, 2),
                                                 round(self.web_plate.tension_rupture_capacity / 1000, 2),
                                                 round(self.web_plate.block_shear_capacity / 1000, 2)),
                  get_pass_fail(round(self.axial_force_w / 1000, 2),
                                round(self.web_plate.tension_capacity_web_plate / 1000, 2),
                                relation="lesser"))
            self.report_check.append(t1)

        ###################

        # Web plate Capacities check Shear
        ###################
        if self.web_plate_axial_check_status == True:
            t1 = ('SubSection', 'Web Plate Capacity Checks in Shear', '|p{4cm}|p{3cm}|p{7cm}|p{1.5cm}|')
            self.report_check.append(t1)

            t1 = (KEY_DISP_SHEARYIELDINGCAP_WEB_PLATE, '', cl_8_4_shear_yielding_capacity_member(self.web_plate.height, self.web_plate.thickness_provided,
                                                                                                 self.web_plate.fy, gamma_m0,
                                                                                                 round(self.web_plate.shear_yielding_capacity / 1000/0.6, 2), 2), '')
            self.report_check.append(t1)

            initial_shear_capacity = round(self.web_plate.shear_yielding_capacity / 1000 /0.6, 2)
            reduced_shear_capacity = round(self.web_plate.shear_yielding_capacity / 1000, 2)
            t1 = (KEY_DISP_ALLOW_SHEAR, display_prov(self.load.shear_force, "V"),
                  allow_shear_capacity(initial_shear_capacity, reduced_shear_capacity),
                  get_pass_fail(self.load.shear_force, reduced_shear_capacity, relation="lesser"))
            self.report_check.append(t1)
            if self.shear_yielding_status == True:
                t1 = (KEY_DISP_SHEARRUPTURECAP_WEB_PLATE, '', AISC_J4_shear_rupture_capacity_member(self.web_plate.height, self.web_plate.thickness_provided,
                                                                      self.web_plate.bolts_one_line ,self.web_bolt.dia_hole,
                                                                      self.web_plate.fu,
                                                                      round(self.web_plate.shear_rupture_capacity / 1000, 2),
                                                                      gamma_m1,2), '')

                self.report_check.append(t1)

            t1 = (KEY_DISP_BLOCKSHEARCAP_WEB_PLATE, '',
                  cl_6_4_blockshear_capacity_member(Tdb=round(self.web_plate.block_shear_capacity_shear / 1000, 2), stress ="shear"), '')
            self.report_check.append(t1)

            t1 = (KEY_DISP_WEBPLATE_SHEAR_CAPACITY_PLATE, '',

                  cl_8_4_shear_capacity_member(round(self.web_plate.shear_yielding_capacity / 1000, 2),
                                               round(self.web_plate.shear_rupture_capacity / 1000, 2),
                                               round(self.web_plate.block_shear_capacity_shear/ 1000, 2)),
                  get_pass_fail(round(self.fact_shear_load / 1000, 2),
                                round(self.web_plate.shear_capacity_web_plate / 1000, 2),relation="lesser"))
            self.report_check.append(t1)

            # red_shear_capacity =  round(self.web_plate.shear_capacity_web_plate / 1000, 2)
            # t1 = (KEY_DISP_ALLOW_SHEAR,display_prov(round(self.fact_shear_load / 1000, 2), "V_u"),
            #       allow_shear_capacity(round(self.web_plate.shear_capacity_web_plate / 1000/0.6, 2), round(red_shear_capacity,2)),
            #       get_pass_fail(round(self.fact_shear_load / 1000, 2),
            #                     round(self.web_plate.shear_capacity_web_plate / 1000, 2),relation="lesser"))
            # self.report_check.append(t1)

        Disp_3D_image = "/ResourceFiles/images/3d.png"

        #config = configparser.ConfigParser()
        #config.read_file(open(r'Osdag.config'))
        #desktop_path = config.get("desktop_path", "path1")
        #print("desk:", desktop_path)
        print(sys.path[0])
        rel_path = str(sys.path[0])
        rel_path = rel_path.replace("\\", "/")

        fname_no_ext = popup_summary['filename']


        CreateLatex.save_latex(CreateLatex(), self.report_input, self.report_check, popup_summary, fname_no_ext,
                               rel_path, Disp_3D_image)

# def save_latex(self, uiObj, Design_Check, reportsummary, filename, rel_path, Disp_3d_image):<|MERGE_RESOLUTION|>--- conflicted
+++ resolved
@@ -1037,13 +1037,8 @@
                 self.load_moment_min = self.load.moment * 1000000 + (
                             (1 - self.sum_IR) * self.section.moment_capacity)
             self.min_axial_load = self.load.axial_force * 1000
-<<<<<<< HEAD
             logger.info("Moment defined by the user is less than minimun recommendation of IS 800:2007, Cl.10.7")
             logger.info("Moment value is set at {} kN-m".format(round(self.load_moment_min / 1000000, 2)))
-=======
-            logger.info("Moment defined by the user is less than minimum recommendation of IS 800:2007, Cl.10.7")
-            logger.info("Moment value is set at {} kN-m".format(self.load_moment_min))
->>>>>>> 7bb17402
 
         elif self.sum_IR <= 1.0 and self.IR_axial < 0.3:
 
@@ -1052,13 +1047,8 @@
             else:
                 self.min_axial_load = self.load.axial_force * 1000 + ((1 - self.sum_IR) * self.axial_capacity)
             self.load_moment_min = self.load.moment * 1000000
-<<<<<<< HEAD
             logger.info("Axial force defined by the user is less than minimun recommendation of IS 800:2007, Cl.10.7")
             logger.info("Axial force is set at {} kN".format(round(self.min_axial_load / 1000, 2)))
-=======
-            logger.info("Axial force defined by the user is less than minimum recommendation of IS 800:2007, Cl.10.7")
-            logger.info("Axial force is set at {} kN".format(self.min_axial_load))
->>>>>>> 7bb17402
         else:
             self.min_axial_load = self.load.axial_force * 1000
             self.load_moment_min = self.load.moment * 1000000
