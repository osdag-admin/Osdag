"""Module for Indian Standard, IS 800 : 2007

Started on 01 - Nov - 2018

@author: ajmalbabums
"""
import math


class IS800_2007(object):
    """Perform calculations on steel design as per IS 800:2007

    """

    # ==========================================================================
    """    SECTION  1     GENERAL   """
    # ==========================================================================
    """    SECTION  2     MATERIALS   """
    # ==========================================================================
    """    SECTION  3     GENERAL DESIGN REQUIREMENTS   """
    # ==========================================================================
    """    SECTION  4     METHODS OF STRUCTURAL ANALYSIS   """
    # ==========================================================================
    """    SECTION  5     LIMIT STATE DESIGN   """
    # -------------------------------------------------------------
    #   5.4 Strength
    # -------------------------------------------------------------

    # Table 5 Partial Safety Factors for Materials, gamma_m (dict)
    cl_5_4_1_Table_5 = {"gamma_m0": {'yielding': 1.10, 'buckling': 1.10},
                        "gamma_m1": {'ultimate_stress': 1.25},
                        "gamma_mf": {'shop': 1.25, 'field': 1.25},
                        "gamma_mb": {'shop': 1.25, 'field': 1.25},
                        "gamma_mr": {'shop': 1.25, 'field': 1.25},
                        "gamma_mw": {'shop': 1.25, 'field': 1.50}
                        }

    # ==========================================================================
    """    SECTION  6     DESIGN OF TENSION MEMBERS   """
    # -------------------------------------------------------------
    #   6.4 Design Strength Due to Block Shear
    # -------------------------------------------------------------

    # cl. 6.4.1 Block shear strength of bolted connections
    @staticmethod
    def cl_6_4_1_block_shear_strength(A_vg, A_vn, A_tg, A_tn, f_u, f_y):
        """Calculate the block shear strength of bolted connections as per cl. 6.4.1

        Args:
            A_vg: Minimum gross area in shear along bolt line parallel to external force [in sq. mm] (float)
            A_vn: Minimum net area in shear along bolt line parallel to external force [in sq. mm] (float)
            A_tg: Minimum gross area in tension from the bolt hole to the toe of the angle,
                           end bolt line, perpendicular to the line of force [in sq. mm] (float)
            A_tn: Minimum net area in tension from the bolt hole to the toe of the angle,
                           end bolt line, perpendicular to the line of force [in sq. mm] (float)
            f_u: Ultimate stress of the plate material in MPa (float)
            f_y: Yield stress of the plate material in MPa (float)

        Return:
            block shear strength of bolted connection in N (float)

        Note:
            Reference:
            IS 800:2007, cl. 6.4.1

        """
        gamma_m0 = IS800_2007.cl_5_4_1_Table_5["gamma_m0"]['yielding']
        gamma_m1 = IS800_2007.cl_5_4_1_Table_5["gamma_m1"]['ultimate_stress']
        T_db1 = A_vg * f_y / (math.sqrt(3) * gamma_m0) + 0.9 * A_tn * f_u / gamma_m1
        T_db2 = 0.9 * A_vn * f_u / (math.sqrt(3) * gamma_m1) + A_tg * f_y / gamma_m0
        return min(T_db1, T_db2)

    # ==========================================================================
    """    SECTION  7     DESIGN OF COMPRESS1ON MEMBERS   """
    # ==========================================================================
    """    SECTION  8     DESIGN OF MEMBERS SUBJECTED TO BENDING   """
    # -------------------------------------------------------------
    #   8.4 Shear
    # -------------------------------------------------------------

    # cl. 8.4.1 shear strength of bolted connections
    @staticmethod
    def cl_8_4_design_shear_strength():
        # TODO
        pass

    # ==========================================================================
    """    SECTION  9     MEMBER SUBJECTED TO COMBINED FORCES   """
    # ==========================================================================
    """   SECTION  10    CONNECTIONS    """
    # -------------------------------------------------------------
    #   10.1 General
    # -------------------------------------------------------------
    # -------------------------------------------------------------
    #   10.2 Location Details of Fasteners
    # -------------------------------------------------------------

    # cl. 10.2.1 Clearances for Holes for Fasteners
    @staticmethod
    def cl_10_2_1_bolt_hole_size(d, bolt_hole_type='standard'):
        """Calculate bolt hole diameter as per Table 19 of IS 800:2007

        Args:
             d - Nominal diameter of fastener in mm (float)
             bolt_hole_type - Either 'standard' or 'over_size' or 'short_slot' or 'long_slot' (str)

        Returns:
            bolt_hole_size -  Diameter of the bolt hole in mm (float)

        Note:
            Reference:
            IS 800, Table 19 (Cl 10.2.1)

        """
        table_19 = {
            "12-14": {'standard': 1.0, 'over_size': 3.0, 'short_slot': 4.0, 'long_slot': 2.5},
            "16-22": {'standard': 2.0, 'over_size': 4.0, 'short_slot': 6.0, 'long_slot': 2.5},
            "24"   : {'standard': 2.0, 'over_size': 6.0, 'short_slot': 8.0, 'long_slot': 2.5},
            "24+"  : {'standard': 3.0, 'over_size': 8.0, 'short_slot': 10.0, 'long_slot': 2.5}
        }

        if d < 12:
            clearance = 0
        elif d <= 14:
            clearance = table_19["12-14"][bolt_hole_type]
        elif d <= 22:
            clearance = table_19["16-22"][bolt_hole_type]
        elif d <= 24:
            clearance = table_19["24"][bolt_hole_type]
        else:
            clearance = table_19["24+"][bolt_hole_type]
        if bolt_hole_type == 'long_slot':
            bolt_hole_size = (clearance + 1) * d
        else:
            bolt_hole_size = clearance + d
        return bolt_hole_size

    # cl. 10.2.2 Minimum Spacing
    @staticmethod
    def cl_10_2_2_min_spacing(d):
        """Calculate minimum distance between centre of fasteners

        Args:
             d - Nominal diameter of fastener in mm (float)

        Returns:
            Minimum distance between centre of fasteners in mm (float)

        Note:
            Reference:
            IS 800:2007, cl. 10.2.2

        """
        return 2.5 * d

    # cl. 10.2.3.1 Maximum Spacing
    @staticmethod
    def cl_10_2_3_1_max_spacing(plate_thicknesses):
        """Calculate maximum distance between centre of fasteners

        Args:
             plate_thicknesses- List of thicknesses in mm of connected plates (list or tuple)

        Returns:
            Maximum distance between centres of adjacent fasteners in mm (float)

        Note:
            Reference:
            IS 800:2007, cl. 10.2.3.1

        """
        t = min(plate_thicknesses)
        return min(32*t, 300.0)

    # cl. 10.2.3.2 Maximum pitch in tension and compression members
    @staticmethod
    def cl_10_2_3_2_max_pitch_tension_compression(d, plate_thicknesses, member_type):
        """Calculate maximum pitch between centre of fasteners lying in the direction of stress

        Args:
             d - Nominal diameter of fastener in mm (float)
             plate_thicknesses - List of thicknesses in mm of connected plates (list or tuple)
             member_type - Either 'tension' or 'compression' or 'compression_butting' (str)

        Returns:
            Maximum distance between centres of adjacent fasteners in mm (float)

        Note:
            Reference:
            IS 800:2007, cl. 10.2.3.2

        """
        t = min(plate_thicknesses)
        if member_type == 'tension':
            return min(16*t, 200.0)
        elif member_type == 'compression':
            return min(12*t, 200.0)
        else:
            # TODO compression members wherein forces are transferred through butting faces is given in else
            return 4.5 * d

    # cl. 10.2.4.2  Minimum Edge and End Distances
    @staticmethod
    def cl_10_2_4_2_min_edge_end_dist(d, bolt_hole_type='standard', edge_type='hand_flame_cut'):
        """Calculate minimum end and edge distance

        Args:
             d - Nominal diameter of fastener in mm (float)
             edge_type - Either 'hand_flame_cut' or 'machine_flame_cut' (str)

        Returns:
                Minimum edge and end distances from the centre of any hole to the nearest edge of a plate in mm (float)

        Note:
            Reference:
            IS 800:2007, cl. 10.2.4.2

        """

        d_0 = IS800_2007.cl_10_2_1_bolt_hole_size(d, bolt_hole_type)
        if edge_type == 'hand_flame_cut':
            return 1.7 * d_0
        else:
            # TODO : edge_type == 'machine_flame_cut' is given in else
            return 1.5 * d_0

    # cl. 10.2.4.3  Maximum Edge Distance
    @staticmethod
    def cl_10_2_4_3_max_edge_dist(plate_thicknesses, f_y, corrosive_influences=False):
        """Calculate maximum end and edge distance

        Args:
             plate_thicknesses - List of thicknesses in mm of outer plates (list or tuple)
             f_y - Yield strength of plate material in MPa (float)
             corrosive_influences - Whether the members are exposed to corrosive influences or not (Boolean)

        Returns:
            Maximum edge distance to the nearest line of fasteners from an edge of any un-stiffened part in mm (float)

        Note:
            Reference:
            IS 800:2007, cl. 10.2.4.3

        """
        # TODO : Differentiate outer plates and connected plates.
        t = min(plate_thicknesses)
        epsilon = math.sqrt(250 / f_y)
        if corrosive_influences is True:
            return 40.0 + 4 * t
        else:
            return 12 * t * epsilon

    # -------------------------------------------------------------
    #   10.3 Bearing Type Bolts
    # -------------------------------------------------------------

    # cl. 10.3.2 Design strength of bearing type bolt
    @staticmethod
    def cl_10_3_2_bolt_design_strength(V_dsb, V_dpb):
        """Calculate design strength of bearing type bolt

        Args:
            V_dsb - Design shear strength of bearing bolt in N (float)
            V_dpb - Design bearing strength of bolt on the plate in N (float)

        Returns:
            V_db - Design strength of bearing bolt in N (float)

        Note:
            Reference:
            IS 800:2007,  cl 10.3.2

        """
        V_db = min(V_dsb, V_dpb)
        return V_db

    # cl. 10.3.3 Shear Capacity of Bearing Bolt
    @staticmethod
    def cl_10_3_3_bolt_shear_capacity(f_u, A_nb, A_sb, n_n, n_s=0, safety_factor_parameter='field'):
        """Calculate design shear strength of bearing bolt

        Args:
            f_u - Ultimate tensile strength of the bolt in MPa (float)
            A_nb - Net shear area of the bolt at threads in sq. mm  (float)
            A_sb - Nominal plain shank area of the bolt in sq. mm  (float)
            n_n - Number of shear planes with threads intercepting the shear plane (int)
            n_s -  Number of shear planes without threads intercepting the shear plane (int)
            safety_factor_parameter - Either 'field' or 'shop' (str)

        return:
            V_dsb - Design shear strength of bearing bolt in N (float)

        Note:
            Reference:
            IS 800:2007,  cl 10.3.3

        """
        V_nsb = f_u / math.sqrt(3) * (n_n * A_nb + n_s * A_sb)
        gamma_mb = IS800_2007.cl_5_4_1_Table_5['gamma_mb'][safety_factor_parameter]
        V_dsb = V_nsb/gamma_mb
        return V_dsb

    # cl. 10.3.3.1 Long joints
    @staticmethod
    def cl_10_3_3_1_bolt_long_joint(d, l_j):
        """ Calculate reduction factor for long joints.

        Args:
            l_j = Length of joint of a splice or end connection as defined in cl. 10.3.3.1 (float)
            d = Nominal diameter of the fastener (float)
        Return:
            beta_lj  = Reduction factor for long joints (float)

        Note:
            Reference:
            IS 800:2007,  cl 10.3.3.1

        """
        beta_lj = 1.075 - 0.005 * l_j / d
        if beta_lj <= 0.75:
            beta_lj = 0.75
        elif beta_lj >= 1.0:
            beta_lj = 1.0
        if l_j >= 15.0 * d:
            return beta_lj
        else:
            return 1.0

    # 10.3.3.2 Large grip lengths
    @staticmethod
    def cl_10_3_3_2_bolt_large_grip(d, l_g, l_j=0):
        """ Calculate reduction factor for large grip lengths.

        Args:
            l_g = Grip length equal to the total thickness of the connected plates as defined in cl. 10.3.3.2 (float)
            d = Nominal diameter of the fastener (float)
        Return:
            beta_lg = Reduction factor for large grip lengths (float) if applicable

        Note:
            Reference:
            IS 800:2007,  cl 10.3.3.2

        """
        beta_lg = 8.0 / (3.0 + l_g / d)
        if beta_lg >= IS800_2007.cl_10_3_3_1_bolt_long_joint(d, l_j):
            beta_lg = IS800_2007.cl_10_3_3_1_bolt_long_joint(d, l_j)
        if l_g <= 5.0 * d:
            beta_lg = 1
        elif l_g > 8.0 * d:
            return "GRIP LENGTH TOO LARGE"
        return beta_lg

    # cl. 10.3.4 Bearing Capacity of the Bolt
    @staticmethod
    def cl_10_3_4_bolt_bearing_capacity(f_u, f_ub, t, d, e, p, bolt_hole_type='standard', safety_factor_parameter='field'):

        """Calculate design bearing strength of a bolt on any plate.

        Args:
            f_u     - Ultimate tensile strength of the plate in MPa (float)
            f_ub    - Ultimate tensile strength of the bolt in MPa (float)
            t       - Summation of thicknesses of the connected plates in mm as defined in cl. 10.3.4 (float)
            d       - Diameter of the bolt in mm (float)
            e       - End distance of the fastener along bearing direction in mm (float)
            p       - Pitch distance of the fastener along bearing direction in mm (float)
            bolt_hole_type - Either 'standard' or 'over_size' or 'short_slot' or 'long_slot' (str)
            safety_factor_parameter - Either 'field' or 'shop' (str)

        return:
            V_dpb - Design bearing strength of bearing bolt in N (float)

        Note:
            Reference:
            IS 800:2007,  cl 10.3.4

        """
        d_0 = IS800_2007.cl_10_2_1_bolt_hole_size(d, bolt_hole_type)
        k_b = min(e/(3.0*d_0), p/(3.0*d_0)-0.25, f_ub/f_u, 1.0)
        V_npb = 2.5 * k_b * d * t * f_u
        gamma_mb = IS800_2007.cl_5_4_1_Table_5['gamma_mb'][safety_factor_parameter]
        V_dpb = V_npb/gamma_mb
        if bolt_hole_type == 'over_size' or 'short_slot':
            V_dpb *= 0.7
        elif bolt_hole_type == 'long_slot':
            V_dpb *= 0.5
        return V_dpb

<<<<<<< HEAD



    # cl. 10.3.6 Bolt subjected to combined shear and tension of bearing bolts
    @staticmethod
    def cl_10_3_6_bearing_bolt_combined_forces(V_sb, V_db, T_b, T_db):

        """Check for bolt subjected to combined shear and tension

        Args:
            V_sb - factored shear force acting on the bolt,
            V_db - design shear capacity,
            T_b - factored tensile force acting on the bolt,
            T_db - design tension capacity.

        return: Safety status of bolt (Boolean)

        Note:
            Reference:
            IS 800:2007,  cl 10.3.6
        """

        if (V_sb / V_db) ** 2 + (T_b / T_db) ** 2 <= 1:
            return True
        return False

=======
    # cl. 10.3.5 Tension Capacity
    @staticmethod
    def cl_10_3_5_bearing_bolt_tension_resistance(f_ub, f_yb, A_sb, A_n):
        """Calculate design tensile strength of bearing bolt

        Args:
            f_ub - Ultimate tensile strength of the bolt in MPa (float)
            f_yb - Yield strength of the bolt in MPa (float)
            A_sb - Shank area of bolt in sq. mm  (float)
            A_n - Net tensile stress area of the bolts as per IS 1367 in sq. mm  (float)

        return:
            T_db - Design tensile strength of bearing bolt in N (float)

        Note:
            Reference:
            IS 800:2007,  cl 10.3.5
        """
        gamma_mb = IS800_2007.cl_5_4_1_Table_5['gamma_mb']['shop']
        gamma_m0 = IS800_2007.cl_5_4_1_Table_5['gamma_m0']['yielding']
        T_nb = min(0.90 * f_ub * A_n, f_yb * A_sb * gamma_mb/gamma_m0)
        return T_nb / gamma_mb
>>>>>>> e479495e

    # -------------------------------------------------------------
    #   10.4 Friction Grip Type Bolting
    # -------------------------------------------------------------

    # cl. 10.4.3 Slip Resistance
    @staticmethod
    def cl_10_4_3_bolt_slip_resistance(f_ub, A_nb, n_e, mu_f, bolt_hole_type='standard', slip_resistance='service_load'):
        # TODO : Ensure default slip_resistance = 'service_load' or ultimate_load'
        """Calculate design shear strength of friction grip bolt as governed by slip

        Args:
            f_ub - Ultimate tensile strength of the bolt in MPa (float)
            A_nb - Net area of the bolt at threads in sq. mm  (float)
            n_e - Number of  effective interfaces offering  frictional resistance to slip (int)
            mu_f - coefficient of friction (slip factor) as specified in Table 20
            bolt_hole_type - Either 'standard' or 'over_size' or 'short_slot' or 'long_slot' (str)
            slip_resistance - whether slip resistance is required at service load or ultimate load
                              Either 'service_load' or 'ultimate_load' (str)

        return:
            V_dsf - Design shear strength of friction grip bolt as governed by slip in N (float)

        Note:
            Reference:
            IS 800:2007,  cl 10.4.3
            AMENDMENT NO. 1 (JANUARY 2012) to IS 800:2007

        """
        f_0 = 0.70 * f_ub
        F_0 = A_nb * f_0
        if slip_resistance == 'service_load':
            gamma_mf = 1.10
        else:
            # TODO : slip _resistance for 'ultimate_load' is given in else
            gamma_mf = 1.25
        if bolt_hole_type == 'standard':
            K_h = 1.0
        elif bolt_hole_type == 'over_size' or 'short_slot' or 'long_slot':
            K_h = 0.85
        else:
            # TODO : long_slot bolt loaded parallel to slot is given in else
            K_h = 0.7
        if mu_f >= 0.55:
            mu_f = 0.55
        V_nsf = mu_f * n_e * K_h * F_0
        V_dsf = V_nsf / gamma_mf
        return V_dsf

    # Table 20 Typical Average Values for Coefficient of Friction, mu_f (list)
    cl_10_4_3_Table_20 = [0.20, 0.50, 0.10, 0.25, 0.30, 0.52, 0.30, 0.30, 0.50, 0.33, 0.48, 0.1]

    # cl. 10.4.5 Tension Resistance
    @staticmethod
    def cl_10_4_5_friction_bolt_tension_resistance(f_ub, f_yb, A_sb, A_n):
        """Calculate design tensile strength of friction grip bolt

        Args:
            f_ub - Ultimate tensile strength of the bolt in MPa (float)
            f_yb - Yield strength of the bolt in MPa (float)
            A_sb - Shank area of bolt in sq. mm  (float)
            A_n - Net tensile stress area of the bolts as per IS 1367 in sq. mm  (float)

        return:
            T_df - Design tensile strength of friction grip bolt in N (float)

        Note:
            Reference:
            IS 800:2007,  cl 10.4.5
            AMENDMENT NO. 1 (JANUARY 2012) to IS 800:2007

        """
        gamma_mf = IS800_2007.cl_5_4_1_Table_5['gamma_mf']['shop']
        gamma_m0 = IS800_2007.cl_5_4_1_Table_5['gamma_m0']['yielding']
        gamma_m1 = IS800_2007.cl_5_4_1_Table_5['gamma_m1']['ultimate_stress']

        T_nf = min(0.9 * f_ub * A_n, f_yb * A_sb * gamma_m1/gamma_m0)
        return T_nf / gamma_mf

    # cl. 10.4.6 Combined shear and Tension for friction grip bolts
    @staticmethod
    def cl_10_4_6_friction_bolt_combined_shear_and_tension(V_sf, V_df, T_f, T_df):
        """Calculate combined shear and tension of friction grip bolt

                Args:
                   V_sf - applied factored shear at design load
                   V_df - design shear strength
                   T_f - externally applied factored tension at design load
                   T_df - design tension strength

                return:
                    Safety status of friction grip bolt (Boolean)

                Note:
                    Reference:
                    IS 800:2007,  cl 10.4.6
        """

        if (V_sf/V_df)**2 + (T_f/T_df)**2 <= 1:
            return True
        return False

    # cl. 10.4.7 Prying force bolts
    @staticmethod
    def cl_10_4_7_bolt_prying_force(T_e, l_v, beta, eta, f_o, b_e, t, f_y, e):
        """Calculate prying force of friction grip bolt

                       Args:
                          2 * T_e - Force in
                          l_v - distance from the bolt centre line to the toe of the fillet weld or to half the root radius for a rolled section,
                          beta - 2 for non pre-tensioned bolt and 1 for pre-tensioned bolt
                          eta - 1.5
                          b_e - effective width of flange per pair of bolts
                          f_o - proof stress in consistent units
                          t - thickness of the end plate

                       return:
                           Prying force of friction grip bolt

                       Note:
                           Reference:
                           IS 800:2007,  cl 10.4.7
               """
        l_e = min(e, 1.1 * t * math.sqrt(beta * f_o / f_y))
        Q = (l_v/2*l_e) * (T_e - ((beta * eta * f_o * b_e * t ** 4) / (27 * l_e * l_v ** 2)))
        return Q

    # -------------------------------------------------------------
    #   10.5 Welds and Welding
    # -------------------------------------------------------------

    # cl. 10.5.2.3 Minimum Size of First Run or of a Single Run Fillet Weld
    @staticmethod
    def cl_10_5_2_3_min_weld_size(part1_thickness, part2_thickness):
        """Calculate minimum size of fillet weld as per Table 21 of IS 800:2007

        Args:
            part1_thickness - Thickness of either plate element being welded in mm (float)
            part2_thickness - Thickness of other plate element being welded in mm (float)

        Returns:
            min_weld_size - Minimum size of first run or of a single run fillet weld in mm (float)

        Note:
            Reference:
            IS 800, Table 21 (Cl 10.5.2.3) : Minimum Size of First Run or of a Single Run Fillet Weld

        """
        thicker_part_thickness = max(part1_thickness, part2_thickness)
        thinner_part_thickness = min(part1_thickness, part2_thickness)

        if thicker_part_thickness <= 10.0:
            min_weld_size = 3
        elif thicker_part_thickness <= 20.0:
            min_weld_size = 5
        elif thicker_part_thickness <= 32.0:
            min_weld_size = 6
        else:  # thicker_part_thickness <= 50.0:
            min_weld_size = 10
        #TODO else:
        if min_weld_size > thinner_part_thickness:
            min_weld_size = thinner_part_thickness
        return min_weld_size

    @staticmethod
    def cl_10_5_3_1_max_weld_throat_thickness(part1_thickness, part2_thickness, special_circumstance=False):

        """Calculate maximum effective throat thickness of fillet weld

        Args:
            part1_thickness - Thickness of either plate element being welded in mm (float)
            part2_thickness - Thickness of other plate element being welded in mm (float)
            special_circumstance - (Boolean)

        Returns:
            maximum effective throat thickness of fillet weld in mm (float)

        Note:
            Reference:
            IS 800:2007,  cl 10.5.3.1

        """

        if special_circumstance is True:
            return min(part1_thickness, part2_thickness)
        else:
            return 0.7 * min(part1_thickness, part2_thickness)

    @staticmethod
    def cl_10_5_3_2_fillet_weld_effective_throat_thickness(fillet_size, fusion_face_angle=90):

        """Calculate effective throat thickness of fillet weld for stress calculation

        Args:
            fillet_size - Size of fillet weld in mm (float)
            fusion_face_angle - Angle between fusion faces in degrees (int)

        Returns:
            Effective throat thickness of fillet weld for stress calculation in mm (float)

        Note:
            Reference:
            IS 800:2007,  cl 10.5.3.2

        """
        table_22 = {'60-90': 0.70, '91-100': 0.65, '101-106': 0.60, '107-113': 0.55, '114-120': 0.50}
        fusion_face_angle = int(round(fusion_face_angle))
        if 60 <= fusion_face_angle <= 90:
            K = table_22['60-90']
        elif 91 <= fusion_face_angle <= 100:
            K = table_22['91-100']
        elif 101 <= fusion_face_angle <= 106:
            K = table_22['101-106']
        elif 107 <= fusion_face_angle <= 113:
            K = table_22['107-113']
        elif 114 <= fusion_face_angle <= 120:
            K = table_22['114-120']
        else:
            K = "NOT DEFINED"
        try:
            K = float(K)
        except ValueError:
            return
        return K * fillet_size

    @staticmethod
    def cl_10_5_4_1_fillet_weld_effective_length(fillet_size, available_length):

        """Calculate effective length of fillet weld from available length to weld in practice

        Args:
            fillet_size - Size of fillet weld in mm (float)
            available_length - Available length in mm to weld the plates in practice (float)

        Returns:
            Effective length of fillet weld in mm (float)

        Note:
            Reference:
            IS 800:2007,  cl 10.5.4.1

        """
        # TODO :  if available_length >= 4 * fillet_size
        effective_length = available_length - 2 * fillet_size
        return effective_length

    # cl. 10.5.7.1.1 Design stresses in fillet welds
    @staticmethod
    def cl_10_5_7_1_1_fillet_weld_design_stress(ultimate_stresses, fabrication='shop'):

        """Calculate the design strength of fillet weld

        Args:
            ultimate_stresses - Ultimate stresses of weld and parent metal in MPa (list or tuple)
            fabrication - Either 'shop' or 'field' (str)

        Returns:
            Design strength of fillet weld in MPa (float)

        Note:
            Reference:
            IS 800:2007,  cl 10.5.7.1.1

        """
        f_u = min(ultimate_stresses)
        f_wn = f_u / math.sqrt(3)
        gamma_mw = IS800_2007.cl_5_4_1_Table_5['gamma_mw'][fabrication]
        f_wd = f_wn / gamma_mw
        return f_wd

    # -------------------------------------------------------------
    #   10.6 Design of Connections
    # -------------------------------------------------------------
    # -------------------------------------------------------------
    #   10.7 Minimum Design Action on Connection
    # -------------------------------------------------------------
    # -------------------------------------------------------------
    #   10.8 Intersections
    # -------------------------------------------------------------
    # -------------------------------------------------------------
    #   10.9 Choice of Fasteners
    # -------------------------------------------------------------
    # -------------------------------------------------------------
    #   10.10 Connection Components
    # -------------------------------------------------------------
    # -------------------------------------------------------------
    #   10.11 Analysis of a Bolt/Weld Group
    # -------------------------------------------------------------
    # -------------------------------------------------------------
    #   10.12 Lug Angles
    # -------------------------------------------------------------
    # -------------------------------------------------------------
    # ==========================================================================
    """    SECTION  11    WORKING STRESS DESIGN   """
    # ==========================================================================
    """    SECTION  12    DESIGN AND DETAILING FOR EARTHQUAKE   """
    # ==========================================================================
    """    SECTION  13    FATIGUE   """
    # ==========================================================================
    """    SECTION  14    DESIGN ASSISTED BY TESTING   """
    # ==========================================================================
    """    SECTION  15    DURABILITY   """
    # ==========================================================================
    """    SECTION  16    FIRE RESISTANCE   """
    # ==========================================================================
    """    SECTION  17    FABRICATION AND ERECTION   """
    # ==========================================================================
    """    ANNEX  A       LIST OF REFERRED INDIAN STANDARDS   """
    # ==========================================================================
    """    ANNEX  B       ANALYSIS AND DESIGN METHODS   """
    # ==========================================================================
    """    ANNEX  C       DESIGN AGAINST FLOOR VIBRATION   """
    # ==========================================================================
    """    ANNEX  D       DETERMINATION OF EFFECTIVE LENGTH OF COLUMNS   """
    # ==========================================================================
    """    ANNEX  E       ELASTIC LATERAL TORSIONAL BUCKLING   """
    # ==========================================================================
    """    ANNEX  F       CONNECTIONS   """
    # ==========================================================================
    """    ANNEX  G       GENERAL RECOMMENDATIONS FOR STEELWORK TENDERS AND CONTRACTS   """
    # ==========================================================================
    """    ANNEX  H       PLASTIC PROPERTIES OF BEAMS   """
    # ==========================================================================
    """     ------------------END------------------     """<|MERGE_RESOLUTION|>--- conflicted
+++ resolved
@@ -386,9 +386,28 @@
             V_dpb *= 0.5
         return V_dpb
 
-<<<<<<< HEAD
-
-
+    # cl. 10.3.5 Tension Capacity
+    @staticmethod
+    def cl_10_3_5_bearing_bolt_tension_resistance(f_ub, f_yb, A_sb, A_n):
+        """Calculate design tensile strength of bearing bolt
+
+        Args:
+            f_ub - Ultimate tensile strength of the bolt in MPa (float)
+            f_yb - Yield strength of the bolt in MPa (float)
+            A_sb - Shank area of bolt in sq. mm  (float)
+            A_n - Net tensile stress area of the bolts as per IS 1367 in sq. mm  (float)
+
+        return:
+            T_db - Design tensile strength of bearing bolt in N (float)
+
+        Note:
+            Reference:
+            IS 800:2007,  cl 10.3.5
+        """
+        gamma_mb = IS800_2007.cl_5_4_1_Table_5['gamma_mb']['shop']
+        gamma_m0 = IS800_2007.cl_5_4_1_Table_5['gamma_m0']['yielding']
+        T_nb = min(0.90 * f_ub * A_n, f_yb * A_sb * gamma_mb / gamma_m0)
+        return T_nb / gamma_mb
 
     # cl. 10.3.6 Bolt subjected to combined shear and tension of bearing bolts
     @staticmethod
@@ -412,31 +431,6 @@
         if (V_sb / V_db) ** 2 + (T_b / T_db) ** 2 <= 1:
             return True
         return False
-
-=======
-    # cl. 10.3.5 Tension Capacity
-    @staticmethod
-    def cl_10_3_5_bearing_bolt_tension_resistance(f_ub, f_yb, A_sb, A_n):
-        """Calculate design tensile strength of bearing bolt
-
-        Args:
-            f_ub - Ultimate tensile strength of the bolt in MPa (float)
-            f_yb - Yield strength of the bolt in MPa (float)
-            A_sb - Shank area of bolt in sq. mm  (float)
-            A_n - Net tensile stress area of the bolts as per IS 1367 in sq. mm  (float)
-
-        return:
-            T_db - Design tensile strength of bearing bolt in N (float)
-
-        Note:
-            Reference:
-            IS 800:2007,  cl 10.3.5
-        """
-        gamma_mb = IS800_2007.cl_5_4_1_Table_5['gamma_mb']['shop']
-        gamma_m0 = IS800_2007.cl_5_4_1_Table_5['gamma_m0']['yielding']
-        T_nb = min(0.90 * f_ub * A_n, f_yb * A_sb * gamma_mb/gamma_m0)
-        return T_nb / gamma_mb
->>>>>>> e479495e
 
     # -------------------------------------------------------------
     #   10.4 Friction Grip Type Bolting
