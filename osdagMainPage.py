'''
    INSTRUCTIONS TO USE OSDAG MAIN PAGE TEMPLATE(OsdagMainWindow):
----------------------------------------------------------------------------------------------------
    Note: This code is designed to handle a 3 level structure, e.g. ,

..................................................................................................................
.                            Modules (Main Dictionary)                                                           .
.        _______________________|______________________________________________________..........                .    ((LEVEL 1))
.        |               |          |            |                    |               |                          .
.    Module_1        Module_2    Module_3     Module_4             Module_5     Module_6         (Keys of Main Dictionary)
........|..............|............|...........|....................|...............|............................
        |              |            |           |                    |               |
        |              |            |           |                    |               |
        |              |            | [List/Tuple of Module Variants]|               |
        |              |            |                                |               |
        |              |    [List/Tuple of Module Variants]          |               |
        |      (UNDER DEVELOPMENT)                             (UNDER DEVELOPMENT)   |
........|............................................................................|............................
.   ____|________________________________.....               ________________________|______......     (Sub Dictionaries)
.   |                   |               |                    |              |              |                     .     ((LEVEL 2))
.   Submodule_1    Submodule_2    Submodule_3           Submodule_1    Submodule_2    Submodule_3     (Keys of Sub Dictionaries)
.       |               |               |                |                  |              |                     .
........|...............|...............|................|..................|..............|......................
        |               |               |                |                  |              |
        |               |               |                |                  |              |
        |               |               |                |                  |              |
        |               |      (UNDER DEVELOPMENT)       |                  |              |
        |               |                  [List/Tuple of Module Variants]  |              |
        |  [List/Tuple of Module Variants]                                  |  [List/Tuple of Module Variants]
        |                                                                   |
........|...................................................................|.....................................
.   ____|________________________________.....               _______________|_______________......     (Sub-Sub Dictionaries)
.   |                   |               |                    |              |              |                     .     ((LEVEL 3))
. Sub-Submodule_1  Sub-Submodule_2  Sub-Submodule_3  Sub-Submodule_1  Sub-Submodule_2  Sub-Submodule_3 (Keys of Sub-Sub Dictionaries)
.       |               |               |                    |                  |              |                 .
........|...............|...............|....................|..................|..............|..................
        |               |               |                    |                  |              |
        |    (UNDER DEVELOPMENT)        |     [List/Tuple of Module Variants]  |    [List/Tuple of Module Variants]
        |                   [List/Tuple of Module Variants]     [List/Tuple of Module Variants]
[List/Tuple of Module Variants]


The Rules/Steps to use the template are(OsdagMainWindow):
-----------------------------------------------------------------------------
1) The data for the template structuring will go into a variable called self.Modules .

2) self.Modules must be a dictionary with keys as the name of modules in string format (LEVEL 1: Left Panel Buttons).

3) The values to these keys can be a dictionary(Modules), a List/Tuple(Module Variants) or self.Under_Development :
        (i) If the value is a dictionary then it should contain keys as modules in string format and for values
            read RULE 4 . (LEVEL 2: Tab for each module)
       (ii) If the value is a List/Tuple then it should contain sub-lists/sub-tuples informing about the module variants :
                    (a) The module variants as sub-list/sub-tuple will have 3 values, Module_Name, Image_Path and Object_Name .
                    (b) The List/Tuple can have several sub-lists/sub-tuples but the last element should be a method,
                        which connects to the start button on the module variants' page and help launch a certain module.
      (iii) If the value is self.Under_Development then that module/module variant is marked as UNDER DEVELOPMENT.

4) In case of RULE 3(i) if value of any sub-module key is a dictionary then that dictionary will follow the RULE 3
   all over again and the values of the keys can be a dictionary(Sub-Modules), a List/Tuple(Sub-Module Variants) or
   self.Under_Development:
        (i) If the value is a dictionary then it should contain keys as sub-modules in string format and for values
            read RULE 5 . (LEVEL 3 Sub Tab for each tab)
       (ii) If the value is a List/Tuple then it should contain sub-lists/sub-tuples informing about the module variants :
                    (a) The module variants as sub-list/sub-tuple will have 3 values, Module_Name, Image_Path and Object_Name .
                    (b) The List/Tuple can have several sub-lists/sub-tuples but the last element should be a method,
                        which connects to the start button on the module variants' page and help launch a certain module.
      (iii) If the value is self.Under_Development then that module/module variant is marked as UNDER DEVELOPMENT.

5) In case of RULE 4(i) if the value of any sub-module key is a dictionary then that dictionary will have keys as sub-sub-module
   and the values can either be a List/Tuple(Sub-Sub-Module Variants) or self.Under_Development but not another dictionary:
        (i) If the value is a List/Tuple then it should contain sub-lists/sub-tuples informing about the module variants :
                    (a) The module variants as sub-list/sub-tuple will have 3 values, Module_Name, Image_Path and Object_Name .
                    (b) The List/Tuple can have several sub-lists/sub-tuples but the last element should be a method,
                        which connects to the start button on the module variants' page and help launch a certain module.
       (ii) If the value is self.Under_Development then that module/module variant is marked as UNDER DEVELOPMENT.

6) Object_Name, the third value in the sub-lists/sub-tuples, is used to tie to the Radiobuttons on each page thus making it easier to locate them. This is further used
   in the methods to search the Radiobutton using it for the respective modules to be launched .

7) Any further Levels will result in an error .
'''

import os
from pathlib import Path
import re
from PyQt5.QtWidgets import QMessageBox,QApplication, QDialog, QMainWindow
import urllib.request
from update_version_check import Update
#from Thread import timer
from get_DPI_scale import scale

############################ Pre-Build Database Updation/Creation #################
sqlpath = Path('ResourceFiles/Database/Intg_osdag.sql')
sqlitepath = Path('ResourceFiles/Database/Intg_osdag.sqlite')

if sqlpath.exists():
    if not sqlitepath.exists():
        cmd = 'sqlite3 ' + str(sqlitepath) + ' < ' + str(sqlpath)
        os.system(cmd)
        sqlpath.touch()
        print('Database Created')

    elif sqlitepath.stat().st_size == 0 or sqlitepath.stat().st_mtime < sqlpath.stat().st_mtime - 1:
        try:
            sqlitenewpath = Path('ResourceFiles/Database/Intg_osdag_new.sqlite')
            cmd = 'sqlite3 ' + str(sqlitenewpath) + ' < ' + str(sqlpath)
            error = os.system(cmd)
            print(error)
            # if error != 0:
            #      raise Exception('SQL to SQLite conversion error 1')
            # if sqlitenewpath.stat().st_size == 0:
            #      raise Exception('SQL to SQLite conversion error 2')
            os.remove(sqlitepath)
            sqlitenewpath.rename(sqlitepath)
            sqlpath.touch()
            print('Database Updated', sqlpath.stat().st_mtime, sqlitepath.stat().st_mtime)
        except Exception as e:
            sqlitenewpath.unlink()
            print('Error: ', e)
#########################################################################################

from PyQt5.QtCore import pyqtSlot,pyqtSignal, QObject, Qt,QSize, QFile, QTextStream, QCoreApplication
from PyQt5.QtWidgets import QMainWindow, QDialog,QMessageBox, QFileDialog, QApplication, QWidget, QLabel, QGridLayout, QVBoxLayout, QTabWidget, QRadioButton, QButtonGroup, QSizePolicy
from PyQt5.QtGui import QIcon
from PyQt5 import QtWidgets, QtCore, QtGui
from PyQt5 import uic
import math
import sys
from gui.ui_tutorial import Ui_Tutorial
from gui.ui_aboutosdag import Ui_AboutOsdag
from gui.ui_ask_question import Ui_AskQuestion
from gui.ui_design_summary import Ui_DesignReport
from gui.LeftPanel_Button import Ui_LPButton
from gui.Submodule_Page import Ui_Submodule_Page
from gui.ui_OsdagMainPage import Ui_MainWindow
from gui.ExceptionDialog import CriticalExceptionDialog
# from design_type.connection.fin_plate_connection import design_report_show
# from design_type.connection.fin_plate_connection import DesignReportDialog
from design_type.connection.fin_plate_connection import FinPlateConnection
from design_type.connection.cleat_angle_connection import CleatAngleConnection
from design_type.connection.seated_angle_connection import SeatedAngleConnection
from design_type.connection.end_plate_connection import EndPlateConnection
from design_type.connection.base_plate_connection import BasePlateConnection

from design_type.connection.beam_cover_plate import BeamCoverPlate
from design_type.connection.beam_cover_plate_weld import BeamCoverPlateWeld
from design_type.connection.column_cover_plate_weld import ColumnCoverPlateWeld
from design_type.connection.beam_column_end_plate import BeamColumnEndPlate
from design_type.tension_member.tension_bolted import Tension_bolted
from design_type.tension_member.tension_welded import Tension_welded

from design_type.connection.beam_beam_end_plate_splice import BeamBeamEndPlateSplice

from design_type.connection.column_cover_plate import ColumnCoverPlate
from design_type.connection.column_end_plate import ColumnEndPlate
from design_type.compression_member.compression import Compression
#from design_type.tension_member.tension import Tension
# from cad.cad_common import call_3DBeam
import APP_CRASH.Appcrash.api as appcrash
import configparser
import os.path
import subprocess
if sys.platform == 'darwin':
    print('its mac')
    from gui.ui_template_for_mac import Ui_ModuleWindow
else:
    from gui.ui_template import Ui_ModuleWindow
# from gui.ui_template import Ui_ModuleWindow
import io
import traceback
import time

class MyTutorials(QDialog):
    def __init__(self, parent=None):
        QDialog.__init__(self, parent)
        self.ui = Ui_Tutorial()
        self.ui.setupUi(self)
        self.osdagmainwindow = parent


class MyAboutOsdag(QDialog):
    def __init__(self, parent=None):
        QDialog.__init__(self, parent)
        self.ui = Ui_AboutOsdag()
        self.ui.setupUi(self)
        self.osdagmainwindow = parent

class MyAskQuestion(QDialog):
    def __init__(self, parent=None):
        QDialog.__init__(self, parent)
        self.ui = Ui_AskQuestion()
        self.ui.setupUi(self)
        self.osdagmainwindow = parent

class New_Tab_Widget(QTabWidget):           # Empty Custom Tab Widget
    def __init__(self):
        super().__init__()
        #self.setTabShape(QTabWidget.Triangular)


class Submodule_Page(QWidget):             # Module Varaints' page with a GridLayout and a Start Button
    def __init__(self):
        super().__init__()
        self.ui=Ui_Submodule_Page()
        self.ui.setupUi(self)

class Submodule_Widget(QWidget):            # Module Variant widget with a Name, RadioButton and an Image
    def __init__(self,Iterative,parent):
        super().__init__()
        Module_Name,Image_Path,Object_Name=Iterative
        layout=QVBoxLayout()
        self.setLayout(layout)
        label=QLabel(Module_Name)
        layout.addWidget(label)
        label.setObjectName('module_name_label')
        self.rdbtn=QRadioButton()
        self.rdbtn.setObjectName(Object_Name)
        self.rdbtn.setIcon(QIcon(Image_Path))

        self.rdbtn.setIconSize(QSize(scale*300, scale*300))

        layout.addWidget(self.rdbtn)
        self.setSizePolicy(QSizePolicy(QSizePolicy.Fixed, QSizePolicy.Fixed))

class ModulePage(QWidget):              # Empty Page with a layout
    def __init__(self,margin=0):
        super().__init__()
        self.layout=QGridLayout()
        self.setLayout(self.layout)
        self.layout.setContentsMargins(0,0,0,0)

class LeftPanelButton(QWidget):          # Custom Button widget for the Left Panel
    def __init__(self,text):
        super().__init__()
        self.ui=Ui_LPButton()
        self.ui.setupUi(self,scale)
        self.ui.LP_Button.setText(text)  #LP_Button is the QPushButton widget inside the LeftPanelButton Widget


class OsdagMainWindow(QMainWindow):
    def __init__(self):
        super().__init__()
        resolution = QtWidgets.QDesktopWidget().screenGeometry()
        width = resolution.width()
        height = resolution.height()

        self.ui=Ui_MainWindow()
        self.ui.setupUi(self)
        self.ui.switch.toggled.connect(self.change_theme)
        self.ui.comboBox_help.currentIndexChanged.connect(self.selection_change)
        self.ui.myStackedWidget.currentChanged.connect(self.current_changed)
        self.Under_Development='UNDER DEVELOPMENT'
        self.Modules={
                'Connection' : {
                                'Shear Connection' : [
                                    ('Fin Plate','ResourceFiles/images/finplate.png','Fin_Plate'),
                                    ('Cleat Angle','ResourceFiles/images/cleatAngle.png','Cleat_Angle'),
                                    ('End Plate','ResourceFiles/images/endplate.png','End_Plate'),
                                    ('Seated Angle','ResourceFiles/images/seatedAngle1.png','Seated_Angle'),
                                    self.show_shear_connection,
                                                    ],
                                'Moment Connection' :{
                                                    'Beam to Beam' :[
                                                                ('Cover Plate Bolted','ResourceFiles/images/bbcoverplatebolted.png','B2B_Cover_Plate_Bolted'),
                                                                ('Cover Plate Welded','ResourceFiles/images/bbcoverplatewelded.png','B2B_Cover_Plate_Welded'),
                                                                ('End Plate Connection','ResourceFiles/images/endplate.png','B2B_End_Plate_Connection'),
                                                                ('End Plate Splice', 'ResourceFiles/images/extended.png', 'B2B_End_Plate_Splice'),
                                                                self.show_moment_connection,
                                                                    ],
                                                    'Beam to Column': [
                                                                ('Beam Column End Plate', 'ResourceFiles/images/extendedbothways.png','BC_End_Plate'),
                                                                self.show_moment_connection_bc
                                                                    ],
                                                    'Column to Column' :[
                                                                ('Cover Plate Bolted','ResourceFiles/images/cccoverplatebolted.png','C2C_Cover_Plate_Bolted'),
                                                                ('Cover Plate Welded','ResourceFiles/images/cccoverplatewelded.png','C2C_Cover_Plate_Welded'),
                                                                ('End Plate Connection','ResourceFiles/images/ccep_flush.png','C2C_End_Plate_Connection'),
                                                                self.show_moment_connection_cc,
                                                                    ],
                                                    'PEB' : self.Under_Development,
                                                    },
                                'Base Plate':[
                                        ('Base Plate', 'ResourceFiles/images/BasePlate.jpeg', 'Base_Plate'),
                                        self.show_base_plate,
                                            ],
                                'Truss Connection' : self.Under_Development,
                                },
                'Tension Member' : [
                            ('Bolted','ResourceFiles/images/bolted_ten.png','Tension_Bolted'),
                            ('Welded','ResourceFiles/images/welded_ten.png','Tension_Welded'),
                            self.show_tension_module,
                                   ],
                'Compression Member' : [
                            ('Bolted','ResourceFiles/images/beam_column_endplate.png','Compression_Bolted'),
                            ('Welded','ResourceFiles/images/finplate.png','Compression_Welded'),
                            self.show_compression_module,
                                       ],
                'Flexural Member' : self.Under_Development,
                'Beam-Column' : self.Under_Development,
                'Plate Girder' : self.Under_Development,
                'Truss' : self.Under_Development,
                '2D Frame' : self.Under_Development,
                '3D Frame' : self.Under_Development,
                'Group Design' : self.Under_Development,
                }

####################################### UI Formation ################################
        for ModuleName in self.Modules:                      #Level 1 dictionary handling
            Button= LeftPanelButton(ModuleName)
            self.ButtonConnection(Button,list(self.Modules.keys()),ModuleName)
            self.ui.verticalLayout.addWidget(Button)
            if(type(self.Modules[ModuleName])==dict):        #level 2 dictionary handling
                Page= ModulePage()
                self.ui.myStackedWidget.addWidget(Page)
                Current_Module=self.Modules[ModuleName]
                Tab_Widget=New_Tab_Widget()
                Page.layout.addWidget(Tab_Widget)
                for Submodule in Current_Module:
                    if(type(Current_Module[Submodule])==dict):          #Level 3 dictionary handling
                        New_Tab=ModulePage()
                        Tab_Widget.addTab(New_Tab,Submodule)
                        Sub_Page= ModulePage()
                        New_Tab.layout.addWidget(Sub_Page)
                        Current_SubModule=Current_Module[Submodule]
                        Sub_Tab_Widget=New_Tab_Widget()
                        Sub_Page.layout.addWidget(Sub_Tab_Widget)

                        for Sub_Sub_Module in Current_SubModule:
                            if(type(Current_SubModule[Sub_Sub_Module]) in [list,tuple]):        # Final List/tuple Handling
                                New_Sub_Tab=Submodule_Page()
                                Sub_Tab_Widget.addTab(New_Sub_Tab,Sub_Sub_Module)
                                group=QButtonGroup(QWidget(Page))
                                row,col=0,0
                                n=math.floor((len(Current_SubModule[Sub_Sub_Module])-2)/2)

                                for Selection in Current_SubModule[Sub_Sub_Module][:-1]:
                                    widget=Submodule_Widget(Selection,New_Sub_Tab)
                                    group.addButton(widget.rdbtn)
                                    New_Sub_Tab.ui.gridLayout.addWidget(widget,row,col)

                                    if(col==n and len(Current_SubModule[Sub_Sub_Module])!=3):
                                        row+=1
                                        col=0

                                    else:
                                        col+=1
                                New_Sub_Tab.ui.StartButton.clicked.connect(Current_SubModule[Sub_Sub_Module][-1])

                            elif(Current_SubModule[Sub_Sub_Module]==self.Under_Development):   # Final Under Development Handling
                                Sub_Tab_Widget.addTab(self.UnderDevelopmentModule(),Sub_Sub_Module)

                            else:
                                raise ValueError

                    elif(type(Current_Module[Submodule]) in [list,tuple]):      #Level 3 list/tuple handling
                        New_Tab=Submodule_Page()
                        Tab_Widget.addTab(New_Tab,Submodule)
                        group=QButtonGroup(QWidget(Page))
                        row,col=0,0
                        n=math.floor((len(Current_Module[Submodule])-2)/2)

                        for Selection in Current_Module[Submodule][:-1]:
                            widget=Submodule_Widget(Selection,New_Tab)
                            group.addButton(widget.rdbtn)
                            New_Tab.ui.gridLayout.addWidget(widget,row,col)

                            if(col==n and len(Current_Module[Submodule])!=3):
                                row+=1
                                col=0

                            else:
                                col+=1
                        New_Tab.ui.StartButton.clicked.connect(Current_Module[Submodule][-1])

                    elif(Current_Module[Submodule]==self.Under_Development):       #Level 3 Under Development handling
                        Tab_Widget.addTab(self.UnderDevelopmentModule(),Submodule)

                    else:
                        raise ValueError

            elif(type(self.Modules[ModuleName]) in [list,tuple]):            # Level 2 list/tuple handling
                Page= Submodule_Page()
                self.ui.myStackedWidget.addWidget(Page)
                group=QButtonGroup(QWidget(Page))
                row,col=0,0
                n=math.floor((len(self.Modules[ModuleName])-2)/2)

                for Selection in self.Modules[ModuleName][:-1]:
                    widget=Submodule_Widget(Selection,Page)
                    group.addButton(widget.rdbtn)
                    Page.ui.gridLayout.addWidget(widget,row,col)

                    if(col==n and len(self.Modules[ModuleName])!=3):
                        row+=1
                        col=0

                    else:
                        col+=1
                Page.ui.StartButton.clicked.connect(self.Modules[ModuleName][-1])

            elif(self.Modules[ModuleName]==self.Under_Development):           #Level 2 Under Development handling
                self.ui.myStackedWidget.addWidget(self.UnderDevelopmentModule())

            else:
                raise ValueError

        self.resize(width * (0.85), height * (0.75))
        self.center()
        self.show()

    def center(self):
        frameGm = self.frameGeometry()
        screen = QtWidgets.QApplication.desktop().screenNumber(QtWidgets.QApplication.desktop().cursor().pos())
        centerPoint = QtWidgets.QApplication.desktop().screenGeometry(screen).center()
        frameGm.moveCenter(centerPoint)
        self.move(frameGm.topLeft())

    @pyqtSlot(int)
    def current_changed(self, index):
        l = list(self.Modules.keys())
        items = list(self.ui.verticalLayout.itemAt(i) for i in range(self.ui.verticalLayout.count()))
        # print(items,"hfhh")
        for item in range(len(items)):
            if item == index-1:
                items[item].widget().ui.LP_Button.setStyleSheet('''

                background-color: qradialgradient(cx: 0.5, cy: 0.5, radius: 2, fx: 0.5, fy: 1, stop: 0 rgba(130, 36, 38,190), stop: 0.2 rgb(171, 39, 42), stop: 0.4 rgba(255,30,30,32));

                ''')
            else:
                items[item].widget().ui.LP_Button.setStyleSheet(";")

################################ UI Methods ###############################################

    def closeEvent(self, event):
        try:
            sqlitepath = Path('ResourceFiles/Database/Intg_osdag.sqlite')
            sqlpath = Path('ResourceFiles/Database/Intg_osdag.sql')
            precisionscript = 'ResourceFiles/Database/precision.awk'
            if sqlitepath.exists() and (
                    not sqlpath.exists() or sqlpath.stat().st_size == 0 or sqlpath.stat().st_mtime < sqlitepath.stat().st_mtime - 1):
                sqlnewpath = Path('ResourceFiles/Database/Intg_osdag_new.sql')
                cmd = 'sqlite3 ' + str(sqlitepath) + ' .dump | gawk -f ' + precisionscript + ' > ' + str(sqlnewpath)
                error = os.system(cmd)
                # if error != 0:
                #      raise Exception('SQLite conversion to SQL error 1')
                # if sqlnewpath.stat().st_size == 0:
                #      raise Exception('SQLite conversion to SQL error 2')
                os.remove(sqlpath)
                sqlnewpath.rename(sqlpath)
                sqlitepath.touch()
                print('DUMP updated')
        except Exception as e:
            sqlnewpath.unlink()
            print('Error: ', e)

    def selection_change(self):
        loc = self.ui.comboBox_help.currentText()
        if loc == "Design Examples":
            self.design_examples()
        elif loc == "Video Tutorials":
            self.open_tutorials()
        elif loc == "About Osdag":
            self.about_osdag()
        elif loc == "Ask Us a Question":
            self.ask_question()
        elif loc == "Check for Update":
            update_class = Update()
            msg = update_class.notifi()
            QMessageBox.information(self, 'Info',msg)
        # elif loc == "FAQ":
        #     pass


    def select_workspace_folder(self):
        # This function prompts the user to select the workspace folder and returns the name of the workspace folder
        config = configparser.ConfigParser()
        config.read_file(open(r'Osdag.config'))
        desktop_path = config.get("desktop_path", "path1")
        folder = QFileDialog.getExistingDirectory(self, "Select Workspace Folder (Don't use spaces in the folder name)", desktop_path)
        return folder

    @staticmethod
    def UnderDevelopmentModule():
        Page= ModulePage()
        label=QLabel('This Module is Currently Under Development')
        Page.layout.addWidget(label)
        label.setAlignment(Qt.AlignCenter)
        label.setObjectName('under_development_label')
        return Page

    def ButtonConnection(self,Button,Modules,ModuleName):
        Button.ui.LP_Button.clicked.connect(lambda : self.ui.myStackedWidget.setCurrentIndex(Modules.index(ModuleName)+1))

#################################### Module Launchers ##########################################

    @pyqtSlot()
    def show_shear_connection(self):
        if self.findChild(QRadioButton,'Fin_Plate').isChecked():
            self.hide()
            self.ui2 = Ui_ModuleWindow(FinPlateConnection, ' ')
            self.ui2.show()
            self.ui2.closed.connect(self.show)
        elif self.findChild(QRadioButton,'Cleat_Angle').isChecked():
            self.hide()
            self.ui2 = Ui_ModuleWindow(CleatAngleConnection, ' ')
            self.ui2.show()
            self.ui2.closed.connect(self.show)
        elif self.findChild(QRadioButton,'Seated_Angle').isChecked():
            self.hide()
            self.ui2 = Ui_ModuleWindow( SeatedAngleConnection, ' ')
            self.ui2.show()
            self.ui2.closed.connect(self.show)
        elif self.findChild(QRadioButton,'End_Plate').isChecked():
            self.hide()
            self.ui2 = Ui_ModuleWindow(EndPlateConnection, ' ')
            self.ui2.show()
            self.ui2.closed.connect(self.show)
        else:
            QMessageBox.about(self, "INFO", "Please select appropriate connection")

    def show_moment_connection(self):
        if self.findChild(QRadioButton,'B2B_Cover_Plate_Bolted').isChecked():
            self.hide()
            self.ui2 = Ui_ModuleWindow(BeamCoverPlate, ' ')
            self.ui2.show()
            self.ui2.closed.connect(self.show)
        elif self.findChild(QRadioButton,'B2B_Cover_Plate_Welded').isChecked():
            self.hide()
            self.ui2 = Ui_ModuleWindow(BeamCoverPlateWeld, ' ')
            self.ui2.show()
            self.ui2.closed.connect(self.show)
        elif self.findChild(QRadioButton,'B2B_End_Plate_Connection').isChecked():
            self.hide()
            self.ui2 = Ui_ModuleWindow(BeamBeamEndPlateSplice,' ')
            self.ui2.show()
            self.ui2.closed.connect(self.show)
        elif self.findChild(QRadioButton, 'B2B_End_Plate_Splice').isChecked():
            self.hide()
            self.ui2 = Ui_ModuleWindow(BeamBeamEndPlateSplice, ' ')
            self.ui2.show()
            self.ui2.closed.connect(self.show)

    def show_moment_connection_bc(self):
        if self.findChild(QRadioButton,'BC_End_Plate').isChecked():
            self.hide()
            self.ui2 = Ui_ModuleWindow(BeamColumnEndPlate, ' ')
            self.ui2.show()
            self.ui2.closed.connect(self.show)

    def show_base_plate(self):
        if self.findChild(QRadioButton, 'Base_Plate').isChecked():
            self.hide()
            self.ui2 = Ui_ModuleWindow(BasePlateConnection, ' ')
            self.ui2.show()
            self.ui2.closed.connect(self.show)

    def show_moment_connection_cc(self):
        if self.findChild(QRadioButton,'C2C_Cover_Plate_Bolted').isChecked() :
            self.hide()
            self.ui2 = Ui_ModuleWindow(ColumnCoverPlate, ' ')
            self.ui2.show()
            self.ui2.closed.connect(self.show)
        elif self.findChild(QRadioButton,'C2C_Cover_Plate_Welded').isChecked():
            self.hide()
            self.ui2 = Ui_ModuleWindow(ColumnCoverPlateWeld, ' ')
            self.ui2.show()
            self.ui2.closed.connect(self.show)

        elif self.findChild(QRadioButton,'C2C_End_Plate_Connection').isChecked():
            self.hide()
            self.ui2 = Ui_ModuleWindow(ColumnEndPlate, ' ')
            self.ui2.show()
            self.ui2.closed.connect(self.show)

    def show_compression_module(self):
        # folder = self.select_workspace_folder()
        # folder = str(folder)
        # if not os.path.exists(folder):
        #     if folder == '':
        #         pass
        #     else:
        #         os.mkdir(folder, 0o755)
        #
        # root_path = folder
        # images_html_folder = ['images_html']
        # flag = True
        # for create_folder in images_html_folder:
        #     if root_path == '':
        #         flag = False
        #         return flag
        #     else:
        #         try:
        #             os.mkdir(os.path.join(root_path, create_folder))
        #         except OSError:
        #             shutil.rmtree(os.path.join(folder, create_folder))
        #             os.mkdir(os.path.join(root_path, create_folder))
        if self.findChild(QRadioButton,'Compression_Bolted').isChecked():
            self.hide()
            self.ui2 = Ui_ModuleWindow(Compression, ' ')
            self.ui2.show()
            self.ui2.closed.connect(self.show)

        elif self.findChild(QRadioButton,'Compression_Welded').isChecked():
            self.hide()
            self.ui2 = Ui_ModuleWindow(Compression, ' ')
            self.ui2.show()
            self.ui2.closed.connect(self.show)

    def show_tension_module(self):
        # folder = self.select_workspace_folder()
        # folder = str(folder)
        # if not os.path.exists(folder):
        #     if folder == '':
        #         pass
        #     else:
        #         os.mkdir(folder, 0o755)
        #
        # root_path = folder
        # images_html_folder = ['images_html']
        # flag = True
        # for create_folder in images_html_folder:
        #     if root_path == '':
        #         flag = False
        #         return flag
        #     else:
        #         try:
        #             os.mkdir(os.path.join(root_path, create_folder))
        #         except OSError:
        #             shutil.rmtree(os.path.join(folder, create_folder))
        #             os.mkdir(os.path.join(root_path, create_folder))

        if self.findChild(QRadioButton,'Tension_Bolted').isChecked():
            self.hide()
            self.ui2 = Ui_ModuleWindow(Tension_bolted, ' ')
            self.ui2.show()
            self.ui2.closed.connect(self.show)

        elif self.findChild(QRadioButton,'Tension_Welded').isChecked():
            self.hide()
            self.ui2 = Ui_ModuleWindow(Tension_welded, ' ')
            self.ui2.show()
            self.ui2.closed.connect(self.show)

################################# Help Actions ############################################

    def about_osdag(self):
        dialog = MyAboutOsdag(self)
        dialog.show()

    def open_osdag(self):
         self.about_osdag()

    def tutorials(self):
        dialog = MyTutorials(self)
        dialog.show()

    def open_tutorials(self):
        self.tutorials()

    def ask_question(self):
        dialog = MyAskQuestion(self)
        dialog.show()

    def open_question(self):
        self.ask_question()

    def design_examples(self):
        root_path = os.path.join('ResourceFiles', 'design_example', '_build', 'html')
        for html_file in os.listdir(root_path):
            # if html_file.startswith('index'):
            print(os.path.splitext(html_file)[1])
            if os.path.splitext(html_file)[1] == '.html':
               if sys.platform == ("win32" or "win64"):
                   os.startfile(os.path.join(root_path, html_file))
               else:
                   opener ="open" if sys.platform == "darwin" else "xdg-open"
                   subprocess.call([opener, "%s/%s" % (root_path, html_file)])

    def change_theme(self):
        state = self.ui.switch.isChecked()
        toggle_stylesheet(state)

# class SystemTrayIcon(QtWidgets.QSystemTrayIcon):
#
#     def __init__(self, icon, parent=None):
#         QtWidgets.QSystemTrayIcon.__init__(self, icon, parent)
#         self.parent = parent
#         menu = QtWidgets.QMenu(self.parent)
#         self.setContextMenu(menu)
#         menu.addAction("Exit", self.exit)
#
#
#     def exit(self):
#         QCoreApplication.exit()

######################### UpDateNotifi ################

# class Update(QMainWindow):
#     def __init__(self, old_version):
#         super().__init__()
#         self.old_version=old_version
#     def notifi(self):
#         try:
#             url = "https://anshulsingh-py.github.io/test/version.txt"
#             file = urllib.request.urlopen(url)
#             for line in file:
#                 decoded_line = line.decode("utf-8")
#             new_version = decoded_line.split("=")[1]
#             if int(new_version) > self.old_version:
#                 print("update")
#                 msg = QMessageBox.information(self, 'Update available','<a href=https://google.com>Click to downlaod<a/>')
#         except:
#             print("No internet connection")

def toggle_stylesheet(state):
    app = QApplication.instance()
    if app is None:
        raise RuntimeError("No Qt Application found.")
    if state:
        path = 'darkstyle.qss'
    else:
        path = 'light.qss'
    theme_path = os.path.join(os.path.dirname(__file__), 'themes', path)
    file = QFile(theme_path)
    file.open(QFile.ReadOnly | QFile.Text)
    stream = QTextStream(file)
    app.setStyleSheet(stream.readAll())

def hook_exception(exc_type, exc_value, tracebackobj):

    instance = QApplication.instance()
    # KeyboardInterrupt is a special case.
    # We don't raise the error dialog when it occurs.
    if issubclass(exc_type, KeyboardInterrupt):
        if instance:
            instance.closeAllWindows()
        return

    separator = '-' * 80
    notice = \
        """An unhandled exception occurred. Please report the problem\n""" \
        """using the error reporting dialog or raise the issue to {}.\n""" \
        """\n\nError information:\n""".format('github.com/osdag-admin/Osdag')
    time_string = time.strftime("%Y-%m-%d, %H:%M:%S")

    tbinfofile = io.StringIO()
    traceback.print_tb(tracebackobj, None, tbinfofile)
    tbinfofile.seek(0)
    tbinfo = tbinfofile.read()
    errmsg = '%s: \n%s' % (str(exc_type), str(exc_value))

    sections = [separator, time_string, separator, errmsg, separator, tbinfo]
    msg = '\n'.join(sections)
    error_box.text_edit.setText(str(notice) + str(msg))
    error_box.titlebar.save_log.clicked.connect(save_log(str(notice)+str(msg)))
    error_box.titlebar.report_issue.clicked.connect(send_crash_report)

    error_box.setWindowModality(QtCore.Qt.ApplicationModal)
    if not error_box.exec_():
        instance.quit()

def save_log(log):
    def save_():
        file_type = "log (*.log)"
        filename, _ = QFileDialog.getSaveFileName(QFileDialog(), "Save File As", '', file_type)
        if filename:
            with open(filename,'w') as file:
                file.write(log)
            QMessageBox.information(QMessageBox(), "Information", "Log saved successfully.")
    return save_

def get_system_info():
    return 'OS: %s\nPython: %r' % (sys.platform, sys.version_info)

def get_application_log():
    return error_box.text_edit.toPlainText()

def send_crash_report():
    appcrash.get_application_log = get_application_log
    appcrash.get_system_information = get_system_info
    appcrash.show_report_dialog()

class SystemTrayIcon(QtWidgets.QSystemTrayIcon):

    def __init__(self, icon, parent=None):
        QtWidgets.QSystemTrayIcon.__init__(self, icon, parent)
        self.parent = parent
        menu = QtWidgets.QMenu(self.parent)
        self.setContextMenu(menu)
        menu.addAction("Exit", self.exit)


    def exit(self):
        QCoreApplication.exit()




if __name__ == '__main__':
    # from cad.common_logic import CommonDesignLogic
    from multiprocessing import Pool
    import multiprocessing

    # app = QApplication(sys.argv)
    # screen = app.screens()[0]
    # dpi = screen.physicalDotsPerInch()
    # scale = round(dpi/140.0,1)
    #
    # print('scale', dpi, scale,scale*300)
    path = os.path.join(os.path.dirname(__file__), 'themes', 'light.qss')
    file = QFile(path)
    file.open(QFile.ReadOnly | QFile.Text)
    stream = QTextStream(file)
    app = QApplication(sys.argv)
    app.setStyleSheet(stream.readAll())
    app.setStyle('Fusion')

    # path = os.path.join(os.path.dirname(__file__), 'ResourceFiles', 'images', 'Osdag.png')
<<<<<<< HEAD
=======

    # #######add darshan#################
>>>>>>> e53f3ce5
    # print(multiprocessing.cpu_count())
    # pool = Pool()
    # try:
    #     result = pool.apply_async(OsdagMainWindow())
    # finally:
    #     pool.terminate()
<<<<<<< HEAD
=======
    # ####################################

>>>>>>> e53f3ce5
    window = OsdagMainWindow()

    # trayIcon = SystemTrayIcon(QtGui.QIcon(path), window)

    ############################     Exception Dialog and Error Reporting  ###################

    error_box = CriticalExceptionDialog()

    GITHUB_OWNER = 'osdag-admin'    # username of the github account where crash report is to be submitted
    GITHUB_REPO = 'Osdag'       # repo name
    EMAIL = 'your.email@provider.com'  # Email address of developers

    appcrash.install_backend(appcrash.backends.GithubBackend(GITHUB_OWNER, GITHUB_REPO))
    appcrash.install_backend(appcrash.backends.EmailBackend(EMAIL, 'Osdag'))

    #my_settings = QtCore.QSettings('FOSSEE','osdag')
    #appcrash.set_qsettings(my_settings)
    '''
    If you want to save your github username and password across each sessions, so that you dont have to enter it each time you report an issue .
    Simply uncomment above two line. To use QSetings we need to give an organisation name and the application name(Compulsory).

    As an example 'FOSSEE' is organisation name and 'osdag' is the application name in the above QSettings. Feel free to change it accordingly, but try to keep it fix
    don't change it frequently.

    '''

    ############################     Exception Dialog and Error Reporting  ###################

    # trayIcon.show()

    try:
        # window.notification2()
        #update = Update(0)
        #update.notifi()

        sys.excepthook = hook_exception
        QCoreApplication.exit(app.exec_()) # to properly close the Qt Application use QCoreApplication instead of sys
    except BaseException as e:
        print("ERROR", e)<|MERGE_RESOLUTION|>--- conflicted
+++ resolved
@@ -817,22 +817,6 @@
     app.setStyle('Fusion')
 
     # path = os.path.join(os.path.dirname(__file__), 'ResourceFiles', 'images', 'Osdag.png')
-<<<<<<< HEAD
-=======
-
-    # #######add darshan#################
->>>>>>> e53f3ce5
-    # print(multiprocessing.cpu_count())
-    # pool = Pool()
-    # try:
-    #     result = pool.apply_async(OsdagMainWindow())
-    # finally:
-    #     pool.terminate()
-<<<<<<< HEAD
-=======
-    # ####################################
-
->>>>>>> e53f3ce5
     window = OsdagMainWindow()
 
     # trayIcon = SystemTrayIcon(QtGui.QIcon(path), window)
