--- conflicted
+++ resolved
@@ -646,21 +646,16 @@
         weld_strength = f_wd * throat_tk
         self.strength = weld_strength
 
-<<<<<<< HEAD
-    def get_weld_stress(self,weld_shear, weld_axial, weld_twist, Ip_weld, y_max, x_max, l_weld):
-        if Ip_weld != 0.0:
+
+    def get_weld_stress(self,weld_shear, weld_axial, l_weld, weld_twist=0.0, Ip_weld=None, y_max=0.0, x_max=0.0):
+        if weld_twist != 0.0:
             T_wh = weld_twist * y_max/Ip_weld
             T_wv = weld_twist * x_max/Ip_weld
         else:
             T_wh = 0.0
             T_wv = 0.0
         V_wv = weld_shear/l_weld
-=======
-    def get_weld_stress(self,weld_shear =0.0, weld_axial=0.0, weld_twist=0.0, Ip_weld=1.0, y_max=0.0, x_max=0.0, l_weld=0.0):
-        T_wh = weld_twist * y_max/Ip_weld
-        T_wv = weld_twist * x_max/Ip_weld
-        V_wv = weld_shear /l_weld
->>>>>>> c73c8d3b
+
         A_wh = weld_axial/l_weld
         weld_stress = math.sqrt((T_wh+A_wh)**2 + (T_wv+V_wv)**2)
         self.stress = weld_stress
@@ -673,7 +668,6 @@
             weld_thickness =16
         else:
             pass
-
         self.size = weld_thickness
 
 class Plate(Material):
