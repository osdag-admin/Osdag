--- conflicted
+++ resolved
@@ -182,12 +182,9 @@
 
         # comboConnLoc renamed to combo_connectivity
         self.ui.combo_connectivity.currentIndexChanged[str].connect(self.setimage_connection)
-        self.retrieve_prevstate()
-<<<<<<< HEAD
+        #####self.retrieve_prevstate()
+
         self.ui.combo_connectivity.currentIndexChanged[str].connect(self.convert_col_combo_to_beam)
-=======
-        self.ui.combo_connectivity.currentIndexChanged[str].connect(self.convert_col_comboto_beam)
->>>>>>> f4c4c57e
 
         self.ui.btnInput.clicked.connect(lambda: self.dockbtn_clicked(self.ui.inputDock))
         self.ui.btnOutput.clicked.connect(lambda: self.dockbtn_clicked(self.ui.outputDock))
@@ -292,15 +289,10 @@
 
     def osdag_header(self):
         # osdag_header() and store_osdagheader(str) functions are combined here
-<<<<<<< HEAD
         # image_path = os.path.dirname(os.path.abspath(__file__)) + os.path + os.path.join("..", "..", "..", "ResourceFiles", "Osdag_header.png")
         # shutil.copyfile(image_path, str(self.folder) + os.path.join("images_html", "Osdag_header.png"))
         image_path = os.path.join("ResourceFiles", "Osdag_header.png")
         shutil.copyfile(image_path, str(self.folder) + "/images_html/Osdag_header.png")
-=======
-        image_path = os.path.dirname(os.path.abspath(__file__)) + os.path + os.path.join("..", "..", "..", "ResourceFiles", "Osdag_header.png")
-        shutil.copyfile(image_path, str(self.folder) + os.path.join("images_html", "Osdag_header.png"))
->>>>>>> f4c4c57e
 
     # noinspection PyPep8Naming
     def fetchBeamPara(self):
@@ -314,7 +306,6 @@
         if loc == "Beam-Beam":
             dict_col_data = get_beamdata(column_sec)
         else:
-<<<<<<< HEAD
             dict_col_data = get_columndata(column_sec)
         return dict_col_data
 
@@ -327,18 +318,7 @@
         angle_sec = self.ui.combo_topangle_section.currentText()
         dict_top_angle = get_angledata(angle_sec)
         return dict_top_angle
-        
-
-=======
-            dictcoldata = get_columndata(column_sec)
-        return dictcoldata
-
-    def fetchAnglePara(self):
-        angle_sec = self.ui.combo_angle_section.currentText()
-        dictangledata = get_angledata(angle_sec)
-        return dictangledata
-
->>>>>>> f4c4c57e
+
     def showFontDialogue(self):
 
         font, ok = QtGui.QFontDialog.getFont()
@@ -402,11 +382,7 @@
 
         self.ui.menubar.setEnabled(True)
 
-<<<<<<< HEAD
     def convert_col_combo_to_beam(self):
-=======
-    def convert_col_comboto_beam(self):
->>>>>>> f4c4c57e
         loc = self.ui.combo_connectivity.currentText()
         if loc == "Column flange-Beam flange":
             self.ui.combo_beam_section.setCurrentIndex(0)
@@ -418,11 +394,8 @@
             self.ui.txt_fu.clear()
             self.ui.txt_fy.clear()
             self.ui.txt_shear_force.clear()
-<<<<<<< HEAD
+
             self.ui.combo_topangle_section.setCurrentIndex(0)
-=======
-            self.ui.txt_angle_thickness.clear()
->>>>>>> f4c4c57e
 
             self.ui.txt_bolt_shear_capacity.clear()
             self.ui.txt_bolt_bearing_capacity.clear()
@@ -453,11 +426,8 @@
             self.ui.txt_fu.clear()
             self.ui.txt_fy.clear()
             self.ui.txt_shear_force.clear()
-<<<<<<< HEAD
+
             self.ui.combo_topangle_section.setCurrentIndex(0)
-=======
-            self.ui.txt_angle_thickness.clear()
->>>>>>> f4c4c57e
 
             self.ui.txt_bolt_shear_capacity.clear()
             self.ui.txt_bolt_bearing_capacity.clear()
@@ -555,13 +525,8 @@
 
         uiObj['Angle'] = {}
         uiObj['Angle']['AngleSection'] = str(self.ui.combo_angle_section.currentText())
-<<<<<<< HEAD
+
         uiObj['Angle']['TopAngleSection'] = str(self.ui.combo_topangle_section.currentText())
-
-=======
-        uiObj['Angle']['Thickness'] = str(self.ui.txt_angle_thickness.text())
-        # TODO delete angle - thickness input from UI
->>>>>>> f4c4c57e
 
         return uiObj
 
@@ -1132,21 +1097,12 @@
         dict_angle_data = self.fetch_angle_para()
 
         angle_l = resultObj['SeatAngle']["Length (mm)"]
-<<<<<<< HEAD
         angle_a = int(dict_angle_data[QString("A")])
         angle_b = int(dict_angle_data[QString("B")])
         angle_t = float(dict_angle_data[QString("t")])
         angle_r1 = float(dict_angle_data[QString("R1")])
 
         angle_r2 = (dict_angle_data[QString("R2")]).toFloat()
-=======
-        angle_a = int(dictangledata[QString("A")])
-        angle_b = int(dictangledata[QString("B")])
-        angle_t = float(dictangledata[QString("t")])
-        angle_r1 = float(dictangledata[QString("R1")])
-
-        angle_r2 = (dictangledata[QString("R2")]).toFloat()
->>>>>>> f4c4c57e
 
         # column = ISection(B = 83, T = 14.1, D = 250, t = 11, R1 = 12, R2 = 3.2, alpha = 98, length = 1000)
         angle = Angle(L=angle_l, A=angle_a, B=angle_b, T=angle_t, R1=angle_r1, R2=angle_r2[0])
@@ -1488,10 +1444,6 @@
             self.callDesired_View(fileName, view)
             self.display.set_bg_gradient_color(255, 255, 255, 255, 255, 255)
             data = str(self.folder) + "/images_html/3D_Model.png"
-<<<<<<< HEAD
-=======
-            base = os.path.basename(str(data))
->>>>>>> f4c4c57e
             self.display.ExportToImage(data)
             self.display.set_bg_gradient_color(51, 51, 102, 150, 150, 170)
 
@@ -1517,17 +1469,11 @@
 
         uiObj = self.uiObj
         resultObj = self.resultObj
-<<<<<<< HEAD
         dict_beam_data = self.fetchBeamPara()
         dict_col_data = self.fetchColumnPara()
         dict_angle_data = self.fetch_angle_para()
         dict_top_angle = self.fetch_top_angle_para()
         seatCommonObj = SeatCommonData(uiObj, resultObj, dict_beam_data, dict_col_data, dict_angle_data, dict_top_angle, self.folder)
-=======
-        dictbeamdata = self.fetchBeamPara()
-        dictcoldata = self.fetchColumnPara()
-        seatCommonObj = SeatCommonData(uiObj, resultObj, dictbeamdata, dictcoldata, self.folder)
->>>>>>> f4c4c57e
         seatCommonObj.save_to_svg(str(fileName), view)
 
     def closeEvent(self, event):
