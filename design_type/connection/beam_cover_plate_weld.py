"created by anjali"

from design_type.connection.moment_connection import MomentConnection
from utils.common.component import *
from Common import *
from utils.common.load import Load
<<<<<<< HEAD
from design_report.reportGenerator_latex import CreateLatex
from Report_functions import *
import yaml
=======
>>>>>>> e7a75c8f
import os
from design_report.reportGenerator_latex import CreateLatex
from Report_functions import *
import logging


class BeamCoverPlateWeld(MomentConnection):

    def __init__(self):
        super(BeamCoverPlateWeld, self).__init__()
        self.design_status = False



    def set_osdaglogger(key):
        global logger
        logger = logging.getLogger('osdag')
        logger.setLevel(logging.DEBUG)
        handler = logging.StreamHandler()
        handler.setLevel(logging.DEBUG)
        formatter = logging.Formatter(fmt='%(asctime)s - %(name)s - %(levelname)s - %(message)s', datefmt='%H:%M:%S')

        handler.setFormatter(formatter)
        logger.addHandler(handler)

        handler.setLevel(logging.WARNING)
        formatter = logging.Formatter(fmt='%(asctime)s - %(name)s - %(levelname)s - %(message)s', datefmt='%H:%M:%S')
        handler.setFormatter(formatter)
        logger.addHandler(handler)

        if key is not None:
            handler = OurLog(key)
            handler.setLevel(logging.WARNING)
            formatter = logging.Formatter(fmt='%(asctime)s - %(name)s - %(levelname)s - %(message)s', datefmt='%H:%M:%S')
            handler.setFormatter(formatter)
            logger.addHandler(handler)

    def input_values(self, existingvalues={}):

        options_list = []

        if KEY_SECSIZE in existingvalues:
            existingvalue_key_secsize = existingvalues[KEY_SECSIZE]
        else:
            existingvalue_key_secsize = ''

        if KEY_MATERIAL in existingvalues:
            existingvalue_key_mtrl = existingvalues[KEY_MATERIAL]
        else:
            existingvalue_key_mtrl = ''

        if KEY_MOMENT in existingvalues:
            existingvalues_key_moment = existingvalues[KEY_MOMENT]
        else:
            existingvalues_key_moment = ''

        if KEY_SHEAR in existingvalues:
            existingvalue_key_versh = existingvalues[KEY_SHEAR]
        else:
            existingvalue_key_versh = ''

        if KEY_AXIAL in existingvalues:
            existingvalue_key_axial = existingvalues[KEY_AXIAL]
        else:
            existingvalue_key_axial = ''

        if KEY_DP_WELD_TYPE in existingvalues:
            existingvalue_key_weld_type = existingvalues[KEY_DP_WELD_TYPE]
        else:
            existingvalue_key_weld_type = ''

        if KEY_FLANGEPLATE_PREFERENCES in existingvalues:
            existingvalue_key_fplate_pref = existingvalues[KEY_PLATETHK]
        else:
            existingvalue_key_fplate_pref = ''

        if KEY_FLANGEPLATE_THICKNESS in existingvalues:
            existingvalue_key_fplate_thk = existingvalues[KEY_PLATETHK]
        else:
            existingvalue_key_fplate_thk = ''

        if KEY_WEBPLATE_THICKNESS in existingvalues:
            existingvalue_key_wplate_thk = existingvalues[KEY_PLATETHK]
        else:
            existingvalue_key_wplate_thk = ''

        t16 = (KEY_MODULE, KEY_DISP_BEAMCOVERPLATEWELD, TYPE_MODULE, None, None)
        options_list.append(t16)

        t1 = (None, DISP_TITLE_CM, TYPE_TITLE, None, None)
        options_list.append(t1)


        t4 = (KEY_SECSIZE, KEY_DISP_SECSIZE, TYPE_COMBOBOX, existingvalue_key_secsize, connectdb("Beams"))
        options_list.append(t4)

        t15 = (KEY_IMAGE, None, TYPE_IMAGE, None, None)
        options_list.append(t15)

        t5 = (KEY_MATERIAL, KEY_DISP_MATERIAL, TYPE_COMBOBOX, existingvalue_key_mtrl, VALUES_MATERIAL)
        options_list.append(t5)
        t19 = (KEY_WELD_TYPE, KEY_DISP_WELD_TYPE, TYPE_COMBOBOX, existingvalue_key_weld_type,
            VALUES_WELD_TYPE)
        options_list.append(t19)

        t6 = (None, DISP_TITLE_FSL, TYPE_TITLE, None, None)
        options_list.append(t6)

        t17 = (KEY_MOMENT, KEY_DISP_MOMENT, TYPE_TEXTBOX,existingvalues_key_moment,None)
        options_list.append(t17)

        t7 = (KEY_SHEAR, KEY_DISP_SHEAR, TYPE_TEXTBOX, existingvalue_key_versh, None)
        options_list.append(t7)

        t8 = (KEY_AXIAL, KEY_DISP_AXIAL, TYPE_TEXTBOX, existingvalue_key_axial, None)
        options_list.append(t8)

        t18 = (None, DISP_TITLE_FLANGESPLICEPLATE, TYPE_TITLE, None, None)
        options_list.append(t18)

        t19 = (KEY_FLANGEPLATE_PREFERENCES, KEY_DISP_FLANGESPLATE_PREFERENCES, TYPE_COMBOBOX, existingvalue_key_fplate_pref, VALUES_FLANGEPLATE_PREFERENCES)
        options_list.append(t19)

        t20 = (KEY_FLANGEPLATE_THICKNESS, KEY_DISP_FLANGESPLATE_THICKNESS, TYPE_COMBOBOX_CUSTOMIZED, existingvalue_key_fplate_thk, VALUES_FLANGEPLATE_THICKNESS)
        options_list.append(t20)

        t21 = (None, DISP_TITLE_WEBSPLICEPLATE, TYPE_TITLE, None, None)
        options_list.append(t21)

        t22 = (KEY_WEBPLATE_THICKNESS, KEY_DISP_WEBPLATE_THICKNESS, TYPE_COMBOBOX_CUSTOMIZED, existingvalue_key_wplate_thk, VALUES_WEBPLATE_THICKNESS)
        options_list.append(t22)

        return options_list

    def flangecapacity(self, flag):

        flangecapacity = []

        t30 =(KEY_FLANGE_TEN_CAPACITY,KEY_DISP_FLANGE_TEN_CAPACITY,TYPE_TEXTBOX,
               round_up(self.section.tension_capacity_flange/1000, 5) if flag else '')
        flangecapacity.append(t30)
        t30 = (KEY_FLANGE_PLATE_TEN_CAP, KEY_DISP_FLANGE_PLATE_TEN_CAP, TYPE_TEXTBOX,
               round_up(self.flange_plate.tension_capacity_flange_plate / 1000, 5) if flag else '')
        flangecapacity.append(t30)

        return flangecapacity

    def customized_input(self):

        list1 = []
        t4 = (KEY_WEBPLATE_THICKNESS, self.plate_thick_customized)
        list1.append(t4)
        t5 = (KEY_FLANGEPLATE_THICKNESS, self.plate_thick_customized)
        list1.append(t5)

        return list1

    def webcapacity(self, flag):

        webcapacity = []
        t30 = (KEY_WEB_TEN_CAPACITY, KEY_DISP_WEB_TEN_CAPACITY, TYPE_TEXTBOX,
               round_up(self.section.tension_capacity_web / 1000, 5) if flag else '')
        webcapacity.append(t30)
        t30 = (KEY_TEN_CAP_WEB_PLATE, KEY_DISP_TEN_CAP_WEB_PLATE, TYPE_TEXTBOX,
               round_up(self.web_plate.tension_capacity_web_plate/ 1000, 5) if flag else '')
        webcapacity.append(t30)
        t30 = (KEY_WEBPLATE_SHEAR_CAPACITY, KEY_DISP_WEBPLATE_SHEAR_CAPACITY, TYPE_TEXTBOX,
               round_up(self.web_plate.shear_capacity_web_plate / 1000, 5) if flag else '')
        webcapacity.append(t30)
        return webcapacity

    def web_weld_details(self,flag):
        web_weld_details = []
        t15 = (KEY_WEB_WELD_LENGTH, KEY_DISP_WEB_WELD_LENGTH, TYPE_TEXTBOX,
              (self.web_weld.length) if flag else '')
        web_weld_details.append(t15)

        t15 = (KEY_WEB_WELD_HEIGHT, KEY_DISP_WEB_WELD_HEIGHT, TYPE_TEXTBOX,
              (self.web_weld.height) if flag else '')
        web_weld_details.append(t15)
        t14 = (KEY_WEB_WELD_SIZE, KEY_WEB_DISP_WELD_SIZE, TYPE_TEXTBOX, self.web_weld.size if flag else '')
        web_weld_details.append(t14)

        t15 = (KEY_WEB_WELD_STRENGTH, KEY_WEB_DISP_WELD_STRENGTH, TYPE_TEXTBOX,
           round_up(self.web_weld.strength,5) if flag else '')
        web_weld_details.append(t15) #in N/mm

        t16 = (KEY_WEB_WELD_STRESS, KEY_WEB_DISP_WELD_STRESS, TYPE_TEXTBOX, round_up(self.web_weld.stress, 5) if flag else '')
        web_weld_details.append(t16)

        return web_weld_details

    def flange_weld_details(self, flag):
        flange_weld_details = []
        t15 = (KEY_FLANGE_WELD_LENGTH, KEY_DISP_FLANGE_WELD_LENGTH, TYPE_TEXTBOX,
              (self.flange_weld.length) if flag else '')
        flange_weld_details.append(t15)

        t15 = (KEY_FLANGE_WELD_HEIGHT, KEY_DISP_FLANGE_WELD_HEIGHT, TYPE_TEXTBOX,
               (self.flange_weld.height) if flag else '')
        flange_weld_details.append(t15)

        t14 = (KEY_FLANGE_WELD_SIZE, KEY_FLANGE_DISP_WELD_SIZE, TYPE_TEXTBOX, self.flange_weld.size if flag else '')
        flange_weld_details.append(t14)

        t15 = (
            KEY_FLANGE_WELD_STRENGTH, KEY_FLANGE_DISP_WELD_STRENGTH, TYPE_TEXTBOX,
            round_up(self.flange_weld.strength, 5) if flag else '')
        flange_weld_details.append(t15) #in N/mm

        t16 = (
        KEY_FLANGE_WELD_STRESS, KEY_FLANGE_DISP_WELD_STRESS, TYPE_TEXTBOX, round_up(self.flange_weld.stress, 5) if flag else '')
        flange_weld_details .append(t16) #in N/mm

        return flange_weld_details


    def Innerflange_weld_details(self, flag):
        Innerflange_weld_details = []
        t15 = (KEY_INNERFLANGE_WELD_LENGTH, KEY_DISP_INNERFLANGE_WELD_LENGTH, TYPE_TEXTBOX,
              ( self.flange_weld.Innerlength ) if flag else '')
        Innerflange_weld_details.append(t15)

        t15 = (KEY_INNERFLANGE_WELD_HEIGHT, KEY_DISP_INNERFLANGE_WELD_HEIGHT, TYPE_TEXTBOX,
               (self.flange_weld.Innerheight) if flag else '')
        Innerflange_weld_details.append(t15)

        t14 = (KEY_FLANGE_WELD_SIZE, KEY_FLANGE_DISP_WELD_SIZE, TYPE_TEXTBOX, self.flange_weld.size if flag else '')
        Innerflange_weld_details.append(t14)

        t15 = (KEY_INNERFLANGE_WELD_STRENGTH, KEY_INNERFLANGE_DISP_WELD_STRENGTH, TYPE_TEXTBOX,
            round_up(self.flange_weld.strength, 5) if flag else '')
        Innerflange_weld_details.append(t15) #in N/mm

        t16 = (KEY_INNERFLANGE_WELD_STRESS, KEY_INNERFLANGE_DISP_WELD_STRESS, TYPE_TEXTBOX, round_up(self.flange_weld.Innerstress, 5) if flag else '')
        Innerflange_weld_details .append(t16) #in N/mm

        return Innerflange_weld_details

    def output_values(self, flag):

        out_list = []
        t1 = (None, DISP_TITLE_WEBSPLICEPLATE, TYPE_TITLE, None)
        out_list.append(t1)

        t5 = (KEY_WEB_PLATE_HEIGHT, KEY_DISP_WEB_PLATE_HEIGHT, TYPE_TEXTBOX,
              self.web_plate.height if flag else '' )
        out_list.append(t5)

        t6 = (KEY_WEB_PLATE_LENGTH, KEY_DISP_WEB_PLATE_LENGTH, TYPE_TEXTBOX,
              self.web_plate.length if flag else '')
        out_list.append(t6)

        t7 = (KEY_WEBPLATE_THICKNESS, KEY_DISP_WEBPLATE_THICKNESS, TYPE_TEXTBOX,
              self.web_plate.thickness_provided if flag else '')
        out_list.append(t7)

        t21 = (KEY_WEB_CAPACITY, KEY_DISP_WEB_CAPACITY, TYPE_OUT_BUTTON, ['Web Capacity', self.webcapacity])
        out_list.append(t21)

        t21 = (KEY_WEB_WELD_DETAILS, KEY_DISP_WEB_WELD_DETAILS, TYPE_OUT_BUTTON, ['Web Plate Weld', self.web_weld_details])
        out_list.append(t21)

        t17 = (None, DISP_TITLE_FLANGESPLICEPLATE, TYPE_TITLE, None)
        out_list.append(t17)

        t18 = (KEY_FLANGE_PLATE_HEIGHT, KEY_DISP_FLANGE_PLATE_HEIGHT, TYPE_TEXTBOX,
               self.flange_plate.height if flag else '')
        out_list.append(t18)

        t19 = (
            KEY_FLANGE_PLATE_LENGTH, KEY_DISP_FLANGE_PLATE_LENGTH, TYPE_TEXTBOX,
            self.flange_plate.length if flag else '')
        out_list.append(t19)

        t20 = (KEY_FLANGEPLATE_THICKNESS, KEY_DISP_FLANGESPLATE_THICKNESS, TYPE_TEXTBOX,
               self.flange_plate.thickness_provided if flag else '')
        out_list.append(t20)
        t21 = (
            KEY_FLANGE_CAPACITY, KEY_DISP_FLANGE_CAPACITY, TYPE_OUT_BUTTON, ['Flange Capacity', self.flangecapacity])
        out_list.append(t21)


        t21 = (
        KEY_FLANGE_WELD_DETAILS, KEY_DISP_FLANGE_WELD_DETAILS, TYPE_OUT_BUTTON, ['Flange Plate Weld', self.flange_weld_details])
        out_list.append(t21)

        t17 = (None, DISP_TITLE_INNERFLANGESPLICEPLATE, TYPE_TITLE, None)
        out_list.append(t17)

        t18 = (KEY_INNERFLANGE_PLATE_HEIGHT, KEY_DISP_INNERFLANGE_PLATE_HEIGHT, TYPE_TEXTBOX,
               self.flange_plate.Innerheight if flag else '')
        out_list.append(t18)

        t19 = (
            KEY_INNERFLANGE_PLATE_LENGTH, KEY_DISP_INNERFLANGE_PLATE_LENGTH, TYPE_TEXTBOX,
            self.flange_plate.Innerlength if flag else '')
        out_list.append(t19)

        t20 = (KEY_INNERFLANGEPLATE_THICKNESS, KEY_DISP_INNERFLANGESPLATE_THICKNESS, TYPE_TEXTBOX,
               self.flange_plate.thickness_provided if flag else '')
        out_list.append(t20)

        t21 = (KEY_INNERFLANGE_WELD_DETAILS, KEY_DISP_INNERFLANGE_WELD_DETAILS, TYPE_OUT_BUTTON,
               ['Inner plate Weld', self.Innerflange_weld_details])
        out_list.append(t21)


        return out_list

    def func_for_validation(self, window, design_dictionary):

        all_errors = []
        self.design_status = False
        flag = False

        option_list = self.input_values(self)
        missing_fields_list = []
        for option in option_list:
            if option[2] == TYPE_TEXTBOX:
                if design_dictionary[option[0]] == '':
                    missing_fields_list.append(option[1])
            elif option[2] == TYPE_COMBOBOX and option[0] != KEY_CONN:
                val = option[4]
                if design_dictionary[option[0]] == val[0]:
                    missing_fields_list.append(option[1])

        if len(missing_fields_list) > 0:
            error = self.generate_missing_fields_error_string(self, missing_fields_list)
            all_errors.append(error)
            # flag = False
        else:
            flag = True

        if flag:
            self.set_input_values(self, design_dictionary)
        else:
            return all_errors

    def warn_text(self):

        """
        Function to give logger warning when any old value is selected from beams and Beams table.
        """

        # @author Arsil Zunzunia
        global logger
        red_list = red_list_function()
        if self.section.designation in red_list or self.section.designation in red_list:
            logger.warning(
                " : You are using a section (in red color) that is not available in latest version of IS 808")
            logger.info(
                " : You are using a section (in red color) that is not available in latest version of IS 808")

    def generate_missing_fields_error_string(self, missing_fields_list):
        """
        Args:
            missing_fields_list: list of fields that are not selected or entered
        Returns:
            error string that has to be displayed
        """
        # The base string which should be displayed
        information = "Please input the following required field"
        if len(missing_fields_list) > 1:
            # Adds 's' to the above sentence if there are multiple missing input fields
            information += "s"
        information += ": "
        # Loops through the list of the missing fields and adds each field to the above sentence with a comma

        for item in missing_fields_list:
            information = information + item + ", "

        # Removes the last comma
        information = information[:-2]
        information += "."

        return information


    def module_name(self):

        return KEY_DISP_BEAMCOVERPLATEWELD
    def module_name(self):
        return KEY_DISP_BEAMCOVERPLATEWELD

    def set_input_values(self, design_dictionary):
        super(BeamCoverPlateWeld, self).set_input_values(self, design_dictionary)
        # self.module = design_dictionary[KEY_MODULE]
        # global design_status
        # self.design_status = False # todo doubt of true or false
        #
        self.module = design_dictionary[KEY_MODULE]
        # self.connectivity = design_dictionary[KEY_CONN]
        self.preference = design_dictionary[KEY_FLANGEPLATE_PREFERENCES]

        self.section = Beam(designation=design_dictionary[KEY_SECSIZE],
                              material_grade=design_dictionary[KEY_MATERIAL])
        print("anjali",design_dictionary[KEY_DP_DETAILING_EDGE_TYPE])

        self.flange_weld = Weld(material_grade=design_dictionary[KEY_MATERIAL],material_g_o=design_dictionary[KEY_DP_WELD_MATERIAL_G_O],fabrication = design_dictionary[KEY_DP_WELD_FAB])
        self.web_weld =Weld(material_grade=design_dictionary[KEY_MATERIAL],material_g_o=design_dictionary[KEY_DP_WELD_MATERIAL_G_O],fabrication = design_dictionary[KEY_DP_WELD_FAB])

        self.flange_plate = Plate(thickness=design_dictionary.get(KEY_FLANGEPLATE_THICKNESS, None),
                                  material_grade=design_dictionary[KEY_MATERIAL],
                                  gap=design_dictionary[KEY_DP_DETAILING_GAP])
        # self.plate = Plate(thickness=design_dictionary.get(KEY_FLANGEPLATE_THICKNESS, None),
        #                           material_grade=design_dictionary[KEY_MATERIAL],
        #                           gap=design_dictionary[KEY_DP_DETAILING_GAP])
        self.web_plate = Plate(thickness=design_dictionary.get(KEY_WEBPLATE_THICKNESS, None),
                               material_grade=design_dictionary[KEY_MATERIAL],
                               gap=design_dictionary[KEY_DP_DETAILING_GAP])

        self.member_capacity(self)
        #self.hard_values(self)
    #

    def hard_values(self):
        # Select Selection  WPB 240* 240 * 60.3 (inside Ouside)- material E 250 fe 450A, bearing

        #load
        self.load.axial_force = 481.745 #KN
        self.load.shear_force = 111.906 #KN
        self.load.moment = 8.318420 #KNM
        self.section.fy = 230
        self.section.fu = 410
        #  Flange Weld
        self.flange_weld.size = 8 #mm
        # self.flangespace = 15 #mm
        self.flange_weld.length = 490
        self.flange_weld.height = 190
        #  Flange plate
        self.flange_plate.thickness_provided = 10
        self.flange_plate.height =  210
        self.flange_plate.length = 510
        #  Web Weld
        self.web_weld.size = 6  # mm
        # self.webspace = 15  # mm
        self.web_weld.length = 350
        self.web_weld.height = 155
        #  Web plate
        self.web_plate.thickness_provided =8
        self.web_plate.length = 365
        self.web_plate.height = 170
        #  Inner Flange weld
        self.flange_weld.size = 8  # mm
        self.flange_plate.thickness_provided = 10
        self.flange_weld.Innerheight=60
        self.flange_weld.Innerlength = 490
        #  Inner Flange plate
        self.flange_plate.thickness_provided = 10
        self.flange_plate.Innerheight = 80
        self.flange_plate.Innerlength = 510
        self.flange_plate.gap =10
        self.web_plate.gap = 10
        self.design_status = True

    def member_capacity(self):

        if self.section.type == "Rolled":
            length = self.section.depth
        else:
            length = self.section.depth - (
                    2 * self.section.flange_thickness)  # -(2*self.supported_section.root_radius)


        gamma_m0 = 1.1
        # Axial Capacity
        self.axial_capacity = (self.section.area * self.section.fy) / gamma_m0  # N
        self.min_axial_load = 0.3 * self.axial_capacity
        self.factored_axial_load = max(self.load.axial_force * 1000, self.min_axial_load)  # N
        if self.factored_axial_load > self.axial_capacity:
            self.factored_axial_load = self.axial_capacity
        else:
            pass
        # self.load.axial_force = self.factored_axial_load #N
        print("self.factored_axial_load", self.factored_axial_load)

        # Shear Capacity  # N
        self.shear_capacity1 = ((self.section.depth - (
                    2 * self.section.flange_thickness)) * self.section.web_thickness * self.section.fy) / (
                                       math.sqrt(
                                           3) * gamma_m0)  # N # A_v: Total cross sectional area in shear in mm^2 (float)
        self.shear_load1 = 0.6 * self.shear_capacity1  # N
        self.fact_shear_load = max(self.shear_load1, self.load.shear_force * 1000)  # N
        if self.fact_shear_load > self.shear_capacity1:
            self.fact_shear_load = self.shear_capacity1
        else:
            pass
        # self.load.shear_force = self.fact_shear_load  #N
        print('shear_force', self.load.shear_force)

        self.Z_p = round(((self.section.web_thickness * (
                self.section.depth - 2 * (self.section.flange_thickness)) ** 2) / 4), )  # mm3
        self.Z_e = round(((self.section.web_thickness * (
                self.section.depth - 2 * (self.section.flange_thickness)) ** 2) / 6), 2)  # mm3
        if self.section.type == "Rolled":

            self.limitwidththkratio_flange = self.limiting_width_thk_ratio(column_f_t=self.section.flange_thickness,
                                                                           column_t_w=self.section.web_thickness,
                                                                           column_d=self.section.depth,
                                                                           column_b=self.section.flange_width,
                                                                           column_fy=self.section.fy,
                                                                           factored_axial_force=self.factored_axial_load,
                                                                           column_area=self.section.area,
                                                                           compression_element="External",
                                                                           section="Rolled")
            print("limitwidththkratio_flange", self.limitwidththkratio_flange)
        else:
            pass

        if self.section.type2 == "generally":

            self.limitwidththkratio_web = self.limiting_width_thk_ratio(column_f_t=self.section.flange_thickness,
                                                                        column_t_w=self.section.web_thickness,
                                                                        column_d=self.section.depth,
                                                                        column_b=self.section.flange_width,
                                                                        column_fy=self.section.fy,
                                                                        factored_axial_force=self.factored_axial_load,
                                                                        column_area=self.section.area,
                                                                        compression_element="Web of an I-H",
                                                                        section="generally")
        else:
            pass

        self.class_of_section = int(max(self.limitwidththkratio_flange, self.limitwidththkratio_web))
        if self.class_of_section == 1 or self.class_of_section == 2:
            Z_w = self.Z_p
        elif self.class_of_section == 3:
            Z_w = self.Z_e

        if self.class_of_section == 1 or self.class_of_section == 2:
            self.beta_b = 1
        elif self.class_of_section == 3:
            self.beta_b = self.Z_e / self.Z_p

        self.section.plastic_moment_capacty(beta_b=self.beta_b, Z_p=self.Z_p,
                                            fy=self.section.fy)  # N # for section
        self.section.moment_d_deformation_criteria(fy=self.section.fy, Z_e=self.section.elast_sec_mod_z)

        self.Pmc = self.section.plastic_moment_capactiy
        self.Mdc = self.section.moment_d_def_criteria
        self.section.moment_capacity = min(self.section.plastic_moment_capactiy, self.section.moment_d_def_criteria)
        print("moment_capacity", self.section.moment_capacity)
        self.load_moment_min = 0.5 * self.section.moment_capacity
        self.load_moment = max(self.load_moment_min, self.load.moment * 1000000)  # N
        if self.load_moment > self.section.moment_capacity:
            self.load_moment = self.section.moment_capacity
        else:
            pass
        # self.load.moment = load_moment # N
        print("design_bending_strength", self.load.moment)

        print("self.load_moment", self.load_moment)
        print("self.load_moment_min", self.load_moment_min)

        self.moment_web = (Z_w * self.load_moment / (
            self.section.plast_sec_mod_z))  # Nm todo add in ddcl # z_w of web & z_p  of section
        print('plast_sec_mod_z', self.section.plast_sec_mod_z)
        print("Z_W", Z_w)
        print("web moment", self.moment_web)
        self.moment_flange = ((self.load_moment) - self.moment_web)  # Nmm #Nmm todo add in ddcl
        print("moment_flange", self.moment_flange)

        ###WEB MENBER CAPACITY CHECK

        ###### # capacity Check for web in axial = min(block, yielding, rupture)
        self.axial_force_w = ((self.section.depth - (
                2 * self.section.flange_thickness)) * self.section.web_thickness * self.factored_axial_load) / (
                                 self.section.area)  # N

        # A_vn_web = ( self.section.depth - 2 * self.section.flange_thickness - self.web_plate.bolts_one_line * self.web_bolt.dia_hole) * self.section.web_thickness
        A_v_web = (self.section.depth - 2 * self.section.flange_thickness) * self.section.web_thickness
        self.section.tension_yielding_capacity_web = self.tension_member_design_due_to_yielding_of_gross_section(
            A_v=A_v_web, fy=self.section.fy)

        print("tension_yielding_capacity_web", self.section.tension_yielding_capacity_web)

        if self.section.tension_yielding_capacity_web> self.axial_force_w:

            # self.section.tension_yielding_capacity = self.section.tension_yielding_capacity_web

            ### FLANGE MEMBER CAPACITY CHECK
            self.axial_force_f = self.factored_axial_load * self.section.flange_width * self.section.flange_thickness / (
                self.section.area)  # N
            self.flange_force = (
                    ((self.moment_flange) / (self.section.depth - self.section.flange_thickness)) + (
                self.axial_force_f))

            A_v_flange = self.section.flange_thickness * self.section.flange_width

            self.section.tension_yielding_capacity = self.tension_member_design_due_to_yielding_of_gross_section(
                A_v=A_v_flange,
                fy=self.flange_plate.fy)
            print("tension_yielding_capacity_flange", self.section.tension_yielding_capacity)

            if self.section.tension_yielding_capacity > self.flange_force:

                self.web_plate_thickness_possible = [i for i in self.web_plate.thickness if
                                                     i >= (self.section.web_thickness / 2)]

                if self.preference == "Outside":
                    self.flange_plate_thickness_possible = [i for i in self.flange_plate.thickness if
                                                            i >= self.section.flange_thickness]
                else:
                    self.flange_plate_thickness_possible = [i for i in self.flange_plate.thickness if
                                                            i >= (self.section.flange_thickness / 2)]

                if len(self.flange_plate_thickness_possible) == 0 or self.web_plate_thickness_possible == 0:
                    logger.error(":aaaaWeb Plate thickness should be greater than section  thicknesss.")
                else:

                    self.flange_plate.thickness_provided = self.min_thick_based_on_area(self,
                                                                                        tk=self.section.flange_thickness,
                                                                                        width=self.section.flange_width,
                                                                                        list_of_pt_tk=self.flange_plate_thickness_possible,
                                                                                        t_w=self.section.web_thickness,
                                                                                        r_1=self.section.root_radius,
                                                                                        D=self.section.depth,
                                                                                        preference=self.preference)
                    self.web_plate.thickness_provided = self.min_thick_based_on_area(self,
                                                                                     tk=self.section.flange_thickness,
                                                                                     width=self.section.flange_width,
                                                                                     list_of_pt_tk=self.web_plate_thickness_possible,
                                                                                     t_w=self.section.web_thickness,
                                                                                     r_1=self.section.root_radius,
                                                                                     D=self.section.depth, )

                    if self.web_plate.thickness_provided == 0 or self.flange_plate.thickness_provided == 0:
                        self.design_status = False
                        logger.error("flange plate is not possible")
                    else:
                        self.design_status = True
            else:
                self.design_status = False
                logger.error(" : tension_yielding_capacity  of flange is less than applied loads, Please select larger sections or decrease loads"
                    )
                print(" BBB failed in flange member checks. Select larger sections or decrease loads")
        else:
            self.design_status = False
            logger.error(" : tension_yielding_capacity of web  is less than applied loads, Please select larger sections or decrease loads")
            print("BBB failed in web member checks. Select larger sections or decrease loads")
        if self.design_status == True:
            print("Selecting bolt diameter")
            self.web_plate_weld(self)
        else:
            logger.error(" : tension_yielding_capacity   is less "
                         "than applied loads, Please select larger sections or decrease loads")

    def web_plate_weld(self):
        self.min_web_platethk = min(self.web_plate.thickness_provided, self.section.web_thickness)
        self.web_weld.size = int(round_down(self.min_web_platethk - 1.5))
        if self.web_weld.size > self.min_web_platethk:
            self.web_weld.size = self.min_web_platethk
        else:
            pass

        if self.web_weld.size < 3:
            self.web_weld.size = 3
        else:
            pass
        if self.web_weld.size > 16:
            self.web_weld.size = 16
        else:
            pass
        self.webspace = max(15, (self.web_weld.size + 5))
        print("space", self.webspace)

        self.web_weld.get_weld_strength(connecting_fu=[self.web_weld.fu, self.section.fu, self.web_plate.fu],
                                        weld_fabrication=KEY_DP_WELD_FAB_SHOP,
                                        t_weld=self.web_weld.size, weld_angle=90)  # in N/mm

        print("assdddffgghghg", self.web_weld.strength)

        self.web_plate.height = round_down((
                self.section.depth - (2 * self.section.flange_thickness) - (2 * self.section.root_radius) - (
                2 * self.webspace)), 5)

        self.available_long_web_length = self.web_plate.height

        self.design_status = False

        while self.design_status == False:

            self.weld_stress(self, d=self.available_long_web_length,
                             b=(self.web_plate.height - (2 * self.web_weld.size)),
                             shear_force=self.load.shear_force, moment_web=self.moment_web,
                             plate_height=(self.web_plate.height - (2 * self.web_weld.size)),
                             weld_size=self.web_weld.size, axial_force_w=self.axial_force_w)
            print("web weld stress", self.web_weld.stress)

            if self.web_weld.strength > self.web_weld.stress:
                break
            else:
                self.available_long_web_length = self.available_long_web_length + 50

                self.web_plate.length = 2 * (self.available_long_web_length + (2*self.web_weld.size)) + self.web_plate.gap
                if self.web_plate.length >= 150 * self.web_weld.throat_tk:
                    Reduction_factor = IS800_2007.cl_10_5_7_3_weld_long_joint(l_j=self.web_plate.length,
                                                                              t_t=self.web_weld.throat_tk)
                    self.web_weld.strength = self.web_weld.strength * Reduction_factor
                    self.weld_stress(self, d=self.available_long_web_length,
                                     b=(self.web_plate.height - (2 * self.web_weld.size)),
                                     shear_force=self.load.shear_force, moment_web=self.moment_web,
                                     plate_height=(self.web_plate.height - (2 * self.web_weld.size)), weld_size=self.web_weld.size,
                                     axial_force_w=self.axial_force_w)
                    if self.web_weld.strength > self.web_weld.stress:
                        self.design_status = True
                        break
                    else:
                        self.available_long_web_length = self.available_long_web_length + 50

        if self.web_weld.strength > self.web_weld.stress:
            self.design_status = True
            self.web_weld.length = round_up(self.available_long_web_length, 5)
            self.web_plate.length = round_up(2 * (self.available_long_web_length + (2*self.web_weld.size)) + self.web_plate.gap ,5)
            self.web_plate.height = round_down((self.section.depth - (2 * self.section.flange_thickness) - (2 * self.section.root_radius) - (
                    2 * self.webspace)), 5)
            self.web_weld.height = round_down((self.web_plate.height - (2 * self.web_weld.size)), 5)
            self.flange_plate_weld(self)
            pass

        else:
            logger.error(
                ":strength of web is less than stress, Please select larger sections or decrease loads")

    def flange_plate_weld(self):
        self.min_flange_platethk = min(self.flange_plate.thickness_provided, self.section.flange_thickness)
        self.flange_weld.size = int(round_down(self.min_flange_platethk - 1.5))

        if self.flange_weld.size < 3:
            self.flange_weld.size = 3
        else:
            pass
        if self.flange_weld.size > 16:
            self.flange_weld.size = 16
        else:
            pass
        self.flangespace = max(15, (self.flange_weld.size + 5))
        print("space", self.flangespace)
        self.axial_force_f = self.factored_axial_load * self.section.flange_width * self.section.flange_thickness / (
            self.section.area)
        self.flange_force = (((self.moment_flange) / (self.section.depth - self.section.flange_thickness)) + (
            self.axial_force_f))

        self.flange_weld.get_weld_strength(connecting_fu=[self.flange_weld.fu, self.section.fu, self.flange_plate.fu],
                                           weld_fabrication=KEY_DP_WELD_FAB_SHOP,
                                           t_weld=self.flange_weld.size,
                                           weld_angle=90)
        print("for req lenth", self.flange_weld.strength)
        ###########ONLY OUTSIDE##################################################3
        if self.preference == "Outside":
            self.Required_weld_flange_length = self.flange_force / self.flange_weld.strength
            self.Required_weld_flange_length_round = round_up(self.flange_force / self.flange_weld.strength,
                                                              5)  # c shape half of the splice  plate
            print("Requiredweldlength", self.Required_weld_flange_length_round)

            self.flange_plate.height = round_down(self.section.flange_width - (2 * self.flangespace))  # width of the flange plate

            self.available_long_flange_length = int((self.Required_weld_flange_length_round - self.flange_plate.height - (
                        2 * self.flange_weld.size)) / 2)  # half of the one side of the flange plate
            print("self.available_long_length", self.available_long_flange_length)

            self.design_status = False

            while self.design_status == False:

                self.l_req_flangelength = round_up((2 * self.available_long_flange_length) + self.flange_plate.height - (2 * self.flange_weld.size))
                self.flange_weld.stress = self.flange_force / self.l_req_flangelength
                if self.flange_weld.strength > self.flange_weld.stress:
                    if self.available_long_flange_length > self.flange_plate.height:
                        self.design_status = True
                        break
                    else:
                        self.available_long_flange_length = self.available_long_flange_length + 50
                else:
                    self.available_long_flange_length = self.available_long_flange_length + 50
                    self.flange_plate.length = 2 * (self.available_long_flange_length + (2*self.flange_weld.size)) + self.flange_plate.gap
                    self.req_weld_length = round_up((2 * self.available_long_flange_length) + self.flange_plate.height - (
                                2 * self.flange_weld.size))
                    if self.flange_plate.length >= 150 * self.flange_weld.throat_tk:
                        Reduction_factor = IS800_2007.cl_10_5_7_3_weld_long_joint(l_j=self.web_plate.length,
                                                                                  t_t=self.web_weld.throat_tk)
                        self.flange_weld.strength = self.flange_weld.strength * Reduction_factor
                        self.flange_weld.stress = self.flange_force / self.req_weld_length
                        if self.flange_weld.strength > self.flange_weld.stress:
                            self.design_status = True
                            break
                        else:
                            self.available_long_flange_length = self.available_long_flange_length + 50

                    else:
                        self.available_long_flange_length = int(self.available_long_flange_length + 50)


            print("length", self.available_long_flange_length)
            if self.design_status == True:

                self.flange_weld.length = round_up(self.available_long_flange_length, 5)
                self.flange_plate.length = round_up(2*(self.available_long_flange_length + (2 * self.flange_weld.size)) + self.flange_plate.gap, 5)
                self.flange_plate.height = round_down((self.section.flange_width - (2 * self.flangespace)), 5)
                self.flange_weld.height = round_down((self.flange_plate.height - (2 * self.flange_weld.size)), 5)

                self.flange_plate_capacity_axial(self)
            else:
                self.design_status = False
                logger.error(":Length of flange plate is less than height of the flange plate")
        else:
            ################outside###############################
            self.Required_weld_flange_length = self.flange_force / self.flange_weld.strength
            self.Required_weld_flange_length_round = round_up(self.flange_force / self.flange_weld.strength, 5)  # c shape half of the splice  plate
            print("Requiredweldlength", self.Required_weld_flange_length_round)

            self.flange_plate.height = round_down(
                self.section.flange_width - (2 * self.flangespace), 5)  # width of the flange plate

            self.available_long_flange_length = int(
                (self.Required_weld_flange_length_round - self.flange_plate.height - (
                        2 * self.flange_weld.size)) / 2)  # half of the one side of the flange plate
            print("self.available_long_length", self.available_long_flange_length)

            self.design_status = False

            while self.design_status == False:

                # if self.available_long_flange_length  >=  self.flange_plate.height:
                self.l_req_flangelength = round_up(
                    ((2 * self.available_long_flange_length) + self.flange_plate.height - (
                            2 * self.flange_weld.size)), 5)

                self.flange_weld.stress = self.flange_force / self.l_req_flangelength

                if self.flange_weld.stress < self.flange_weld.strength:
                    if self.available_long_flange_length > self.flange_plate.height:
                        self.design_status = True
                        break
                    else:
                        self.available_long_flange_length = int(self.available_long_flange_length + 50)
                else:
                    self.available_long_flange_length = int(self.available_long_flange_length + 50)

                    self.flange_plate.length = 2 * (
                            self.available_long_flange_length + (2* self.flange_weld.size)) + self.flange_plate.gap
                    self.req_weld_length = round_up(
                        (2 * self.available_long_flange_length) + self.flange_plate.height -(
                                2 * self.flange_weld.size))
                    if self.flange_plate.length >= 150 * self.flange_weld.throat_tk:
                        Reduction_factor = IS800_2007.cl_10_5_7_3_weld_long_joint(l_j=self.web_plate.length,
                                                                                  t_t=self.web_weld.throat_tk)
                        self.flange_weld.strength = self.flange_weld.strength * Reduction_factor
                        self.flange_weld.stress = self.flange_force / self.req_weld_length
                        if self.flange_weld.strength > self.flange_weld.stress:
                            self.design_status = True
                            break
                        else:
                            self.available_long_flange_length = self.available_long_flange_length + 50

                    else:
                        self.available_long_flange_length = int(self.available_long_flange_length + 50)

            print("length", self.available_long_flange_length)
            if self.design_status == True:

                self.flange_weld.length = round_up((self.available_long_flange_length), 5)
                self.flange_plate.length = round_up(2 * (self.available_long_flange_length + (2* self.flange_weld.size)) + self.flange_plate.gap, 5)
                self.flange_plate.height = round_down((self.section.flange_width - (2 * self.flangespace)), 5)
                self.flange_weld.height = round_down((self.flange_plate.height - (2 * self.flange_weld.size)), 5)

                pass
            else:
                self.design_status = False
                logger.error(
                    ":Length of flange plate is less than height of the flange plate")

            ###########Inside#######################
            # self.design_status =True
            self.total_height_of_inner_plate = (
                    self.section.flange_width - (4 * self.flangespace) - self.section.web_thickness - (
                    2 * self.section.root_radius))  # total width of the inner flange plate
            if self.total_height_of_inner_plate > 0:

                self.flange_plate.Innerheight = round_down((self.total_height_of_inner_plate / 2), 5)
                if self.flange_plate.Innerheight < 50:
                    self.design_status = False
                    logger.error(
                        " : Inner plate is not possible, select preference outside")
                else:
                    pass

                self.flange_weld.Innerheight = round_down((self.flange_plate.Innerheight - 2 * self.flange_weld.size),
                                                          5)
                if self.flange_weld.Innerheight <= 0:
                    self.design_status = False
                    logger.error(
                        " :Inner plate is not possible, select preference outside")
                else:
                    self.available_long_innerflange_length = self.available_long_flange_length
                    self.design_status = False
                    while self.design_status == False:

                        self.l_req_innerflangelength = (2 * self.available_long_innerflange_length) + self.flange_plate.Innerheight - (
                                                               2 * self.flange_weld.size)
                        self.flange_weld.Innerstress = self.flange_force / self.l_req_innerflangelength
                        if self.flange_weld.Innerstress < self.flange_weld.strength:
                            if self.available_long_innerflange_length > self.flange_plate.Innerheight:
                                self.design_status = True
                                break

                            else:
                                self.available_long_innerflange_length = int(
                                    self.available_long_innerflange_length + 50)
                        else:
                            self.available_long_innerflange_length = int(self.available_long_innerflange_length + 50)
                            self.flange_plate.Innerlength = 2 * (self.available_long_innerflange_length + (2*self.flange_weld.size)) + self.flange_plate.gap
                            self.req_weld_length = round_up((2 * self.available_long_innerflange_length) + self.flange_plate.height - (
                                        2 * self.flange_weld.size))
                            if self.flange_plate.Innerlength >= 150 * self.flange_weld.throat_tk:
                                Reduction_factor = IS800_2007.cl_10_5_7_3_weld_long_joint(
                                    l_j=self.flange_plate.Innerlength,
                                    t_t=self.flange_weld.throat_tk)
                                self.flange_weld.strength = self.flange_weld.strength * Reduction_factor
                                self.flange_weld.Innerstress = self.flange_force / self.req_weld_length
                                if self.flange_weld.strength > self.flange_weld.Innerstress:
                                    self.design_status = True
                                    break
                                else:
                                    self.available_long_flange_length = self.available_long_flange_length + 50

                            else:
                                self.available_long_flange_length = int(self.available_long_flange_length + 50)

                print("self.available_long_length", self.available_long_flange_length)
            else:
                self.flange_plate.Innerheight = 0
                self.flange_weld.Innerheight = 0
                self.flange_plate.Innerlength = 0
                self.flange_weld.Innerlength = 0
                self.design_status = False
                logger.error(" : Inner plate is not possible, Select outside preference")

            if self.design_status == True:
                # Outer Plate Details
                self.flange_weld.length = round_up((self.available_long_flange_length), 5)
                self.flange_plate.length = round_up(2*(self.available_long_flange_length + (2 * self.flange_weld.size)) + self.flange_plate.gap, 5)
                self.flange_plate.height = round_down((self.section.flange_width - (2 * self.flangespace)), 5)
                self.flange_weld.height = round_down((self.flange_plate.height - (2 * self.flange_weld.size)), 5)
                # Inner Plate Details
                self.flange_weld.Innerlength = round_up((self.available_long_innerflange_length), 5)
                self.flange_plate.Innerlength = round_up(2*(self.available_long_innerflange_length + (2 * self.flange_weld.size)) + self.flange_plate.gap,5)
                self.flange_plate.Innerheight = round_down(self.total_height_of_inner_plate / 2, 5)
                self.flange_weld.Innerheight = round_down((self.flange_plate.Innerheight - 2 * self.flange_weld.size),5)

                self.flange_plate_capacity_axial(self)
            else:
                self.design_status = False
                logger.error(" : Length of flange plate is less than height of the flange plate")


    def flange_plate_capacity_axial(self):  # flange plate capacity check in axial
        if self.preference == "Outside":
            A_v_flange = self.flange_plate.thickness_provided * self.flange_plate.height

            self.flange_plate.tension_yielding_capacity = self.tension_member_design_due_to_yielding_of_gross_section(
                A_v=A_v_flange, fy=self.flange_plate.fy)
            self.flange_plate.tension_rupture_capacity = self.tension_member_design_due_to_rupture_of_critical_section(
                A_vn=A_v_flange, fu=self.flange_plate.fu)
            self.flange_plate.tension_capacity_flange_plate = min(self.flange_plate.tension_yielding_capacity,
                                                                  self.flange_plate.tension_rupture_capacity)
            if self.flange_plate.tension_capacity_flange_plate < self.flange_force:
                self.design_status = False
                logger.error(
                    ":tension capacity flange plate is less than applied loads, Please select larger sections or decrease loads")
            else:
                self.recheck_flange_capacity_axial(self)
        else:
            #  yielding,rupture  for  inside flange plate
            flange_plate_height_inside = self.flange_plate.Innerheight
            flange_plate_height_outside = self.flange_plate.height

            A_v_flange = ((2 * flange_plate_height_inside) + self.flange_plate.height) * self.flange_plate.thickness_provided

            self.flange_plate.tension_yielding_capacity = self.tension_member_design_due_to_yielding_of_gross_section(
                A_v=A_v_flange,
                fy=self.flange_plate.fy)

            self.flange_plate.tension_rupture_capacity = self.tension_member_design_due_to_rupture_of_critical_section(
                A_vn=A_v_flange,
                fu=self.flange_plate.fu)
            self.flange_plate.tension_capacity_flange_plate = min(self.flange_plate.tension_yielding_capacity,
                                                                  self.flange_plate.tension_rupture_capacity)
            if self.flange_plate.tension_capacity_flange_plate < self.flange_force:
                self.design_status = False
                logger.error(
                    ":Tension capacity flange plate is less than applied loads, Please select larger sections or decrease loads")
            else:
                self.recheck_flange_capacity_axial(self)

    def recheck_flange_capacity_axial(self):
        A_v_flange = self.section.flange_thickness* self.section.flange_width

        self.section.tension_yielding_capacity = self.tension_member_design_due_to_yielding_of_gross_section(
            A_v=A_v_flange, fy=self.section.fy)
        self.section.tension_rupture_capacity  = self.tension_member_design_due_to_rupture_of_critical_section(
            A_vn=A_v_flange, fu=self.section.fu)
        self.section.tension_capacity_flange = min(self.section.tension_yielding_capacity ,
                                                   self.section.tension_rupture_capacity)
        if self.section.tension_capacity_flange < self.flange_force:
            self.design_status = False
            logger.error(
                ":tension capacity flange is less than applied loads, Please select larger sections or decrease loads")
        else:
            self.web_plate_capacity_axial(self)


    def web_plate_capacity_axial(self):

        A_v_web = 2 * self.web_plate.height * self.web_plate.thickness_provided
        self.web_plate.tension_yielding_capacity = self.tension_member_design_due_to_yielding_of_gross_section(
            A_v=A_v_web, fy=self.web_plate.fy)
        self.web_plate.tension_rupture_capacity= self.tension_member_design_due_to_rupture_of_critical_section(
            A_vn=A_v_web, fu=self.web_plate.fu)
        self.web_plate.tension_capacity_web_plate = min(self.web_plate.tension_yielding_capacity,
                                                        self.web_plate.tension_rupture_capacity)
        if self.web_plate.tension_capacity_web_plate < self.axial_force_w:
            self.design_status = False
            logger.error(
                ":tension capacity web plate in axial is less than applied loads, Please select larger sections or decrease loads")

        else:
            self.web_plate_capacity_shear(self)

    def web_plate_capacity_shear(self):

        A_v_web = 2 * self.web_plate.height * self.web_plate.thickness_provided

        self.web_plate.shear_yielding_capacity = self.shear_yielding(
            A_v=A_v_web, fy=self.web_plate.fy)
        self.web_plate.shear_rupture_capacity = self.shear_rupture_(
            A_vn=A_v_web, fu=self.web_plate.fu)
        self.web_plate.shear_capacity_web_plate = min(self.web_plate.shear_yielding_capacity,
                                                      self.web_plate.shear_rupture_capacity)
        if self.web_plate.shear_capacity_web_plate < self.fact_shear_load:
            self.design_status = False
            logger.error(
                ":Shear capacity web plate is less than applied loads, Please select larger sections or decrease loads")
        else:
            self.cap_blockcheck_web_axial(self)

    def cap_blockcheck_web_axial(self):
        self.axial_force_w = ((self.section.depth - (
                2 * self.section.flange_thickness)) * self.section.web_thickness * self.factored_axial_load) / (
                                 self.section.area)
        A_v_web = (self.section.depth - 2 * self.section.flange_thickness) * self.section.web_thickness
        self.section.tension_yielding_capacity_web = self.tension_member_design_due_to_yielding_of_gross_section(
            A_v=A_v_web, fy=self.web_plate.fy)
        self.section.tension_rupture_capacity_web = self.tension_member_design_due_to_rupture_of_critical_section(
            A_vn=A_v_web, fu=self.web_plate.fu)
        for self.web_plate.thickness_provided in self.web_plate_thickness_possible:
            design_status_block_shear = False
            while design_status_block_shear == False:
                # print(design_status_block_shear)
                # print(0, self.web_plate.max_end_dist, self.web_plate.end_dist_provided, self.web_plate.max_spacing_round, self.web_plate.pitch_provided)
                Avg = 2 * (self.available_long_web_length) * self.section.web_thickness
                Avn = 2 * (self.available_long_web_length) * self.section.web_thickness
                Atg = self.web_plate.height * self.section.web_thickness

                Atn = self.web_plate.height * self.section.web_thickness

                # print(17,self.web_plate.bolt_line, self.web_plate.pitch_provided, self.web_plate.bolt_line,
                #      self.web_bolt.dia_hole, self.web_plate.end_dist_provided, self.web_plate.thickness_provided)
                # print(18, self.web_plate.bolt_line, pitch, end_dist, self.section.web_thickness)

                self.section.block_shear_capacity_web = self.block_shear_strength_section(A_vg=Avg, A_vn=Avn,
                                                                                      A_tg=Atg,
                                                                                      A_tn=Atn,
                                                                                      f_u=self.web_plate.fu,
                                                                                      f_y=self.web_plate.fy)

                # self.section.block_shear_capacity = 2 * self.section.block_shear_capacity
                if self.section.block_shear_capacity_web < self.axial_force_w:
                    self.available_long_web_length = self.available_long_web_length + 50

                else:
                    design_status_block_shear = True
                    break
            if design_status_block_shear == True:
                break
        if design_status_block_shear == True:
            self.section.tension_capacity_web = min(self.section.tension_yielding_capacity_web,
                                                    self.section.tension_rupture_capacity_web,
                                                    self.section.block_shear_capacity_web)
            if self.section.tension_capacity_web < self.axial_force_w:
                logger.error(
                    ":tension capacity web is less than applied loads, Please select larger sections or decrease loads")
            else:
                pass

        print(self.section)
        print(self.load)
        print("Outside Flange PLate")
        print(self.flange_weld)
        print(self.flange_plate)
        print("Web  PLate")
        print(self.web_weld)
        print(self.web_plate)
        print("flangegap", self.flange_plate.gap)
        print("webgap", self.web_plate.gap)
        # print(self.web_plate.thickness_provided)
        # print(self.flange_plate.thickness_provided)
        print("Inside PLate")

        if self.design_status == True:

            logger.error(": Overall bolted cover plate splice connection design is safe \n")
            logger.debug(" :=========End Of design===========")
        else:
            logger.error(": Design is not safe \n ")
            logger.debug(" :=========End Of design===========")

        ################################ CAPACITY CHECK #####################################################################################

    @staticmethod
    def block_shear_strength_plate(A_vg, A_vn, A_tg, A_tn, f_u, f_y):  # for flange plate
        """Calculate the block shear strength of bolted connections as per cl. 6.4.1

        Args:
            A_vg: Minimum gross area in shear along bolt line parallel to external force [in sq. mm] (float)
            A_vn: Minimum net area in shear along bolt line parallel to external force [in sq. mm] (float)
            A_tg: Minimum gross area in tension from the bolt hole to the toe of the angle,
                           end bolt line, perpendicular to the line of force, respectively [in sq. mm] (float)
            A_tn: Minimum net area in tension from the bolt hole to the toe of the angle,
                           end bolt line, perpendicular to the line of force, respectively [in sq. mm] (float)
            f_u: Ultimate stress of the plate material in MPa (float)
            f_y: Yield stress of the plate material in MPa (float)

        Return:
            block shear strength of bolted connection in N (float)

        Note:
            Reference:
            IS 800:2007, cl. 6.4.1

        """
        gamma_m0 = IS800_2007.cl_5_4_1_Table_5["gamma_m0"]['yielding']
        gamma_m1 = IS800_2007.cl_5_4_1_Table_5["gamma_m1"]['ultimate_stress']
        T_db1 = A_vg * f_y / (math.sqrt(3) * gamma_m0) + 0.9 * A_tn * f_u / gamma_m1
        T_db2 = 0.9 * A_vn * f_u / (math.sqrt(3) * gamma_m1) + A_tg * f_y / gamma_m0
        Tdb = min(T_db1, T_db2)
        Tdb = round(Tdb, 3)
        return Tdb

        # Function for block shear capacity calculation

    @staticmethod
    def block_shear_strength_section(A_vg, A_vn, A_tg, A_tn, f_u, f_y):
        """Calculate the block shear strength of bolted connections as per cl. 6.4.1

        Args:
            A_vg: Minimum gross area in shear along bolt line parallel to external force [in sq. mm] (float)
            A_vn: Minimum net area in shear along bolt line parallel to external force [in sq. mm] (float)
            A_tg: Minimum gross area in tension from the bolt hole to the toe of the angle,
                           end bolt line, perpendicular to the line of force, respectively [in sq. mm] (float)
            A_tn: Minimum net area in tension from the bolt hole to the toe of the angle,
                           end bolt line, perpendicular to the line of force, respectively [in sq. mm] (float)
            f_u: Ultimate stress of the plate material in MPa (float)
            f_y: Yield stress of the plate material in MPa (float)

        Return:
            block shear strength of bolted connection in N (float)

        Note:
            Reference:
            IS 800:2007, cl. 6.4.1

        """
        gamma_m0 = IS800_2007.cl_5_4_1_Table_5["gamma_m0"]['yielding']
        gamma_m1 = IS800_2007.cl_5_4_1_Table_5["gamma_m1"]['ultimate_stress']
        T_db1 = A_vg * f_y / (math.sqrt(3) * gamma_m0) + 0.9 * A_tn * f_u / gamma_m1
        T_db2 = 0.9 * A_vn * f_u / (math.sqrt(3) * gamma_m1) + A_tg * f_y / gamma_m0
        Tdb = min(T_db1, T_db2)
        Tdb = round(Tdb, 3)
        return Tdb
        # cl 6.2 Design Strength Due to Yielding of Gross Section

    @staticmethod
    def tension_member_design_due_to_yielding_of_gross_section(A_v, fy):
        '''
             Args:
                 A_v (float) Area under shear
                 Column_fy (float) Yield stress of Column material
             Returns:
                 Capacity of Column web in shear yielding
             '''
        gamma_m0 = IS800_2007.cl_5_4_1_Table_5["gamma_m0"]['yielding']
        # A_v = height * thickness
        tdg = (A_v * fy) / (gamma_m0)
        return tdg

    @staticmethod
    def tension_member_design_due_to_rupture_of_critical_section(A_vn, fu):
        '''
               Args:
                   A_vn (float) Net area under shear
                   Column_fu (float) Ultimate stress of Column material
               Returns:
                   Capacity of Column web in shear rupture
               '''

        gamma_m1 = IS800_2007.cl_5_4_1_Table_5["gamma_m1"]['ultimate_stress']
        # A_vn = (height- bolts_one_line * dia_hole) * thickness
        T_dn = 0.9 * A_vn * fu / (gamma_m1)
        return T_dn

    @staticmethod
    def shear_yielding(A_v, fy):
        '''
        Args:
            length (float) length of member in direction of shear load
            thickness(float) thickness of member resisting shear
            Column_fy (float) Yield stress of section material
        Returns:
            Capacity of section in shear yeiding
        '''

        # A_v = length * thickness
        gamma_m0 = 1.1
        # print(length, thickness, fy, gamma_m0)
        # V_p = (0.6 * A_v * fy) / (math.sqrt(3) * gamma_m0 * 1000)  # kN
        V_p = (A_v * fy) / (math.sqrt(3) * gamma_m0)  # N
        return V_p

    @staticmethod
    def shear_rupture_(A_vn, fu):
        '''
               Args:
                   A_vn (float) Net area under shear
                   Column_fu (float) Ultimate stress of Column material
               Returns:
                   Capacity of Column web in shear rupture
               '''

        gamma_m1 = IS800_2007.cl_5_4_1_Table_5["gamma_m1"]['ultimate_stress']
        # A_vn = (height- bolts_one_line * dia_hole) * thickness
        T_dn = 0.9 * A_vn * fu / (math.sqrt(3) * gamma_m1)
        return T_dn

    # def web_force(column_d, column_f_t, column_t_w, axial_force, column_area):
    #     """
    #     Args:
    #        c_d: Overall depth of the column section in mm (float)
    #        column_f_t: Thickness of flange in mm (float)
    #        column_t_w: Thickness of flange in mm (float)
    #        axial_force: Factored axial force in kN (float)
    #
    #     Returns:
    #         Force in flange in kN (float)
    #     """
    #     axial_force_w = int(
    #         ((column_d - 2 * (column_f_t)) * column_t_w * axial_force ) / column_area)   # N
    #     return round(axial_force_w)

    @staticmethod
    def limiting_width_thk_ratio(column_f_t, column_t_w, column_d, column_b, column_fy, factored_axial_force,
                                 column_area, compression_element, section):

        epsilon = float(math.sqrt(250 / column_fy))
        axial_force_w = int(
            ((column_d - 2 * (column_f_t)) * column_t_w * factored_axial_force) / (column_area))  # N

        des_comp_stress_web = column_fy
        des_comp_stress_section = column_fy
        avg_axial_comp_stress = axial_force_w / ((column_d - 2 * column_f_t) * column_t_w)
        r1 = avg_axial_comp_stress / des_comp_stress_web
        r2 = avg_axial_comp_stress / des_comp_stress_section
        a = column_b / column_f_t
        # compression_element=["External","Internal","Web of an I-H" ,"box section" ]
        # section=["rolled","welded","compression due to bending","generally", "Axial compression" ]
        # section = "rolled"
        if compression_element == "External" or compression_element == "Internal":
            if section == "Rolled":
                if column_b * 0.5 / column_f_t <= 9.4 * epsilon:
                    class_of_section1 = "plastic"
                elif column_b * 0.5 / column_f_t <= 10.5 * epsilon:
                    class_of_section1 = "compact"
                elif column_b * 0.5 / column_f_t <= 15.7 * epsilon:
                    class_of_section1 = "semi-compact"
                # else:
                #     print('fail')
                # print("class_of_section", class_of_section )
            elif section == "welded":
                if column_b * 0.5 / column_f_t <= 8.4 * epsilon:
                    class_of_section1 = "plastic"
                elif column_b * 0.5 / column_f_t <= 9.4 * epsilon:
                    class_of_section1 = "compact"
                elif column_b * 0.5 / column_f_t <= 13.6 * epsilon:
                    class_of_section1 = "semi-compact"
                # else:
                #     print('fail')
            elif section == "compression due to bending":
                if column_b * 0.5 / column_f_t <= 29.3 * epsilon:
                    class_of_section1 = "plastic"
                elif column_b * 0.5 / column_f_t <= 33.5 * epsilon:
                    class_of_section1 = "compact"
                elif column_b * 0.5 / column_f_t <= 42 * epsilon:
                    class_of_section1 = "semi-compact"
                # else:
                #     print('fail')
            # else:
            #     pass

        elif compression_element == "Web of an I-H" or compression_element == "box section":
            if section == "generally":
                if r1 < 0:
                    if column_d / column_t_w <= max((84 * epsilon / (1 + r1)), (42 * epsilon)):
                        class_of_section1 = "plastic"
                    elif column_d / column_t_w <= (max(105 * epsilon / (1 + r1)), (42 * epsilon)):
                        class_of_section1 = "compact"
                    elif column_d / column_t_w <= max((126 * epsilon / (1 + 2 * r1)), column_d / column_t_w >= (
                            42 * epsilon)):
                        class_of_section1 = "semi-compact"
                    # else:
                    #     print('fail')
                    # print("class_of_section3", class_of_section)
                elif r1 > 0:
                    if column_d / column_t_w <= max((84 * epsilon / (1 + r1)), (42 * epsilon)):
                        class_of_section1 = "plastic"
                    elif column_d / column_t_w <= max((105 * epsilon / (1 + (r1 * 1.5))), (
                            42 * epsilon)):
                        class_of_section1 = "compact"
                    elif column_d / column_t_w <= max((126 * epsilon / (1 + 2 * r1)), (
                            42 * epsilon)):
                        class_of_section1 = "semi-compact"
                    # else:
                    #     self.design_status ==False
                    #     # print(self.design_status,"reduce Axial Force")
                    #     logger.warning(
                    #         ": Reduce Axial Force, web is slender under given forces")
                    # else:
                    #     print('fail')
                    # print("class_of_section4", class_of_section)
            elif section == "Axial compression":
                if column_d / column_t_w <= (42 * epsilon):
                    class_of_section1 = "semi-compact"
                else:
                    class_of_section1 = "N/A"
        #     else:
        #         print('fail')
        # else:
        #     pass
        print("class_of_section", class_of_section1)
        if class_of_section1 == "plastic":
            class_of_section1 = 1
        elif class_of_section1 == "compact":
            class_of_section1 = 2
        elif class_of_section1 == "semi-compact":
            class_of_section1 = 3
        # else:
        #     print('fail')
        print("class_of_section2", class_of_section1)

        return class_of_section1

        print("class_of_section1", class_of_section1)

    def min_thick_based_on_area(self, tk, width, list_of_pt_tk, t_w, r_1, D,
                                preference=None):  # area of flange plate should be greater than 1.05 times area of flange
        # 20 is the maximum spacing either side of the plate
        flange_crs_sec_area = tk * width
        self.design_status = True
        for y in list_of_pt_tk:

            if preference != None:
                if preference == "Outside":
                    outerwidth = width - (2 * 20)
                    flange_plate_crs_sec_area = y * outerwidth
                    if flange_plate_crs_sec_area >= flange_crs_sec_area * 1.05:
                        thickness = y
                        self.design_status = True
                        break
                    else:
                        thickness = 0
                        self.design_status = False
                elif preference == "Outside + Inside":
                    outerwidth = width - (2 * 20)
                    innerwidth = (width - t_w - (2 * r_1) - (4 * 20)) / 2
                    if innerwidth < 50:
                        thickness = 0
                        self.design_status = False

                    else:
                        self.design_status = True
                        flange_plate_crs_sec_area = (outerwidth + (2 * innerwidth)) * y
                        if flange_plate_crs_sec_area >= flange_crs_sec_area * 1.05:
                            thickness = y
                            self.design_status = True
                            break
                        else:
                            thickness = 0
                            self.design_status = False


            else:
                webwidth = D - (2 * tk) - (2 * r_1) - (2 * 20)
                web_crs_area = t_w * webwidth
                web_plate_crs_sec_area = (2 * webwidth) * y
                if web_plate_crs_sec_area >= web_crs_area * 1.05:
                    thickness = y
                    self.design_status = True
                    break
                else:
                    thickness = 0
                    self.design_status = False

        return thickness

    def weld_stress(self, d, b, shear_force, moment_web, plate_height, weld_size, axial_force_w):
        # while calling take the shearforce in KN and moment KNM and axial foce in N
        # d = self.available_long_web_length
        # b = self.web_plate.height - (2 * self.web_weld.size)
        # self.design_status = False
        #
        # while self.design_status == False:
        cgy = d ** 2 / (2 * d + b)
        cgx = b / 2
        y_max = (d ** 2 / (2 * d + b))
        x_max = b / 2
        print("dfdbjfk", y_max, x_max)
        ecc = d - (d ** 2 / (2 * d + b))
        Ip_weld = ((8 * (d ** 3)) + (6 * d * (b ** 2)) + (b ** 3)) / 12 - ((d ** 4) / (2 * d + b))  # mm4
        weld_twist = (shear_force * ecc) + (moment_web)  # Nmm
        # print("self.web_weld_length",self.web_weld_length )
        self.l_req_weblength = round_up(
            ((2 * d) + plate_height + (2 * weld_size)), 50)
        self.web_weld.get_weld_stress(weld_shear=shear_force, weld_axial=axial_force_w,
                                      weld_twist=weld_twist, Ip_weld=Ip_weld, y_max=y_max, x_max=x_max,
                                      l_weld=self.l_req_weblength)

        # if self.web_weld.stress  > self.web_weld.strength
    #
    # def long_Joint(self,l_req_weblength,d,plate_height,weld_size,gap,throat_tk,strength): #length of joint l_j= length of plate
    #      # d = self.available_long_web_length
    #     plate_length = (2*(d+ weld_size)) + gap
    #
    #     reduction_factor =  1.2 - ((0.2 *plate_length)/(150*throat_tk))
    #     while plate_length > 150 * self.web_weld.throat_tk:
    #         strength = strength * reduction_factor
    #         req_length =





    def call_3DModel(self,ui,bgcolor):
        # Call to calculate/create the BB Cover Plate Bolted CAD model
        # status = self.resultObj['Bolt']['status']
        # if status is True:
        #     self.createBBCoverPlateBoltedCAD()
        #     self.ui.btn3D.setChecked(Qt.Checked)
        if ui.btn3D.isChecked():
            ui.chkBxBeam.setChecked(Qt.Unchecked)
            ui.chkBxFinplate.setChecked(Qt.Unchecked)
            ui.mytabWidget.setCurrentIndex(0)

        # Call to display the BB Cover Plate Bolted CAD model
        #     ui.Commondisplay_3DModel("Model", bgcolor)  # "gradient_bg")
        ui.commLogicObj.display_3DModel("Model",bgcolor)

        # else:
        #     self.display.EraseAll()

    def \
            call_3DBeam(self, ui, bgcolor):
        # status = self.resultObj['Bolt']['status']
        # if status is True:
        #     self.ui.chkBx_beamSec1.setChecked(Qt.Checked)
        if ui.chkBxBeam.isChecked():
            ui.btn3D.setChecked(Qt.Unchecked)
            ui.chkBxBeam.setChecked(Qt.Unchecked)
            ui.mytabWidget.setCurrentIndex(0)
        # self.display_3DModel("Beam", bgcolor)
        ui.commLogicObj.display_3DModel("Beam",bgcolor)


    def call_3DConnector(self, ui, bgcolor):
        # status = self.resultObj['Bolt']['status']
        # if status is True:
        #     self.ui.chkBx_extndPlate.setChecked(Qt.Checked)
        if ui.chkBxFinplate.isChecked():
            ui.btn3D.setChecked(Qt.Unchecked)
            ui.chkBxBeam.setChecked(Qt.Unchecked)
            ui.mytabWidget.setCurrentIndex(0)
        # self.display_3DModel("Connector", bgcolor)
        ui.commLogicObj.display_3DModel("Connector", bgcolor)

    def tab_list(self):

        tabs = []

        t1 = (KEY_DISP_BEAMSEC, TYPE_TAB_1, self.tab_beam_section)
        tabs.append(t1)

        t2 = ("Bolt", TYPE_TAB_2, self.bolt_values)
        tabs.append(t2)

        t3 = ("Weld", TYPE_TAB_2, self.weld_values)
        tabs.append(t3)

        t4 = ("Detailing", TYPE_TAB_2, self.detailing_values)
        tabs.append(t4)

        t5 = ("Design", TYPE_TAB_2, self.design_values)
        tabs.append(t5)

        t6 = ("Connector", TYPE_TAB_2, self.connector_values)
        tabs.append(t6)

        return tabs
    # def flange_force(self,):
    #     axial_force_f = self.factored_axial_load * self.section.flange_width * self.section.flange_thickness / (
    #         self.section.area)
    #     moment_web = (Z_w / ( self.section.plast_sec_mod_z )) * self.load.moment #  KNm todo add in ddcl # z_w of web & z_p  of section
    #
    #     self.moment_flange = ((self.load.moment * 1000000) - moment_web) / 1000000
    #     flange_force = (((self.moment_flange * 1000000) / (self.section.depth - self.section.flange_thickness)) + (
    #         axial_force_f))


<<<<<<< HEAD
    ################################ Design Report #####################################################################################

=======
# self.weld_connecting_plates = [self.section.flange_thickness,self.flange_plate.thickness_provided]
# t1 = (DISP_MIN_WELD_SIZE_FLANGE,# for display
#       min_weld_size_req(conn_plates_weld = self.weld_connecting_plates,min_weld_size= self.min_flange_platethk ), # Required
#     self.flange_weld.size, #provided
#      get_pass_fail(self.min_flange_platethk,  self.flange_weld.size, relation="leq")) # relation
#         self.report_check.append(t1)
# t2 = (DISP_MIN_WELD_SIZE,min_weld_size_req(conn_plates_weld=self.weld_connecting_plates,
#                                                    min_weld_size=self.min_flange_platethk ) ,
#               self.flange_weld.size ,
#               get_pass_fail(self.min_flange_platethk,  self.flange_weld.size, relation="leq") )
# self.report_check.append(t2)
>>>>>>> e7a75c8f


    def save_design(self, popup_summary):

        self.report_supporting = {KEY_DISP_SEC_PROFILE: "ISection",
                                  KEY_DISP_BEAMSEC: self.section.designation,
                                  KEY_DISP_MATERIAL: self.section.material,
                                  KEY_DISP_FU: self.section.fu,
                                  KEY_DISP_FY: self.section.fy,
                                  'Mass': self.section.mass,
                                  'Area(mm2) - A': self.section.area,
                                  'D(mm)': self.section.depth,
                                  'B(mm)': self.section.flange_width,
                                  't(mm)': self.section.web_thickness,
                                  'T(mm)': self.section.flange_thickness,
                                  'FlangeSlope': self.section.flange_slope,
                                  'R1(mm)': self.section.root_radius,
                                  'R2(mm)': self.section.toe_radius,
                                  'Iz(mm4)': self.section.mom_inertia_z,
                                  'Iy(mm4)': self.section.mom_inertia_y,
                                  'rz(mm)': self.section.rad_of_gy_z,
                                  'ry(mm)': self.section.rad_of_gy_y,
                                  'Zz(mm3)': self.section.elast_sec_mod_z,
                                  'Zy(mm3)': self.section.elast_sec_mod_y,
                                  'Zpz(mm3)': self.section.plast_sec_mod_z,
                                  'Zpy(mm3)': self.section.elast_sec_mod_y}
        self.report_input = \
            {KEY_MODULE: self.module,

             KEY_MAIN_MODULE: self.mainmodule ,
             # KEY_CONN: self.connectivity,
             KEY_DISP_MOMENT: self.load.moment,
             KEY_DISP_SHEAR: self.load.shear_force ,
             KEY_DISP_AXIAL: self.load.axial_force,

             "Section": "TITLE",
             "Section Details": self.report_supporting,

             "Weld Details": "TITLE",
             KEY_DISP_DP_WELD_TYPE: "Fillet",
             KEY_DISP_DP_WELD_FAB: self.flange_weld.fabrication,
             KEY_DISP_DP_WELD_MATERIAL_G_O: self.flange_weld.fu}


        self.report_check = []


        self.flange_weld_connecting_plates = [self.section.flange_thickness, self.flange_plate.thickness_provided]
        self.flange_weld_size_min = IS800_2007.cl_10_5_2_3_min_weld_size(self.section.flange_thickness,self.flange_plate.thickness_provided)
        self.Kt = IS800_2007.cl_10_5_3_2_fillet_weld_effective_throat_thickness_constant()

        h = self.section.depth - (2 * self.section.flange_thickness)
        self.Pmc = self.section.plastic_moment_capactiy
        self.Mdc = self.section.moment_d_def_criteria

        t1 = ('SubSection', 'Member Capacity','|p{4cm}|p{5cm}|p{5.5cm}|p{1.5cm}|')
        self.report_check.append(t1)
        gamma_m0 = IS800_2007.cl_5_4_1_Table_5["gamma_m0"]['yielding']
        t1 = (KEY_OUT_DISP_AXIAL_CAPACITY, '', axial_capacity(area=self.section.area ,
                                                              fy =self.section.fy,
                                                              gamma_m0=gamma_m0,
                                                              axial_capacity= round(self.axial_capacity/1000 , 2) ),'')
        self.report_check.append(t1)



        # flange_get_weld_strenght_kn = round(self.flange_weld.get_weld_strenght / 1000, 2)
        h = self.section.depth - (2 * self.section.flange_thickness)
        self.Pmc = self.section.plastic_moment_capactiy
        self.Mdc = self.section.moment_d_def_criteria

        t1 = ('SubSection', 'Member Capacity', '|p{4cm}|p{5cm}|p{5.5cm}|p{1.5cm}|')
        self.report_check.append(t1)
        gamma_m0 = IS800_2007.cl_5_4_1_Table_5["gamma_m0"]['yielding']
        t1 = (KEY_OUT_DISP_AXIAL_CAPACITY, '', axial_capacity(area=self.section.area,
                                                              fy=self.section.fy,
                                                              gamma_m0=gamma_m0,
                                                              axial_capacity=round(self.axial_capacity / 1000, 2)), '')
        self.report_check.append(t1)

        self.shear_capacity1 = round(((self.section.depth - (2 * self.section.flange_thickness)) *
                                      self.section.web_thickness * self.section.fy) / (math.sqrt(3) * gamma_m0), 2)

        t1 = (KEY_OUT_DISP_SHEAR_CAPACITY, '', shear_capacity(h=h, t=self.section.web_thickness,
                                                              f_y=self.section.fy, gamma_m0=gamma_m0,
                                                              shear_capacity=self.shear_capacity1 / 1000), '')
        self.report_check.append(t1)
        t1 = (KEY_OUT_DISP_PLASTIC_MOMENT_CAPACITY, '', plastic_moment_capacty(beta_b=self.beta_b,
                                                                               Z_p=self.Z_p, f_y=self.section.fy,
                                                                               gamma_m0=gamma_m0,
                                                                               Pmc=round(self.Pmc / 1000000, 2)), '')
        self.report_check.append(t1)

        t1 = (KEY_OUT_DISP_MOMENT_D_DEFORMATION, '', moment_d_deformation_criteria(fy=self.section.fy,
                                                                                   Z_e=self.section.elast_sec_mod_z,
                                                                                   Mdc=round(self.Mdc / 1000000, 2)),
              '')
        self.report_check.append(t1)

        t1 = (KEY_OUT_DISP_MOMENT_CAPACITY, '', moment_capacity(Pmc=round(self.Pmc / 1000000, 2),
                                                                Mdc=round(self.Mdc / 1000000, 2),
                                                                M_c=round(self.section.moment_capacity / 1000000, 2)),
              '')
        self.report_check.append(t1)

        t1 = ('SubSection', 'Load Consideration', '|p{4cm}|p{5cm}|p{5.5cm}|p{1.5cm}|')
        self.report_check.append(t1)
        t1 = (KEY_DISP_APPLIED_AXIAL_FORCE, min_axial_capacity(axial_capacity=round(self.axial_capacity / 1000, 2),
                                                               min_ac=round(self.min_axial_load / 1000, 2)),
              prov_axial_load(axial_input=self.load.axial_force,
                              min_ac=round(self.min_axial_load / 1000, 2),
                              app_axial_load=round(self.factored_axial_load / 1000, 2)),
              get_pass_fail(self.min_axial_load / 1000,
                            self.factored_axial_load / 1000, relation='lesser'))
        self.report_check.append(t1)
        t1 = (KEY_DISP_APPLIED_SHEAR_LOAD, min_shear_capacity(shear_capacity=round(self.shear_capacity1 / 1000, 2),
                                                              min_sc=round(self.shear_load1 / 1000, 2)),
              prov_shear_load(shear_input=self.load.shear_force,
                              min_sc=round(self.shear_load1 / 1000, 2),
                              app_shear_load=round(self.fact_shear_load / 1000, 2)),
              get_pass_fail(self.shear_load1 / 1000,
                            self.fact_shear_load / 1000, relation='lesser'))
        self.report_check.append(t1)

        t1 = (KEY_DISP_APPLIED_MOMENT_LOAD,
              min_moment_capacity(moment_capacity=round(self.section.moment_capacity / 1000000, 2),
                                  min_mc=round(self.load_moment_min / 1000000, 2)),
              prov_moment_load(moment_input=self.load.moment,
                               min_mc=round(self.load_moment_min / 1000000, 2),
                               app_moment_load=round(self.load_moment / 1000000, 2)),
              get_pass_fail(round(self.load_moment_min / 1000000, 2),
                            round(self.load_moment / 1000000, 2), relation="lesser"))
        self.report_check.append(t1)

        t23 = (KEY_OUT_DISP_FORCES_WEB, '', forces_in_web(Au=round(self.factored_axial_load / 1000, 2),
                                                          T=self.section.flange_thickness, A=self.section.area,
                                                          t=self.section.web_thickness, D=self.section.depth,
                                                          Zw=self.Z_p, Mu=round(self.load_moment / 1000000, 2),
                                                          Z=self.section.plast_sec_mod_z,
                                                          Mw=round(self.moment_web / 1000000, 2),
                                                          Aw=round(self.axial_force_w / 1000, 2)), '')
        self.report_check.append(t23)

        t23 = (KEY_OUT_DISP_FORCES_FLANGE, '', forces_in_flange(Au=round(self.factored_axial_load / 1000, 2),
                                                                B=self.section.flange_width,
                                                                T=self.section.flange_thickness, A=self.section.area,
                                                                D=self.section.depth,
                                                                Mu=round(self.load_moment / 1000000, 2),
                                                                Mw=round(self.moment_web / 1000000, 2),
                                                                Mf=round(self.moment_flange / 1000000, 2),
                                                                Af=round(self.axial_force_f / 1000, 2),
                                                                ff=round(self.flange_force / 1000, 2), ), '')
        self.report_check.append(t23)


        self.shear_capacity1 = round(((self.section.depth - (2 * self.section.flange_thickness)) *
                                      self.section.web_thickness * self.section.fy) / (math.sqrt(3) * gamma_m0) ,2)

        t1 = (KEY_OUT_DISP_SHEAR_CAPACITY, '', shear_capacity(h=h, t =self.section.web_thickness,
                                                              f_y =self.section.fy, gamma_m0=gamma_m0,
                                                              shear_capacity = self.shear_capacity1/1000), '')
        self.report_check.append(t1)
        t1 = (KEY_OUT_DISP_PLASTIC_MOMENT_CAPACITY,'', plastic_moment_capacty(beta_b =self.beta_b,
                                                            Z_p=self.Z_p, f_y=self.section.fy,
                                                            gamma_m0 =gamma_m0 , Pmc = round(self.Pmc/1000000,2)),  '')
        self.report_check.append(t1)

        t1 = (KEY_OUT_DISP_MOMENT_D_DEFORMATION, '',moment_d_deformation_criteria(fy = self.section.fy,
                                                            Z_e = self.section.elast_sec_mod_z,
                                                            Mdc= round(self.Mdc/1000000,2)), '')
        self.report_check.append(t1)

        t1 = (KEY_OUT_DISP_MOMENT_CAPACITY, '',moment_capacity(Pmc= round(self.Pmc/1000000,2),
                                                               Mdc = round(self.Mdc/1000000,2),
                                                               M_c = round(self.section.moment_capacity/1000000,2)), '')
        self.report_check.append(t1)

        t1 = (DISP_THROAT, throat_req(), throat_prov(self.flange_weld.size, self.Kt),
              get_pass_fail(3.0, self.flange_weld.size, relation="leq"))

<<<<<<< HEAD
        t1 = ('SubSection', 'Load Considered','|p{4cm}|p{5cm}|p{5.5cm}|p{1.5cm}|')
        self.report_check.append(t1)
        t1 = (KEY_DISP_APPLIED_AXIAL_FORCE, min_axial_capacity(axial_capacity =round(self.axial_capacity/1000 , 2),
                                                                min_ac= round(self.min_axial_load/1000 , 2)),
                                                                prov_axial_load(axial_input =self.load.axial_force,
                                                                min_ac= round(self.min_axial_load/1000 , 2),
                                                                app_axial_load =round(self.factored_axial_load/1000 ,2)),
                                                                get_pass_fail(self.min_axial_load/1000,
                                                                self.factored_axial_load/1000, relation='lesser'))
        self.report_check.append(t1)
        t1 = (KEY_DISP_APPLIED_SHEAR_LOAD, min_shear_capacity(shear_capacity=round(self.shear_capacity1 / 1000, 2),
                                                              min_sc=round(self.shear_load1/ 1000, 2)),
                                                              prov_shear_load(shear_input=self.load.shear_force ,
                                                              min_sc=round(self.shear_load1 / 1000, 2),
                                                              app_shear_load=round( self.fact_shear_load / 1000, 2)),
                                                              get_pass_fail(self.shear_load1/1000,
                                                              self.fact_shear_load/1000, relation='lesser'))
        self.report_check.append(t1)

        t1 = (KEY_DISP_APPLIED_MOMENT_LOAD, min_moment_capacity(moment_capacity=round( self.section.moment_capacity / 1000000, 2),
                                                               min_mc=round( self.load_moment_min  / 1000000, 2)),
                                                               prov_moment_load(moment_input=self.load.moment,
                                                               min_mc=round( self.load_moment_min  / 1000000, 2),
                                                               app_moment_load=round(self.load_moment / 1000000, 2)),
                                                               get_pass_fail(round( self.load_moment_min  / 1000000, 2),
                                                               round(self.load_moment/1000000 , 2), relation="lesser"))
        self.report_check.append(t1)

        t23 = (KEY_OUT_DISP_FORCES_WEB, '', forces_in_web(Au=round(self.factored_axial_load / 1000, 2),
                                                          T=self.section.flange_thickness, A=self.section.area,
                                                          t=self.section.web_thickness, D=self.section.depth,
                                                          Zw=self.Z_p, Mu=round(self.load_moment / 1000000, 2),
                                                          Z=self.section.plast_sec_mod_z,
                                                          Mw=round(self.moment_web / 1000000, 2),
                                                          Aw=round(self.axial_force_w / 1000, 2)), '')
        self.report_check.append(t23)

        t23 = (KEY_OUT_DISP_FORCES_FLANGE, '',forces_in_flange(Au=round(self.factored_axial_load / 1000, 2),
                                                               B=self.section.flange_width,
                                                               T=self.section.flange_thickness, A=self.section.area,
                                                               D=self.section.depth,
                                                               Mu=round(self.load_moment / 1000000, 2),
                                                               Mw=round(self.moment_web / 1000000, 2),
                                                               Mf=round(self.moment_flange / 1000000, 2),
                                                               Af=round(self.axial_force_f / 1000, 2),
                                                               ff=round(self.flange_force / 1000, 2), ), '')
        self.report_check.append(t23)
        ####weld design check remains same for outside and " outside +inside" ####


        t1 = ('SubSection', 'Flange Weld  Design Check ', '|p{4cm}|p{6cm}|p{5.5cm}|p{1.5cm}|')
        self.report_check.append(t1)

        t2 = (DISP_MIN_WELD_SIZE, min_weld_size_req(conn_plates_weld=self.flange_weld_connecting_plates,
                                                    min_weld_size=self.flange_weld_size_min),
               self.flange_weld.size,
               get_pass_fail(self.flange_weld_size_min, self.flange_weld.size, relation="lesser"))
        self.report_check.append(t2)
        t2 = (DISP_MAX_WELD_SIZE, max_weld_size_req(conn_plates_weld=self.flange_weld_connecting_plates,
                                                     max_weld_size=self.min_flange_platethk),
               self.flange_weld.size,
               get_pass_fail(self.min_flange_platethk, self.flange_weld.size, relation="geq"))
        self.report_check.append(t2)
        t2 = (KEY_FLANGE_DISP_WELD_STRENGTH,
              flange_weld_stress(F_f=round(self.flange_force/1000,2), F_rl=self.l_req_flangelength, F_ws=self.flange_weld.stress),

              self.flange_weld.strength,
              get_pass_fail(self.flange_weld.stress, self.flange_weld.strength, relation="lesser"))
        self.report_check.append(t2)

        if  self.preference == "Outside":
            self.min_height_required = 50
            self.min_length_required = self.flange_plate.height
            t1 = ('SubSection', 'Flange Plate Check', '|p{4cm}|p{6cm}|p{5.5cm}|p{1.5cm}|')
            self.report_check.append(t1)
            t1 = (DISP_MIN_PLATE_HEIGHT,self.min_height_required, height_of_flange_cover_plate(B=self.section.flange_width, sp=self.flangespace,
                                                                      b_fp=self.flange_plate.height),
                  get_pass_fail(self.min_height_required, self.flange_plate.height, relation="lesser"))

            self.report_check.append(t1)
            t1 = (DISP_MAX_PLATE_HEIGHT,
                  height_of_flange_cover_plate(B=self.section.flange_width, sp=self.flangespace,
                                               b_fp=self.flange_plate.height),self.flange_plate.height,
                  get_pass_fail(self.flange_plate.height, self.flange_plate.height, relation="lesser"))
            self.report_check.append(t1)
            t1 = (DISP_MIN_PLATE_LENGTH, self.min_length_required,
                  flange_plate_Length_req(l_w=self.flange_weld.length, s=self.flange_weld.size,
                                              g=self.flange_plate.gap, l_fp=self.flange_plate.length),
                  get_pass_fail(self.min_length_required, self.flange_plate.length, relation="lesser"))
            self.report_check.append(t1)

=======
        self.report_check.append(t1)
        t2 = (KEY_FLANGE_DISP_WELD_STRENGTH,
              flange_weld_stress(F_f=round(self.flange_force / 1000, 2), F_rl=self.l_req_flangelength,
                                 F_ws=self.flange_weld.stress),

              self.flange_weld.strength,
              get_pass_fail(self.flange_weld.stress, self.flange_weld.strength, relation="lesser"))
        self.report_check.append(t2)

        if self.preference == "Outside":
            self.min_height_required = 50
            self.min_length_required = self.flange_plate.height
            t1 = ('SubSection', 'Flange Plate Check', '|p{4cm}|p{6cm}|p{5.5cm}|p{1.5cm}|')
            self.report_check.append(t1)
            t1 = (DISP_MIN_PLATE_HEIGHT, self.min_height_required,
                  height_of_flange_cover_plate(B=self.section.flange_width, sp=self.flangespace,
                                               b_fp=self.flange_plate.height),
                  get_pass_fail(self.min_height_required, self.flange_plate.height, relation="lesser"))

            self.report_check.append(t1)
            t1 = (DISP_MAX_PLATE_HEIGHT,
                  height_of_flange_cover_plate(B=self.section.flange_width, sp=self.flangespace,
                                               b_fp=self.flange_plate.height), self.flange_plate.height,
                  get_pass_fail(self.flange_plate.height, self.flange_plate.height, relation="lesser"))
            self.report_check.append(t1)
            t1 = (DISP_MIN_PLATE_LENGTH, self.min_length_required,
                  flange_plate_Length_req(l_w=self.flange_weld.length, s=self.flange_weld.size,
                                              g=self.flange_plate.gap, l_fp=self.flange_plate.length),
                  get_pass_fail(self.min_length_required, self.flange_plate.length, relation="lesser"))
            self.report_check.append(t1)

>>>>>>> e7a75c8f
        else:
            t1 = ('SubSection', 'Flange Plate Check-Outside/Inside', '|p{4cm}|p{6cm}|p{5.5cm}|p{1.5cm}|')
            self.report_check.append(t1)

            self.min_height_required = 50
            self.min_length_required = self.flange_plate.height
            ###Outside####
            t1 = (DISP_MIN_PLATE_HEIGHT, self.min_height_required,
                  height_of_flange_cover_plate(B=self.section.flange_width, sp=self.flangespace,
                                               b_fp=self.flange_plate.height),
                  get_pass_fail(self.min_height_required, self.flange_plate.height, relation="lesser"))
            self.report_check.append(t1)
            t1 = (DISP_MIN_PLATE_LENGTH, self.min_length_required,
                  flange_plate_Length_req(l_w=self.flange_weld.length, s=self.flange_weld.size,
                                              g=self.flange_plate.gap, l_fp=self.flange_plate.length),
                  get_pass_fail(self.min_length_required, self.flange_plate.length, relation="lesser"))
            self.report_check.append(t1)

            ####Inside###

            t1 = (DISP_MIN_PLATE_INNERHEIGHT, self.min_height_required,
                  inner_plate_height_weld(B=self.section.flange_width, sp=self.flangespace,
                                          t_w=self.section.web_thickness, r_1=self.section.root_radius,
                                          b_ifp=self.flange_plate.Innerheight),
                  get_pass_fail(self.min_height_required, self.flange_plate.Innerheight, relation="lesser"))
            self.report_check.append(t1)
<<<<<<< HEAD
            t1 = (DISP_MAX_PLATE_INNERHEIGHT,inner_plate_height_weld(B = self.section.flange_width, sp =self.flangespace,
                                            t_w= self.section.web_thickness, r_1 = self.section.root_radius ,
                                            b_ifp =self.flange_plate.Innerheight),self.flange_plate.Innerheight,
=======
            t1 = (DISP_MAX_PLATE_INNERHEIGHT, inner_plate_height_weld(B=self.section.flange_width, sp=self.flangespace,
                                                                      t_w=self.section.web_thickness,
                                                                      r_1=self.section.root_radius,
                                                                      b_ifp=self.flange_plate.Innerheight),
                  self.flange_plate.Innerheight,
>>>>>>> e7a75c8f
                  get_pass_fail(self.flange_plate.Innerheight, self.flange_plate.Innerheight, relation="lesser"))
            self.report_check.append(t1)

            t1 = (DISP_MIN_PLATE_INNERLENGTH, self.min_length_required,
                  flange_plate_Length_req(l_w=self.flange_weld.Innerlength, s=self.flange_weld.size,
                                              g=self.flange_plate.gap, l_fp=self.flange_plate.Innerlength),
                  get_pass_fail(self.min_length_required, self.flange_plate.Innerlength, relation="lesser"))
            self.report_check.append(t1)

<<<<<<< HEAD

        Disp_3D_image = "./ResourceFiles/images/3d.png"
        config = configparser.ConfigParser()
        config.read_file(open(r'Osdag.config'))
        desktop_path = config.get("desktop_path", "path1")
        print("desk:", desktop_path)
=======
        Disp_3D_image = "/ResourceFiles/images/3d.png"

        #config = configparser.ConfigParser()
        #config.read_file(open(r'Osdag.config'))
        #desktop_path = config.get("desktop_path", "path1")
        #print("desk:", desktop_path)
>>>>>>> e7a75c8f
        print(sys.path[0])
        rel_path = str(sys.path[0])
        rel_path = rel_path.replace("\\", "/")

        fname_no_ext = popup_summary['filename']
        CreateLatex.save_latex(CreateLatex(), self.report_input, self.report_check, popup_summary, fname_no_ext,
                               rel_path, Disp_3D_image)<|MERGE_RESOLUTION|>--- conflicted
+++ resolved
@@ -4,12 +4,10 @@
 from utils.common.component import *
 from Common import *
 from utils.common.load import Load
-<<<<<<< HEAD
 from design_report.reportGenerator_latex import CreateLatex
 from Report_functions import *
 import yaml
-=======
->>>>>>> e7a75c8f
+
 import os
 from design_report.reportGenerator_latex import CreateLatex
 from Report_functions import *
@@ -1536,10 +1534,10 @@
     #         axial_force_f))
 
 
-<<<<<<< HEAD
+
     ################################ Design Report #####################################################################################
 
-=======
+
 # self.weld_connecting_plates = [self.section.flange_thickness,self.flange_plate.thickness_provided]
 # t1 = (DISP_MIN_WELD_SIZE_FLANGE,# for display
 #       min_weld_size_req(conn_plates_weld = self.weld_connecting_plates,min_weld_size= self.min_flange_platethk ), # Required
@@ -1550,8 +1548,7 @@
 #                                                    min_weld_size=self.min_flange_platethk ) ,
 #               self.flange_weld.size ,
 #               get_pass_fail(self.min_flange_platethk,  self.flange_weld.size, relation="leq") )
-# self.report_check.append(t2)
->>>>>>> e7a75c8f
+
 
 
     def save_design(self, popup_summary):
@@ -1607,22 +1604,6 @@
         self.Pmc = self.section.plastic_moment_capactiy
         self.Mdc = self.section.moment_d_def_criteria
 
-        t1 = ('SubSection', 'Member Capacity','|p{4cm}|p{5cm}|p{5.5cm}|p{1.5cm}|')
-        self.report_check.append(t1)
-        gamma_m0 = IS800_2007.cl_5_4_1_Table_5["gamma_m0"]['yielding']
-        t1 = (KEY_OUT_DISP_AXIAL_CAPACITY, '', axial_capacity(area=self.section.area ,
-                                                              fy =self.section.fy,
-                                                              gamma_m0=gamma_m0,
-                                                              axial_capacity= round(self.axial_capacity/1000 , 2) ),'')
-        self.report_check.append(t1)
-
-
-
-        # flange_get_weld_strenght_kn = round(self.flange_weld.get_weld_strenght / 1000, 2)
-        h = self.section.depth - (2 * self.section.flange_thickness)
-        self.Pmc = self.section.plastic_moment_capactiy
-        self.Mdc = self.section.moment_d_def_criteria
-
         t1 = ('SubSection', 'Member Capacity', '|p{4cm}|p{5cm}|p{5.5cm}|p{1.5cm}|')
         self.report_check.append(t1)
         gamma_m0 = IS800_2007.cl_5_4_1_Table_5["gamma_m0"]['yielding']
@@ -1732,7 +1713,7 @@
         t1 = (DISP_THROAT, throat_req(), throat_prov(self.flange_weld.size, self.Kt),
               get_pass_fail(3.0, self.flange_weld.size, relation="leq"))
 
-<<<<<<< HEAD
+
         t1 = ('SubSection', 'Load Considered','|p{4cm}|p{5cm}|p{5.5cm}|p{1.5cm}|')
         self.report_check.append(t1)
         t1 = (KEY_DISP_APPLIED_AXIAL_FORCE, min_axial_capacity(axial_capacity =round(self.axial_capacity/1000 , 2),
@@ -1824,39 +1805,7 @@
                   get_pass_fail(self.min_length_required, self.flange_plate.length, relation="lesser"))
             self.report_check.append(t1)
 
-=======
-        self.report_check.append(t1)
-        t2 = (KEY_FLANGE_DISP_WELD_STRENGTH,
-              flange_weld_stress(F_f=round(self.flange_force / 1000, 2), F_rl=self.l_req_flangelength,
-                                 F_ws=self.flange_weld.stress),
-
-              self.flange_weld.strength,
-              get_pass_fail(self.flange_weld.stress, self.flange_weld.strength, relation="lesser"))
-        self.report_check.append(t2)
-
-        if self.preference == "Outside":
-            self.min_height_required = 50
-            self.min_length_required = self.flange_plate.height
-            t1 = ('SubSection', 'Flange Plate Check', '|p{4cm}|p{6cm}|p{5.5cm}|p{1.5cm}|')
-            self.report_check.append(t1)
-            t1 = (DISP_MIN_PLATE_HEIGHT, self.min_height_required,
-                  height_of_flange_cover_plate(B=self.section.flange_width, sp=self.flangespace,
-                                               b_fp=self.flange_plate.height),
-                  get_pass_fail(self.min_height_required, self.flange_plate.height, relation="lesser"))
-
-            self.report_check.append(t1)
-            t1 = (DISP_MAX_PLATE_HEIGHT,
-                  height_of_flange_cover_plate(B=self.section.flange_width, sp=self.flangespace,
-                                               b_fp=self.flange_plate.height), self.flange_plate.height,
-                  get_pass_fail(self.flange_plate.height, self.flange_plate.height, relation="lesser"))
-            self.report_check.append(t1)
-            t1 = (DISP_MIN_PLATE_LENGTH, self.min_length_required,
-                  flange_plate_Length_req(l_w=self.flange_weld.length, s=self.flange_weld.size,
-                                              g=self.flange_plate.gap, l_fp=self.flange_plate.length),
-                  get_pass_fail(self.min_length_required, self.flange_plate.length, relation="lesser"))
-            self.report_check.append(t1)
-
->>>>>>> e7a75c8f
+
         else:
             t1 = ('SubSection', 'Flange Plate Check-Outside/Inside', '|p{4cm}|p{6cm}|p{5.5cm}|p{1.5cm}|')
             self.report_check.append(t1)
@@ -1883,17 +1832,11 @@
                                           b_ifp=self.flange_plate.Innerheight),
                   get_pass_fail(self.min_height_required, self.flange_plate.Innerheight, relation="lesser"))
             self.report_check.append(t1)
-<<<<<<< HEAD
+
             t1 = (DISP_MAX_PLATE_INNERHEIGHT,inner_plate_height_weld(B = self.section.flange_width, sp =self.flangespace,
                                             t_w= self.section.web_thickness, r_1 = self.section.root_radius ,
                                             b_ifp =self.flange_plate.Innerheight),self.flange_plate.Innerheight,
-=======
-            t1 = (DISP_MAX_PLATE_INNERHEIGHT, inner_plate_height_weld(B=self.section.flange_width, sp=self.flangespace,
-                                                                      t_w=self.section.web_thickness,
-                                                                      r_1=self.section.root_radius,
-                                                                      b_ifp=self.flange_plate.Innerheight),
-                  self.flange_plate.Innerheight,
->>>>>>> e7a75c8f
+
                   get_pass_fail(self.flange_plate.Innerheight, self.flange_plate.Innerheight, relation="lesser"))
             self.report_check.append(t1)
 
@@ -1903,21 +1846,14 @@
                   get_pass_fail(self.min_length_required, self.flange_plate.Innerlength, relation="lesser"))
             self.report_check.append(t1)
 
-<<<<<<< HEAD
+
 
         Disp_3D_image = "./ResourceFiles/images/3d.png"
         config = configparser.ConfigParser()
         config.read_file(open(r'Osdag.config'))
         desktop_path = config.get("desktop_path", "path1")
         print("desk:", desktop_path)
-=======
-        Disp_3D_image = "/ResourceFiles/images/3d.png"
-
-        #config = configparser.ConfigParser()
-        #config.read_file(open(r'Osdag.config'))
-        #desktop_path = config.get("desktop_path", "path1")
-        #print("desk:", desktop_path)
->>>>>>> e7a75c8f
+
         print(sys.path[0])
         rel_path = str(sys.path[0])
         rel_path = rel_path.replace("\\", "/")
