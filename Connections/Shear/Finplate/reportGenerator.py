--- conflicted
+++ resolved
@@ -20,20 +20,16 @@
 # import mystyle.css
 
 
-<<<<<<< HEAD
+
 def save_html(outObj, uiObj, dictBeamData, dictColData, reportsummary, filename, folder):
-=======
-def save_html(outObj, uiObj, dictBeamData, dictColData, reportsummary, filename, folder): #, base, base_front, base_top, base_side):
->>>>>>> c3e6cfec
     fileName = (filename)
-#     self.folder = folder
     myfile = open(fileName, "w")
     myfile.write(t('! DOCTYPE html'))
     myfile.write(t('html'))
     myfile.write(t('head'))
     myfile.write(t('link type="text/css" rel="stylesheet" '))
 
-############################   mystyle.css is written here  ##############################################################################
+# mystyle.css is written here
     myfile.write(t('style'))
     myfile.write('table{width= 100%; border-collapse:collapse; border:1px solid black collapse}')
     myfile.write('th,td {padding:3px}')
@@ -820,8 +816,6 @@
     rstr += t('tr')
     rstr += t('td colspan="2" class=" detail"') + space(row[0]) + row[1] + t('/td')
     rstr += t('/tr')
-<<<<<<< HEAD
-
     png = folder + "/images_html/3D_Model.png"
     datapng = '<object type="image/PNG" data= %s width ="450"></object>' % png
 
@@ -831,21 +825,6 @@
     top = folder + "/images_html/finTop.png"
     datatop = '<object type="image/PNG" data= %s width ="400"></object>' % top
 
-=======
-#     png = folder + "/images_html/" + base
-    png = folder + "/images_html/3D_Model.png"
-    datapng = '<object type="image/PNG" data= %s width ="450"></object>' % png
-
-#     side = folder + "/images_html/" + base_side
-    side = folder + "/images_html/finSide.png"
-    dataside = '<object type="image/PNG" data= %s width ="400"></object>' % side
-
-#     top = folder + "/images_html/" + base_top
-    top = folder + "/images_html/finTop.png"
-    datatop = '<object type="image/PNG" data= %s width ="400"></object>' % top
-
-#     front = folder + "/images_html/" + base_front
->>>>>>> c3e6cfec
     front = folder + "/images_html/finFront.png"
     datafront = '<object type="image/PNG" data= %s width ="450"></object>' % front
 
@@ -856,7 +835,6 @@
     rstr += t('/tr')
 
     row = [0, dataside, datafront]
-    # img src="data:image/svg+xml;base64,PHN2ZyB3aWR0aD0...">
     rstr += t('tr')
     rstr += t('td align="center" class=" header2"') + space(row[0]) + row[1] + t('/td')
     rstr += t('td align="center" class=" header2 "') + row[2] + t('/td')
