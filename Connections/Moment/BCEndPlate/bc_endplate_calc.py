"""
Started on 22nd April, 2019.

@author: ajmalbabums


Module: Beam to column end plate moment connection

Reference:
            1) IS 800: 2007 General construction in steel - Code of practice (Third revision)
            2) Design of Steel structures by Dr. N Subramanian (chapter 5 and 6)
            3) Fundamentals of Structural steel design by M.L Gambhir
            4) AISC Design guide 16 and 4


ASCII diagram


"""

from model import *
from Connections.connection_calculations import ConnectionCalculations
from utilities.is800_2007 import IS800_2007
from utilities.other_standards import IS1363_part_1_2002, IS1363_part_3_2002, IS1367_Part3_2002
from utilities.common_calculation import *
import math
import logging
flag = 1
logger = None


def module_setup():
    global logger
    logger = logging.getLogger("osdag.bc_endplate_calc")


module_setup()

# Function for calculating Shear yielding capacity of End Plate
# Reference: Cl 8.4.1 - Genereal Construction in Steel - Code of practice (3rd revision) IS 800:2007


def shear_yielding(A_v, plate_fy):
    """

    Args:
        A_v: (float)- Gross shear area of end plate
        plate_fy: (float)- Yield stress of plate material

    Returns: (float)- Shear yielding capacity of End Plate in kN

    """
    V_d = 0.6 * A_v * plate_fy / (math.sqrt(3) * 1.10 * 1000)
    return V_d


#######################################################################

# Function for calculating Shear rupture capacity of End Plate
# Reference: Cl 8.4.1 - Genereal Construction in Steel - Code of practice (3rd revision) IS 800:2007

def shear_rupture(A_vn, plate_fu):
    """

    Args:
        A_vn: (float)- Net shear area of end plate
        plate_fu: (float)- Ultimate stress of plate material

    Returns: (float)- Shear rupture capacity of End Plate in kN

    """
    R_n = 0.6 * A_vn * plate_fu / 1000
    return R_n


# #######################################################################
# # Function for fetching column and beam parameters from the database
#
# def fetchColumnPara(self):
#     column_sec = self.ui.combo_Column.currentText()
#     dictcolumndata = get_beamdata(column_sec)
#     return dictcolumndata
#
# def fetchBeamPara(self):
#     beam_sec = self.ui.combo_Beam.currentText()
#     dictbeamdata = get_beamdata(beam_sec)
#     return dictbeamdata
#

#######################################################################
# Start of Main Program

def bc_endplate_design(uiObj):
    global logger
    global design_status
    design_status = True

    if uiObj['Member']['Connectivity'] == "Column web-Beam web":
        conn_type = 'col_web_connectivity'
    else:   # "Column flange-Beam web"
        conn_type = 'col_flange_connectivity'

    if uiObj['Member']['EndPlate_type'] == "Extended one way":
        endplate_type = "one_way"
    elif uiObj['Member']['EndPlate_type'] == "Flush end plate":
        endplate_type = "flush"
    else:  # uiObj['Member']['EndPlate_type'] == "Extended both ways":
        endplate_type = "both_way"

    beam_sec = uiObj['Member']['BeamSection']
    column_sec = uiObj['Member']['ColumnSection']
    beam_fu = float(uiObj['Member']['fu (MPa)'])
    beam_fy = float(uiObj['Member']['fy (MPa)'])
    column_fu = float(uiObj['Member']['fu (MPa)'])
    column_fy = float(uiObj['Member']['fy (MPa)'])
    weld_fu = float(uiObj['weld']['fu_overwrite'])

    factored_moment = float(uiObj['Load']['Moment (kNm)']) * 1e6
    factored_shear_load = float(uiObj['Load']['ShearForce (kN)']) * 1e3
    factored_axial_load = uiObj['Load']['AxialForce (kN)']
    if factored_axial_load == '':
        factored_axial_load = 0
    else:
        factored_axial_load = float(factored_axial_load) * 1e3

    bolt_dia = int(uiObj['Bolt']['Diameter (mm)'])
    bolt_type = uiObj["Bolt"]["Type"]
    bolt_grade = float(uiObj['Bolt']['Grade'])
    bolt_fu = uiObj["bolt"]["bolt_fu"]
    bolt_fy = (bolt_grade - int(bolt_grade)) * bolt_fu
    mu_f = float(uiObj["bolt"]["slip_factor"])
    gamma_mw = float(uiObj["weld"]["safety_factor"])
    if gamma_mw == 1.50:
        weld_fabrication = 'field'
    else:
        weld_fabrication = 'shop'

    dp_bolt_hole_type = uiObj["bolt"]["bolt_hole_type"]
    if dp_bolt_hole_type == "Over-sized":
        bolt_hole_type = 'over_size'
    else:   # "Standard"
        bolt_hole_type = 'standard'

    dia_hole = bolt_dia + int(uiObj["bolt"]["bolt_hole_clrnce"])
    end_plate_thickness = float(uiObj['Plate']['Thickness (mm)'])

    # TODO implement after excomm review for different grades of plate
    end_plate_fu = float(uiObj['Member']['fu (MPa)'])
    end_plate_fy = float(uiObj['Member']['fy (MPa)'])

    if uiObj["Weld"]["Method"] == "Fillet Weld":
        weld_method = 'fillet'
    else:   # "Groove Weld (CJP)"
        weld_method = 'groove'

    weld_thickness_flange = float(uiObj['Weld']['Flange (mm)'])
    weld_thickness_web = float(uiObj['Weld']['Web (mm)'])

    if uiObj["detailing"]["typeof_edge"] == "a - Sheared or hand flame cut":
        edge_type = 'hand_flame_cut'
    else:   # "b - Rolled, machine-flame cut, sawn and planed"
        edge_type = 'machine_flame_cut'

    corrosive_influences = False
    if uiObj['detailing']['is_env_corrosive'] == "Yes":
        corrosive_influences = True

    [bolt_shank_area, bolt_net_area] = IS1367_Part3_2002.bolt_area(bolt_dia)

    old_beam_section = get_oldbeamcombolist()
    old_column_section = get_oldcolumncombolist()

    if beam_sec in old_beam_section or column_sec in old_column_section:
        logger.warning(": You are using a section (in red colour) that is not available in the latest version of IS 808")

    if beam_fu < 410 or beam_fy < 230 or column_fu < 410 or column_fy < 230:
        logger.warning(" : You are using a section of grade that is not available in the latest version of IS 2062")

    #######################################################################
    # Read input values from Beam database
    # Here,
    #    beam_tw - Thickness of beam web
    #    beam_tf - Thickness of beam Flange
    #    beam_d  - Depth of beam
    #    beam_B  - Width of beam Flange
    #    beam_R1 - Radius of beam at root

    dictbeamdata = get_beamdata(beam_sec)

    beam_tw = float(dictbeamdata["tw"])
    beam_tf = float(dictbeamdata["T"])
    beam_d = float(dictbeamdata["D"])
    beam_B = float(dictbeamdata["B"])
    beam_R1 = float(dictbeamdata["R1"])
    beam_R2 = float(dictbeamdata["R2"])


    #######################################################################
    # Read input values from column database
    # Here,
    #    column_tw - Thickness of column web
    #    column_tf - Thickness of column Flange
    #    column_d  - Depth of column
    #    column_B  - Width of column Flange
    #    column_R1 - Radius of column at root

    dictcolumndata = get_columndata(column_sec)

    column_tw = float(dictcolumndata["tw"])
    column_tf = float(dictcolumndata["T"])
    column_d = float(dictcolumndata["D"])
    column_B = float(dictcolumndata["B"])
    column_R1 = float(dictcolumndata["R1"])

    if conn_type == 'col_web_connectivity':
        bolt_plates_tk = [column_tw, end_plate_thickness]
    else:
        bolt_plates_tk = [column_tf, end_plate_thickness]

    web_weld_plates = [end_plate_thickness, beam_tw]
    flange_weld_plates = [end_plate_thickness, beam_tf]


    #######################################################################
    # Calculation of Spacing (Min values rounded to next multiple of 5)

    # min_pitch & max_pitch = Minimum and Maximum pitch distance (mm)
    pitch_dist_min = IS800_2007.cl_10_2_2_min_spacing(bolt_dia)
    pitch_dist_max = IS800_2007.cl_10_2_3_1_max_spacing(bolt_plates_tk)
    pitch_dist = round_up(pitch_dist_min, multiplier=5)

    # min_end_distance & max_end_distance = Minimum and Maximum end distance
    #       [Cl. 10.2.4.2 & Cl. 10.2.4.3, IS 800:2007]

    end_dist_min = IS800_2007.cl_10_2_4_2_min_edge_end_dist(
        d=bolt_dia, bolt_hole_type=bolt_hole_type,edge_type=edge_type)
    end_dist_max = IS800_2007.cl_10_2_4_3_max_edge_dist(
        plate_thicknesses=bolt_plates_tk, f_y=end_plate_fy, corrosive_influences=corrosive_influences)
    end_dist = round_up(end_dist_min, multiplier=5)

    # min_edge_distance = Minimum edge distance (mm) [Cl. 10.2.4.2 & Cl. 10.2.4.3, IS 800:2007]
    edge_dist_min = end_dist_min
    edge_dist_max = end_dist_max
    edge_dist = round_up(edge_dist_min, multiplier=5)

    #######################################################################
    # l_v = Distance from the edge of flange to the centre of the nearer bolt (mm) [AISC design guide 16]
    l_v = float(50.0)
    flange_projection = 5

    # g_1 = Gauge 1 distance (mm) (also known as cross-centre gauge, Steel designers manual, pp733, 6th edition - 2003)
    g_1 = 100.0

    #######################################################################
    # Calculate bolt capacities

    if bolt_type == "Friction Grip Bolt":
        bolt_slip_capacity = IS800_2007.cl_10_4_3_bolt_slip_resistance(
            f_ub=bolt_fu, A_nb=bolt_net_area, n_e=1, mu_f=mu_f, bolt_hole_type=bolt_hole_type)
        bolt_tension_capacity = IS800_2007.cl_10_4_5_friction_bolt_tension_resistance(
            f_ub=bolt_fu, f_yb=bolt_fy, A_sb=bolt_shank_area, A_n=bolt_net_area)
        bearing_capacity = 0.0
        bolt_shear_capacity = 0.0
        bolt_capacity = bolt_slip_capacity

    else:
        bolt_shear_capacity = IS800_2007.cl_10_3_3_bolt_shear_capacity(
            f_u=bolt_fu, A_nb=bolt_net_area, A_sb=bolt_shank_area, n_n=1, n_s=0)
        bearing_capacity = IS800_2007.cl_10_3_4_bolt_bearing_capacity(
            f_u=min(column_fu, end_plate_fu), f_ub=bolt_fu, t=sum(bolt_plates_tk), d=bolt_dia, e=edge_dist,
            p=pitch_dist, bolt_hole_type=bolt_hole_type)
        bolt_slip_capacity = 0.0
        bolt_capacity = min(bolt_shear_capacity, bearing_capacity)
        bolt_tension_capacity = IS800_2007.cl_10_3_5_bearing_bolt_tension_resistance(
            f_ub=bolt_fu, f_yb=bolt_fy, A_sb=bolt_shank_area, A_n=bolt_net_area)

    #######################################################################

    # Calculation for number of bolts around tension flange
    flange_tension = factored_moment / (beam_d - beam_tf) + factored_axial_load / 2
    no_tension_side_rqd = flange_tension / (0.80 * bolt_tension_capacity)
    no_tension_side = round_up(no_tension_side_rqd, multiplier=2, minimum_value=4)

    # Prying force
    b_e = beam_B
    prying_force = IS800_2007.cl_10_4_7_bolt_prying_force(
        T_e=flange_tension/2, l_v=l_v, f_o=0.7*bolt_fu, b_e=b_e, t=end_plate_thickness, f_y=end_plate_fy,
        end_dist=end_dist, pre_tensioned=False)
    toe_of_weld_moment = abs(flange_tension/2 * l_v - prying_force * end_dist)
    plate_tk_min = math.sqrt(toe_of_weld_moment * 1.10 * 4 / (end_plate_fy * b_e))

    # End Plate Thickness
    if end_plate_thickness < max(column_tf, plate_tk_min):
        end_plate_thickness = math.ceil(max(column_tf, plate_tk_min))
        design_status = False
        logger.error(": Chosen end plate thickness is not sufficient")
        logger.warning(": Minimum required thickness of end plate is %2.2f mm " % end_plate_thickness)
        logger.info(": Increase the thickness of end plate ")

    # Detailing
    bolt_combined_status = False
    detailing_status = True
    while bolt_combined_status is False:

        if endplate_type == 'flush':
            number_of_bolts = 2 * no_tension_side

            if no_tension_side == 2:
                no_rows = {'out_tension_flange': 0, 'in_tension_flange': 1,
                           'out_compression_flange': 0, 'in_compression_flange': 1}

            elif no_tension_side == 4:
                no_rows = {'out_tension_flange': 0, 'in_tension_flange': 2,
                           'out_compression_flange': 0, 'in_compression_flange': 2}
                if beam_d - 2 * beam_tf - 2 * l_v < 3 * pitch_dist:
                    detailing_status = False
                    # logger.error("Large number of bolts are required for the connection")
                    # # logger.warning()
                    # logger.info(": Re-design the connection using bolt of higher grade or diameter")

                    # TODO Re-detail the connection
                    # no_rows = {'out_tension_flange': 2, 'in_tension_flange': 1,
                    #            'out_compression_flange': 2, 'in_compression_flange': 1}

            elif no_tension_side == 6:
                no_rows = {'out_tension_flange': 0, 'in_tension_flange': 3,
                           'out_compression_flange': 0, 'in_compression_flange': 3}
                if beam_d - 2 * beam_tf - 2 * l_v < 5 * pitch_dist:
                    detailing_status = False
                    # logger.error("Large number of bolts are required for the connection")
                    # logger.info(": Re-design the connection using bolt of higher grade or diameter")

                    # TODO Re-detail the connection
                    # no_rows = {'out_tension_flange': 3, 'in_tension_flange': 1,
                    #            'out_compression_flange': 3, 'in_compression_flange': 1}

            else:
                detailing_status = False
                # logger.error("Large number of bolts are required for the connection")
                # logger.info(": Re-design the connection using bolt of higher grade or diameter")
                no_rows = {'out_tension_flange': (no_tension_side-6)/2, 'in_tension_flange': 2,
                           'out_compression_flange': (no_tension_side-6)/2, 'in_compression_flange': 2}

            # #######################################################################

        elif endplate_type == 'one_way':
            number_of_bolts = no_tension_side + 2

            if no_tension_side == 4:
                no_rows = {'out_tension_flange': 1, 'in_tension_flange': 1,
                           'out_compression_flange': 0, 'in_compression_flange': 1}

            elif no_tension_side == 6:
                no_rows = {'out_tension_flange': 1, 'in_tension_flange': 2,
                           'out_compression_flange': 0, 'in_compression_flange': 1}
                if beam_d - 2 * beam_tf - 2 * l_v < 2 * pitch_dist:
                    detailing_status = False
                    # logger.error("Large number of bolts are required for the connection")
                    # # logger.warning()
                    # logger.info(": Re-design the connection using bolt of higher grade or diameter")

                    # TODO Re-detail the connection
                    # no_rows = {'out_tension_flange': 2, 'in_tension_flange': 1,
                    #            'out_compression_flange': 0, 'in_compression_flange': 1}

            elif no_tension_side == 8:
                no_rows = {'out_tension_flange': 1, 'in_tension_flange': 3,
                           'out_compression_flange': 0, 'in_compression_flange': 1}
                if beam_d - 2 * beam_tf - 2 * l_v < 3 * pitch_dist:
                    detailing_status = False
                    # logger.error("Large number of bolts are required for the connection")
                    # logger.info(": Re-design the connection using bolt of higher grade or diameter")

                    # TODO Re-detail the connection
                    # no_rows = {'out_tension_flange': 3, 'in_tension_flange': 1,
                    #            'out_compression_flange': 0, 'in_compression_flange': 1}
            elif no_tension_side == 10:
                no_rows = {'out_tension_flange': 2, 'in_tension_flange': 3,
                           'out_compression_flange': 0, 'in_compression_flange': 1}
                if beam_d - 2 * beam_tf - 2 * l_v < 3 * pitch_dist:
                    detailing_status = False
                    # logger.error("Large number of bolts are required for the connection")
                    # logger.info(": Re-design the connection using bolt of higher grade or diameter")

            else:
                detailing_status = False
                # logger.error("Large number of bolts are required for the connection")
                # logger.info(": Re-design the connection using bolt of higher grade or diameter")
                no_rows = {'out_tension_flange': (no_tension_side-6)/2, 'in_tension_flange': 2,
                           'out_compression_flange': (no_tension_side-6)/2, 'in_compression_flange': 2}

            # #######################################################################

        else:   # endplate_type == "both_way":
            number_of_bolts = 2 * no_tension_side

            if no_tension_side == 4:
                no_rows = {'out_tension_flange': 1, 'in_tension_flange': 1,
                           'out_compression_flange': 1, 'in_compression_flange': 1}

            elif no_tension_side == 6:
                no_rows = {'out_tension_flange': 1, 'in_tension_flange': 2,
                           'out_compression_flange': 1, 'in_compression_flange': 2}
                if beam_d - 2 * beam_tf - 2 * l_v < 3 * pitch_dist:
                    detailing_status = False
                    # logger.error("Large number of bolts are required for the connection")
                    # # logger.warning()
                    # logger.info(": Re-design the connection using bolt of higher grade or diameter")

                    # TODO Re-detail the connection
                    # no_rows = {'out_tension_flange': 2, 'in_tension_flange': 1,
                    #            'out_compression_flange': 2, 'in_compression_flange': 1}

            elif no_tension_side == 8:
                no_rows = {'out_tension_flange': 1, 'in_tension_flange': 3,
                           'out_compression_flange': 1, 'in_compression_flange': 3}
                if beam_d - 2 * beam_tf - 2 * l_v < 5 * pitch_dist:
                    detailing_status = False
                    # logger.error("Large number of bolts are required for the connection")
                    # logger.info(": Re-design the connection using bolt of higher grade or diameter")

                    # TODO Re-detail the connection
                    # no_rows = {'out_tension_flange': 3, 'in_tension_flange': 1,
                    #            'out_compression_flange': 3, 'in_compression_flange': 1}
            elif no_tension_side == 10:
                no_rows = {'out_tension_flange': 3, 'in_tension_flange': 2,
                           'out_compression_flange': 3, 'in_compression_flange': 2}
                if beam_d - 2 * beam_tf - 2 * l_v < 5 * pitch_dist:
                    detailing_status = False
                    # logger.error("Large number of bolts are required for the connection")
                    # logger.info(": Re-design the connection using bolt of higher grade or diameter")

            else:
                detailing_status = False
                # logger.error("Large number of bolts are required for the connection")
                # logger.info(": Re-design the connection using bolt of higher grade or diameter")
                no_rows = {'out_tension_flange': (no_tension_side-6)/2, 'in_tension_flange': 2,
                           'out_compression_flange': (no_tension_side-6)/2, 'in_compression_flange': 2}


            # #######################################################################

        # Plate height and width
            ''' tens_plate_no_pitch : projection of end plate beyond the beam flange excluding the 
                                        distances b/w bolts on tension side '''
        if no_rows['out_tension_flange'] == 0:
            tens_plate_no_pitch = flange_projection
        else:
            tens_plate_no_pitch = end_dist + l_v
        if no_rows['out_compression_flange'] == 0:
            comp_plate_no_pitch = flange_projection
        else:
            comp_plate_no_pitch = end_dist + l_v

        plate_height = (no_rows['out_tension_flange'] + no_rows['out_compression_flange'] - 2) * pitch_dist + \
                       beam_d + comp_plate_no_pitch + tens_plate_no_pitch
        plate_width = g_1 + 2 * edge_dist
        while plate_width < beam_B:
            edge_dist += 5
            plate_width = g_1 + 2 * edge_dist
            if edge_dist > edge_dist_max:
                edge_dist -= 5
                g_1 += 5
                plate_width = g_1 + 2 * edge_dist
                # TODO: Apply max limit for g_1, design fails

        # Tension in bolts
        axial_tension = factored_axial_load / number_of_bolts
        if no_rows['out_tension_flange'] == 0:
            extreme_bolt_dist = beam_d - beam_tf * 3/2 - l_v
        else:
            extreme_bolt_dist = beam_d - beam_tf/2 + l_v + (no_rows['out_tension_flange']-1) * pitch_dist
        sigma_yi_sq = 0
        for bolt_row in range(int(no_rows['out_tension_flange'])):
            sigma_yi_sq += (beam_d - beam_tf/2 + l_v + bolt_row * pitch_dist) ** 2
        for bolt_row in range(int(no_rows['in_tension_flange'])):
            sigma_yi_sq += (beam_d - 3 * beam_tf/2 - l_v - bolt_row * pitch_dist) ** 2

        moment_tension = factored_moment * extreme_bolt_dist / sigma_yi_sq
        tension_in_bolt = axial_tension + moment_tension + prying_force
        shear_in_bolt = factored_shear_load / number_of_bolts
        # Check for combined tension and shear
        if bolt_type == "Friction Grip Bolt":
            bolt_combined_status = IS800_2007.cl_10_4_6_friction_bolt_combined_shear_and_tension(
                V_sf=shear_in_bolt, V_df=bolt_capacity, T_f=tension_in_bolt, T_df=bolt_tension_capacity) <= 1.0
        else:
            bolt_combined_status = IS800_2007.cl_10_3_6_bearing_bolt_combined_shear_and_tension(
                V_sb=shear_in_bolt, V_db=bolt_capacity, T_b=tension_in_bolt, T_db=bolt_tension_capacity) <= 1.0

        if bolt_combined_status is False:
            no_tension_side += 2
        if detailing_status is False:
            design_status = False
            logger.error("Large number of bolts are required for the connection")
            logger.info(": Re-design the connection using bolt of higher grade or diameter")
            break

    #######################################################################
    # WELD DESIGN

    if weld_method == 'fillet':
        # Flange weld
        flange_weld_size_min = IS800_2007.cl_10_5_2_3_min_weld_size(beam_tf, end_plate_thickness)
        flange_weld_throat_size = IS800_2007.cl_10_5_3_2_fillet_weld_effective_throat_thickness(
            fillet_size=weld_thickness_flange, fusion_face_angle=90)
        flange_weld_throat_max = IS800_2007.cl_10_5_3_1_max_weld_throat_thickness(beam_tf, end_plate_thickness)

        # Web welds

        web_weld_size_min = IS800_2007.cl_10_5_2_3_min_weld_size(beam_tw, end_plate_thickness)
        web_weld_throat_size = IS800_2007.cl_10_5_3_2_fillet_weld_effective_throat_thickness(
            fillet_size=weld_thickness_web, fusion_face_angle=90)
        web_weld_throat_max = IS800_2007.cl_10_5_3_1_max_weld_throat_thickness(beam_tw, end_plate_thickness)

        # check min and max weld size

        if weld_thickness_flange <= flange_weld_size_min:
            design_status = False
            logger.error(": The weld size at beam flange is less than required")
            logger.warning(": The minimum required weld size at beam flange is %s mm" % flange_weld_size_min)
            logger.info(": Increase the size of weld at beam flanges")

        if flange_weld_throat_size >= flange_weld_throat_max:
            design_status = False
            logger.error(": The weld size at beam flange is more than allowed")
            logger.warning(": The maximum allowed throat size of weld at flanges is %s mm" % flange_weld_throat_max)
            logger.info(": Decrease the size of weld at beam flanges")

        if weld_thickness_web <= web_weld_size_min:
            design_status = False
            logger.error(": The weld size at beam web is less than required")
            logger.warning(": The minimum required weld size at beam web is %s mm" % web_weld_size_min)
            logger.info(": Increase the size of weld at beam web")

        if web_weld_throat_size >= web_weld_throat_max:
            design_status = False
            logger.error(": The weld size at beam web is more than allowed")
            logger.warning(": The maximum allowed throat size of weld at webs is %s mm" % web_weld_throat_max)
            logger.info(": Decrease the size of weld at beam web")

        # Weld lengths - available and effective, long joint reduction factors

        flange_weld_available_length_top = beam_B
        flange_weld_available_length_bottom = (beam_B - beam_tw - 2*beam_R1 - 2*beam_R2) / 2

        flange_weld_effective_length_top = IS800_2007.cl_10_5_4_1_fillet_weld_effective_length(
            fillet_size=weld_thickness_flange, available_length=flange_weld_available_length_top)
        flange_weld_effective_length_bottom = IS800_2007.cl_10_5_4_1_fillet_weld_effective_length(
            fillet_size=weld_thickness_flange, available_length=flange_weld_available_length_bottom)

        flange_weld_long_joint_top = IS800_2007.cl_10_5_7_3_weld_long_joint(
            l_j=flange_weld_effective_length_top, t_t=flange_weld_throat_size)
        flange_weld_long_joint_bottom = IS800_2007.cl_10_5_7_3_weld_long_joint(
            l_j=flange_weld_effective_length_bottom, t_t=flange_weld_throat_size)

        web_weld_available_length = beam_d - 2 * (beam_tf + beam_R1)
        web_weld_effective_length = IS800_2007.cl_10_5_4_1_fillet_weld_effective_length(
            fillet_size=weld_thickness_web, available_length=web_weld_available_length)
        web_weld_long_joint = IS800_2007.cl_10_5_7_3_weld_long_joint(
            l_j=web_weld_effective_length, t_t=web_weld_throat_size)

        # Weld strength

        flange_weld_strength = IS800_2007.cl_10_5_7_1_1_fillet_weld_design_stress(
            ultimate_stresses=[beam_fu, weld_fu], fabrication=weld_fabrication)

        web_weld_strength = IS800_2007.cl_10_5_7_1_1_fillet_weld_design_stress(
            ultimate_stresses=[beam_fu, weld_fu], fabrication=weld_fabrication)

        #  Design forces at welds due to loads

        weld_force_axial = factored_axial_load / (
                2 * (flange_weld_effective_length_top * flange_weld_long_joint_top +
                    2 * flange_weld_effective_length_bottom * flange_weld_long_joint_bottom +
                    web_weld_effective_length * web_weld_long_joint))

        flange_tension_moment = factored_moment / (beam_d - beam_tf)
        weld_force_moment = flange_tension_moment / (flange_weld_effective_length_top +
                                                             2 * flange_weld_effective_length_bottom)
        weld_force_shear = factored_shear_load / (2 * web_weld_effective_length * web_weld_long_joint)

        # check for weld strength

        flange_weld_stress = (weld_force_moment + weld_force_axial) / flange_weld_throat_size
        flange_weld_throat_reqd = round((weld_force_moment + weld_force_axial) / flange_weld_strength, 3)

        web_weld_stress = math.sqrt(weld_force_axial ** 2 + weld_force_shear ** 2) / web_weld_throat_size

        web_weld_throat_reqd = round(math.sqrt(weld_force_axial ** 2 + weld_force_shear ** 2) / web_weld_strength, 3)

        if flange_weld_stress >= flange_weld_strength:
            design_status = False
            logger.error(": The weld size at beam flange is less than required")
            logger.warning(": The minimum required throat size of weld flanges is %s mm" % flange_weld_throat_reqd)
            logger.info(": Increase the size of weld at beam flanges")

        if web_weld_stress >= web_weld_strength:
            design_status = False
            logger.error(": The weld size at beam web is less than required")
            logger.warning(": The minimum required throat size of weld web is %s mm" % web_weld_throat_reqd)
            logger.info(": Increase the size of weld at beam web")

    else:   # weld_method == 'groove'
        groove_weld_size = IS800_2007.cl_10_5_3_3_groove_weld_effective_throat_thickness(
            beam_tf, beam_tw, end_plate_thickness)

    # Continuity Plates
    cont_plate_fu = beam_fu
    cont_plate_fy = beam_fy
    cont_plate_e = math.sqrt(250/cont_plate_fy)
    gamma_m0 = 1.10
    p_bf = factored_moment / (beam_d - beam_tf) - factored_axial_load

    cont_plate_comp_length = column_d - 2 * column_tf
    cont_plate_comp_width = (column_B - column_tw) / 2
    available_plates = [6, 8, 10, 12, 14, 16, 18, 20, 22, 24, 26, 30]
    for plate_tk in available_plates:
        if plate_tk >= beam_tf:
            cont_plate_comp_tk_flange = plate_tk
            break

    cont_plate_comp_tk_local_buckling = cont_plate_comp_length / (9.4 * cont_plate_e)
    cont_plate_comp_tk_yielding = 0



    cont_plate_tens_length = column_d - 2 * column_tf
    cont_plate_tens_width = (column_B - column_tw) / 2




    # TODO Check for Shear yielding and shear rupture of end plate
    '''

    # 1. Shear yielding of end plate (Clause 8.4.1, IS 800:2007)
    A_v = plate_width * end_plate_thickness  # gross shear area of end plate
    V_d = shear_yielding(A_v, end_plate_fy)

    if V_d < factored_shear_load:
        design_status = False
        logger.error(": The End Plate might yield due to Shear")
        logger.warning(": The minimum required shear yielding capacity is %2.2f kN" % factored_shear_load)
        logger.info(": Increase the thickness of End Plate")

    # 2. Shear rupture of end plate (Clause 8.4.1, IS 800:2007)
    A_vn = A_v - (number_of_bolts * dia_hole)
    R_n = shear_rupture(A_vn, end_plate_fu)

    if R_n < factored_shear_load:
        design_status = False
        logger.error(": The End Plate might rupture due to Shear")
        logger.warning(": The minimum shear rupture capacity required is %2.2f kN" % factored_shear_load)
        logger.info(": Increase the thickness of End Plate")

    # TODO add block shear check

    #######################################################################
    # Member Checks
    # Strength of flange under Compression (Reference: Example 5.23 & 5.27, Design of Steel structures by Dr. N. Subramanian)

    A_f = beam_B * beam_tf  # area of beam flange
    capacity_beam_flange = ((beam_fy / 1.10) * A_f) / 1000  # kN
    force_flange = M_u * 10 ** 3 / (beam_d - beam_tf)

    if capacity_beam_flange < force_flange:
        design_status = False
        logger.error(": Force in the flange is greater than its load carrying capacity")
        logger.warning(": The maximum allowable force on beam flange of selected section is %2.2f kN" % capacity_beam_flange)
        logger.info(": Use a higher beam section with wider and/or thicker flange")

    #######################################################################
      '''

    #######################################################################
    # Design of Stiffener
    stiffener_fy = end_plate_fy
    stiffener_fu = end_plate_fu

    ######################################
    # End of Calculation, SAMPLE Output dictionary
    outputobj = dict()

    # FOR OUTPUT DOCK
    outputobj['Bolt'] = {}
    outputobj["Weld"] = {}
    outputobj['Plate'] = {}
    outputobj['ContPlateTens'] = {}
    outputobj['ContPlateComp'] = {}
    outputobj['Stiffener'] = {}

    outputobj['Bolt']['status'] = design_status
    outputobj['Bolt']['NumberOfBolts'] = int(number_of_bolts)

    outputobj["Bolt"]["ShearBolt"] = float(round(shear_in_bolt, 3))
    outputobj["Bolt"]["ShearCapacity"] = float(round(bolt_shear_capacity, 3))
    outputobj["Bolt"]["SlipCapacity"] = float(round(bolt_slip_capacity, 3))
    outputobj["Bolt"]["BearingCapacity"] = float(round(bearing_capacity, 3))
    outputobj["Bolt"]["BoltCapacity"] = float(round(bolt_capacity, 3))

    outputobj["Bolt"]["TensionCapacity"] = float(round(bolt_tension_capacity, 3))
    outputobj["Bolt"]["TensionBolt"] = float(round(tension_in_bolt, 3))
    outputobj["Bolt"]["CombinedCapacity"] = float(round(bolt_combined_status, 3))

    outputobj['Bolt']['CrossCentreGauge'] = float(round(g_1, 3))
    outputobj['Bolt']['End'] = float(round(end_dist, 3))
    outputobj['Bolt']['Edge'] = float(round(edge_dist, 3))
    outputobj['Bolt']['Lv'] = float(round(l_v, 3))
    outputobj['Bolt']['PitchMini'] = float(round(pitch_dist_min, 3))
    outputobj['Bolt']['PitchMax'] = float(round(pitch_dist_max, 3))
    outputobj['Bolt']['EndMax'] = float(round(end_dist_max, 3))
    outputobj['Bolt']['EndMini'] = float(round(end_dist_min, 3))
    outputobj['Bolt']['DiaHole'] = int(dia_hole)

<<<<<<< HEAD
    outputobj['Plate'] = {}
    outputobj['Plate']['Height'] = 600                 #530 editing to 600
    outputobj['Plate']['Width'] = 180
=======
    outputobj['Plate']['Height'] = float(round(plate_height, 3))
    outputobj['Plate']['Width'] = float(round(plate_width, 3))
>>>>>>> d715d887
    outputobj['Plate']['Thickness'] = float(round(end_plate_thickness, 3))
    outputobj['Plate']['ThickRequired'] = float(round(plate_tk_min, 3))
    outputobj['Bolt']['projection'] = float(round(flange_projection, 3))

    outputobj['ContPlateTens']['Length'] = cont_plate_tens_length
    outputobj['ContPlateTens']['Width'] = cont_plate_tens_width
    outputobj['ContPlateTens']['Thickness'] = 10.0

    outputobj['ContPlateComp']['Length'] = cont_plate_comp_length
    outputobj['ContPlateComp']['Width'] = cont_plate_comp_width
    outputobj['ContPlateComp']['Thickness'] = 10.0

    outputobj['Stiffener']['Length'] = 10.0
    outputobj['Stiffener']['Width'] = 10.0
    outputobj['Stiffener']['Thickness'] = 10.0

    # Detailing
    if endplate_type == 'flush':
        if number_of_bolts == 4:
            outputobj['Bolt']['Pitch12'] = float(round(beam_d - 2 * (beam_tf + l_v), 3))

        elif number_of_bolts == 8:
            outputobj['Bolt']['Pitch12'] = float(round(pitch_dist, 3))
            outputobj['Bolt']['Pitch23'] = float(round(beam_d - 2 * (beam_tf + l_v + pitch_dist), 3))
            outputobj['Bolt']['Pitch34'] = float(round(pitch_dist, 3))

        elif number_of_bolts == 12:
            outputobj['Bolt']['Pitch12'] = float(round(pitch_dist, 3))
            outputobj['Bolt']['Pitch23'] = float(round(pitch_dist, 3))
            outputobj['Bolt']['Pitch34'] = float(round(beam_d - 2 * (beam_tf + l_v + 2 * pitch_dist), 3))
            outputobj['Bolt']['Pitch45'] = float(round(pitch_dist, 3))
            outputobj['Bolt']['Pitch56'] = float(round(pitch_dist, 3))

        else:
            pass

    elif endplate_type == 'one_way':

        if number_of_bolts == 6:
            outputobj['Bolt']['Pitch12'] = float(round(2 * l_v + beam_tf, 3))
            outputobj['Bolt']['Pitch23'] = float(round(beam_d - 2 * (beam_tf + l_v), 3))

        elif number_of_bolts == 8:
            outputobj['Bolt']['Pitch12'] = float(round(2 * l_v + beam_tf, 3))
            outputobj['Bolt']['Pitch23'] = float(round(pitch_dist, 3))
            outputobj['Bolt']['Pitch34'] = float(round(beam_d - 2 * (beam_tf + l_v + 0.5 * pitch_dist), 3))

        elif number_of_bolts == 10:
            outputobj['Bolt']['Pitch12'] = float(round(2 * l_v + beam_tf, 3))
            outputobj['Bolt']['Pitch23'] = float(round(pitch_dist, 3))
            outputobj['Bolt']['Pitch34'] = float(round(pitch_dist, 3))
            outputobj['Bolt']['Pitch45'] = float(round(beam_d - 2 * (beam_tf + l_v + pitch_dist), 3))

        elif number_of_bolts == 12:
            outputobj['Bolt']['Pitch12'] = float(round(pitch_dist, 3))
            outputobj['Bolt']['Pitch23'] = float(round(2 * l_v + beam_tf, 3))
            outputobj['Bolt']['Pitch34'] = float(round(pitch_dist, 3))
            outputobj['Bolt']['Pitch45'] = float(round(pitch_dist, 3))
            outputobj['Bolt']['Pitch56'] = float(round(beam_d - 2 * (beam_tf + l_v + pitch_dist), 3))

        else:
            pass

    else:   # endplate_type == 'both_way':
        if number_of_bolts == 8:
            outputobj['Bolt']['Pitch'] = float(round(beam_d - 2 * (beam_tf + l_v), 3))
        elif number_of_bolts == 12:
            outputobj['Bolt']['Pitch23'] = float(round(pitch_dist, 3))
            outputobj['Bolt']['Pitch34'] = float(round(beam_d - 2 * (beam_tf + l_v + pitch_dist), 3))
            outputobj['Bolt']['Pitch45'] = float(round(pitch_dist, 3))
        elif number_of_bolts == 16:
            outputobj['Bolt']['Pitch23'] = float(round(pitch_dist, 3))
            outputobj['Bolt']['Pitch34'] = float(round(pitch_dist, 3))
            outputobj['Bolt']['Pitch45'] = float(round(beam_d - 2 * (beam_tf + l_v + 2 * pitch_dist), 3))
            outputobj['Bolt']['Pitch56'] = float(round(pitch_dist, 3))
            outputobj['Bolt']['Pitch67'] = float(round(pitch_dist, 3))
        elif number_of_bolts == 20:
            outputobj['Bolt']['Pitch12'] = float(round(pitch_dist, 3))
            outputobj['Bolt']['Pitch34'] = float(round(pitch_dist, 3))
            outputobj['Bolt']['Pitch45'] = float(round(pitch_dist, 3))
            outputobj['Bolt']['Pitch56'] = float(round(beam_d - 2 * (beam_tf + l_v + 2 * pitch_dist), 3))
            outputobj['Bolt']['Pitch67'] = float(round(pitch_dist, 3))
            outputobj['Bolt']['Pitch78'] = float(round(pitch_dist, 3))
            outputobj['Bolt']['Pitch910'] = float(round(pitch_dist, 3))
        else:
            pass

    if weld_method == 'fillet':
        outputobj["Weld"]["FlangeSizeMin"] = float(round(flange_weld_size_min, 3))
        outputobj["Weld"]["FlangeSizeMax"] = float(round(flange_weld_throat_max, 3))
        outputobj["Weld"]["FlangeLengthTop"] = float(round(flange_weld_effective_length_top, 3))
        outputobj["Weld"]["FlangeLengthBottom"] = float(round(flange_weld_effective_length_bottom, 3))
        outputobj["Weld"]["FlangeThroat"] = float(round(flange_weld_throat_size, 3))
        outputobj["Weld"]["FlangeThroatMin"] = float(round(flange_weld_throat_reqd, 3))
        outputobj["Weld"]["FlangeStress"] = float(round(flange_weld_stress, 3))
        outputobj["Weld"]["FlangeStrength"] = float(round(flange_weld_strength, 3))

        outputobj["Weld"]["WebSizeMin"] = float(round(web_weld_size_min, 3))
        outputobj["Weld"]["WebSizeMax"] = float(round(web_weld_throat_max, 3))
        outputobj["Weld"]["WebLength"] = float(round(web_weld_effective_length, 3))
        outputobj["Weld"]["WebThroat"] = float(round(web_weld_throat_size, 3))
        outputobj["Weld"]["WebThroatMin"] = float(round(web_weld_throat_reqd, 3))
        outputobj["Weld"]["WebStress"] = float(round(web_weld_stress, 3))
        outputobj["Weld"]["WebStrength"] = float(round(web_weld_strength, 3))

    else:  # weld_method == 'groove':
        outputobj["Weld"]["Size"] = float(round(groove_weld_size, 3))

    # End of SAMPLE Output dictionary
    
    if design_status is True:
        logger.info(": Overall extended end plate connection design is safe \n")
        logger.debug(" :=========End Of design===========")
    else:
        logger.error(": Design is not safe \n ")
        logger.debug(" :=========End Of design===========")

    return outputobj
<|MERGE_RESOLUTION|>--- conflicted
+++ resolved
@@ -712,14 +712,8 @@
     outputobj['Bolt']['EndMini'] = float(round(end_dist_min, 3))
     outputobj['Bolt']['DiaHole'] = int(dia_hole)
 
-<<<<<<< HEAD
-    outputobj['Plate'] = {}
-    outputobj['Plate']['Height'] = 600                 #530 editing to 600
-    outputobj['Plate']['Width'] = 180
-=======
     outputobj['Plate']['Height'] = float(round(plate_height, 3))
     outputobj['Plate']['Width'] = float(round(plate_width, 3))
->>>>>>> d715d887
     outputobj['Plate']['Thickness'] = float(round(end_plate_thickness, 3))
     outputobj['Plate']['ThickRequired'] = float(round(plate_tk_min, 3))
     outputobj['Bolt']['projection'] = float(round(flange_projection, 3))
