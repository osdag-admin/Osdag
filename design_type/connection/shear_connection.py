--- conflicted
+++ resolved
@@ -123,14 +123,10 @@
         t5 = (None, KEY_DISP_DIMENSIONS, TYPE_TITLE, None, None)
         section.append(t5)
 
-<<<<<<< HEAD
-        t6 = ('Label_1', KEY_DISP_A, TYPE_TEXTBOX, None, axb)
-=======
         t6 = ('Label_1', KEY_DISP_A, TYPE_TEXTBOX, None, a)
         section.append(t6)
 
         t6 = ('Label_2', KEY_DISP_B, TYPE_TEXTBOX, None, b)
->>>>>>> 23b21fa3
         section.append(t6)
 
         t8 = ('Label_3', KEY_DISP_LEG_THK, TYPE_TEXTBOX, None, thickness)
