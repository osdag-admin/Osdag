--- conflicted
+++ resolved
@@ -327,11 +327,7 @@
                     self.show_flexure_module,
                 ],
                 'Beam-Column' : self.Under_Development,
-<<<<<<< HEAD
-                'Plate Girder' : [('Simply Supported', str(files('osdag.data.ResourceFiles.images').joinpath('simply-supported-beam.jpg')), 'Welded_Girder_Design'),
-                    self.show_girder_design,],
-=======
->>>>>>> 36c102a9
+
                 # TODO @rutvik
                 # 'Beam-Column' :[
                 #     ('Beam-Column Design', str(files("osdag.data.ResourceFiles.images").joinpath("broken.png")), 'Beam_Column_Design'),
@@ -751,18 +747,11 @@
             self.ui2 = Ui_ModuleWindow(Flexure, ' ')
             self.ui2.show()
             self.ui2.closed.connect(self.show)
-<<<<<<< HEAD
-    def show_girder_design(self):
-        if self.findChild(QRadioButton, 'Welded_Girder_Design').isChecked():
-        # btn = self.findChild(QRadioButton, "Welded_Girder_Design")
-        # if btn is not None and btn.isChecked():
-=======
             return
 
     def show_girder_design(self):
         btn = self.findChild(QRadioButton, "Welded_Girder_Design")
         if btn is not None and btn.isChecked():
->>>>>>> 36c102a9
             self.hide()
             self.ui2 = Ui_ModuleWindow(PlateGirderWelded, ' ')
             self.ui2.show()
