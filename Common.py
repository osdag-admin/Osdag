#!/usr/bin/env python
# -*- coding: utf-8 -*-
# @author: Amir, Umair, Arsil

import operator
import math
from utils.common.other_standards import *


PATH_TO_DATABASE = "ResourceFiles/Database/Intg_osdag.sqlite"


import sqlite3

from utils.common.component import *
from utils.common.component import *
import logging
# from design_type.connection.fin_plate_connection import FinPlateConnection
# from design_type.connection.column_cover_plate import ColumnCoverPlate

class OurLog(logging.Handler):

    def __init__(self, key):
        logging.Handler.__init__(self)

        self.key = key
        # self.key.setText("<h1>Welcome to Osdag</h1>")

    def handle(self, record):
        msg = self.format(record)
        if record.levelname == 'WARNING':
            msg = "<span style='color: blue;'>"+ msg +"</span>"
        elif record.levelname == 'ERROR':
            msg = "<span style='color: red;'>"+ msg +"</span>"
        elif record.levelname == 'INFO':
            msg = "<span style='color: green;'>" + msg + "</span>"
        self.key.append(msg)

def connectdb1():
    """
    Function to fetch diameter values from Bolt Table
     """
    # @author: Amir

    lst = []
    conn = sqlite3.connect(PATH_TO_DATABASE)
    cursor = conn.execute("SELECT Bolt_diameter FROM Bolt")
    rows = cursor.fetchall()
    for row in rows:
        lst.append(row)
    l2 = tuple_to_str_popup(lst)
    return l2

def connectdb2():
    """
    Function to fetch diameter values from Bolt Table
     """
    # @author: Amir

    lst = []
    conn = sqlite3.connect(PATH_TO_DATABASE)
    cursor = conn.execute("SELECT Diameter FROM Anchor_Bolt")
    rows = cursor.fetchall()
    for row in rows:
        lst.append(row)
    l2 = tuple_to_str_popup(lst)
    return l2


def connectdb(table_name, call_type="dropdown"):

    """
        Function to fetch designation values from respective Tables.
         """

    # @author: Amir
    conn = sqlite3.connect(PATH_TO_DATABASE)
    lst = []
    if table_name == "Angles":
        cursor = conn.execute("SELECT Designation FROM Angles")

    elif table_name == "Channels":
        cursor = conn.execute("SELECT Designation FROM Channels")

    elif table_name == "Beams":
        cursor = conn.execute("SELECT Designation FROM Beams")

    elif table_name == "Bolt":
        cursor = conn.execute("SELECT Bolt_diameter FROM Bolt")

    elif table_name == "Material":
        cursor = conn.execute("SELECT Grade FROM Material")

    elif table_name == "RHS":
        cursor = conn.execute("SELECT Designation FROM RHS")

    elif table_name == "SHS":
        cursor = conn.execute("SELECT Designation FROM SHS")

    else:
        cursor = conn.execute("SELECT Designation FROM Columns")
    rows = cursor.fetchall()

    for row in rows:
        lst.append(row)

    final_lst = tuple_to_str(lst,call_type,table_name)
    if table_name == "Material" and call_type == "dropdown":
        final_lst.append("Custom")

    return final_lst


def connect_for_red(table_name):

    """
        Function to fetch designation values from various Tables where source is IS808_Old
    """

    # @author: Arsil
    conn = sqlite3.connect(PATH_TO_DATABASE)
    lst = []
    if table_name == "Angles":
        cursor = conn.execute("SELECT Designation FROM Angles WHERE Source = 'IS808_Old'")

    elif table_name == "Channels":
        cursor = conn.execute("SELECT Designation FROM Channels WHERE Source = 'IS808_Old'")

    elif table_name == "Beams":
        cursor = conn.execute("SELECT Designation FROM Beams WHERE Source = 'IS808_Old'")

    elif table_name == "Columns":
        cursor = conn.execute("SELECT Designation FROM Columns WHERE Source = 'IS808_Old'")

    else:
        return []
    rows = cursor.fetchall()

    for row in rows:
        lst.append(row)

    final_lst = tuple_to_str_red(lst)
    return final_lst


def red_list_function():

    """
        Function to form a list for old values from Columns and Beams table.
     """

    # @author: Arsil

    red_list = []
    red_list_columns = connect_for_red("Columns")
    red_list_beams = connect_for_red("Beams")
    red_list.extend(red_list_beams)
    red_list.extend(red_list_columns)
    return red_list


def tuple_to_str_popup(tl):

    # @author: Amir

    arr = []
    for v in tl:
        val = ''.join(v)
        arr.append(val)
    return arr

def tuple_to_str(tl, call_type,table_name=None):

    if call_type is "dropdown" and table_name != 'Material' and table_name != 'Bolt':
        arr = ['Select Section']
    else:
        arr = []
    for v in tl:
        val = ''.join(v)
        arr.append(val)
    return arr


def tuple_to_str_red(tl):
    arr = []
    for v in tl:
        val = ''.join(v)
        arr.append(val)
    return arr

def get_db_header(table_name):

    conn = sqlite3.connect(PATH_TO_DATABASE)

    if table_name == "Angles":
        cursor = conn.execute("SELECT * FROM Angles")

    elif table_name == "Channels":
        cursor = conn.execute("SELECT * FROM Channels")

    elif table_name == "Beams":
        cursor = conn.execute("SELECT * FROM Beams")

    else:
        cursor = conn.execute("SELECT * FROM Columns")

    header = [description[0] for description in cursor.description]

    return header

def get_source(table_name, designation):

    conn = sqlite3.connect(PATH_TO_DATABASE)

    if table_name == "Angles":
        cursor = conn.execute("SELECT Source FROM Angles WHERE Designation = ?", (designation,))

    elif table_name == "Channels":
        cursor = conn.execute("SELECT Source FROM Channels WHERE Designation = ?", (designation,))

    elif table_name == "Beams":
        cursor = conn.execute("SELECT Source FROM Beams WHERE Designation = ?", (designation,))

    else:
        cursor = conn.execute("SELECT Source FROM Columns WHERE Designation = ?", (designation,))

    source = cursor.fetchone()[0]
    return str(source)


##########################
# Type Keys (Type of input field, tab type etc.)
###########################
TYPE_COMBOBOX = 'ComboBox'
TYPE_TEXTBOX = 'TextBox'
TYPE_TITLE = 'Title'
TYPE_LABEL = 'Label'
TYPE_IMAGE = 'Image'
TYPE_IMAGE_COMPRESSION = 'Image_compression'
TYPE_COMBOBOX_CUSTOMIZED = 'ComboBox_Customized'
TYPE_OUT_BUTTON = 'Output_dock_Button'
TYPE_OUT_DOCK = 'Output_dock_Item'
TYPE_OUT_LABEL = 'Output_dock_Label'
TYPE_BREAK = 'Break'
TYPE_ENTER = 'Enter'
TYPE_TEXT_BROWSER = 'TextBrowser'
TYPE_NOTE = 'Note'
TYPE_WARNING = 'Warning'
DESIGN_FLAG = 'False'
VALUE_NOT_APPLICABLE = 'N/A'
TYPE_TAB_1 = "TYPE_TAB_1"
TYPE_TAB_2 = "TYPE_TAB_2"
TYPE_TAB_3 = "TYPE_TAB_3"
TYPE_SECTION = 'Popup_Section'
TYPE_CUSTOM_MATERIAL = 'New_Material_Popup'
TYPE_ENABLE_DISABLE = 'Enable/Disable'
TYPE_CHANGE_TAB_NAME = 'Change tab_name'
TYPE_REMOVE_TAB = 'Remove tab'
KEY_IMAGE = 'Image'
TYP_BEARING = "Bearing Bolt"
TYP_FRICTION_GRIP = "Friction Grip Bolt"

###################################
# Module Keys
###################################
KEY_MAIN_MODULE = 'MainModule'
KEY_MODULE_STATUS = 'Module.Status'

TYPE_MODULE = 'Window Title'

KEY_DISP_FINPLATE = 'Fin Plate'
KEY_DISP_ENDPLATE = 'End Plate'
KEY_DISP_CLEATANGLE = 'Cleat Angle'
KEY_DISP_SEATED_ANGLE = 'Seated Angle'
KEY_DISP_BASE_PLATE = 'Base Plate'

KEY_DISP_BEAMCOVERPLATE = 'Beam Coverplate Connection'
KEY_DISP_COLUMNCOVERPLATE = 'Column Coverplate Connection'
KEY_DISP_BEAMCOVERPLATEWELD = 'Beam Coverplate Weld Connection'
KEY_DISP_COLUMNCOVERPLATEWELD = 'Column Coverplate Weld Connection'
KEY_DISP_BEAMENDPLATE = 'Beam Endplate Connection'
KEY_DISP_COLUMNENDPLATE = 'Column Endplate Connection'
KEY_DISP_BCENDPLATE = 'Beam Column Endplate'
KEY_DISP_TENSION_BOLTED = 'Tension Members Bolted Design'
KEY_DISP_TENSION_WELDED = 'Tension Members Welded Design'
KEY_DISP_COMPRESSION = 'Compression Member'


DISP_TITLE_CM = 'Connecting members'

###################################
# All Input Keys
###################################
KEY_MODULE = 'Module'
KEY_CONN = 'Connectivity'
KEY_LOCATION = 'Conn_Location'
KEY_ENDPLATE_TYPE = 'EndPlateType'
KEY_MATERIAL = 'Material'
KEY_MATERIAL_FU = 'Material.Fu'
KEY_MATERIAL_FY = 'Material.Fy'


KEY_SEC_MATERIAL = 'Member.Material'
KEY_SEC_FU = 'Member.Fu'    #Extra Keys
KEY_SEC_FY = 'Member.Fy'    #Extra Keys

KEY_SECSIZE = 'Member.Designation'
KEY_SECSIZE_DP = 'Member.Designation_dp'
KEY_SECSIZE_SELECTED = 'Member.Designation_Selected'        #Extra Keys for Display
KEY_SUPTNGSEC = 'Member.Supporting_Section.Designation'
KEY_SUPTNGSEC_MATERIAL = 'Member.Supporting_Section.Material'
KEY_A = 'Member.A'
KEY_B = 'Member.B'


KEY_SUPTDSEC_FU = 'Member.Supported_Section.Fu'     #Extra Keys for DP Display
KEY_SUPTDSEC_FY = 'Member.Supported_Section.Fy'     #Extra Keys for DP Display

KEY_SUPTDSEC = 'Member.Supported_Section.Designation'
KEY_SUPTDSEC_MATERIAL = 'Member.Supported_Section.Material'
KEY_SUPTNGSEC_FU = 'Member.Supporting_Section.Fu'   #Extra Keys for DP Display
KEY_SUPTNGSEC_FY = 'Member.Supporting.Section.Fy'   #Extra Keys for DP Display

KEY_LENGTH = 'Member.Length'
KEY_SEC_PROFILE = 'Member.Profile'

KEY_SHEAR = 'Load.Shear'
KEY_AXIAL = 'Load.Axial'
KEY_MOMENT = 'Load.Moment'

KEY_D = 'Bolt.Diameter'
KEY_TYP = 'Bolt.Type'
KEY_GRD = 'Bolt.Grade'

KEY_DP_BOLT_MATERIAL_G_O = 'Bolt.Material_Grade_OverWrite'
KEY_DP_BOLT_HOLE_TYPE = 'Bolt.Bolt_Hole_Type'
KEY_DP_BOLT_TYPE = 'Bolt.TensionType'
KEY_DP_BOLT_SLIP_FACTOR = 'Bolt.Slip_Factor'

KEY_CONNECTOR_MATERIAL = 'Connector.Material'
KEY_CONNECTOR_FU = 'Connector.Fu'               #Extra Keys for DP Display
KEY_CONNECTOR_FY = 'Connector.Fy'               #Extra Keys for DP Display
KEY_CONNECTOR_FY_20 = 'Connector.Fy_20'         #Extra Keys for DP Display
KEY_CONNECTOR_FY_20_40 = 'Connector.Fy_20_40'   #Extra Keys for DP Display
KEY_CONNECTOR_FY_40 = 'Connector.Fy_40'         #Extra Keys for DP Display

KEY_PLATETHK = 'Connector.Plate.Thickness_List'
KEY_FLANGEPLATE_PREFERENCES = 'Connector.Flange_Plate.Preferences'
KEY_FLANGEPLATE_THICKNESS = 'Connector.Flange_Plate.Thickness_list'
KEY_WEBPLATE_THICKNESS = 'Connector.Web_Plate.Thickness_List'
KEY_ANGLE_LIST='Connector.Angle_List'
KEY_ANGLE_SELECTED = 'Connector.Angle_Selected'
KEY_SEATEDANGLE = 'Connector.Seated_Angle_List'
KEY_TOPANGLE = 'Connector.Top_Angle'


KEY_MOMENT_MAJOR = 'Load.Moment.Major'
KEY_MOMENT_MINOR = 'Load.Moment.Minor'
KEY_DIA_ANCHOR = 'Anchor Bolt.Diameter'
KEY_TYP_ANCHOR = 'Anchor Bolt.Type'
KEY_GRD_ANCHOR = 'Anchor Bolt.Grade'
KEY_GRD_FOOTING = 'Footing.Grade'


KEY_DP_WELD_FAB = 'Weld.Fab'
KEY_DP_WELD_MATERIAL_G_O = 'Weld.Material_Grade_OverWrite'
KEY_DP_WELD_TYPE = 'Weld.Type'

KEY_DP_DETAILING_EDGE_TYPE = 'Detailing.Edge_type'
KEY_DP_DETAILING_GAP = 'Detailing.Gap'
KEY_DP_DETAILING_CORROSIVE_INFLUENCES = 'Detailing.Corrosive_Influences'

KEY_DP_DESIGN_METHOD = 'Design.Design_Method'

###################
# Value Keys
###################

RED_LIST = [KEY_SUPTNGSEC, KEY_SUPTDSEC, KEY_SECSIZE]
VALUES_CONN = ['Column flange-Beam web', 'Column web-Beam web', 'Beam-Beam']
VALUES_CONN_1 = ['Column flange-Beam web', 'Column web-Beam web']
VALUES_CONN_2 = ['Beam-Beam']
VALUES_CONN_3 = ['Flush End Plate','Extended Both Ways']
VALUES_ENDPLATE_TYPE = ['Flush End Plate','Extended One Way','Extended Both Ways']
VALUES_CONN_BP = ['Welded Column Base', 'Welded+Bolted Column Base', 'Moment Base Plate', 'Hollow/Tubular Column Base']
VALUES_LOCATION = ['Select Location','Long Leg', 'Short Leg', 'Web']

# TODO: Every one is requested to use VALUES_ALL_CUSTOMIZED key instead of all other keys
VALUES_ALL_CUSTOMIZED = ['All', 'Customized']
VALUES_ENDPLATE_THICKNESS = ['All', 'Customized']
VALUES_DIA_ANCHOR = ['All', 'Customized']
VALUES_GRD_ANCHOR = ['All', 'Customized']
VALUES_D = ['All', 'Customized']
VALUES_GRD = ['All', 'Customized']
VALUES_PLATETHK = ['All', 'Customized']
VALUES_FLANGEPLATE_THICKNESS = ['All', 'Customized']
VALUES_WEBPLATE_THICKNESS = ['All', 'Customized']
VALUES_ANGLESEC= ['All', 'Customized']

ALL_WELD_SIZES = [3, 4, 5, 6, 8, 10, 12, 14, 16]
VALUES_TYP_ANCHOR = ['End Plate Type', 'IS 5624-Type A', 'IS 5624-Type B']
VALUES_GRD_FOOTING = ['Select Grade', 'M10', 'M15', 'M20', 'M25', 'M30', 'M35', 'M40', 'M45', 'M50', 'M55']
VALUES_TYP = [TYP_BEARING, TYP_FRICTION_GRIP]
TYP_FRICTION_GRIP = 'Friction Grip Bolt'
TYP_BEARING = 'Bearing Bolt'

# VALUES_GRD_CUSTOMIZED = ['3.6', '4.6', '4.8', '5.6', '5.8', '6.8', '8.8', '9.8', '10.9', '12.9']
VALUES_GRD_CUSTOMIZED = IS1367_Part3_2002.get_bolt_PC()
VALUES_PLATETHK_CUSTOMIZED = ['3', '4', '5', '6', '8', '10', '12', '14', '16', '18', '20', '22', '24','25', '26', '28', '30','32','36','40','45','50','56','63','80']
VALUES_ENDPLATE_THICKNESS_CUSTOMIZED = ['3', '4', '5', '6', '8', '10', '12', '14', '16', '18', '20', '22', '24', '26', '28', '30']
VALUES_COLUMN_ENDPLATE_THICKNESS_CUSTOMIZED = VALUES_ENDPLATE_THICKNESS_CUSTOMIZED[3:12] + ['25','28','32','36','40','45','50','56','63','80']
VALUES_FLANGEPLATE_PREFERENCES = ['Outside','Outside + Inside']
VALUES_LOCATION_1 = ['Long Leg', 'Short Leg']
VALUES_LOCATION_2 = ["Web"]
VALUES_SECTYPE = ['Select Type','Beams','Columns','Angles','Back to Back Angles','Star Angles','Channels','Back to back Channels']

VALUES_CONNLOC_BOLT = ['Bolted','Web','Flange','Leg','Back to Back Web','Back to Back Angles','Star Angles']
VALUES_CONNLOC_WELD = ['Welded','Web','Flange','Leg','Back to Back Web','Back to Back Angles','Star Angles']
VALUES_DIAM = connectdb("Bolt")
# VALUES_DIAM = ['Select diameter','12','16','20','24','30','36']
VALUES_IMG_TENSIONBOLTED = ["ResourceFiles/images/bA.png","ResourceFiles/images/bBBA.png","ResourceFiles/images/bSA.png","ResourceFiles/images/bC.png","ResourceFiles/images/bBBC.png"]
VALUES_IMG_TENSIONWELDED = ["ResourceFiles/images/wA.png","ResourceFiles/images/wBBA.png","ResourceFiles/images/wSA.png","ResourceFiles/images/wC.png","ResourceFiles/images/wBBC.png"]
VALUES_IMG_TENSIONBOLTED_DF01 = ["ResourceFiles/images/equaldp.png","ResourceFiles/images/bblequaldp.png","ResourceFiles/images/bbsequaldp.png","ResourceFiles/images/salequaldp.png","ResourceFiles/images/sasequaldp.png"]
VALUES_IMG_TENSIONBOLTED_DF02 = ["ResourceFiles/images/unequaldp.png","ResourceFiles/images/bblunequaldp.png","ResourceFiles/images/bbsunequaldp.png","ResourceFiles/images/salunequaldp.png","ResourceFiles/images/sasunequaldp.png"]

VALUES_IMG_TENSIONBOLTED_DF03 = ["ResourceFiles/images/Slope_Channel.png","ResourceFiles/images/Parallel_Channel.png","ResourceFiles/images/Slope_BBChannel.png","ResourceFiles/images/Parallel_BBChannel.png"]

VALUES_IMG_BEAM = ["ResourceFiles/images/Slope_Beam.png","ResourceFiles/images/Parallel_Beam.png"]

VALUES_BEAMSEC = connectdb("Beams")
VALUES_SECBM = connectdb("Beams")
VALUES_COLSEC = connectdb("Columns")
VALUES_MATERIAL = connectdb("Material")
VALUES_MATERIAL_SELECTED = "E 250 (Fe 410 W)A"
VALUES_PRIBM = connectdb("Beams")


############################
# Display Keys (Input Dock, Output Dock, Design preference, Design report)
############################
KEY_DISP_SHEAR_YLD= 'Shear yielding Capacity (V_dy) (kN)'
KEY_DISP_BLK_SHEAR = 'Block Shear Capacity'
KEY_DISP_SHEAR_RUP = 'Shear Rupture Capacity (V_dn) (kN)'
KEY_DISP_MOM_DEMAND = 'Moment Demand'
KEY_DISP_MOM_CAPACITY = 'Moment Capacity'
DISP_MIN_PITCH = 'Min. Pitch (mm)'
DISP_MAX_PITCH = 'Max. Pitch (mm)'
DISP_MIN_GAUGE = 'Min. Gauge (mm)'
DISP_MAX_GAUGE = 'Max. Gauge (mm)'
DISP_MIN_EDGE = 'Min. Edge Distance (mm)'
KEY_SPACING = "Spacing Check"
DISP_MAX_EDGE = 'Max. Edge Distance (mm)'
DISP_MIN_END = 'Min. End Distance (mm)'
DISP_MAX_END = 'Max. End Distance (mm)'
DISP_MIN_PLATE_HEIGHT = 'Min. Plate Height (mm)'
DISP_MAX_PLATE_HEIGHT = 'Max. Plate Height (mm)'
DISP_MIN_PLATE_LENGTH = 'Min. Plate Length (mm)'
DISP_MIN_PLATE_THICK = 'Min. Plate Thickness (mm)'

######### Minimun for Flange####
DISP_MIN_FLANGE_PLATE_HEIGHT = 'Min. Flange Plate Width (mm)'
DISP_MAX_FLANGE_PLATE_HEIGHT = 'Max. Flange Plate Width (mm)'
DISP_MIN_FLANGE_PLATE_LENGTH = 'Min. Flange Plate Length (mm)'
DISP_MIN_FLANGE_PLATE_THICK = 'Min. Flange Plate Thickness (mm)'

######### Minimun for Flange####
DISP_MIN_WEB_PLATE_HEIGHT = 'Min. Web Plate Height (mm)'
DISP_MAX_WEB_PLATE_HEIGHT = 'Max. Web Plate Height (mm)'
DISP_MIN_WEB_PLATE_LENGTH = 'Min. Web Plate Width (mm)'
DISP_MIN_WEB_PLATE_THICK = 'Min. Web Plate Thickness (mm)'




DISP_MIN_PLATE_INNERHEIGHT = 'Min. Inner Plate Height (mm)'
DISP_MAX_PLATE_INNERHEIGHT = 'Max. Inner Plate Height (mm)'
DISP_MIN_PLATE_INNERLENGTH = 'Min. Inner Plate Length (mm)'

KEY_DISP_PLATE_BLK_SHEAR_SHEAR = 'Block Shear Capacity in Shear (V_db) (kN)'
KEY_DISP_PLATE_BLK_SHEAR_TENSION = 'Block Shear Capacity in Tension (T_db) (kN)'
KEY_DISP_SHEAR_CAPACITY = 'Shear Capacity (V_d) (kN)'
KEY_DISP_FU = 'Ultimate strength, fu (MPa)'
KEY_DISP_FY = 'Yield Strength , fy (MPa)'
KEY_DISP_IR = 'Interaction Ratio'
DISP_MIN_WELD_SIZE = 'Min Weld Size (mm)'
DISP_MAX_WELD_SIZE = 'Max Weld Size (mm)'
DISP_THROAT = 'Throat Thickness (mm)'

DISP_WELD_STRENGTH = 'Weld Strength (kN/mm)'
KEY_DISP_FY_20 = 'Yield Strength , fy (MPa) (0-20mm)'
KEY_DISP_FY_20_40 = 'Yield Strength , fy (MPa) (20-40mm)'
KEY_DISP_FY_40 = 'Yield Strength , fy (MPa) (>40mm)'
DISP_TITLE_ANCHOR_BOLT = 'Anchor Bolt'
DISP_TITLE_FOOTING = 'Pedestal/Footing'

KEY_DISP_CONN = 'Connectivity'

KEY_DISP_ENDPLATE_TYPE = 'End Plate Type'


# VALUES_CONN_BP = ['Welded-Slab Base', 'Bolted-Slab Base', 'Gusseted Base Plate', 'Hollow Section']

KEY_DISP_LENGTH = 'Length (mm) *'
KEY_DISP_LOCATION = 'Conn_Location *'
KEY_DISP_MATERIAL = 'Material'
KEY_DISP_SUPTNGSEC = 'Supporting Section'
KEY_DISP_COLSEC = 'Column Section *'
KEY_DISP_PRIBM = 'Primary beam *'
KEY_DISP_SUPTDSEC = 'Supported Section'
KEY_DISP_BEAMSEC = 'Beam Section *'
KEY_DISP_SECBM = 'Secondary beam *'
DISP_TITLE_FSL = 'Factored load'
KEY_DISP_MOMENT = 'Moment(kNm)'

KEY_DISP_TOP_ANGLE = 'Top Angle'

KEY_DISP_DIA_ANCHOR = 'Diameter(mm)'
DISP_TITLE_BOLT = 'Bolt'
DISP_TITLE_BOLT_CAPACITY = 'Bolt Capacity'

DISP_TITLE_FLANGESPLICEPLATE = 'Flange splice plate '
DISP_TITLE_FLANGESPLICEPLATE_OUTER = 'Outer plate '
DISP_TITLE_FLANGESPLICEPLATE_INNER = 'Inner plate '
KEY_DISP_SLENDER = 'Slenderness'

<<<<<<< HEAD
KEY_DISP_PLATETHK = 'Thickness (mm)'
=======

KEY_DISP_PLATETHK = 'Thickness(mm)'
>>>>>>> e3af911f

DISP_TITLE_TENSION = 'Tension Capacity'
KEY_DISP_FLANGESPLATE_PREFERENCES = 'Preferences'
KEY_DISP_FLANGESPLATE_THICKNESS = 'Thickness (mm)'
KEY_DISP_INNERFLANGESPLATE_THICKNESS = 'Thickness (mm)'

DISP_TITLE_WELD = 'Weld'
DISP_TITLE_WELD_CAPACITY = 'Weld Capacity'
DISP_TITLE_END_CONNECTION = 'End Connection'
DISP_TITLE_WELD_DETAILS = 'Weld Details'
DISP_TITLE_CONN_DETAILS = 'Connection Details'


KEY_DISP_FLANGE_CAPACITY= 'Capacity'
KEY_DISP_FLANGE_PLATE_GAUGE ="Gauge"
KEY_DISP_FLANGE_SPACING = 'Spacing (mm)'
KEY_DISP_END_DIST_FLANGE = 'End Distance'
KEY_DISP_EDGEDIST_FLANGE= 'Edge Distance'
KEY_DISP_FLANGE_PLATE_PITCH = 'Pitch'

KEY_DISP_FLANGE_PLATE_TEN_CAP ="Plate Tension Capacity (kN)"
DISP_TITLE_SECTION = 'SECTION'
DISP_TITLE_TENSION_SECTION = 'Section Details'
SECTION_CLASSIFICATION ="Section Classification"

KEY_DISP_D = 'Diameter (mm)'
KEY_DISP_SHEAR = 'Shear (kN)'
KEY_DISP_AXIAL = 'Axial (kN)'
KEY_DISP_AXIAL_STAR = 'Axial (kN)* '
DISP_TITLE_PLATE = 'Plate'
KEY_DISP_TYP = 'Type'
KEY_DISP_TYP_ANCHOR = 'Type*'
KEY_DISP_GRD_ANCHOR = 'Grade*'
KEY_DISP_GRD_FOOTING = 'Grade*'
KEY_DISP_GRD = 'Grade'

KEY_DISP_MOMENT_MAJOR = ' - Major axis (M<sub>z-z</sub>)'
KEY_DISP_MOMENT_MINOR = ' - Minor axis (M<sub>y-y</sub>)'

# Applied load
KEY_DISP_APPLIED_SHEAR_LOAD ='Applied Shear Load (kN)'
KEY_DISP_APPLIED_AXIAL_FORCE='Applied Axial Load (kN)'
KEY_DISP_APPLIED_MOMENT_LOAD='Applied Moment Load (kNm)'
KEY_DISP_AXIAL_FORCE_CON= 'Axial Load Considered (kN)'

# capacity

KEY_OUT_DISP_AXIAL_CAPACITY = "Axial Capacity Member (kN)"
KEY_OUT_DISP_SHEAR_CAPACITY ="Shear Capacity Member (kN)"
KEY_OUT_DISP_MOMENT_CAPACITY ="Moment Capacity Member (kNm)"
KEY_OUT_DISP_PLASTIC_MOMENT_CAPACITY  = 'Plastic Moment Capacity (kNm)'
KEY_OUT_DISP_MOMENT_D_DEFORMATION= 'Moment Deformation Criteria (kNm)'



KEY_OUT_DIA_ANCHOR = 'Anchor Bolt.Diameter'
KEY_DISP_OUT_DIA_ANCHOR = 'Diameter(mm)'
KEY_OUT_GRD_ANCHOR = 'Anchor Bolt.Grade'
KEY_DISP_OUT_GRD_ANCHOR = 'Grade'
KEY_OUT_ANCHOR_BOLT_LENGTH = 'Anchor Bolt.Length'
KEY_DISP_OUT_ANCHOR_BOLT_LENGTH = 'Total Length'


KEY_OUT_DISP_ANCHOR_BOLT_SHEAR = 'Shear Capacity (kN)'
KEY_OUT_DISP_ANCHOR_BOLT_BEARING = 'Bearing Capacity (kN)'
KEY_OUT_DISP_ANCHOR_BOLT_CAPACITY = 'Bolt Capacity'
KEY_OUT_DISP_ANCHOR_BOLT_COMBINED = 'Combined Capacity'
KEY_OUT_DISP_ANCHOR_BOLT_TENSION = 'Tension Capacity (kN)'


DISP_TITLE_ANCHOR_BOLT_UPLIFT = 'Anchor Bolt for Uplift'
KEY_OUT_DIA_ANCHOR_UPLIFT = 'Anchor Bolt.Diameter_Uplift'
KEY_DISP_OUT_DIA_ANCHOR_UPLIFT = 'Diameter(mm)'
KEY_OUT_GRD_ANCHOR_UPLIFT = 'Anchor Bolt.Grade_Uplift'
KEY_DISP_OUT_GRD_ANCHOR_UPLIFT = 'Grade'
KEY_OUT_ANCHOR_BOLT_LENGTH_UPLIFT = 'Anchor Bolt.Length_Uplift'
KEY_DISP_OUT_ANCHOR_BOLT_LENGTH_UPLIFT = 'Total Length'
KEY_OUT_ANCHOR_BOLT_TENSION_UPLIFT = 'Anchor Bolt.Tension_Uplift'
KEY_OUT_DISP_ANCHOR_BOLT_TENSION_UPLIFT = 'Tension Capacity (kN)'


DISP_TITLE_MEMBER_CAPACITY ="Member Capacity"
KEY_DISP_MEMBER_CAPACITY = "Member Capacity"


KEY_OUT_DISP_BASEPLATE_WIDTH = 'Width (wp)'
KEY_OUT_DISP_BASEPLATE_LENGTH = 'Length (mm)'
KEY_OUT_DISP_BASEPLATE_THICKNNESS = 'Thickness (mm)'
DISP_TITLE_DETAILING = 'Detailing'

KEY_OUT_DISP_DETAILING_NO_OF_ANCHOR_BOLT = 'No. of Anchor bolts'

KEY_OUT_DISP_DETAILING_PITCH_DISTANCE = 'Pitch Distance (mm)'

KEY_OUT_DISP_DETAILING_GAUGE_DISTANCE = 'Gauge Distance (mm)'
KEY_OUT_DETAILING_END_DISTANCE = 'Detailing.End Distance'

KEY_OUT_DISP_DETAILING_END_DISTANCE = 'End Distance (e)'

KEY_OUT_DISP_DETAILING_EDGE_DISTANCE = "Edge Distance (e')"

KEY_OUT_DISP_DETAILING_PROJECTION = 'Projection (c)'
DISP_TITLE_STIFFENER_PLATE = 'Stiffener Plate'
KEY_OUT_DISP_STIFFENER_PLATE_THICKNESS = 'Thickness (mm)'
KEY_OUT_DISP_STIFFENER_PLATE_SHEAR_DEMAND = 'Shear Demand (kN)'
KEY_OUT_DISP_STIFFENER_PLATE_SHEAR = 'Shear Capacity (kN)'
KEY_OUT_DISP_STIFFENER_PLATE_MOMENT_DEMAND = 'Moment Demand (kN-m)'
KEY_OUT_DISP_STIFFENER_PLATE_MOMENT = 'Moment Capacity (kN-m)'
KEY_OUT_DISP_GUSSET_PLATE_MOMENT = 'Moment Capacity (kN-m)'
KEY_OUT_DISP_GUSSET_PLATE_MOMENT_DEMAND = 'Moment Demand (kN-m)'
KEY_OUT_DISP_GUSSET_PLATE_SHEAR = 'Shear Capacity (kN)'
KEY_OUT_DISP_GUSSET_PLATE_THICKNESS = 'Thickness (mm)'
KEY_OUT_DISP_GUSSET_PLATE_SHEAR_DEMAND = 'Shear Demand (kN)'
DISP_TITLE_GUSSET_PLATE = 'Gusset Plate Details'
KEY_DISP_FLANGE_PLATE_LENGTH ='Length (mm)'
KEY_DISP_FLANGE_PLATE_HEIGHT = 'Width (mm)'
KEY_DISP_INNERFLANGESPLICEPLATE = "Inner Plate Detials"
DISP_TITLE_INNERFLANGESPLICEPLATE = 'Inner Flange splice plate'
KEY_DISP_INNERFLANGE_PLATE_HEIGHT = 'Width (mm)'
KEY_DISP_INNERFLANGE_PLATE_LENGTH ='Length (mm)'




# DISP_TITLE_GUSSET_PLATE = 'Gusset Plate'
# KEY_OUT_GUSSET_PLATE_THICKNNESS = 'GussetPlate.Thickness'
# KEY_OUT_DISP_GUSSET_PLATE_THICKNESS = 'Thickness (mm)'
# KEY_OUT_GUSSET_PLATE_SHEAR_DEMAND = 'GussetPlate.Shear_Demand'
# KEY_OUT_DISP_GUSSET_PLATE_SHEAR_DEMAND = 'Shear Demand (kN)'
# KEY_OUT_GUSSET_PLATE_SHEAR = 'GussetPlate.Shear'
# KEY_OUT_DISP_GUSSET_PLATE_SHEAR = 'Shear Capacity (kN)'
# KEY_OUT_GUSSET_PLATE_MOMENT_DEMAND = 'GussetPlate.Moment_Demand'
# KEY_OUT_DISP_GUSSET_PLATE_MOMENT_DEMAND = 'Moment Demand (kN-m)'
# KEY_OUT_GUSSET_PLATE_MOMENT = 'GussetPlate.Moment'
# KEY_OUT_DISP_GUSSET_PLATE_MOMENT = 'Moment Capacity (kN-m)'

KEY_OUT_STIFFENER_PLATE_FLANGE = 'Stiffener_Plate.Column_flange'
KEY_DISP_OUT_STIFFENER_PLATE_FLANGE = 'Stiffener Plate'
DISP_TITLE_STIFFENER_PLATE_FLANGE = 'Stiffener Plate along Column flange'
KEY_OUT_STIFFENER_PLATE_FLANGE_THICKNNESS = 'Stiffener_Plate_Flange.Thickness'
KEY_OUT_DISP_STIFFENER_PLATE_FLANGE_THICKNESS = 'Thickness (mm)'
KEY_OUT_STIFFENER_PLATE_FLANGE_SHEAR_DEMAND = 'Stiffener_Plate_Flange.Shear_Demand'
KEY_OUT_DISP_STIFFENER_PLATE_FLANGE_SHEAR_DEMAND = 'Shear Demand (kN)'
KEY_OUT_STIFFENER_PLATE_FLANGE_SHEAR = 'Stiffener_Plate_Flange.Shear'
KEY_OUT_DISP_STIFFENER_PLATE_FLANGE_SHEAR = 'Shear Capacity (kN)'
KEY_OUT_STIFFENER_PLATE_FLANGE_MOMENT_DEMAND = 'Stiffener_Plate_Flange.Moment_Demand'
KEY_OUT_DISP_STIFFENER_PLATE_FLANGE_MOMENT_DEMAND = 'Moment Demand (kN-m)'
KEY_OUT_STIFFENER_PLATE_FLANGE_MOMENT = 'Stiffener_Plate_Flange.Moment'
KEY_OUT_DISP_STIFFENER_PLATE_FLANGE_MOMENT = 'Moment Capacity (kN-m)'

KEY_OUT_STIFFENER_PLATE_ALONG_WEB = 'Stiffener_Plate.Along_Column_web'
KEY_DISP_OUT_STIFFENER_PLATE_ALONG_WEB = 'Stiffener Plate'
DISP_TITLE_STIFFENER_PLATE_ALONG_WEB = 'Stiffener Plate along Column web'
KEY_OUT_STIFFENER_PLATE_ALONG_WEB_THICKNNESS = 'Stiffener_Plate_along_Web.Thickness'
KEY_OUT_DISP_STIFFENER_PLATE_ALONG_WEB_THICKNESS = 'Thickness (mm)'
KEY_OUT_STIFFENER_PLATE_ALONG_WEB_SHEAR_DEMAND = 'Stiffener_Plate_along_Web.Shear_Demand'
KEY_OUT_DISP_STIFFENER_PLATE_ALONG_WEB_SHEAR_DEMAND = 'Shear Demand (kN)'
KEY_OUT_STIFFENER_PLATE_ALONG_WEB_SHEAR = 'Stiffener_Plate_along_Web.Shear'
KEY_OUT_DISP_STIFFENER_PLATE_ALONG_WEB_SHEAR = 'Shear Capacity (kN)'
KEY_OUT_STIFFENER_PLATE_ALONG_WEB_MOMENT_DEMAND = 'Stiffener_Plate_along_Web.Moment_Demand'
KEY_OUT_DISP_STIFFENER_PLATE_ALONG_WEB_MOMENT_DEMAND = 'Moment Demand (kN-m)'
KEY_OUT_STIFFENER_PLATE_ALONG_WEB_MOMENT = 'Stiffener_Plate_along_Web.Moment'
KEY_OUT_DISP_STIFFENER_PLATE_ALONG_WEB_MOMENT = 'Moment Capacity (kN-m)'

KEY_OUT_STIFFENER_PLATE_ACROSS_WEB = 'Stiffener_Plate.Across_Column_web'
KEY_DISP_OUT_STIFFENER_PLATE_ACROSS_WEB = 'Stiffener Plate'
DISP_TITLE_STIFFENER_PLATE_ACROSS_WEB = 'Stiffener Plate across Column web'
KEY_OUT_STIFFENER_PLATE_ACROSS_WEB_THICKNNESS = 'Stiffener_Plate_across_Web.Thickness'
KEY_OUT_DISP_STIFFENER_PLATE_ACROSS_WEB_THICKNESS = 'Thickness (mm)'
KEY_OUT_STIFFENER_PLATE_ACROSS_WEB_SHEAR_DEMAND = 'Stiffener_Plate_across_Web.Shear_Demand'
KEY_OUT_DISP_STIFFENER_PLATE_ACROSS_WEB_SHEAR_DEMAND = 'Shear Demand (kN)'
KEY_OUT_STIFFENER_PLATE_ACROSS_WEB_SHEAR = 'Stiffener_Plate_across_Web.Shear'
KEY_OUT_DISP_STIFFENER_PLATE_ACROSS_WEB_SHEAR = 'Shear Capacity (kN)'
KEY_OUT_STIFFENER_PLATE_ACROSS_WEB_MOMENT_DEMAND = 'Stiffener_Plate_across_Web.Moment_Demand'
KEY_OUT_DISP_STIFFENER_PLATE_ACROSS_WEB_MOMENT_DEMAND = 'Moment Demand (kN-m)'
KEY_OUT_STIFFENER_PLATE_ACROSS_WEB_MOMENT = 'Stiffener_Plate_across_Web.Moment'
KEY_OUT_DISP_STIFFENER_PLATE_ACROSS_WEB_MOMENT = 'Moment Capacity (kN-m)'

#
# DISP_TITLE_STIFFENER_PLATE = 'Stiffener Plate'
# KEY_OUT_STIFFENER_PLATE_THICKNNESS = 'StiffenerPlate.Thickness'
# KEY_OUT_DISP_STIFFENER_PLATE_THICKNESS = 'Thickness (mm)'
# KEY_OUT_STIFFENER_PLATE_SHEAR_DEMAND = 'StiffenerPlate.Shear_Demand'
# KEY_OUT_DISP_STIFFENER_PLATE_SHEAR_DEMAND = 'Shear Demand (kN)'
# KEY_OUT_STIFFENER_PLATE_SHEAR = 'StiffenerPlate.Shear'
# KEY_OUT_DISP_STIFFENER_PLATE_SHEAR = 'Shear Capacity (kN)'
# KEY_OUT_STIFFENER_PLATE_MOMENT_DEMAND = 'StiffenerPlate.Moment_Demand'
# KEY_OUT_DISP_STIFFENER_PLATE_MOMENT_DEMAND = 'Moment Demand (kN-m)'
# KEY_OUT_STIFFENER_PLATE_MOMENT = 'StiffenerPlate.Moment'
# KEY_OUT_DISP_STIFFENER_PLATE_MOMENT = 'Moment Capacity (kN-m)'


KEY_DP_ANCHOR_BOLT_DESIGNATION = 'DesignPreferences.Anchor_Bolt.Designation'
KEY_DP_ANCHOR_BOLT_TYPE = 'DesignPreferences.Anchor_Bolt.Type'
KEY_DISP_DP_ANCHOR_BOLT_TYPE = 'Anchor Bolt type'
KEY_DP_ANCHOR_BOLT_HOLE_TYPE = 'DesignPreferences.Anchor_Bolt.Bolt_Hole_Type'
KEY_DISP_DP_ANCHOR_BOLT_HOLE_TYPE = 'Anchor Bolt hole type'
KEY_DP_ANCHOR_BOLT_MATERIAL_G_O = 'DesignPreferences.Anchor_Bolt.Material_Grade_OverWrite'
KEY_DISP_DP_ANCHOR_BOLT_MATERIAL_G_O = 'Material grade overwrite (MPa) Fu'
KEY_DISP_DP_ANCHOR_BOLT_DESIGN_PARA = 'HSFG bolt design parameters:'
KEY_DP_ANCHOR_BOLT_SLIP_FACTOR = 'DesignPreferences.Anchor_Bolt.Slip_Factor'
KEY_DISP_DP_ANCHOR_BOLT_SLIP_FACTOR = 'Slip factor (µ_f)'
KEY_DP_ANCHOR_BOLT_GALVANIZED = 'DesignPreferences.Anchor_Bolt.Galvanized'
KEY_DISP_DP_ANCHOR_BOLT_GALVANIZED = 'Is galvanized?'
KEY_DP_ANCHOR_BOLT_LENGTH = 'DesignPreferences.Anchor_Bolt.Length'
KEY_DISP_DP_ANCHOR_BOLT_LENGTH = 'Length'
KEY_DP_ANCHOR_BOLT_FRICTION = 'DesignPreferences.Anchor_Bolt.Friction_coefficient'
KEY_DISP_DP_ANCHOR_BOLT_FRICTION = 'Friction coefficient between <br>concrete and anchor bolt'


KEY_DISP_DP_BOLT_TYPE = 'Bolt type'

###################################
# Key for Storing Shear sub-key of Load


KEY_SHEAR_BP = 'Load.Shear_BP'
KEY_DISP_SHEAR_BP = 'Shear(kN)'
KEY_SHEAR_MAJOR = 'Load.Shear.Major'
KEY_DISP_SHEAR_MAJOR = ' - Along major axis (z-z)'
KEY_SHEAR_MINOR = 'Load.Shear.Minor'
KEY_DISP_SHEAR_MINOR = ' - Along minor axis (y-y)'


###################################
# Key for Storing Axial sub-key of Load
KEY_AXIAL_BP = 'Load.Axial_Compression'
KEY_DISP_AXIAL_BP = 'Axial Compression (kN)'
KEY_AXIAL_TENSION_BP = 'Load.Axial_Tension'
KEY_DISP_AXIAL_TENSION_BP = 'Axial Tension/Uplift (kN)'




KEY_DISP_DP_BOLT_HOLE_TYPE = 'Bolt hole type'

# KEY_PC = 'Bolt.PC'
KEY_DISP_PC = 'Property Class'
KEY_DISP_DP_BOLT_MATERIAL_G_O = 'Material grade overwrite (MPa) Fu'
KEY_DISP_DP_BOLT_DESIGN_PARA = 'HSFG bolt design parameters:'


KEY_DISP_DP_BOLT_SLIP_FACTOR = 'Slip factor (µ_f)'

KEY_DISP_DP_BOLT_FU = 'Bolt Ultimate Strength (N/mm2)'
KEY_DISP_DP_BOLT_FY = 'Bolt Yield Strength (N/mm2)'
KEY_DISP_GAMMA_M0 = "Governed by Yielding"
KEY_DISP_GAMMA_M1 = "Governed by Ultimate Stress"
KEY_DISP_GAMMA_MB = "Connection Bolts - Bearing Type"
KEY_DISP_GAMMA_MF = "Connection Bolts - Friction Type"
KEY_DISP_GAMMA_MW = "Connection Weld"


KEY_DISP_DP_WELD_TYPE = 'Weld Type'
KEY_DP_WELD_TYPE_FILLET = 'Fillet Weld'
KEY_DP_WELD_TYPE_GROOVE = 'Groove Weld'
KEY_DP_WELD_TYPE_VALUES = [KEY_DP_WELD_TYPE_FILLET, KEY_DP_WELD_TYPE_GROOVE]

KEY_DISP_DP_WELD_FAB = 'Type of weld fabrication'
KEY_DP_WELD_FAB_SHOP = 'Shop Weld'
KEY_DP_WELD_FAB_FIELD = 'Field weld'
KEY_DP_WELD_FAB_VALUES = [KEY_DP_WELD_FAB_SHOP, KEY_DP_WELD_FAB_FIELD]

KEY_DISP_DP_WELD_MATERIAL_G_O = 'Material grade overwrite (MPa) Fu'


KEY_DP_DESIGN_BASE_PLATE = 'DesignPreferences.Design.Base_Plate'
KEY_DISP_DP_DETAILING_EDGE_TYPE = 'Type of edges'

DISP_TITLE_INTERMITTENT = 'Intermittent Connection'
DISP_TITLE_BOLTD = 'Bolt Details'
DISP_TITLE_PLATED = 'Plate Details'

KEY_DISP_DP_DETAILING_GAP = 'Gap between beam and <br>support (mm)'
KEY_DISP_DP_DETAILING_GAP_BEAM = 'Gap between beam and beam (mm)'
KEY_DISP_DP_DETAILING_GAP_COL = 'Gap between column and column (mm)'
KEY_DISP_DP_DETAILING_CORROSIVE_INFLUENCES = 'Are the members exposed to <br>corrosive influences'
KEY_DISP_DP_DETAILING_CORROSIVE_INFLUENCES_BEAM = 'Are the members exposed to corrosive influences'
KEY_DISP_CORR_INFLUENCES = 'Are the members exposed to corrosive influences'
KEY_DISP_DP_DESIGN_METHOD = 'Design Method'

KEY_DISP_DP_DESIGN_BASE_PLATE = 'Base Plate'


KEY_DISP_MECH_PROP = 'Mechanical Properties'
KEY_DISP_DIMENSIONS = 'Dimensions'
KEY_DISP_DEPTH = 'Depth, D (mm)*'
KEY_DISP_FLANGE_W = 'Flange width, B (mm)*'
KEY_DISP_FLANGE_T = 'Flange thickness, T (mm)*'
KEY_DISP_WEB_HEIGHT = 'Web Height, D (mm*)'
KEY_DISP_WEB_T = 'Web thickness, t (mm)*'
KEY_DISP_FLANGE_S = 'Flange Slope, α (deg.)*'
KEY_DISP_ROOT_R = 'Root radius, R1 (mm)*'
KEY_DISP_TOE_R = 'Toe radius, R2 (mm)*'
KEY_DISP_TYPE = 'Type'
KEY_DISP_MOD_OF_ELAST = 'Modulus of elasticity, E (GPa)'
KEY_DISP_MOD_OF_RIGID = 'Modulus of rifidity, G (GPa)'
KEY_DISP_SEC_PROP = 'Sectional Properties'
KEY_DISP_MASS = 'Mass, M (Kg/m)'
KEY_DISP_Cz = 'Cz (cm)'
KEY_DISP_Cy = 'Cy (cm)'
KEY_DISP_AREA = 'Sectional area, a (cm<sup>2</sup>)'
KEY_DISP_MOA_IZ = '2nd Moment of area, I<sub>z</sub> (cm<sup>4</sup>)'
KEY_DISP_MOA_IY = '2nd Moment of area, I<sub>y</sub> (cm<sup>4</sup>)'
KEY_DISP_MOA_IU = '2nd Moment of area, I<sub>u</sub> (cm<sup>4</sup>)'
KEY_DISP_MOA_IV = '2nd Moment of area, I<sub>v</sub> (cm<sup>4</sup>)'
KEY_DISP_ROG_RZ = 'Radius of gyration, r<sub>z</sub> (cm)'
KEY_DISP_ROG_RY = 'Radius of gyration, r<sub>y</sub> (cm)'
KEY_DISP_ROG_RU = 'Radius of gyration, r<sub>u</sub> (cm)'
KEY_DISP_ROG_RV = 'Radius of gyration, r<sub>v</sub> (cm)'
KEY_DISP_EM_ZZ = 'Elastic modulus, Z<sub>z</sub> (cm<sup>3</sup>)'
KEY_DISP_EM_ZY = 'Elastic modulus, Z<sub>y</sub> (ccm<sup>3</sup>)'
KEY_DISP_PM_ZPZ = 'Plastic modulus, Z<sub>pz</sub> (cm<sup>3</sup>)'
KEY_DISP_PM_ZPY = 'Plastic modulus, Z<sub>py</sub> (cm<sup>3</sup>)'
KEY_DISP_It = 'Torsion Constant, I<sub>t</sub> (cm<sup>4</sup>)'
KEY_DISP_Iw = 'Warping Constant, I<sub>w</sub> (cm<sup>6</sup>)'
KEY_DISP_SOURCE = 'Source'
KEY_DISP_POISSON_RATIO = 'Poissons ratio, v'
KEY_DISP_THERMAL_EXP = 'Thermal expansion coeff.a <br>(x10<sup>-6</sup>/ <sup>0</sup>C)'
KEY_DISP_A= 'A'
KEY_DISP_B= 'B'
KEY_DISP_LEG_THK = 'Leg Thickness (mm)'
KEY_DISP_BASE_PLATE_MATERIAL = 'Material'
KEY_DISP_BASE_PLATE_FU = 'Ultimate strength, fu (MPa)'
KEY_DSIP_BASE_PLATE_FY = 'Yield Strength , fy (MPa)'


########################
# Output Keys
########################
KEY_OUT_ANCHOR_BOLT_SHEAR = 'Anchor Bolt.Shear'
KEY_OUT_ANCHOR_BOLT_BEARING = 'Anchor Bolt.Bearing'
KEY_OUT_ANCHOR_BOLT_CAPACITY = 'Anchor Bolt.Capacity'
KEY_OUT_ANCHOR_BOLT_COMBINED = 'Anchor Bolt.Combined'
KEY_OUT_ANCHOR_BOLT_TENSION = 'Anchor Bolt.Tension'
KEY_MEMBER_CAPACITY = "section.memcapacity"
KEY_MEMBER_AXIALCAPACITY='Section.AxialCapacity'
KEY_MEMBER_SHEAR_CAPACITY='Section.ShearCapacity'
KEY_MEMBER_MOM_CAPACITY='Section.MomCapacity'
KEY_OUT_BASEPLATE_THICKNNESS = 'Baseplate.Thickness'
KEY_OUT_BASEPLATE_LENGTH = 'Baseplate.Length'
KEY_OUT_BASEPLATE_WIDTH = 'Baseplate.Width'
KEY_OUT_DETAILING_PROJECTION = 'Detailing.Projection'
KEY_OUT_DETAILING_NO_OF_ANCHOR_BOLT = 'Deatiling.No of Anchor bolts'
KEY_OUT_DETAILING_EDGE_DISTANCE = 'Detailing.Edge Distance'
KEY_OUT_DETAILING_GAUGE_DISTANCE = 'Detailing.Gauge Distance'
KEY_OUT_DETAILING_PITCH_DISTANCE = 'Detailing.Pitch Distance'
KEY_BOLT_FU = 'Bolt.fu'
KEY_BOLT_FY = 'Bolt.fy'

KEY_OUT_GUSSET_PLATE_THICKNNESS = 'GussetPlate.Thickness'
KEY_OUT_GUSSET_PLATE_SHEAR_DEMAND = 'GussetPlate.Shear_Demand'
KEY_OUT_GUSSET_PLATE_SHEAR = 'GussetPlate.Shear'
KEY_OUT_GUSSET_PLATE_MOMENT_DEMAND = 'GussetPlate.Moment_Demand'
KEY_OUT_GUSSET_PLATE_MOMENT = 'GussetPlate.Moment'
KEY_OUT_STIFFENER_PLATE_THICKNNESS = 'StiffenerPlate.Thickness'

KEY_OUT_STIFFENER_PLATE_SHEAR_DEMAND = 'StiffenerPlate.Shear_Demand'
KEY_OUT_STIFFENER_PLATE_SHEAR = 'StiffenerPlate.Shear'
KEY_OUT_STIFFENER_PLATE_MOMENT_DEMAND = 'StiffenerPlate.Moment_Demand'
KEY_OUT_STIFFENER_PLATE_MOMENT = 'StiffenerPlate.Moment'

KEY_PLATE_MIN_HEIGHT = 'Plate.MinHeight'
KEY_PLATE_MAX_HEIGHT = 'Plate.MaxHeight'
KEY_SLENDER = "Member.Slenderness"

KEY_INNERFLANGEPLATE_THICKNESS = 'flange_plate.innerthickness_provided'
KEY_FLANGE_PLATE_HEIGHT = 'Flange_Plate.Width (mm)'
KEY_OUT_FLANGESPLATE_THICKNESS = 'flange_plate.Thickness'
KEY_FLANGE_PLATE_LENGTH ='flange_plate.Length'
KEY_OUT_FLANGE_BOLT_SHEAR ="flange_bolt.shear capacity"

KEY_INNERPLATE= "flange_plate.Inner_plate_details"

KEY_INNERFLANGE_PLATE_HEIGHT = 'Flange_Plate.InnerWidth'
KEY_INNERFLANGE_PLATE_LENGTH ='flange_plate.InnerLength'

KEY_DISP_AREA_CHECK ="Plate Area check (mm2)"


KEY_FLANGE_SPACING ="Flange_plate.spacing"

KEY_FLANGE_PITCH = 'Flange_plate.pitch_provided'

KEY_FLANGE_PLATE_GAUGE = "Flange_plate.gauge_provided "
KEY_ENDDIST_FLANGE= 'Flange_plate.end_dist_provided '
KEY_EDGEDIST_FLANGE= 'Flange_plate.edge_dist_provided'

KEY_FLANGE_CAPACITY ='section.flange_capacity'

# flange
KEY_FLANGE_TEN_CAPACITY ="Section.flange_capacity"
KEY_DISP_FLANGE_TEN_CAPACITY ="Flange Tension Capacity (kN)"
KEY_TENSIONYIELDINGCAP_FLANGE = 'section.tension_yielding_capacity'
KEY_DISP_TENSIONYIELDINGCAP_FLANGE = 'Flange Tension Yielding Capacity (kN)'
KEY_TENSIONRUPTURECAP_FLANGE='section.tension_rupture_capacity '
KEY_DISP_TENSIONRUPTURECAP_FLANGE= 'Flange Tension Rupture Capacity (kN)'
KEY_BLOCKSHEARCAP_FLANGE='section.block_shear_capacity'
KEY_DISP_BLOCKSHEARCAP_FLANGE='Flange Block Shear Capacity (kN)'
# flange plate
KEY_TENSIONYIELDINGCAP_FLANGE_PLATE = 'Flange_plate.tension_yielding_capacity (kN)'
KEY_DISP_TENSIONYIELDINGCAP_FLANGE_PLATE ='Tension Yielding Capacity (kN)'
KEY_TENSIONRUPTURECAP_FLANGE_PLATE= 'Flange_plate.tension_rupture_capacity (kN)'
KEY_DISP_TENSIONRUPTURECAP_FLANGE_PLATE ='Tension Rupture Capacity (kN)'
KEY_BLOCKSHEARCAP_FLANGE_PLATE = 'flange_plate.block_shear_capacity '
KEY_DISP_BLOCKSHEARCAP_FLANGE_PLATE ='Block Shear Capacity (kN)'
KEY_FLANGE_PLATE_TEN_CAP ="flange_plate.tension_capacity_flange_plate"



# KEY_TENSIONRUPTURECAP_FLANGE= 'Flange_plate.tension_rupture_capacity'
# KEY_DISP_TENSIONRUPTURECAP_FLANGE= 'Flange Tension Rupture Capacity (kN)'
# KEY_SHEARYIELDINGCAP_FLANGE= 'Flange_plate.shear_yielding_capacity'
# KEY_DISP_SHEARYIELDINGCAP_FLANGE= 'Shear Yielding Capacity (kN)'
# KEY_SHEARRUPTURECAP_FLANGE= 'Flange_plate.shear_rupture_capacity'
# KEY_DISP_SHEARRUPTURECAP_FLANGE= 'Shear Rupture Capacity (kN)'
KEY_FLANGE_PLATE_MOM_DEMAND = 'Flange_Plate.MomDemand'
KEY_FLANGE_DISP_PLATE_MOM_DEMAND = 'Flange Moment Demand (kNm)'
KEY_FLANGE_PLATE_MOM_CAPACITY='Flange_plate.MomCapacity'
KEY_FLANGE_DISP_PLATE_MOM_CAPACITY = 'Flange Moment Capacity (kNm)'
KEY_DESIGNATION = "section_size.designation"
KEY_DISP_DESIGNATION = "Designation"


KEY_TENSION_YIELDCAPACITY = "Member.tension_yielding"
KEY_DISP_TENSION_YIELDCAPACITY = 'Tension Yielding Capacity (kN)'
KEY_TENSION_RUPTURECAPACITY = "Member.tension_rupture"
KEY_DISP_TENSION_RUPTURECAPACITY = 'Tension Rupture Capacity (kN)'
KEY_TENSION_BLOCKSHEARCAPACITY = "Member.tension_blockshear"
KEY_DISP_TENSION_BLOCKSHEARCAPACITY = 'Block Shear Capacity (kN)'

KEY_SHEAR_YIELDCAPACITY = "Member.shear_yielding"
KEY_SHEAR_RUPTURECAPACITY = "Member.shear_rupture"
KEY_SHEAR_BLOCKSHEARCAPACITY = "Member.shear_blockshear"



KEY_TENSION_CAPACITY = "Member.tension_capacity"
KEY_DISP_TENSION_CAPACITY = "Tension Capacity (kN)"

KEY_EFFICIENCY = "Member.efficiency"
KEY_DISP_EFFICIENCY = "Utilization Ratio"

DISP_TITLE_BOLTDETAILS ='Bolt Details'
KEY_BOLT_DETAILS ="Bolt.Details"

DISP_TITLE_BOLT_CAPACITIES = 'Bolt Capacities'
KEY_BOLT_CAPACITIES = 'Bolt.Capacities'
DISP_THROAT_THICKNESS = "Throat Thickness"
DISP_TITLE_BOLT_CAPACITY_FLANGE= 'Flange Bolt Capacity'
KEY_DISP_BOLT_DETAILS = "Bolt Details"
KEY_FLANGE_BOLT_LINE = 'Flange_plate.Bolt_Line'
KEY_FLANGE_DISP_BOLT_LINE = 'Bolt Lines '
KEY_FLANGE_BOLTS_ONE_LINE = 'Flange_plate.Bolt_OneLine'
KEY_FLANGE_DISP_BOLTS_ONE_LINE = 'Bolts in one Line '
KEY_FLANGE_BOLTS_REQ = "Flange_plate.Bolt_required"
KEY_FLANGE_DISP_BOLTS_REQ = "Bolt Required"
KEY_FLANGE_NUM_BOLTS_REQ = "Flange_plate.Bolt_required"


KEY_FLANGE_WELD_DETAILS = "Flange detail"
KEY_DISP_FLANGE_WELD_DETAILS = "Weld Details"

KEY_INNERFLANGE_WELD_DETAILS = "Inner Flange detail"
KEY_DISP_INNERFLANGE_WELD_DETAILS = "Weld Details"

KEY_WELD_TYPE = 'Weld.Type'
KEY_DISP_WELD_TYPE = 'Type'
VALUES_WELD_TYPE = ["Fillet Weld", "Groove Weld"]
VALUES_WELD_TYPE_EP = ["Groove Weld","Fillet Weld"]
DISP_FLANGE_TITLE_WELD = 'Flange Weld'
KEY_FLANGE_WELD_SIZE = 'Flange_Weld.Size'
KEY_FLANGE_DISP_WELD_SIZE = 'Flange Weld Size (mm)'
KEY_FLANGE_WELD_STRENGTH = 'Flange_Weld.Strength'
KEY_FLANGE_DISP_WELD_STRENGTH = 'Flange Weld Strength (N/mm)'
KEY_FLANGE_WELD_STRESS = 'Flange_Weld.Stress'
KEY_FLANGE_DISP_WELD_STRESS = 'Flange Weld Stress (N/mm)'
KEY_FLANGE_WELD_LENGTH = 'Flange_Weld.Length'
KEY_DISP_FLANGE_WELD_LENGTH ='Flange Weld Length'
KEY_FLANGE_WELD_LENGTH_EFF = 'Flange_Weld.EffLength'

KEY_DISP_WELD_LEN_EFF_OUTSIDE = 'EffLength. Outer+Inner flange'
KEY_DISP_CLEARANCE = "Clearance (mm)"
KEY_FLANGE_WELD_HEIGHT ='flange_Weld.height'
KEY_DISP_FLANGE_WELD_HEIGHT = 'Flange Weld Height'
DISP_EFF = "Effective length (mm)"
KEY_INNERFLANGE_WELD_LENGTH = 'Flange_Weld.InnerLength'
KEY_DISP_INNERFLANGE_WELD_LENGTH ='Length (mm)'
KEY_INNERFLANGE_WELD_LENGTH_EFF = 'Flange_Weld.InnerEffLength'
KEY_INNERFLANGE_WELD_HEIGHT ='flange_Weld.Innerheight'
KEY_DISP_INNERFLANGE_WELD_HEIGHT = 'Height (mm)'
KEY_INNERFLANGE_WELD_STRESS = 'Inner_Flange_Weld.Stress'
KEY_INNERFLANGE_DISP_WELD_STRESS = 'Flange Weld Stress (N/mm)'
KEY_INNERFLANGE_WELD_STRENGTH = 'Inner_Flange_Weld.Strength'
KEY_INNERFLANGE_DISP_WELD_STRENGTH = 'Flange Weld Strength (N/mm)'

KEY_OUT_FLANGE_BOLT_SHEAR ='flange_bolt.bolt_shear_capacity'
KEY_OUT_DISP_FLANGE_BOLT_SHEAR = "Shear Capacity (kN)"
KEY_OUT_FLANGE_BOLT_BEARING = 'flange_bolt.bolt_bearing_capacity'
KEY_OUT_DISP_FLANGE_BOLT_BEARING = "Bearing Capacity (kN)"
KEY_OUT_FLANGE_BOLT_CAPACITY = 'flange_bolt.bolt_capacity'
KEY_OUT_DISP_FLANGE_BOLT_CAPACITY ="Bolt Capacity (kN)"
KEY_OUT_DISP_FLANGE_BOLT_SLIP= 'Slip Resistance'
KEY_FLANGE_BOLT_GRP_CAPACITY = 'flange_bolt.grp_bolt_capacity'
KEY_OUT_FLANGE_BOLT_GRP_CAPACITY = 'flange bolt grp bolt capacity (kN)'
KEY_OUT_MIN_PITCH= 'Min_pitch'

KEY_OUT_FLANGE_MIN_PITCH= 'flange_bolt.min_pitch_round'
KEY_OUT_FLANGE_MIN_EDGE_DIST= 'flange_bolt.min_edge_dist_round'
KEY_OUT_FLANGE_MAX_EDGE_DIST='flange_bolt.max_edge_dist_round'

KEY_OUT_DISP_FORCES_FLANGE = 'Forces Carried by Flange'
KEY_OUT_DISP_FORCES_WEB= 'Forces Carried by Web'

KEY_OUT_WEB_BOLT_SHEAR ='web_bolt.bolt_shear_capacity'
KEY_OUT_DISP_WEB_BOLT_SHEAR = "Shear Capacity (kN)"
KEY_OUT_WEB_BOLT_BEARING = 'web_bolt.bolt_bearing_capacity'
KEY_OUT_DISP_WEB_BOLT_BEARING = "Bearing Capacity (kN)"
KEY_OUT_WEB_BOLT_CAPACITY = 'web_bolt.bolt_capacity'
KEY_OUT_DISP_WEB_BOLT_CAPACITY ="Bolt Capacity (kN)"
KEY_OUT_DISP_WEB_BOLT_SLIP= 'Slip Resistance'
KEY_WEB_BOLT_GRP_CAPACITY = 'web_bolt.grp_bolt_capacity'
KEY_OUT_WEB_BOLT_GRP_CAPACITY = 'Web bolt grp bolt capacity (kN)'
KEY_OUT_REQ_MOMENT_DEMAND_BOLT = "Moment Demand (kNm)"
KEY_OUT_REQ_PARA_BOLT = "Parameters required for bolt force (mm)"


DISP_TITLE_WEBSPLICEPLATE = 'Web splice plate'


KEY_DISP_WEBPLATE_THICKNESS = 'Thickness (mm)*'

VALUES_PLATETHICKNESS_CUSTOMIZED = ['6', '8', '10', '12', '14', '16', '18', '20', '22', '24', '25', '26', '28', '30','32',
                                    '36','40','45','50','56','63','80']


KEY_WEB_PLATE_HEIGHT = 'Web_Plate.Height (mm)'
KEY_DISP_WEB_PLATE_HEIGHT = 'Height (mm)'
KEY_WEB_PLATE_LENGTH ='Web_Plate.Width'
KEY_OUT_WEBPLATE_THICKNESS = 'Web_Plate.Thickness'
KEY_DISP_WEB_PLATE_LENGTH ='Width (mm)'
DISP_TITLE_BOLT_CAPACITY_WEB = 'Web Bolt Capacity'
KEY_BOLT_CAPACITIES_WEB = 'Web Bolt.Capacities'

KEY_WEB_SPACING ="Web_plate.spacing"
KEY_DISP_WEB_SPACING = 'Spacing (mm)'
KEY_WEB_PITCH = "Web_plate.pitch_provided"
KEY_DISP_WEB_PLATE_PITCH ="Pitch"
KEY_WEB_GAUGE = "Web_plate.gauge_provided "
KEY_DISP_WEB_PLATE_GAUGE ="Gauge"
KEY_ENDDIST_W= 'Web_plate.end_dist_provided '
KEY_DISP_END_DIST_W = 'End Distance'
KEY_EDGEDIST_W = 'Web_plate.edge_dist_provided'
KEY_DISP_EDGEDIST_W = 'Edge Distance'

KEY_WEB_CAPACITY ='section.web_capacities'
KEY_DISP_WEB_CAPACITY ='Capacity'

# Web plate
KEY_WEB_PLATE_CAPACITY ="Web_plate.capacity"
KEY_DISP_WEB_PLATE_CAPACITY= 'Web Plate Tension Capacity (kN)'
KEY_TEN_YIELDCAPACITY_WEB_PLATE = "Web_plate.tension_yielding"
KEY_DISP_TENSION_YIELDCAPACITY_WEB_PLATE = 'Tension Yielding Capacity (kN)'
KEY_TENSION_RUPTURECAPACITY_WEB_PLATE = "Web_plate.tension_rupture"
KEY_DISP_TENSION_RUPTURECAPACITY_WEB_PLATE= 'Tension Rupture Capacity (kN)'
KEY_TENSION_BLOCKSHEARCAPACITY_WEB_PLATE = "Web_plate.tension_blockshear"
KEY_DISP_TENSION_BLOCKSHEARCAPACITY_WEB_PLATE = 'Block Shear Capacity (kN)'
# Web
KEY_TENSIONYIELDINGCAP_WEB = "section.tension_yielding_capacity_web"
KEY_DISP_TENSIONYIELDINGCAP_WEB ='Web Tension Yielding Capacity (kN)'
KEY_TENSIONRUPTURECAP_WEB ='section.tension_rupture_capacity_web'
KEY_DISP_TENSIONRUPTURECAP_WEB ='Web Tension Rupture Capacity (kN)'
KEY_TENSIONBLOCK_WEB ='section.block_shear_capacity_web'
KEY_DISP_BLOCKSHEARCAP_WEB ='Web Block Shear Capacity (kN)'
KEY_WEB_TEN_CAPACITY ="section.Tension_capacity_web"
KEY_DISP_WEB_TEN_CAPACITY ="Web Tension Capacity (kN)"
# web in shear
KEY_SHEARYIELDINGCAP_WEB_PLATE= 'web_plate.shear_yielding_capacity'
KEY_DISP_SHEARYIELDINGCAP_WEB_PLATE= 'Shear Yielding Capacity (kN)'
KEY_BLOCKSHEARCAP_WEB_PLATE='web_plate.block_shear_capacity'
KEY_DISP_BLOCKSHEARCAP_WEB_PLATE='Block Shear Capacity (kN)'
KEY_SHEARRUPTURECAP_WEB_PLATE= 'web_plate.shear_rupture_capacity'
KEY_DISP_SHEARRUPTURECAP_WEB_PLATE= 'Shear Rupture Capacity (kN)'
KEY_WEBPLATE_SHEAR_CAPACITY_PLATE ="Section.shear_capacity_web_plate"
KEY_DISP_WEBPLATE_SHEAR_CAPACITY_PLATE ="Web Plate Shear Capacity (kN)"



KEY_WEB_PLATE_MOM_DEMAND = 'Web_Plate.MomDemand'
KEY_WEB_DISP_PLATE_MOM_DEMAND = 'Web Moment Demand (kNm)'
KEY_WEB_PLATE_MOM_CAPACITY='Web_plate.MomCapacity'
KEY_WEB_DISP_PLATE_MOM_CAPACITY = 'Moment Capacity (kNm)'
KEY_WEB_BOLT_LINE = 'Web_plate.Bolt_Line'
KEY_WEB_DISP_BOLT_LINE = 'Bolt Lines'
KEY_WEB_BOLTS_REQ = "Web_plate.Bolt_required"
KEY_WEB_DISP_BOLTS_REQ = "Bolt Required"
KEY_WEB_BOLTS_ONE_LINE = 'Web_plate.Bolt_OneLine'
KEY_WEB_DISP_BOLTS_ONE_LINE = 'Bolts in one Line'

KEY_WEB_WELD_DETAILS = "Web detail"
KEY_DISP_WEB_WELD_DETAILS = "Weld Details"
DISP_WEB_TITLE_WELD = 'Web Weld'
KEY_WEB_WELD_SIZE = 'Web_Weld.Size'
KEY_WEB_DISP_WELD_SIZE = 'Web Weld Size (mm)'
KEY_WEB_WELD_STRENGTH = 'Web_Weld.Strength'
KEY_WEB_DISP_WELD_STRENGTH = 'Web Weld Strength (N/mm)'
KEY_WEB_WELD_STRESS = 'Web_Weld.Stress'
KEY_WEB_DISP_WELD_STRESS = 'Web Weld Stress (N/mm)'
KEY_WEB_WELD_LENGTH = 'Web_Weld.Length'
KEY_DISP_WEB_WELD_LENGTH = 'Web Weld Length'
KEY_WEB_WELD_LENGTH_EFF = 'Web_Weld.EffLength'
KEY_WEB_WELD_HEIGHT ='Web_Weld.height'
KEY_DISP_WEB_WELD_HEIGHT = 'Web Weld Height'
KEY_OUT_LONG_JOINT_WELD = 'Weld Strength post Long Joint (N/mm)'
KEY_OUT_DISP_RED_WELD_STRENGTH = 'Weld Strength (N/mm)'


DISP_TITLE_ENDPLATE = 'End plate'

KEY_ENDPLATE_THICKNESS = 'Plate.end_plate.Thickness'
KEY_DISP_ENDPLATE_THICKNESS = 'Thickness(mm)*'



KEY_BASE_PLATE_MATERIAL = 'Base_Plate.Material'

KEY_BASE_PLATE_FU = 'Base_Plate.Fu'



KEY_BASE_PLATE_FY = 'Base_Plate.Fy'







KEY_BOLT_STATUS = 'Bolt.DesignStatus'
KEY_OUT_D_PROVIDED = 'Bolt.Diameter'
KEY_OUT_DISP_D_PROVIDED = 'Diameter (mm)'
KEY_OUT_DISP_D_MIN= 'Min.Diameter (mm)'
KEY_OUT_INTER_D_PROVIDED = 'Bolt.InterDiameter'
KEY_OUT_DISP_INTER_D_PROVIDED = 'Diameter (mm)'




KEY_OUT_GRD_PROVIDED = 'Bolt.Grade_Provided'
KEY_OUT_DISP_GRD_PROVIDED = 'Grade'
KEY_OUT_INTER_GRD_PROVIDED = 'Bolt.InterGrade'
KEY_OUT_DISP_INTER_GRD_PROVIDED = 'Grade'




KEY_OUT_DISP_PC_PROVIDED = 'Property Class'
KEY_OUT_ROW_PROVIDED = 'Bolt.Rows'
KEY_OUT_DISP_ROW_PROVIDED = 'Rows of Bolts'
KEY_OUT_COL_PROVIDED = 'Bolt.Cols'
KEY_OUT_DISP_COL_PROVIDED = 'Columns of Bolts'
KEY_OUT_TOT_NO_BOLTS = 'Bolt.number'
KEY_OUT_DISP_TOT_NO_BOLTS = 'Number of Bolts'
KEY_OUT_KB = 'Bolt.Kb'
KEY_OUT_BOLT_HOLE = 'Bolt.Hole'
KEY_DISP_BOLT_HOLE = 'Hole Diameter (mm)'
KEY_DISP_BOLT_AREA = 'Nominal Stress Area (mm2)'
KEY_DISP_KB = 'Kb'

KEY_OUT_BOLT_SHEAR = 'Bolt.Shear'
KEY_OUT_DISP_BOLT_SHEAR = 'Shear Capacity (kN)'
KEY_OUT_BOLT_BEARING = 'Bolt.Bearing'
KEY_OUT_DISP_BOLT_BEARING = 'Bearing Capacity (kN)'
KEY_OUT_DISP_BOLT_SLIP= 'Slip Resistance'
KEY_OUT_BOLT_CAPACITY = 'Bolt.Capacity'
KEY_OUT_DISP_BOLT_CAPACITY = 'Capacity (kN)'
KEY_OUT_DISP_BOLT_VALUE = 'Bolt Value (kN)'
KEY_OUT_BOLT_FORCE = 'Bolt.Force (kN)'
KEY_OUT_DISP_BOLT_FORCE = 'Bolt Force (kN)'
KEY_OUT_DISP_BOLT_SHEAR_FORCE = 'Bolt Shear Force (kN)'
KEY_OUT_BOLT_TENSION_FORCE = 'Bolt.TensionForce'
KEY_OUT_DISP_BOLT_TENSION_FORCE = 'Bolt Tension Force (kN)'
KEY_OUT_BOLT_PRYING_FORCE = 'Bolt.PryingForce'
KEY_OUT_DISP_BOLT_PRYING_FORCE = 'Bolt Prying Force (kN)'
KEY_OUT_BOLT_TENSION_CAPACITY = 'Bolt.Tension'
KEY_OUT_DISP_BOLT_TENSION_CAPACITY = 'Bolt Tension Capacity (kN)'
KEY_OUT_BOLTS_REQUIRED = 'Bolt.Required'
KEY_OUT_LONG_JOINT = 'Bolt Capacity post Long Joint (kN)'
KEY_OUT_BOLT_GRP_CAPACITY = 'Bolt.GroupCapacity'
KEY_OUT_BOLT_LINE = 'Bolt.Line'
KEY_OUT_DISP_BOLT_LINE = 'Bolt Lines (nos)'
KEY_OUT_INTER_BOLT_LINE = 'Bolt.InterLine'
KEY_OUT_DISP_INTER_BOLT_LINE = 'Bolt Lines (nos)'



KEY_OUT_BOLTS_ONE_LINE = 'Bolt.OneLine'
KEY_OUT_DISP_BOLTS_ONE_LINE = 'Bolts in Lines (nos)'
KEY_OUT_INTER_BOLTS_ONE_LINE = 'Bolt.InterOneLine'
KEY_OUT_DISP_INTER_BOLTS_ONE_LINE = 'Bolts in Lines (nos)'


KEY_OUT_SPACING = 'spacing'
KEY_OUT_DISP_SPACING = 'Spacing'
KEY_OUT_PITCH = 'Bolt.Pitch'
KEY_OUT_DISP_PITCH = 'Pitch (mm)'







KEY_OUT_END_DIST = 'Bolt.EndDist'
KEY_OUT_DISP_END_DIST = 'End Distance (mm)'
KEY_OUT_GAUGE = 'Bolt.Gauge'
KEY_OUT_DISP_GAUGE = 'Gauge (mm)'
KEY_OUT_GAUGE_CENTRAL = 'Bolt.GaugeCentral'
KEY_OUT_DISP_GAUGE_CENTRAL = 'Central Gauge (mm)'

KEY_OUT_MIN_GAUGE = 'Bolt.MinGauge'
KEY_OUT_MAX_SPACING = 'Bolt.MaxGauge'

KEY_OUT_EDGE_DIST = 'Bolt.EdgeDist'
KEY_OUT_MIN_EDGE_DIST = 'Bolt.MinEdgeDist'
KEY_OUT_MAX_EDGE_DIST = 'Bolt.MaxEdgeDist'


KEY_OUT_DISP_EDGE_DIST = 'Edge Distance (mm)'


KEY_OUT_SPTNG_BOLT_SHEAR = 'Cleat.Sptng_leg.Shear'
KEY_OUT_SPTNG_BOLT_BEARING = 'Cleat.Sptng_leg.Bearing'
KEY_OUT_SPTNG_BOLT_CAPACITY = 'Cleat.Sptng_leg.Capacity'
KEY_OUT_SPTNG_BOLT_FORCE = 'Cleat.Sptng_leg.Force'
KEY_OUT_SPTNG_BOLT_LINE = 'Cleat.Sptng_leg.Line'
KEY_OUT_SPTNG_BOLTS_REQUIRED = 'Cleat.Sptng_leg.Required'

KEY_OUT_SPTNG_BOLT_GRP_CAPACITY = 'Cleat.Sptng_leg.GroupCapacity'

KEY_OUT_SPTNG_BOLTS_ONE_LINE = 'Cleat.Sptng_leg.OneLine'

KEY_OUT_SPTNG_SPACING = 'Cleat.Sptng_leg.spacing'

KEY_OUT_SPTNG_PITCH = 'Cleat.Sptng_leg.Pitch'

KEY_OUT_SPTNG_MIN_PITCH = 'Cleat.Sptng_leg.MinPitch'
KEY_OUT_SPTNG_END_DIST = 'Cleat.Sptng_leg.EndDist'
KEY_OUT_SPTNG_GAUGE = 'Cleat.Sptng_leg.Gauge'
KEY_OUT_SPTNG_MIN_GAUGE = 'Cleat.Sptng_leg.MinGauge'
KEY_OUT_SPTNG_MAX_SPACING = 'Cleat.Sptng_leg.MaxGauge'
KEY_OUT_SPTNG_EDGE_DIST = 'Cleat.Sptng_leg.EdgeDist'
KEY_OUT_SPTNG_MIN_EDGE_DIST = 'Cleat.Sptng_leg.MinEdgeDist'
KEY_OUT_SPTNG_MAX_EDGE_DIST = 'Cleat.Sptng_leg.MaxEdgeDist'


KEY_OUT_DISP_PLATETHK_REP = 'Thickness (mm)'
KEY_OUT_PLATETHK = 'Plate.Thickness'
KEY_OUT_DISP_PLATETHK = 'Thickness (mm)'
KEY_OUT_PLATE_HEIGHT = 'Plate.Height'
KEY_OUT_DISP_PLATE_HEIGHT = 'Height (mm)'
KEY_OUT_DISP_PLATE_MIN_HEIGHT = 'Min.Height (mm)'

KEY_OUT_INTER_PLATE_HEIGHT = 'Plate.InterHeight'
KEY_OUT_DISP_INTER_PLATE_HEIGHT = 'Height (mm)'


KEY_OUT_INTER_PLATE_LENGTH = 'Plate.InterLength'
KEY_OUT_DISP_INTER_PLATE_LENGTH = 'Length (mm)'


KEY_OUT_INTERCONNECTION = 'Intermittent.Connection'
KEY_OUT_DISP_INTERCONNECTION = 'Connection (nos)'

KEY_OUT_INTERSPACING = 'Intermittent.Spacing'
KEY_OUT_DISP_INTERSPACING = 'Spacing (mm)'


KEY_OUT_PLATE_CAPACITY = 'Plate.Capacity'
KEY_OUT_PLATE_LENGTH = 'Plate.Length'
KEY_OUT_DISP_PLATE_LENGTH = 'Length (mm)'
KEY_OUT_DISP_PLATE_MIN_LENGTH = 'Min.Length (mm)'
KEY_OUT_PLATE_WIDTH = 'Plate.Width'
KEY_OUT_DISP_PLATE_WIDTH = 'Width (mm)'
c = 'Width (mm)'

KEY_OUT_SEATED_ANGLE_DESIGNATION = "SeatedAngle.Designation"
KEY_OUT_DISP_ANGLE_DESIGNATION = "Designation"
KEY_OUT_SEATED_ANGLE_THICKNESS = "SeatedAngle.Thickness"
KEY_OUT_DISP_SEATED_ANGLE_THICKNESS = "Leg Thickness (mm)"
KEY_OUT_SEATED_ANGLE_LEGLENGTH = "SeatedAngle.LegLength"
KEY_OUT_DISP_SEATED_ANGLE_LEGLENGTH = "Leg Length (mm)"
KEY_OUT_SEATED_ANGLE_WIDTH = "SeatedAngle.Width"
KEY_OUT_DISP_ANGLE_WIDTH = "Width (mm)"
KEY_OUT_SEATED_ANGLE_BOLT_COL = "SeatedAngle.Bolt_Spacing_col"
KEY_OUT_DISP_SEATED_ANGLE_BOLT_COL = "Bolt Spacing Details"
KEY_OUT_SEATED_ANGLE_BOLT_BEAM = "SeatedAngle.Bolt_Spacing_beam"
KEY_OUT_DISP_SEATED_ANGLE_BOLT_BEAM = "Bolt Spacing Details"

KEY_OUT_TOP_ANGLE_DESIGNATION = "TopAngle.Designation"
# KEY_OUT_DISP_TOP_ANGLE_DESIGNATION = "Designation"
KEY_OUT_TOP_ANGLE_WIDTH = "TopAngle.Width"
# KEY_OUT_DISP_TOP_ANGLE_WIDTH = "Width (mm)"
KEY_OUT_TOP_ANGLE_BOLT_COL = "TopAngle.Bolt_Spacing_col"
KEY_OUT_DISP_TOP_ANGLE_BOLT_COL = "Bolt Spacing Details"
KEY_OUT_TOP_ANGLE_BOLT_BEAM = "TopAngle.Bolt_Spacing_beam"
KEY_OUT_DISP_TOP_ANGLE_BOLT_BEAM = "Bolt Spacing Details"

KEY_OUT_PLATE_SHEAR_DEMAND = 'Plate.ShearDemand'
KEY_OUT_DISP_PLATE_SHEAR_DEMAND = 'Shear Demand (kN)'
KEY_OUT_PLATE_SHEAR = 'Plate.Shear'
KEY_OUT_DISP_PLATE_SHEAR = 'Shear yielding Capacity (kN)'
KEY_OUT_PLATE_YIELD = 'Plate.Yield'
KEY_OUT_DISP_PLATE_YIELD = 'Yield Capacity'
KEY_OUT_PLATE_RUPTURE = 'Plate.Rupture'
KEY_OUT_DISP_PLATE_RUPTURE = 'Rupture Capacity (kN)'

KEY_OUT_PLATE_BLK_SHEAR = 'Plate.BlockShear'
KEY_OUT_DISP_PLATE_BLK_SHEAR = 'Block Shear Capacity (kN)'
KEY_OUT_PLATE_MOM_DEMAND = 'Plate.MomDemand'
KEY_OUT_DISP_PLATE_MOM_DEMAND = 'Moment Demand (kN-m)'
KEY_OUT_DISP_PLATE_MOM_DEMAND_SEP = 'Moment Demand per Bolt (kN-m)'
KEY_OUT_PLATE_MOM_CAPACITY = 'Plate.MomCapacity'
KEY_OUT_DISP_PLATE_MOM_CAPACITY = 'Moment Capacity (kN-m)'
KEY_OUT_DISP_PLATE_MOM_CAPACITY_SEP = 'Moment Capacity per Bolt (kN-m)'


KEY_OUT_PLATE_TENSION = 'Plate.TensionYield'

KEY_OUT_DISP_PLATE_TENSION = 'Tension yielding Capacity (kN)'

KEY_OUT_PLATE_TENSION_RUP = 'Plate.TensionRupture'
KEY_OUT_DISP_PLATE_TENSION_RUP = 'Tension Rupture Capacity (kN)'

KEY_OUT_PLATE_BLK_SHEAR_AXIAL = 'Plate.BlockShearAxial'
KEY_OUT_DISP_PLATE_BLK_SHEAR_AXIAL = 'Axial Block Shear Capacity (kN)'

KEY_OUT_PLATE_CAPACITIES = 'capacities'
KEY_OUT_DISP_PLATE_CAPACITIES = 'Capacity'

KEY_OUT_WELD_SIZE = 'Weld.Size'
KEY_OUT_DISP_WELD_SIZE = 'Size (mm)'

KEY_OUT_INTER_WELD_SIZE = 'InterWeld.Size'
KEY_OUT_DISP_INTER_WELD_SIZE = 'Size (mm)'

KEY_OUT_WELD_SIZE_FLANGE = 'Weld.Size_flange'
KEY_OUT_DISP_WELD_SIZE_FLANGE = 'Size at Flange (mm)'
KEY_OUT_WELD_SIZE_WEB = 'Weld.Size_web'
KEY_OUT_DISP_WELD_SIZE_WEB = 'Size at Web (mm)'
KEY_OUT_WELD_SIZE_STIFFENER = 'Weld.Size_stiffener'
KEY_OUT_DISP_WELD_SIZE_STIFFENER = 'Size at Gusset/Stiffener (mm)'
KEY_OUT_WELD_STRENGTH = 'Weld.Strength'
KEY_OUT_DISP_WELD_STRENGTH = 'Strength (N/mm)'
KEY_OUT_WELD_STRESS = 'Weld.Stress'
KEY_OUT_DISP_WELD_STRESS = 'Stress (N/mm)'
KEY_OUT_WELD_LENGTH = 'Weld.Length'
KEY_OUT_DISP_WELD_LENGTH = 'Length (mm)'
KEY_OUT_WELD_LENGTH_EFF = 'Weld.EffLength'
KEY_OUT_DISP_WELD_LENGTH_EFF = 'Eff.Length (mm)'

KEY_OUT_DISP_MEMB_TEN_YIELD = 'Tension Yield Capacity (KN)'
KEY_OUT_DISP_MEMB_TEN_RUPTURE = 'Tension Rupture Capacity'
KEY_OUT_DISP_MEMB_BLK_SHEAR = 'Block Shear Capacity'


KEY_OUT_NO_BOLTS_FLANGE = 'ColumnEndPlate.nbf'
KEY_OUT_DISP_NO_BOLTS_FLANGE = 'No. of bolts along Flange'
KEY_OUT_NO_BOLTS_WEB = 'ColumnEndPlate.nbw'
KEY_OUT_DISP_NO_BOLTS_WEB = 'No. of bolts along Web'
KEY_OUT_NO_BOLTS = 'ColumnEndPlate.nb'
KEY_OUT_DISP_NO_BOLTS = 'Total no. of Bolts'
KEY_PITCH_2_FLANGE = 'ColumnEndPlate.p2_flange'
KEY_DISP_PITCH_2_FLANGE = 'Pitch2 along Flange'
KEY_PITCH_2_WEB = 'ColumnEndPlate.p2_web'
KEY_DISP_PITCH_2_WEB = 'Pitch2 along Web'
KEY_CONN_PREFERENCE = 'plate.design_method'
KEY_DISP_CONN_PREFERENCE = 'Design Method'
VALUES_CONN_PREFERENCE = ["Select","Plate Oriented", "Bolt Oriented"]
KEY_OUT_STIFFENER_HEIGHT = 'Stiffener.height'
KEY_OUT_DISP_STIFFENER_HEIGHT = 'Stiffener Height'
KEY_OUT_STIFFENER_WIDTH = 'Stiffener.width'
KEY_OUT_DISP_STIFFENER_WIDTH = 'Stiffener Width'
KEY_OUT_STIFFENER_THICKNESS = 'Stiffener.thickness'
KEY_OUT_DISP_STIFFENER_THICKNESS = 'Stiffener Thickness'
KEY_OUT_WELD_TYPE = 'Stiffener.weld'
KEY_OUT_DISP_WELD_TYPE = 'Weld Type'
KEY_OUT_STIFFENER_DETAILS = 'Stiffener.details'
KEY_OUT_DISP_STIFFENER_DETAILS = 'Stiffener Details'
KEY_OUT_STIFFENER_TITLE = 'Stiffener.Title'
KEY_P2_WEB = 'Bolt.pitch2_web'
KEY_P2_FLANGE = 'Bolt.pitch2_flange'
KEY_Y_SQR = 'Bolt.y_sqr'
KEY_BOLT_TENSION = 'Bolt.t_b'
KEY_BOLT_SHEAR = 'Bolt.v_sb'
KEY_PLATE_MOMENT = 'Plate.m_ep'

DISP_TITLE_WELD = 'Weld'
KEY_OUT_WELD_SIZE = 'Weld.Size'
KEY_OUT_DISP_WELD_SIZE = 'Size (mm)'
KEY_OUT_WELD_STRENGTH = 'Weld.Strength'
KEY_OUT_DISP_WELD_STRENGTH = 'Strength (N/mm)'
KEY_OUT_WELD_STRESS = 'Weld.Stress'
KEY_OUT_DISP_WELD_STRESS = 'Stress (N/mm)'
KEY_OUT_WELD_LENGTH = 'Weld.Length'
KEY_OUT_DISP_WELD_LENGTH = 'Length (mm)'
KEY_OUT_WELD_LENGTH_EFF = 'Weld.EffLength'
KEY_OUT_DISP_WELD_LENGTH_EFF = 'Eff.Length (mm)'


DISP_OUT_TITLE_SPTDLEG = "Supported Leg"
DISP_OUT_TITLE_SPTNGLEG = "Supporting Leg"
DISP_OUT_TITLE_CLEAT = "Cleat Angle"
KEY_OUT_CLEATTHK = 'Plate.Thickness'
KEY_OUT_DISP_CLEATTHK = 'Thickness (mm)'
KEY_OUT_CLEAT_HEIGHT = 'Plate.Height'
KEY_OUT_DISP_CLEAT_HEIGHT = 'Height (mm)'
KEY_OUT_CLEAT_SPTDLEG = 'Cleat.SupportedLength'
KEY_OUT_DISP_CLEAT_SPTDLEG = 'Length (mm)'
KEY_OUT_CLEAT_SPTNGLEG = 'Cleat.SupportingLength'
KEY_OUT_DISP_CLEAT_SPTNGLEG = 'Length (mm)'

KEY_OUT_CLEAT_SHEAR = 'Cleat.Shear'

KEY_OUT_CLEAT_BLK_SHEAR = 'Cleat.BlockShear'

KEY_OUT_CLEAT_MOM_DEMAND = 'Cleat.MomDemand'

KEY_OUT_CLEAT_MOM_CAPACITY = 'Cleat.MomCapacity'



KEY_DISP_SEC_PROFILE = 'Section Profile*'
VALUES_SEC_PROFILE = ['Beams', 'Columns', 'Angles', 'Channels', 'Back to Back Angles', 'Back to Back Channels', 'Star Angles']
VALUES_SEC_PROFILE_2 = ['Angles', 'Back to Back Angles', 'Star Angles', 'Channels', 'Back to Back Channels']

KEY_LENZZ = 'Member.Length_zz'
KEY_DISP_LENZZ = 'Length (z-z)'


KEY_LENYY = 'Member.Length_yy'
KEY_DISP_LENYY = 'Length (y-y)'

DISP_TITLE_SC = 'Supporting Condition'

KEY_END1 = 'End_1'
KEY_DISP_END1 = 'End 1'
VALUES_END1 = ['Fixed', 'Free', 'Hinged', 'Roller']


KEY_END2 = 'End_2'
KEY_DISP_END2 = 'End 2'
VALUES_END2 = ['Fixed', 'Free', 'Hinged', 'Roller']

KEY_END_CONDITION = 'End Condition'
KEY_DISP_END_CONDITION = 'End Condition'
DISP_TITLE_CLEAT = 'Cleat Angle'
DISP_TITLE_ANGLE = 'Angle Section'
DISP_TITLE_CHANNEL = 'Channel Section'
KEY_CLEATHT='CleatHt'
KEY_DISP_CLEATHT='Height(mm)'
KEY_DISP_CLEATSEC='Cleat Section *'
KEY_DISP_SEATEDANGLE = 'Seated Angle *'
KEY_DISP_TOPANGLE = 'Top Angle *'
#Design Report Strings
DISP_NUM_OF_BOLTS = 'No of Bolts'
DISP_NUM_OF_ROWS = 'No of Rows'
DISP_NUM_OF_COLUMNS = 'No of Columns'
DISP_TITLE_COMPMEM='Compression member'
KEY_SECTYPE = 'Section Type'
KEY_DISP_SECTYPE = 'Section Type*'
KEY_DISP_SECSIZE = 'Section Size*'
KEY_LENMEM = 'Length of Member'
KEY_DISP_LENMEM = 'Length of Member'
DISP_TITLE_FL = 'Factored loads'
KEY_AXFOR = 'Axial Force'
KEY_DISP_AXFOR = 'Axial Force (kN)*'
KEY_PLTHK = 'Plate thk'
KEY_DISP_PLTHK = 'Plate thk (mm)'
KEY_PLTHICK = 'Plate thk'
KEY_DISP_PLTHICK = 'Plate Thickness'
KEY_DIAM = 'Diameter'
KEY_DISP_DIAM = 'Diameter (mm)'
KEY_NOROWS = 'No of Rows of Bolts'
KEY_DISP_NOROWS = 'No of Rows of Bolts'
KEY_NOCOLS = 'No of Column of Bolts'
KEY_DISP_NOCOLS = 'No of Column of Bolts'
KEY_ROWPI = 'Row Pitch'
KEY_DISP_ROWPI = 'Row Pitch'
KEY_COLPI = 'Column Pitch'
KEY_DISP_COLPI = 'Column Pitch'
KEY_ENDDIST = 'End Distance'
KEY_DISP_ENDDIST = 'End Distance'
KEY_EDGEDIST = 'Edge Distance'
KEY_DISP_EDGEDIST = 'Edge Distance'
KEY_CONNLOC = 'Conn Location'
KEY_DISP_CONNLOC = 'Conn Location'
KEY_LEN_INLINE = 'Total length in line with tension'
KEY_DISP_LEN_INLINE = 'Total Length in line with tension'
KEY_LEN_OPPLINE = 'Total length opp line with tension'
KEY_DISP_LEN_OPPLINE = 'Total Length opp line with tension'


VALUES_ANGLESEC_CUSTOMIZED= connectdb("Angles", call_type="popup")

def get_available_cleat_list(input_angle_list, max_leg_length=math.inf, min_leg_length=0.0, position="outer"):

    available_angles = []
    for designation in input_angle_list:
        leg_a_length,leg_b_length,t,r_r = get_leg_lengths(designation)
        if position == "inner":
            min_leg_length_outer = min_leg_length + t + r_r
            max_leg_length_outer = max_leg_length + t + r_r
        else:
            min_leg_length_outer = min_leg_length
            max_leg_length_outer = max_leg_length

        print(min_leg_length,max_leg_length)
        if operator.le(max(leg_a_length,leg_b_length),max_leg_length_outer) and operator.ge(min(leg_a_length,leg_b_length), min_leg_length_outer) and leg_a_length==leg_b_length:
            print("appended", designation)
            available_angles.append(designation)
        else:
            print("popped",designation)
    return available_angles


def get_leg_lengths(designation):

    """
        Function to fetch designation values from respective Tables.
    """
    conn = sqlite3.connect(PATH_TO_DATABASE)
    db_query = "SELECT a, b, t, R1 FROM Angles WHERE Designation = ?"
    cur = conn.cursor()
    cur.execute(db_query, (designation,))
    row = cur.fetchone()

    a = row[0]
    b = row[1]
    t = row[2]
    r_r = row[3]
    # axb = axb.lower()
    leg_a_length = float(a)
    leg_b_length = float(b)
    conn.close()
    return leg_a_length,leg_b_length,t,r_r

all_angles = connectdb("Angles","popup")
VALUES_CLEAT_CUSTOMIZED = get_available_cleat_list(all_angles, 200.0, 50.0)


BOLT_DESCRIPTION = str("<!DOCTYPE HTML PUBLIC \"-//W3C//DTD HTML 4.0//EN\" \"http://www.w3.org/TR/REC-html40/strict.dtd\">\n"
                "<html><head><meta name=\"qrichtext\" content=\"1\" /><style type=\"text/css\">\n"
                "p, li { white-space: pre-wrap; }\n"
                "</style></head><body style=\" font-family:\'Arial\'; font-size:8.25pt; font-weight:400; font-style:normal;\">\n"
                "<table border=\"0\" style=\" margin-top:0px; margin-bottom:0px; margin-left:0px; margin-right:0px;\" cellspacing=\"2\" cellpadding=\"0\">\n"
                "<tr>\n"
                "<td colspan=\"3\">\n"
                "<p align=\"justify\" style=\" margin-top:12px; margin-bottom:12px; margin-left:0px; margin-right:0px; -qt-block-indent:0; text-indent:0px;\"><span style=\" font-family:\'MS Shell Dlg 2\'; font-size:8pt;\">IS 800 Table 20 Typical Average Values for Coefficient of Friction (</span><span style=\" font-family:\'Calibri,sans-serif\'; font-size:9pt;\">µ</span><span style=\" font-family:\'Calibri,sans-serif\'; font-size:9pt; vertical-align:sub;\">f</span><span style=\" font-family:\'MS Shell Dlg 2\'; font-size:8pt;\">)</span></p></td></tr></table>\n"
                "<p align=\"justify\" style=\"-qt-paragraph-type:empty; margin-top:12px; margin-bottom:12px; margin-left:0px; margin-right:0px; -qt-block-indent:0; text-indent:0px; font-family:\'MS Shell Dlg 2\'; font-size:8pt;\"><br /></p>\n"
                "<table border=\"0\" style=\" margin-top:0px; margin-bottom:0px; margin-left:0px; margin-right:0px;\" cellspacing=\"2\" cellpadding=\"0\">\n"
                "<tr>\n"
                "<td width=\"26\"></td>\n"
                "<td width=\"383\">\n"
                "<p align=\"justify\" style=\" margin-top:12px; margin-bottom:12px; margin-left:0px; margin-right:0px; -qt-block-indent:0; text-indent:0px;\"><span style=\" font-family:\'MS Shell Dlg 2\'; font-size:8pt;\">Treatment of Surfaces</span></p></td>\n"
                "<td width=\"78\">\n"
                "<p align=\"justify\" style=\" margin-top:12px; margin-bottom:12px; margin-left:0px; margin-right:0px; -qt-block-indent:0; text-indent:0px;\"><span style=\" font-family:\'MS Shell Dlg 2\'; font-size:8pt;\">  µ_f</span></p></td></tr>\n"
                "<tr>\n"
                "<td>\n"
                "<p align=\"justify\" style=\" margin-top:12px; margin-bottom:12px; margin-left:0px; margin-right:0px; -qt-block-indent:0; text-indent:0px;\"><span style=\" font-family:\'MS Shell Dlg 2\'; font-size:8pt;\">i)</span></p></td>\n"
                "<td>\n"
                "<p align=\"justify\" style=\" margin-top:12px; margin-bottom:12px; margin-left:0px; margin-right:0px; -qt-block-indent:0; text-indent:0px;\"><span style=\" font-family:\'MS Shell Dlg 2\'; font-size:8pt;\">Surfaces not treated</span></p></td>\n"
                "<td>\n"
                "<p align=\"justify\" style=\" margin-top:12px; margin-bottom:12px; margin-left:0px; margin-right:0px; -qt-block-indent:0; text-indent:0px;\"><span style=\" font-family:\'MS Shell Dlg 2\'; font-size:8pt;\">  0.2</span></p></td></tr>\n"
                "<tr>\n"
                "<td>\n"
                "<p align=\"justify\" style=\" margin-top:12px; margin-bottom:12px; margin-left:0px; margin-right:0px; -qt-block-indent:0; text-indent:0px;\"><span style=\" font-family:\'MS Shell Dlg 2\'; font-size:8pt;\">ii)</span></p></td>\n"
                "<td>\n"
                "<p align=\"justify\" style=\" margin-top:12px; margin-bottom:12px; margin-left:0px; margin-right:0px; -qt-block-indent:0; text-indent:0px;\"><span style=\" font-family:\'MS Shell Dlg 2\'; font-size:8pt;\">Surfaces blasted with short or grit with any loose rust removed, no pitting</span></p></td>\n"
                "<td>\n"
                "<p align=\"justify\" style=\" margin-top:12px; margin-bottom:12px; margin-left:0px; margin-right:0px; -qt-block-indent:0; text-indent:0px;\"><span style=\" font-family:\'MS Shell Dlg 2\'; font-size:8pt;\">  0.5</span></p></td></tr>\n"
                "<tr>\n"
                "<td>\n"
                "<p align=\"justify\" style=\" margin-top:12px; margin-bottom:12px; margin-left:0px; margin-right:0px; -qt-block-indent:0; text-indent:0px;\"><span style=\" font-family:\'MS Shell Dlg 2\'; font-size:8pt;\">iii)</span></p></td>\n"
                "<td>\n"
                "<p align=\"justify\" style=\" margin-top:12px; margin-bottom:12px; margin-left:0px; margin-right:0px; -qt-block-indent:0; text-indent:0px;\"><span style=\" font-family:\'MS Shell Dlg 2\'; font-size:8pt;\">Surfaces blasted with short or grit and hot-dip galvanized</span></p></td>\n"
                "<td>\n"
                "<p align=\"justify\" style=\" margin-top:12px; margin-bottom:12px; margin-left:0px; margin-right:0px; -qt-block-indent:0; text-indent:0px;\"><span style=\" font-family:\'MS Shell Dlg 2\'; font-size:8pt;\">  0.1</span></p></td></tr>\n"
                "<tr>\n"
                "<td>\n"
                "<p align=\"justify\" style=\" margin-top:12px; margin-bottom:12px; margin-left:0px; margin-right:0px; -qt-block-indent:0; text-indent:0px;\"><span style=\" font-family:\'MS Shell Dlg 2\'; font-size:8pt;\">iv)</span></p></td>\n"
                "<td>\n"
                "<p align=\"justify\" style=\" margin-top:12px; margin-bottom:12px; margin-left:0px; margin-right:0px; -qt-block-indent:0; text-indent:0px;\"><span style=\" font-family:\'MS Shell Dlg 2\'; font-size:8pt;\">Surfaces blasted with short or grit and spray - metallized with zinc (thickness 50-70 µm)</span></p></td>\n"
                "<td>\n"
                "<p align=\"justify\" style=\" margin-top:12px; margin-bottom:12px; margin-left:0px; margin-right:0px; -qt-block-indent:0; text-indent:0px;\"><span style=\" font-family:\'MS Shell Dlg 2\'; font-size:8pt;\">  0.25</span></p></td></tr>\n"
                "<tr>\n"
                "<td>\n"
                "<p align=\"justify\" style=\" margin-top:12px; margin-bottom:12px; margin-left:0px; margin-right:0px; -qt-block-indent:0; text-indent:0px;\"><span style=\" font-family:\'MS Shell Dlg 2\'; font-size:8pt;\">v)</span></p></td>\n"
                "<td>\n"
                "<p align=\"justify\" style=\" margin-top:12px; margin-bottom:12px; margin-left:0px; margin-right:0px; -qt-block-indent:0; text-indent:0px;\"><span style=\" font-family:\'MS Shell Dlg 2\'; font-size:8pt;\">Surfaces blasted with shot or grit and painted with ethylzinc silicate coat (thickness 30-60 µm)</span></p></td>\n"
                "<td>\n"
                "<p align=\"justify\" style=\" margin-top:12px; margin-bottom:12px; margin-left:0px; margin-right:0px; -qt-block-indent:0; text-indent:0px;\"><span style=\" font-family:\'MS Shell Dlg 2\'; font-size:8pt;\">  0.3</span></p></td></tr>\n"
                "<tr>\n"
                "<td>\n"
                "<p align=\"justify\" style=\" margin-top:12px; margin-bottom:12px; margin-left:0px; margin-right:0px; -qt-block-indent:0; text-indent:0px;\"><span style=\" font-family:\'MS Shell Dlg 2\'; font-size:8pt;\">vi)</span></p></td>\n"
                "<td>\n"
                "<p align=\"justify\" style=\" margin-top:12px; margin-bottom:12px; margin-left:0px; margin-right:0px; -qt-block-indent:0; text-indent:0px;\"><span style=\" font-family:\'MS Shell Dlg 2\'; font-size:8pt;\">Sand blasted surface, after light rusting</span></p></td>\n"
                "<td>\n"
                "<p align=\"justify\" style=\" margin-top:12px; margin-bottom:12px; margin-left:0px; margin-right:0px; -qt-block-indent:0; text-indent:0px;\"><span style=\" font-family:\'MS Shell Dlg 2\'; font-size:8pt;\">  0.52</span></p></td></tr>\n"
                "<tr>\n"
                "<td>\n"
                "<p align=\"justify\" style=\" margin-top:12px; margin-bottom:12px; margin-left:0px; margin-right:0px; -qt-block-indent:0; text-indent:0px;\"><span style=\" font-family:\'MS Shell Dlg 2\'; font-size:8pt;\">vii)</span></p></td>\n"
                "<td>\n"
                "<p align=\"justify\" style=\" margin-top:12px; margin-bottom:12px; margin-left:0px; margin-right:0px; -qt-block-indent:0; text-indent:0px;\"><span style=\" font-family:\'MS Shell Dlg 2\'; font-size:8pt;\">Surfaces blasted with shot or grit and painted with ethylzinc silicate coat (thickness 60-80 µm)</span></p></td>\n"
                "<td>\n"
                "<p align=\"justify\" style=\" margin-top:12px; margin-bottom:12px; margin-left:0px; margin-right:0px; -qt-block-indent:0; text-indent:0px;\"><span style=\" font-family:\'MS Shell Dlg 2\'; font-size:8pt;\">  0.3</span></p></td></tr>\n"
                "<tr>\n"
                "<td>\n"
                "<p align=\"justify\" style=\" margin-top:12px; margin-bottom:12px; margin-left:0px; margin-right:0px; -qt-block-indent:0; text-indent:0px;\"><span style=\" font-family:\'MS Shell Dlg 2\'; font-size:8pt;\">viii)</span></p></td>\n"
                "<td>\n"
                "<p align=\"justify\" style=\" margin-top:12px; margin-bottom:12px; margin-left:0px; margin-right:0px; -qt-block-indent:0; text-indent:0px;\"><span style=\" font-family:\'MS Shell Dlg 2\'; font-size:8pt;\">Surfaces blasted with shot or grit and painted with alcalizinc silicate coat (thickness 60-80 µm)</span></p></td>\n"
                "<td>\n"
                "<p align=\"justify\" style=\" margin-top:12px; margin-bottom:12px; margin-left:0px; margin-right:0px; -qt-block-indent:0; text-indent:0px;\"><span style=\" font-family:\'MS Shell Dlg 2\'; font-size:8pt;\">  0.3</span></p></td></tr>\n"
                "<tr>\n"
                "<td>\n"
                "<p align=\"justify\" style=\" margin-top:12px; margin-bottom:12px; margin-left:0px; margin-right:0px; -qt-block-indent:0; text-indent:0px;\"><span style=\" font-family:\'MS Shell Dlg 2\'; font-size:8pt;\">ix)</span></p></td>\n"
                "<td>\n"
                "<p align=\"justify\" style=\" margin-top:12px; margin-bottom:12px; margin-left:0px; margin-right:0px; -qt-block-indent:0; text-indent:0px;\"><span style=\" font-family:\'MS Shell Dlg 2\'; font-size:8pt;\">Surfaces blasted with shot or grit and spray metallized with aluminium (thickness &gt;50 µm)</span></p></td>\n"
                "<td>\n"
                "<p align=\"justify\" style=\" margin-top:12px; margin-bottom:12px; margin-left:0px; margin-right:0px; -qt-block-indent:0; text-indent:0px;\"><span style=\" font-family:\'MS Shell Dlg 2\'; font-size:8pt;\">  0.5</span></p></td></tr>\n"
                "<tr>\n"
                "<td>\n"
                "<p align=\"justify\" style=\" margin-top:12px; margin-bottom:12px; margin-left:0px; margin-right:0px; -qt-block-indent:0; text-indent:0px;\"><span style=\" font-family:\'MS Shell Dlg 2\'; font-size:8pt;\">x)</span></p></td>\n"
                "<td>\n"
                "<p align=\"justify\" style=\" margin-top:12px; margin-bottom:12px; margin-left:0px; margin-right:0px; -qt-block-indent:0; text-indent:0px;\"><span style=\" font-family:\'MS Shell Dlg 2\'; font-size:8pt;\">Clean mill scale</span></p></td>\n"
                "<td>\n"
                "<p align=\"justify\" style=\" margin-top:12px; margin-bottom:12px; margin-left:0px; margin-right:0px; -qt-block-indent:0; text-indent:0px;\"><span style=\" font-family:\'MS Shell Dlg 2\'; font-size:8pt;\">  0.33</span></p></td></tr>\n"
                "<tr>\n"
                "<td>\n"
                "<p align=\"justify\" style=\" margin-top:12px; margin-bottom:12px; margin-left:0px; margin-right:0px; -qt-block-indent:0; text-indent:0px;\"><span style=\" font-family:\'MS Shell Dlg 2\'; font-size:8pt;\">xi)</span></p></td>\n"
                "<td>\n"
                "<p align=\"justify\" style=\" margin-top:12px; margin-bottom:12px; margin-left:0px; margin-right:0px; -qt-block-indent:0; text-indent:0px;\"><span style=\" font-family:\'MS Shell Dlg 2\'; font-size:8pt;\">Sand blasted surface</span></p></td>\n"
                "<td>\n"
                "<p align=\"justify\" style=\" margin-top:12px; margin-bottom:12px; margin-left:0px; margin-right:0px; -qt-block-indent:0; text-indent:0px;\"><span style=\" font-family:\'MS Shell Dlg 2\'; font-size:8pt;\">  0.48</span></p></td></tr>\n"
                "<tr>\n"
                "<td>\n"
                "<p align=\"justify\" style=\" margin-top:12px; margin-bottom:12px; margin-left:0px; margin-right:0px; -qt-block-indent:0; text-indent:0px;\"><span style=\" font-family:\'MS Shell Dlg 2\'; font-size:8pt;\">xii)</span></p></td>\n"
                "<td>\n"
                "<p align=\"justify\" style=\" margin-top:12px; margin-bottom:12px; margin-left:0px; margin-right:0px; -qt-block-indent:0; text-indent:0px;\"><span style=\" font-family:\'MS Shell Dlg 2\'; font-size:8pt;\">Red lead painted surface</span></p></td>\n"
                "<td>\n"
                "<p align=\"justify\" style=\" margin-top:12px; margin-bottom:12px; margin-left:0px; margin-right:0px; -qt-block-indent:0; text-indent:0px;\"><span style=\" font-family:\'MS Shell Dlg 2\'; font-size:8pt;\">  0.1</span></p>\n"
                "<p align=\"justify\" style=\"-qt-paragraph-type:empty; margin-top:12px; margin-bottom:12px; margin-left:0px; margin-right:0px; -qt-block-indent:0; text-indent:0px; font-family:\'MS Shell Dlg 2\'; font-size:8pt;\"><br /></p></td></tr></table></body></html>")

WELD_DESCRIPTION = str("<!DOCTYPE HTML PUBLIC \"-//W3C//DTD HTML 4.0//EN\" \"http://www.w3.org/TR/REC-html40/strict.dtd\">\n"
               "<html><head><meta name=\"qrichtext\" content=\"1\" /><style type=\"text/css\">\n"
               "p, li { white-space: pre-wrap; }\n"
               "</style></head><body style=\" font-family:\'Arial\'; font-size:8.25pt; font-weight:400; font-style:normal;\">\n"
               "<p align=\"justify\" style=\" margin-top:0px; margin-bottom:0px; margin-left:0px; margin-right:0px; -qt-block-indent:0; text-indent:0px;\"><span style=\" font-family:\'MS Shell Dlg 2\'; font-size:8pt;\">Shop weld takes a material safety factor of 1.25</span></p>\n"
               "<p align=\"justify\" style=\" margin-top:0px; margin-bottom:0px; margin-left:0px; margin-right:0px; -qt-block-indent:0; text-indent:0px;\"><span style=\" font-family:\'MS Shell Dlg 2\'; font-size:8pt;\">Field weld takes a material safety factor of 1.5</span></p>\n"
               "<p align=\"justify\" style=\" margin-top:0px; margin-bottom:0px; margin-left:0px; margin-right:0px; -qt-block-indent:0; text-indent:0px;\"><span style=\" font-family:\'MS Shell Dlg 2\'; font-size:8pt;\">(IS 800 - cl. 5. 4. 1 or Table 5)</span></p></body></html>")

DETAILING_DESCRIPTION = str("<!DOCTYPE HTML PUBLIC \"-//W3C//DTD HTML 4.0//EN\" \"http://www.w3.org/TR/REC-html40/strict.dtd\">\n"
               "<html><head><meta name=\"qrichtext\" content=\"1\" /><style type=\"text/css\">\n"
               "p, li { white-space: pre-wrap; }\n"
               "</style></head><body style=\" font-family:\'Arial\'; font-size:8.25pt; font-weight:400; font-style:normal;\">\n"
               "<p align=\"justify\" style=\" margin-top:0px; margin-bottom:0px; margin-left:0px; margin-right:0px; -qt-block-indent:0; text-indent:0px;\"><span style=\" font-family:\'MS Shell Dlg 2\'; font-size:8pt;\">The minimum edge and end distances from the centre of any hole to the nearest edge of a plate shall not be less than </span><span style=\" font-family:\'MS Shell Dlg 2\'; font-size:8pt; font-weight:600;\">1.7</span><span style=\" font-family:\'MS Shell Dlg 2\'; font-size:8pt;\"> times the hole diameter in case of </span><span style=\" font-family:\'MS Shell Dlg 2\'; font-size:8pt; font-weight:600;\">[a- sheared or hand flame cut edges] </span><span style=\" font-family:\'MS Shell Dlg 2\'; font-size:8pt;\">and </span><span style=\" font-family:\'MS Shell Dlg 2\'; font-size:8pt; font-weight:600;\">1.5 </span><span style=\" font-family:\'MS Shell Dlg 2\'; font-size:8pt;\">times the hole diameter in case of </span><span style=\" font-family:\'MS Shell Dlg 2\'; font-size:8pt; font-weight:600;\">[b - Rolled, machine-flame cut, sawn and planed edges]</span><span style=\" font-family:\'MS Shell Dlg 2\'; font-size:8pt;\"> (IS 800 - cl. 10. 2. 4. 2)</span></p>\n"
               "<p align=\"justify\" style=\"-qt-paragraph-type:empty; margin-top:0px; margin-bottom:0px; margin-left:0px; margin-right:0px; -qt-block-indent:0; text-indent:0px; font-family:\'Calibri\'; font-size:8pt; vertical-align:middle;\"><br /></p>\n"
               "<p align=\"justify\" style=\" margin-top:0px; margin-bottom:0px; margin-left:0px; margin-right:0px; -qt-block-indent:0; text-indent:0px;\"><span style=\" font-family:\'MS Shell Dlg 2\'; font-size:8pt;\">This gap should include the tolerance value of 5mm. So if the assumed clearance is 5mm, then the gap should be = 10mm (= 5mm {clearance} + 5 mm{tolerance})</span></p>\n"
               "<p align=\"justify\" style=\"-qt-paragraph-type:empty; margin-top:0px; margin-bottom:0px; margin-left:0px; margin-right:0px; -qt-block-indent:0; text-indent:0px; font-family:\'Calibri\'; font-size:8pt;\"><br /></p>\n"
               "<p align=\"justify\" style=\" margin-top:0px; margin-bottom:0px; margin-left:0px; margin-right:0px; -qt-block-indent:0; text-indent:0px;\"><span style=\" font-family:\'MS Shell Dlg 2\'; font-size:8pt;\">Specifying whether the members are exposed to corrosive influences, here, only affects the calculation of the maximum edge distance as per cl. 10.2.4.3</span></p>\n"
               "<p align=\"justify\" style=\"-qt-paragraph-type:empty; margin-top:0px; margin-bottom:0px; margin-left:0px; margin-right:0px; -qt-block-indent:0; text-indent:0px; font-family:\'MS Shell Dlg 2\'; font-size:8pt;\"><br /></p></body></html>")<|MERGE_RESOLUTION|>--- conflicted
+++ resolved
@@ -523,12 +523,10 @@
 DISP_TITLE_FLANGESPLICEPLATE_INNER = 'Inner plate '
 KEY_DISP_SLENDER = 'Slenderness'
 
-<<<<<<< HEAD
+
 KEY_DISP_PLATETHK = 'Thickness (mm)'
-=======
-
-KEY_DISP_PLATETHK = 'Thickness(mm)'
->>>>>>> e3af911f
+
+
 
 DISP_TITLE_TENSION = 'Tension Capacity'
 KEY_DISP_FLANGESPLATE_PREFERENCES = 'Preferences'
