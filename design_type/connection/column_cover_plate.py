--- conflicted
+++ resolved
@@ -827,18 +827,12 @@
         #     else:
         #         self.member_capacity = True
         # #############################################################
-<<<<<<< HEAD
+
         self.Z_wp = round(((self.section.web_thickness * (
-                self.section.depth - 2 * (self.section.flange_thickness)) ** 2) / 4), 2)  # mm3
+                self.section.depth - 2 * (self.section.flange_thickness)) ** 2) / 4), 2) # mm3
+        print("zpp",self.Z_wp)
+        print("secZp",self.section.plast_sec_mod_z)
         self.Z_we = round(((self.section.web_thickness * (
-=======
-
-        self.Z_p = round(((self.section.web_thickness * (
-                self.section.depth - 2 * (self.section.flange_thickness)) ** 2) / 4), 2) # mm3
-        print("zpp",self.Z_p)
-        print("secZp",self.section.plast_sec_mod_z)
-        self.Z_e = round(((self.section.web_thickness * (
->>>>>>> 096b40fd
                 self.section.depth - 2 * (self.section.flange_thickness)) ** 2) / 6), 2)  # mm3
         self.Z_p = self.section.plast_sec_mod_z
         self.Z_e = self.section.elast_sec_mod_z
