--- conflicted
+++ resolved
@@ -758,12 +758,7 @@
                 break
         return self.bolt_shear, self.bolt_tension, self.bolt_tension_prying, no_bolt
 
-<<<<<<< HEAD
-    def get_plate_capacity(self, p_th, p_h, pitch, edge, end, n_row, bolt_hole_dia):
-
-=======
     def get_plate_capacity(self, p_th, p_h, p_h_max, pitch, edge, end, n_row, bolt_hole_dia):
->>>>>>> e9fa6116
         # plate_moment = min_edge_dist * bolt_tension
         Z_p = (min(pitch, 2*edge)) * p_th **2 /4
         Z_e = (min(pitch, 2*edge)) * p_th **2 /6
@@ -779,15 +774,13 @@
         plate_block_shear_capacity = IS800_2007.cl_6_4_1_block_shear_strength(A_vg, A_vn, A_tg, A_tn, self.plate.fu, self.plate.fy)
         plate_shear_capacity = min(plate_shear_yielding_capacity, plate_block_shear_capacity)
 
-<<<<<<< HEAD
-=======
         # if self.plate.plate_moment > plate_moment_capacity or \
         #                         self.plate.plate_shear > plate_shear_capacity:
         #     self.plate.design_status = False
         # else:
         #     self.plate.design_status = True
 
->>>>>>> e9fa6116
+
         return plate_moment_capacity, plate_shear_capacity, plate_block_shear_capacity
 
     def get_available_welds(self, connecting_members=[]):
