#!/home/deepa-c/miniconda2/bin/python
'''
Created on 31-Mar-2016

@author: darshan
'''

import sys
# from PyQt5 import Qt
from PyQt5.QtCore import pyqtSlot,pyqtSignal, QObject
from PyQt5.QtWidgets import QMainWindow, QDialog,QMessageBox, QFileDialog, QApplication
from gui.ui_OsdagMainPage import Ui_MainWindow
from gui.ui_tutorial import Ui_Tutorial
from gui.ui_aboutosdag import Ui_AboutOsdag
from gui.ui_ask_question import Ui_AskQuestion
# from design_type.connection.fin_plate_connection import design_report_show
# from design_type.connection.fin_plate_connection import DesignReportDialog
from design_type.connection.fin_plate_connection import FinPlateConnection
from design_type.connection.cleat_angle_connection import CleatAngleConnectionInput
from design_type.connection.seated_angle_connection import SeatedAngleConnectionInput
from design_type.connection.end_plate_connection import EndPlateConnectionInput

from design_type.connection.beam_cover_plate import BeamCoverPlate
from design_type.connection.beam_end_plate import BeamEndPlate
from design_type.connection.column_cover_plate import ColumnCoverPlate
from design_type.connection.column_end_plate import ColumnEndPlate
from design_type.compression_member.compression import Compression
# from cad.cad_common import call_3DBeam
from gui.ui_template import Ui_ModuleWindow

# from design_type.connection.main_controller import MainController
import os
import os.path
import subprocess
import shutil
import configparser
from PyQt5.QtWidgets import QMessageBox, qApp
from PyQt5.QtGui import QDoubleValidator, QIntValidator, QPixmap, QPalette
from PyQt5.QtCore import QFile, pyqtSignal, QTextStream, Qt, QIODevice
from PyQt5 import QtCore, QtGui, QtWidgets
from PyQt5.QtWidgets import QMainWindow, QDialog, QFontDialog, QApplication, QFileDialog, QColorDialog
from gui.ui_design_preferences import Ui_Dialog
import os
import json
import logging
from drawing_2D.Svg_Window import SvgWindow
import sys

from OCC.Core import BRepTools
from OCC.Core.BRepAlgoAPI import BRepAlgoAPI_Fuse
from OCC.Core import IGESControl
from OCC.Core.STEPControl import STEPControl_Writer, STEPControl_AsIs
from OCC.Core.Interface import Interface_Static_SetCVal
from OCC.Core.IFSelect import IFSelect_RetDone
from OCC.Core.StlAPI import StlAPI_Writer

import pdfkit
import subprocess
import os.path
import pickle
import shutil
import cairosvg
import configparser
from gui.ui_OsdagMainPage import Ui_MainWindow
from gui.ui_template import Ui_ModuleWindow
from gui.ui_design_summary import Ui_DesignReport
# from design_type.connection.main_controller import MainController


class MyTutorials(QDialog):
    def __init__(self, parent=None):
        QDialog.__init__(self, parent)
        self.ui = Ui_Tutorial()
        self.ui.setupUi(self)
        self.osdagmainwindow = parent


class MyAboutOsdag(QDialog):
    def __init__(self, parent=None):
        QDialog.__init__(self, parent)
        self.ui = Ui_AboutOsdag()
        self.ui.setupUi(self)
        self.osdagmainwindow = parent

class MyAskQuestion(QDialog):
    def __init__(self, parent=None):
        QDialog.__init__(self, parent)
        self.ui = Ui_AskQuestion()
        self.ui.setupUi(self)
        self.osdagmainwindow = parent

class OsdagMainWindow(QMainWindow):
    def __init__(self):
        QMainWindow.__init__(self)
        #show_msg = pyqtSignal()
        self.ui = Ui_MainWindow()
        self.ui.setupUi(self)
        self.showMaximized()
        list_of_items = {'Osdagpage': 0, 'connectionpage': 1, 'Tension': 2,'Compression': 3, 'beamtocolumnpage': 4,'flexuralpage': 5}
        self.ui.myStackedWidget.setCurrentIndex(list_of_items['Osdagpage'])
        self.ui.btn_connection.clicked.connect(lambda: self.change_desgin_page(list_of_items['connectionpage'], list_of_items['Osdagpage']))
        self.ui.btn_compression.clicked.connect(
            lambda: self.change_desgin_page(list_of_items['Compression'], list_of_items['Osdagpage']))
        self.ui.btn_tension.clicked.connect(
            lambda: self.change_desgin_page(list_of_items['Tension'], list_of_items['Osdagpage']))
       # self.ui.myListWidget.currentItemChanged.connect(self.change_desgin_page)
        self.ui.btn_shearconnection_start.clicked.connect(self.show_shear_connection)
        self.ui.btn_momentconnection_bb_start.clicked.connect(self.show_moment_connection)
        self.ui.btn_momentconnection_bc_start.clicked.connect(self.unavailable)
        self.ui.btn_momentconnection_cc_start.clicked.connect(self.show_moment_connection_cc)

        self.ui.Tension_Start.clicked.connect(self.unavailable)
        self.ui.Compression_Start.clicked.connect(self.show_compression_module)

        self.ui.btn_beamCol.clicked.connect(self.unavailable)
<<<<<<< HEAD
        self.ui.btn_compression.clicked.connect(self.show_compression_module)
=======
        # self.ui.btn_compression.clicked.connect(self.unavailable)
>>>>>>> 573331bb
        self.ui.btn_flexural.clicked.connect(self.unavailable)
        self.ui.btn_truss.clicked.connect(self.unavailable)
        self.ui.btn_2dframe.clicked.connect(self.unavailable)
        self.ui.btn_3dframe.clicked.connect(self.unavailable)
        self.ui.btn_groupdesign.clicked.connect(self.unavailable)
        # self.ui.btn_tension.clicked.connect(self.unavailable)
        self.ui.btn_plate.clicked.connect(self.unavailable)
        self.ui.comboBox_help.setCurrentIndex(0)
        self.ui.comboBox_help.currentIndexChanged.connect(self.selection_change)
        #self.ui.rdbtn_beamtobeam.clicked.connect(lambda: self.change_desgin_page(list_of_items['beamtobeampage'], list_of_items['Osdagpage']))
        #self.ui.rdbtn_beamcolumn.clicked.connect(lambda: self.change_desgin_page(list_of_items['beamtocolumnpage'], list_of_items['Osdagpage']))
        #self.ui.rdbtn_peb.setDisabled(True)
        #self.ui.rdbtn_colcol.setDisabled(True)

    def selection_change(self):
        loc = self.ui.comboBox_help.currentText()
        if loc == "Design Examples":
            self.design_examples()
        elif loc == "Video Tutorials":
            self.open_tutorials()
        elif loc == "About Osdag":
            self.about_osdag()
        elif loc == "Ask Us a Question":
            self.ask_question()
        # elif loc == "FAQ":
        #     pass

    def disable_desgin_buttons(self):
        self.ui.btn_beamCol.setEnabled(False)
        self.ui.btn_compression.setEnabled(False)
        self.ui.btn_connection.setEnabled(False)
        self.ui.btn_flexural.setEnabled(False)
        self.ui.btn_plate.setEnabled(False)
        self.ui.btn_tension.setEnabled(False)

    def enable_desgin_buttons(self):
        self.ui.btn_beamCol.setEnabled(True)
        self.ui.btn_compression.setEnabled(True)
        self.ui.btn_connection.setEnabled(True)
        self.ui.btn_flexural.setEnabled(True)
        self.ui.btn_plate.setEnabled(True)
        self.ui.btn_tension.setEnabled(True)

    def change_desgin_page(self, current, previous):
        if not current:
            current = previous
        self.ui.myStackedWidget.setCurrentIndex(current)

    def select_workspace_folder(self):
        # This function prompts the user to select the workspace folder and returns the name of the workspace folder
        config = configparser.ConfigParser()
        config.read_file(open(r'Osdag.config'))
        desktop_path = config.get("desktop_path", "path1")
        folder = QFileDialog.getExistingDirectory(self, "Select Workspace Folder (Don't use spaces in the folder name)", desktop_path)
        return folder


    # ********************************* Help Action *********************************************************************************************


    def about_osdag(self):
        dialog = MyAboutOsdag(self)
        dialog.show()

    def open_osdag(self):
         self.about_osdag()

    def tutorials(self):
        dialog = MyTutorials(self)
        dialog.show()

    def open_tutorials(self):
        self.tutorials()

    def ask_question(self):
        dialog = MyAskQuestion(self)
        dialog.show()

    def open_question(self):
        self.ask_question()

    def design_examples(self):
        root_path = os.path.join(os.path.dirname(__file__), 'ResourceFiles', 'design_example', '_build', 'html')
        for html_file in os.listdir(root_path):
           if html_file.startswith('index'):
               if sys.platform == ("win32" or "win64"):
                   os.startfile("%s/%s" % (root_path, html_file))
               else:
                   opener ="open" if sys.platform == "darwin" else "xdg-open"
                   subprocess.call([opener, "%s/%s" % (root_path, html_file)])

    def unavailable(self):
         QMessageBox.about(self, "INFO", "This module is not available in the current version.")

    @pyqtSlot()
    def show_shear_connection(self):
        folder = self.select_workspace_folder()
        folder = str(folder)
        if not os.path.exists(folder):
            if folder == '':
                pass
            else:
                os.mkdir(folder, 0o755)

        root_path = folder
        images_html_folder = ['images_html']
        flag = True
        for create_folder in images_html_folder:
            if root_path == '':
                flag = False
                return flag
            else:
                try:
                    os.mkdir(os.path.join(root_path, create_folder))
                except OSError:
                    shutil.rmtree(os.path.join(folder, create_folder))
                    os.mkdir(os.path.join(root_path, create_folder))

        if self.ui.rdbtn_finplate.isChecked():
            self.hide()
            self.ui2 = Ui_ModuleWindow()
            self.ui2.setupUi(self.ui2, FinPlateConnection,folder)
            self.ui2.show()
            self.ui2.closed.connect(self.show)

            # self.window = MainController(Ui_ModuleWindow, FinPlateConnection, folder)
            # self.window.show()
            # self.window.closed.connect(self.show)
        elif self.ui.rdbtn_cleat.isChecked():
            self.hide()
            self.ui2 = Ui_ModuleWindow()
            self.ui2.setupUi(self.ui2,CleatAngleConnectionInput)
            self.ui2.show()
            self.ui2.closed.connect(self.show)
            # self.window = MainController(Ui_ModuleWindow, FinPlateConnection, folder)
            # self.window.show()
            # self.window.closed.connect(self.show)
        elif self.ui.rdbtn_seat.isChecked():
            self.hide()
            self.ui2 = Ui_ModuleWindow()
            self.ui2.setupUi(self.ui2,SeatedAngleConnectionInput)
            self.ui2.show()
            self.ui2.closed.connect(self.show)
            # self.window = MainController(Ui_ModuleWindow, FinPlateConnection, folder)
            # self.window.show()
            # self.window.closed.connect(self.show)
        elif self.ui.rdbtn_endplate.isChecked():
            self.hide()
            self.ui2 = Ui_ModuleWindow()
            self.ui2.setupUi(self.ui2, EndPlateConnectionInput)
            self.ui2.show()
            self.ui2.closed.connect(self.show)
            # self.window = MainController(Ui_ModuleWindow, FinPlateConnection, folder)
            # self.window.show()
            # self.window.closed.connect(self.show)
        else:
            QMessageBox.about(self, "INFO", "Please select appropriate connection")

    def show_compression_module(self):
        folder = self.select_workspace_folder()
        folder = str(folder)
        if not os.path.exists(folder):
            if folder == '':
                pass
            else:
                os.mkdir(folder, 0o755)

        root_path = folder
        images_html_folder = ['images_html']
        flag = True
        for create_folder in images_html_folder:
            if root_path == '':
                flag = False
                return flag
            else:
                try:
                    os.mkdir(os.path.join(root_path, create_folder))
                except OSError:
                    shutil.rmtree(os.path.join(folder, create_folder))
                    os.mkdir(os.path.join(root_path, create_folder))
        self.hide()
        self.ui3 = Ui_ModuleWindow()
        self.ui3.setupUi(self.ui3, Compression, folder)
        self.ui3.show()
        self.ui3.closed.connect(self.show)


    def show_moment_connection(self):
        folder = self.select_workspace_folder()
        folder = str(folder)
        if not os.path.exists(folder):
            if folder == '':
                pass
            else:
                os.mkdir(folder, 0o755)

        root_path = folder
        images_html_folder = ['images_html']
        flag = True
        for create_folder in images_html_folder:
            if root_path == '':
                flag = False
                return flag
            else:
                try:
                    os.mkdir(os.path.join(root_path, create_folder))
                except OSError:
                    shutil.rmtree(os.path.join(folder, create_folder))
                    os.mkdir(os.path.join(root_path, create_folder))

        if self.ui.rdbtn_bb_coverplate_bolted.isChecked() or self.ui.rdbtn_bb_coverplate_welded.isChecked():
            self.hide()
            self.ui2 = Ui_ModuleWindow()
            self.ui2.setupUi(self.ui2, BeamCoverPlate,folder)
            self.ui2.show()
            self.ui2.closed.connect(self.show)
            # self.window = MainController(Ui_ModuleWindow, FinPlateConnection, folder)
            # self.window.show()
            # self.window.closed.connect(self.show)
        elif self.ui.rdbtn_bb_endplate.isChecked():
            self.hide()
            self.ui2 = Ui_ModuleWindow()
            self.ui2.setupUi(self.ui2,BeamEndPlate)
            self.ui2.show()
            self.ui2.closed.connect(self.show)
            # self.window = MainController(Ui_ModuleWindow, FinPlateConnection, folder)
            # self.window.show()
            # self.window.closed.connect(self.show)

    def show_moment_connection_cc(self):
        folder = self.select_workspace_folder()
        folder = str(folder)
        if not os.path.exists(folder):
            if folder == '':
                pass
            else:
                os.mkdir(folder, 0o755)

        root_path = folder
        images_html_folder = ['images_html']
        flag = True
        for create_folder in images_html_folder:
            if root_path == '':
                flag = False
                return flag
            else:
                try:
                    os.mkdir(os.path.join(root_path, create_folder))
                except OSError:
                    shutil.rmtree(os.path.join(folder, create_folder))
                    os.mkdir(os.path.join(root_path, create_folder))

        if self.ui.rdbtn_cc_coverplate_bolted.isChecked() or self.ui.rdbtn_cc_coverplate_welded.isChecked():
            self.hide()
            self.ui2 = Ui_ModuleWindow()
            self.ui2.setupUi(self.ui2, ColumnCoverPlate,folder)
            self.ui2.show()
            self.ui2.closed.connect(self.show)

        elif self.ui.rdbtn_cc_endplate.isChecked():
            self.hide()
            self.ui2 = Ui_ModuleWindow()
            self.ui2.setupUi(self.ui2, ColumnEndPlate)
            self.ui2.show()
            self.ui2.closed.connect(self.show)

    def show_compression_module(self):
        folder = self.select_workspace_folder()
        folder = str(folder)
        if not os.path.exists(folder):
            if folder == '':
                pass
            else:
                os.mkdir(folder, 0o755)

        root_path = folder
        images_html_folder = ['images_html']
        flag = True
        for create_folder in images_html_folder:
            if root_path == '':
                flag = False
                return flag
            else:
                try:
                    os.mkdir(os.path.join(root_path, create_folder))
                except OSError:
                    shutil.rmtree(os.path.join(folder, create_folder))
                    os.mkdir(os.path.join(root_path, create_folder))
        if self.ui.rdbtn_compression_bolted.isChecked():
            self.hide()
            self.ui2 = Ui_ModuleWindow()
            self.ui2.setupUi(self.ui2, ColumnCoverPlate, folder)
            self.ui2.show()
            self.ui2.closed.connect(self.show)

        elif self.ui.rdbtn_compression_welded.isChecked():
            self.hide()
            self.ui2 = Ui_ModuleWindow()
            self.ui2.setupUi(self.ui2, ColumnEndPlate)
            self.ui2.show()
            self.ui2.closed.connect(self.show)

class MainController(QMainWindow):
    closed = pyqtSignal()
    def __init__(self, Ui_ModuleWindow, main, folder):
        super(MainController,self).__init__()
        QMainWindow.__init__(self)
        self.ui = Ui_ModuleWindow()
        self.ui.setupUi(self, main, folder)
        self.folder = folder
        self.ui.btnInput.clicked.connect(lambda: self.dockbtn_clicked(self.ui.inputDock))
        self.ui.btnOutput.clicked.connect(lambda: self.dockbtn_clicked(self.ui.outputDock))

        # self.ui.btn_CreateDesign.clicked.connect(design_report(Ui_DesignReport))
        # self.design_report = DesignReportDialog(self)
        # self.ui.actionCreate_design_report.triggered.connect(DesignReportDialog.exec)


    def dockbtn_clicked(self, widget):

        '''(QWidget) -> None

        This method dock and undock widget(QdockWidget)
        '''

        flag = widget.isHidden()
        if (flag):

            widget.show()
        else:
            widget.hide()

    def closeEvent(self, event):
        '''
        Closing finPlate window.
        '''
        reply = QMessageBox.question(self, 'Message',
                                     "Are you sure you want to quit?", QMessageBox.Yes, QMessageBox.No)

        if reply == QMessageBox.Yes:
            self.closed.emit()
            event.accept()
        else:
            event.ignore()

# Back up the reference to the exceptionhook
sys._excepthook = sys.excepthook
def the_exception_hook(exctype, value, traceback):
    '''Finds the error occurs when Osdag crashes

    Args:
        exctype: type of error
        value: information of the error
        traceback: trace the object

    Returns:
        system exit(1)
    '''
    # Print the error and traceback
    print("Error occurred: ", (exctype, value, traceback))
    # Call the normal Exception hook after
    sys.__excepthook__(exctype, value, traceback)
    sys.exit(1)

# Set the exception hook to our wrapping function
sys.excepthook = the_exception_hook
if __name__ == '__main__':
    app = QApplication(sys.argv)
    # folder_path = r'C:\Users\Deepthi\Desktop\OsdagWorkspace'
    # # folder_path = r'C:\Users\Win10\Desktop'
    #folder_path = r'C:\Users\pc\Desktop'
    # window = MainController(Ui_ModuleWindow, FinPlateConnection, folder_path)
    window = OsdagMainWindow()
    window.show()
    # app.exec_()
    # sys.exit(app.exec_())
    try:
        sys.exit(app.exec_())
    except BaseException as e:
        print("ERROR", e)<|MERGE_RESOLUTION|>--- conflicted
+++ resolved
@@ -113,11 +113,7 @@
         self.ui.Compression_Start.clicked.connect(self.show_compression_module)
 
         self.ui.btn_beamCol.clicked.connect(self.unavailable)
-<<<<<<< HEAD
-        self.ui.btn_compression.clicked.connect(self.show_compression_module)
-=======
         # self.ui.btn_compression.clicked.connect(self.unavailable)
->>>>>>> 573331bb
         self.ui.btn_flexural.clicked.connect(self.unavailable)
         self.ui.btn_truss.clicked.connect(self.unavailable)
         self.ui.btn_2dframe.clicked.connect(self.unavailable)
@@ -275,8 +271,37 @@
             # self.window.closed.connect(self.show)
         else:
             QMessageBox.about(self, "INFO", "Please select appropriate connection")
-
-    def show_compression_module(self):
+    #
+    # def show_compression_module(self):
+    #     folder = self.select_workspace_folder()
+    #     folder = str(folder)
+    #     if not os.path.exists(folder):
+    #         if folder == '':
+    #             pass
+    #         else:
+    #             os.mkdir(folder, 0o755)
+    #
+    #     root_path = folder
+    #     images_html_folder = ['images_html']
+    #     flag = True
+    #     for create_folder in images_html_folder:
+    #         if root_path == '':
+    #             flag = False
+    #             return flag
+    #         else:
+    #             try:
+    #                 os.mkdir(os.path.join(root_path, create_folder))
+    #             except OSError:
+    #                 shutil.rmtree(os.path.join(folder, create_folder))
+    #                 os.mkdir(os.path.join(root_path, create_folder))
+    #     self.hide()
+    #     self.ui3 = Ui_ModuleWindow()
+    #     self.ui3.setupUi(self.ui3, Compression, folder)
+    #     self.ui3.show()
+    #     self.ui3.closed.connect(self.show)
+
+
+    def show_moment_connection(self):
         folder = self.select_workspace_folder()
         folder = str(folder)
         if not os.path.exists(folder):
@@ -298,14 +323,27 @@
                 except OSError:
                     shutil.rmtree(os.path.join(folder, create_folder))
                     os.mkdir(os.path.join(root_path, create_folder))
-        self.hide()
-        self.ui3 = Ui_ModuleWindow()
-        self.ui3.setupUi(self.ui3, Compression, folder)
-        self.ui3.show()
-        self.ui3.closed.connect(self.show)
-
-
-    def show_moment_connection(self):
+
+        if self.ui.rdbtn_bb_coverplate_bolted.isChecked() or self.ui.rdbtn_bb_coverplate_welded.isChecked():
+            self.hide()
+            self.ui2 = Ui_ModuleWindow()
+            self.ui2.setupUi(self.ui2, BeamCoverPlate,folder)
+            self.ui2.show()
+            self.ui2.closed.connect(self.show)
+            # self.window = MainController(Ui_ModuleWindow, FinPlateConnection, folder)
+            # self.window.show()
+            # self.window.closed.connect(self.show)
+        elif self.ui.rdbtn_bb_endplate.isChecked():
+            self.hide()
+            self.ui2 = Ui_ModuleWindow()
+            self.ui2.setupUi(self.ui2,BeamEndPlate)
+            self.ui2.show()
+            self.ui2.closed.connect(self.show)
+            # self.window = MainController(Ui_ModuleWindow, FinPlateConnection, folder)
+            # self.window.show()
+            # self.window.closed.connect(self.show)
+
+    def show_moment_connection_cc(self):
         folder = self.select_workspace_folder()
         folder = str(folder)
         if not os.path.exists(folder):
@@ -328,26 +366,21 @@
                     shutil.rmtree(os.path.join(folder, create_folder))
                     os.mkdir(os.path.join(root_path, create_folder))
 
-        if self.ui.rdbtn_bb_coverplate_bolted.isChecked() or self.ui.rdbtn_bb_coverplate_welded.isChecked():
-            self.hide()
-            self.ui2 = Ui_ModuleWindow()
-            self.ui2.setupUi(self.ui2, BeamCoverPlate,folder)
-            self.ui2.show()
-            self.ui2.closed.connect(self.show)
-            # self.window = MainController(Ui_ModuleWindow, FinPlateConnection, folder)
-            # self.window.show()
-            # self.window.closed.connect(self.show)
-        elif self.ui.rdbtn_bb_endplate.isChecked():
-            self.hide()
-            self.ui2 = Ui_ModuleWindow()
-            self.ui2.setupUi(self.ui2,BeamEndPlate)
-            self.ui2.show()
-            self.ui2.closed.connect(self.show)
-            # self.window = MainController(Ui_ModuleWindow, FinPlateConnection, folder)
-            # self.window.show()
-            # self.window.closed.connect(self.show)
-
-    def show_moment_connection_cc(self):
+        if self.ui.rdbtn_cc_coverplate_bolted.isChecked() or self.ui.rdbtn_cc_coverplate_welded.isChecked():
+            self.hide()
+            self.ui2 = Ui_ModuleWindow()
+            self.ui2.setupUi(self.ui2, ColumnCoverPlate,folder)
+            self.ui2.show()
+            self.ui2.closed.connect(self.show)
+
+        elif self.ui.rdbtn_cc_endplate.isChecked():
+            self.hide()
+            self.ui2 = Ui_ModuleWindow()
+            self.ui2.setupUi(self.ui2, ColumnEndPlate)
+            self.ui2.show()
+            self.ui2.closed.connect(self.show)
+
+    def show_compression_module(self):
         folder = self.select_workspace_folder()
         folder = str(folder)
         if not os.path.exists(folder):
@@ -369,54 +402,17 @@
                 except OSError:
                     shutil.rmtree(os.path.join(folder, create_folder))
                     os.mkdir(os.path.join(root_path, create_folder))
-
-        if self.ui.rdbtn_cc_coverplate_bolted.isChecked() or self.ui.rdbtn_cc_coverplate_welded.isChecked():
-            self.hide()
-            self.ui2 = Ui_ModuleWindow()
-            self.ui2.setupUi(self.ui2, ColumnCoverPlate,folder)
-            self.ui2.show()
-            self.ui2.closed.connect(self.show)
-
-        elif self.ui.rdbtn_cc_endplate.isChecked():
-            self.hide()
-            self.ui2 = Ui_ModuleWindow()
-            self.ui2.setupUi(self.ui2, ColumnEndPlate)
-            self.ui2.show()
-            self.ui2.closed.connect(self.show)
-
-    def show_compression_module(self):
-        folder = self.select_workspace_folder()
-        folder = str(folder)
-        if not os.path.exists(folder):
-            if folder == '':
-                pass
-            else:
-                os.mkdir(folder, 0o755)
-
-        root_path = folder
-        images_html_folder = ['images_html']
-        flag = True
-        for create_folder in images_html_folder:
-            if root_path == '':
-                flag = False
-                return flag
-            else:
-                try:
-                    os.mkdir(os.path.join(root_path, create_folder))
-                except OSError:
-                    shutil.rmtree(os.path.join(folder, create_folder))
-                    os.mkdir(os.path.join(root_path, create_folder))
         if self.ui.rdbtn_compression_bolted.isChecked():
             self.hide()
             self.ui2 = Ui_ModuleWindow()
-            self.ui2.setupUi(self.ui2, ColumnCoverPlate, folder)
+            self.ui2.setupUi(self.ui2, Compression, folder)
             self.ui2.show()
             self.ui2.closed.connect(self.show)
 
         elif self.ui.rdbtn_compression_welded.isChecked():
             self.hide()
             self.ui2 = Ui_ModuleWindow()
-            self.ui2.setupUi(self.ui2, ColumnEndPlate)
+            self.ui2.setupUi(self.ui2, Compression)
             self.ui2.show()
             self.ui2.closed.connect(self.show)
 
