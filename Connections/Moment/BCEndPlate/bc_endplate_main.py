"""
Started on 22nd April, 2019.

@author: ajmalbabums


Module: Beam to column end plate moment connection
"""
# UI files
from ui_bc_endplate import Ui_MainWindow
from ui_design_preferences import Ui_DesignPreferences
from ui_design_summary import Ui_DesignReport
from ui_plate import Ui_Plate
from ui_stiffener import Ui_Stiffener
from ui_pitch import Ui_Pitch

from svg_window import SvgWindow
from ui_tutorial import Ui_Tutorial
from ui_aboutosdag import Ui_AboutOsdag
from ui_ask_question import Ui_AskQuestion
from bc_endplate_calc import bc_endplate_design
from reportGenerator import save_html
from drawing_2D import ExtendedEndPlate
from OCC.Graphic3d import Graphic3d_NOT_2D_ALUMINUM
from drawing2D_bothway import ExtendedEndPlate
from drawing2D_oneway import OnewayEndPlate
from drawing2D_flush import FlushEndPlate
from drawing2D_WWbothway import ExtendedEndPlate_WW
from drawing2D_WWoneway import OnewayEndPlate_WW
from drawing2D_WWflush import FlushEndPlate_WW

from PyQt5.QtWidgets import QDialog, QApplication, QMainWindow, QFontDialog, QFileDialog
from PyQt5.Qt import QColor, QBrush, Qt, QIntValidator, QDoubleValidator, QFile, QTextStream, pyqtSignal, QColorDialog, \
	QPixmap, QPalette
from PyQt5 import QtGui, QtCore, QtWidgets, QtOpenGL
from model import *
import sys
import os
import pickle
import pdfkit
import json
import ConfigParser
import cairosvg
import shutil
import subprocess

from Connections.Component.ISection import ISection
from Connections.Component.nut import Nut
from Connections.Component.bolt import Bolt
from Connections.Component.filletweld import FilletWeld
from Connections.Component.groove_weld import GrooveWeld
from Connections.Component.plate import Plate
from Connections.Component.stiffener_plate import StiffenerPlate

from Connections.Moment.BCEndPlate.extendedBothWays import CADFillet
from Connections.Moment.BCEndPlate.extendedBothWays import CADGroove
from Connections.Moment.BCEndPlate.extendedBothWays import CADColWebFillet
from Connections.Moment.BCEndPlate.extendedBothWays import CADcolwebGroove
from Connections.Moment.BCEndPlate.nutBoltPlacement import NutBoltArray

from Connections.Component.quarterCone import QuarterCone
from OCC.Quantity import Quantity_NOC_SADDLEBROWN
from OCC import IGESControl, BRepTools
from OCC.BRepAlgoAPI import BRepAlgoAPI_Fuse
from OCC.Interface import Interface_Static_SetCVal
from OCC.IFSelect import IFSelect_RetDone
from OCC.StlAPI import StlAPI_Writer
from OCC.STEPControl import STEPControl_Writer, STEPControl_AsIs

from utilities import osdag_display_shape
import copy


class MyTutorials(QDialog):
	def __init__(self, parent=None):
		QDialog.__init__(self, parent)
		self.ui = Ui_Tutorial()
		self.ui.setupUi(self)
		self.mainController = parent


class MyAskQuestion(QDialog):
	def __init__(self, parent=None):
		QDialog.__init__(self, parent)
		self.ui = Ui_AskQuestion()
		self.ui.setupUi(self)
		self.mainController = parent


class MyAboutOsdag(QDialog):
	def __init__(self, parent=None):
		QDialog.__init__(self, parent)
		self.ui = Ui_AboutOsdag()
		self.ui.setupUi(self)
		self.mainController = parent


class DesignPreference(QDialog):
	def __init__(self, parent=None):
		QDialog.__init__(self, parent)
		self.ui = Ui_DesignPreferences()
		self.ui.setupUi(self)
		self.maincontroller = parent

		self.saved = None
		self.ui.combo_design_method.model().item(1).setEnabled(False)
		self.ui.combo_design_method.model().item(2).setEnabled(False)
		self.save_default_para()
		dbl_validator = QDoubleValidator()
		self.ui.txt_boltFu.setValidator(dbl_validator)
		self.ui.txt_boltFu.setMaxLength(7)
		self.ui.txt_weldFu.setValidator(dbl_validator)
		self.ui.txt_weldFu.setMaxLength(7)
		self.ui.btn_defaults.clicked.connect(self.save_default_para)
		# self.ui.btn_save.clicked.connect(self.save_designPref_para)
		self.ui.btn_save.hide()
		self.ui.btn_close.clicked.connect(self.close_designPref)
		self.ui.combo_boltHoleType.currentIndexChanged[str].connect(self.get_clearance)

	def save_designPref_para(self):
		uiObj = self.maincontroller.get_user_inputs()
		self.saved_designPref = {}
		self.saved_designPref["bolt"] = {}
		self.saved_designPref["bolt"]["bolt_type"] = str(self.ui.combo_boltType.currentText())
		self.saved_designPref["bolt"]["bolt_hole_type"] = str(self.ui.combo_boltHoleType.currentText())
		self.saved_designPref["bolt"]["bolt_hole_clrnce"] = self.get_clearance()
		self.saved_designPref["bolt"]["bolt_fu"] = float(str(self.ui.txt_boltFu.text()))
		self.saved_designPref["bolt"]["slip_factor"] = float(str(self.ui.combo_slipfactor.currentText()))

		self.saved_designPref["weld"] = {}
		weldType = str(self.ui.combo_weldType.currentText())
		self.saved_designPref["weld"]["typeof_weld"] = weldType
		if weldType == "Shop weld":
			self.saved_designPref["weld"]["safety_factor"] = float(1.25)
		else:
			self.saved_designPref["weld"]["safety_factor"] = float(1.5)
		self.saved_designPref["weld"]["fu_overwrite"] = self.ui.txt_weldFu.text()

		self.saved_designPref["detailing"] = {}
		typeOfEdge = str(self.ui.combo_detailingEdgeType.currentText())
		self.saved_designPref["detailing"]["typeof_edge"] = typeOfEdge
		if typeOfEdge == "a - Sheared or hand flame cut":
			self.saved_designPref["detailing"]["min_edgend_dist"] = float(1.7)
		else:
			self.saved_designPref["detailing"]["min_edgend_dist"] = float(1.5)

		self.saved_designPref["detailing"]["is_env_corrosive"] = str(self.ui.combo_detailing_memebers.currentText())
		self.saved_designPref["design"] = {}
		self.saved_designPref["design"]["design_method"] = str(self.ui.combo_design_method.currentText())
		self.saved = True

		# QMessageBox.about(self, 'Information', "Preferences saved")

		return self.saved_designPref

	def save_default_para(self):
		uiObj = self.maincontroller.get_user_inputs()
		if uiObj["Bolt"]["Grade"] == '':
			pass
		else:
			bolt_grade = float(uiObj["Bolt"]["Grade"])
			bolt_fu = str(self.get_boltFu(bolt_grade))
			self.ui.txt_boltFu.setText(bolt_fu)
		self.ui.combo_boltType.setCurrentIndex(1)
		self.ui.combo_boltHoleType.setCurrentIndex(0)
		designPref = {}
		designPref["bolt"] = {}
		designPref["bolt"]["bolt_type"] = str(self.ui.combo_boltType.currentText())
		designPref["bolt"]["bolt_hole_type"] = str(self.ui.combo_boltHoleType.currentText())
		designPref["bolt"]["bolt_hole_clrnce"] = self.get_clearance()
		designPref["bolt"]["bolt_fu"] = float(self.ui.txt_boltFu.text())
		self.ui.combo_slipfactor.setCurrentIndex(4)
		designPref["bolt"]["slip_factor"] = float(str(self.ui.combo_slipfactor.currentText()))

		self.ui.combo_weldType.setCurrentIndex(0)
		designPref["weld"] = {}
		weldType = str(self.ui.combo_weldType.currentText())
		designPref["weld"]["typeof_weld"] = weldType
		designPref["weld"]["safety_factor"] = float(1.25)
		Fu = str(uiObj["Member"]["fu (MPa)"])
		self.ui.txt_weldFu.setText(Fu)
		designPref["weld"]["fu_overwrite"] = self.ui.txt_weldFu.text()
		self.ui.combo_detailingEdgeType.setCurrentIndex(0)
		designPref["detailing"] = {}
		typeOfEdge = str(self.ui.combo_detailingEdgeType.currentText())
		designPref["detailing"]["typeof_edge"] = typeOfEdge
		designPref["detailing"]["min_edgend_dist"] = float(1.7)
		self.ui.combo_detailing_memebers.setCurrentIndex(0)
		designPref["detailing"]["is_env_corrosive"] = str(self.ui.combo_detailing_memebers.currentText())

		designPref["design"] = {}
		designPref["design"]["design_method"] = str(self.ui.combo_design_method.currentText())
		self.saved = False
		return designPref

	def set_weldFu(self):
		"""

		Returns: Set weld Fu based on member fu

		"""
		uiObj = self.maincontroller.get_user_inputs()
		Fu = str(uiObj["Member"]["fu (MPa)"])
		self.ui.txt_weldFu.setText(Fu)

	def set_boltFu(self):
		uiObj = self.maincontroller.get_user_inputs()
		boltGrade = str(uiObj["Bolt"]["Grade"])
		if boltGrade != '':
			boltfu = str(self.get_boltFu(boltGrade))
			self.ui.txt_boltFu.setText(boltfu)
		else:
			pass

	def get_clearance(self):

		uiObj = self.maincontroller.get_user_inputs()
		boltDia = str(uiObj["Bolt"]["Diameter (mm)"])
		if boltDia != 'Select diameter':

			standard_clrnce = {12: 1, 14: 1, 16: 2, 18: 2, 20: 2, 22: 2, 24: 2, 30: 3, 34: 3, 36: 3}
			overhead_clrnce = {12: 3, 14: 3, 16: 4, 18: 4, 20: 4, 22: 4, 24: 6, 30: 8, 34: 8, 36: 8}
			boltHoleType = str(self.ui.combo_boltHoleType.currentText())
			if boltHoleType == "Standard":
				clearance = standard_clrnce[int(boltDia)]
			else:
				clearance = overhead_clrnce[int(boltDia)]

			return clearance
		else:
			pass

	def get_boltFu(self, boltGrade):
		"""

		Args:
			boltGrade: Friction Grip Bolt or Bearing Bolt

		Returns: ultimate strength of bolt depending upon grade of bolt chosen

		"""
		# boltFu = {3.6: 330, 4.6: 400, 4.8: 420, 5.6: 500, 5.8: 520, 6.8: 600, 8.8: 800, 9.8: 900, 10.9: 1040,
		# 		  12.9: 1220}
		boltGrd = float(boltGrade)
		boltFu = int(boltGrd) * 100  # Nominal strength of bolt
		return boltFu

	def close_designPref(self):
		self.close()

	def closeEvent(self, QCloseEvent):
		self.save_designPref_para()
		QCloseEvent.accept()


class PlateDetails(QDialog):
	def __init__(self, parent=None):
		QDialog.__init__(self, parent)
		self.ui = Ui_Plate()
		self.ui.setupUi(self)
		self.maincontroller = parent

		uiObj = self.maincontroller.designParameters()
		resultObj_plate = bc_endplate_design(uiObj)
		self.ui.txt_plateWidth.setText(str(resultObj_plate["Plate"]["Width"]))
		self.ui.txt_plateHeight.setText(str(resultObj_plate["Plate"]["Height"]))
	# self.ui.txt_plateDemand.setText(str(resultObj_plate["Plate"]["MomentDemand"]))
	# self.ui.txt_plateCapacity.setText(str(resultObj_plate["Plate"]["MomentCapacity"]))


class Stiffener(QDialog):
	def __init__(self, parent=None):
		QDialog.__init__(self, parent)
		self.ui = Ui_Stiffener()
		self.ui.setupUi(self)
		self.maincontroller = parent

		uiObj = self.maincontroller.designParameters()
		resultObj_plate = bc_endplate_design(uiObj)
		self.ui.txt_stiffnrHeight.setText(str(resultObj_plate["Stiffener"]["Height"]))
		self.ui.txt_stiffnrLength.setText(str(resultObj_plate["Stiffener"]["Length"]))
		self.ui.txt_stiffnrThickness.setText(str(resultObj_plate["Stiffener"]["Thickness"]))


class Pitch(QDialog):
	def __init__(self, parent=None):
		QDialog.__init__(self, parent)
		self.ui = Ui_Pitch()
		self.ui.setupUi(self)
		self.maincontroller = parent

		uiObj = self.maincontroller.designParameters()
		resultObj_plate = bc_endplate_design(uiObj)
		print "result plate", resultObj_plate
		no_of_bolts = resultObj_plate['Bolt']['NumberOfBolts']
		if self.maincontroller.endplate_type == 'both_way':
			if no_of_bolts == 8:
				self.ui.lineEdit_pitch.setText(str(resultObj_plate['Bolt']['Pitch']))
				self.ui.lineEdit_pitch2.setText(str(resultObj_plate['Bolt']['Pitch12']))
				self.ui.lineEdit_pitch3.setText(str(resultObj_plate['Bolt']['Pitch23']))
				self.ui.lineEdit_pitch4.setText(str(resultObj_plate['Bolt']['Pitch34']))
				self.ui.lbl_mem5.hide()
				self.ui.lbl_mem6.hide()
				self.ui.lbl_mem7.hide()
				self.ui.lbl_mem7_2.hide()
				self.ui.lbl_mem7_3.hide()
				self.ui.lbl_5.hide()
				self.ui.lbl_6.hide()
				self.ui.lbl_7.hide()
				self.ui.lbl_8.hide()
				self.ui.lbl_9.hide()
				self.ui.lineEdit_pitch5.hide()
				self.ui.lineEdit_pitch6.hide()
				self.ui.lineEdit_pitch7.hide()
				self.ui.lineEdit_pitch8.hide()
				self.ui.lineEdit_pitch9.hide()
			elif no_of_bolts == 12:
				self.ui.lineEdit_pitch.setText(str(resultObj_plate['Bolt']['Pitch12']))
				self.ui.lineEdit_pitch2.setText(str(resultObj_plate['Bolt']['Pitch23']))
				self.ui.lineEdit_pitch3.setText(str(resultObj_plate['Bolt']['Pitch34']))
				self.ui.lineEdit_pitch4.setText(str(resultObj_plate['Bolt']['Pitch45']))
				self.ui.lineEdit_pitch5.setText(str(resultObj_plate['Bolt']['Pitch56']))
				self.ui.lbl_mem6.hide()
				self.ui.lbl_mem7.hide()
				self.ui.lbl_mem7_2.hide()
				self.ui.lbl_mem7_3.hide()
				self.ui.lbl_6.hide()
				self.ui.lbl_7.hide()
				self.ui.lbl_8.hide()
				self.ui.lbl_9.hide()
				self.ui.lineEdit_pitch6.hide()
				self.ui.lineEdit_pitch7.hide()
				self.ui.lineEdit_pitch8.hide()
				self.ui.lineEdit_pitch9.hide()
			elif no_of_bolts == 16:
				self.ui.lineEdit_pitch.setText(str(resultObj_plate['Bolt']['Pitch12']))
				self.ui.lineEdit_pitch2.setText(str(resultObj_plate['Bolt']['Pitch23']))
				self.ui.lineEdit_pitch3.setText(str(resultObj_plate['Bolt']['Pitch34']))
				self.ui.lineEdit_pitch4.setText(str(resultObj_plate['Bolt']['Pitch45']))
				self.ui.lineEdit_pitch5.setText(str(resultObj_plate['Bolt']['Pitch56']))
				self.ui.lineEdit_pitch6.setText(str(resultObj_plate['Bolt']['Pitch67']))
				self.ui.lbl_mem7.hide()
				self.ui.lbl_mem7_2.hide()
				self.ui.lbl_mem.hide()
				self.ui.lbl_7.hide()
				self.ui.lbl_8.hide()
				self.ui.lbl_9.hide()
				self.ui.lineEdit_pitch7.hide()
				self.ui.lineEdit_pitch8.hide()
				self.ui.lineEdit_pitch9.hide()
			elif no_of_bolts == 20:
				self.ui.lineEdit_pitch.setText(str(resultObj_plate['Bolt']['Pitch12']))
				self.ui.lineEdit_pitch2.setText(str(resultObj_plate['Bolt']['Pitch23']))
				self.ui.lineEdit_pitch3.setText(str(resultObj_plate['Bolt']['Pitch34']))
				self.ui.lineEdit_pitch4.setText(str(resultObj_plate['Bolt']['Pitch45']))
				self.ui.lineEdit_pitch5.setText(str(resultObj_plate['Bolt']['Pitch56']))
				self.ui.lineEdit_pitch6.setText(str(resultObj_plate['Bolt']['Pitch67']))
				self.ui.lineEdit_pitch7.setText(str(resultObj_plate['Bolt']['Pitch78']))
				self.ui.lineEdit_pitch8.setText(str(resultObj_plate['Bolt']['Pitch89']))
				self.ui.lineEdit_pitch9.setText(str(resultObj_plate['Bolt']['Pitch910']))
			else:
				pass
		
		elif self.maincontroller.endplate_type == "flush":
			if no_of_bolts == 4:
				self.ui.lineEdit_pitch.setText(str(resultObj_plate['Bolt']['Pitch12']))
				self.ui.lineEdit_pitch2.hide()
				self.ui.lineEdit_pitch3.hide()
				self.ui.lineEdit_pitch4.hide()
				self.ui.lineEdit_pitch5.hide()
				self.ui.lineEdit_pitch6.hide()
				self.ui.lineEdit_pitch7.hide()
				self.ui.lineEdit_pitch8.hide()
				self.ui.lineEdit_pitch9.hide()
				self.ui.lbl_mem2.hide()
				self.ui.lbl_mem3.hide()
				self.ui.lbl_mem4.hide()
				self.ui.lbl_mem5.hide()
				self.ui.lbl_mem6.hide()
				self.ui.lbl_mem7.hide()
				self.ui.lbl_mem7_2.hide()
				self.ui.lbl_mem7_3.hide()
				self.ui.lbl_2.hide()
				self.ui.lbl_3.hide()
				self.ui.lbl_4.hide()
				self.ui.lbl_5.hide()
				self.ui.lbl_6.hide()
				self.ui.lbl_7.hide()
				self.ui.lbl_8.hide()
				self.ui.lbl_9.hide()
			elif no_of_bolts == 8:
				self.ui.lineEdit_pitch.setText(str(resultObj_plate['Bolt']['Pitch12']))
				self.ui.lineEdit_pitch2.setText(str(resultObj_plate['Bolt']['Pitch23']))
				self.ui.lineEdit_pitch3.setText(str(resultObj_plate['Bolt']['Pitch34']))
				self.ui.lineEdit_pitch4.hide()
				self.ui.lineEdit_pitch5.hide()
				self.ui.lineEdit_pitch6.hide()
				self.ui.lineEdit_pitch7.hide()
				self.ui.lineEdit_pitch8.hide()
				self.ui.lineEdit_pitch9.hide()
				self.ui.lbl_mem4.hide()
				self.ui.lbl_mem5.hide()
				self.ui.lbl_mem6.hide()
				self.ui.lbl_mem7.hide()
				self.ui.lbl_mem7_2.hide()
				self.ui.lbl_mem7_3.hide()
				self.ui.lbl_4.hide()
				self.ui.lbl_5.hide()
				self.ui.lbl_6.hide()
				self.ui.lbl_7.hide()
				self.ui.lbl_8.hide()
				self.ui.lbl_9.hide()
			elif no_of_bolts == 12:
				self.ui.lineEdit_pitch.setText(str(resultObj_plate['Bolt']['Pitch12']))
				self.ui.lineEdit_pitch2.setText(str(resultObj_plate['Bolt']['Pitch23']))
				self.ui.lineEdit_pitch3.setText(str(resultObj_plate['Bolt']['Pitch34']))
				self.ui.lineEdit_pitch4.setText(str(resultObj_plate['Bolt']['Pitch45']))
				self.ui.lineEdit_pitch5.setText(str(resultObj_plate['Bolt']['Pitch56']))
				self.ui.lineEdit_pitch6.hide()
				self.ui.lineEdit_pitch7.hide()
				self.ui.lineEdit_pitch8.hide()
				self.ui.lineEdit_pitch9.hide()
				self.ui.lbl_mem6.hide()
				self.ui.lbl_mem7.hide()
				self.ui.lbl_mem7_2.hide()
				self.ui.lbl_mem7_3.hide()
				self.ui.lbl_6.hide()
				self.ui.lbl_7.hide()
				self.ui.lbl_8.hide()
				self.ui.lbl_9.hide()
			else:
				pass
		elif self.maincontroller.endplate_type == "one_way":
			if no_of_bolts == 6:
				self.ui.lineEdit_pitch.setText(str(resultObj_plate['Bolt']['Pitch12']))
				self.ui.lineEdit_pitch2.setText(str(resultObj_plate['Bolt']['Pitch23']))
				self.ui.lineEdit_pitch3.hide()
				self.ui.lineEdit_pitch4.hide()
				self.ui.lineEdit_pitch5.hide()
				self.ui.lineEdit_pitch6.hide()
				self.ui.lineEdit_pitch7.hide()
				self.ui.lineEdit_pitch8.hide()
				self.ui.lineEdit_pitch9.hide()
				self.ui.lbl_mem3.hide()
				self.ui.lbl_mem4.hide()
				self.ui.lbl_mem5.hide()
				self.ui.lbl_mem6.hide()
				self.ui.lbl_mem7.hide()
				self.ui.lbl_mem7_2.hide()
				self.ui.lbl_mem7_3.hide()
				self.ui.lbl_3.hide()
				self.ui.lbl_4.hide()
				self.ui.lbl_5.hide()
				self.ui.lbl_6.hide()
				self.ui.lbl_7.hide()
				self.ui.lbl_8.hide()
				self.ui.lbl_9.hide()
			elif no_of_bolts == 8:
				self.ui.lineEdit_pitch.setText(str(resultObj_plate['Bolt']['Pitch12']))
				self.ui.lineEdit_pitch2.setText(str(resultObj_plate['Bolt']['Pitch23']))
				self.ui.lineEdit_pitch3.setText(str(resultObj_plate['Bolt']['Pitch34']))
				self.ui.lineEdit_pitch4.hide()
				self.ui.lineEdit_pitch5.hide()
				self.ui.lineEdit_pitch6.hide()
				self.ui.lineEdit_pitch7.hide()
				self.ui.lineEdit_pitch8.hide()
				self.ui.lineEdit_pitch9.hide()
				self.ui.lbl_mem4.hide()
				self.ui.lbl_mem5.hide()
				self.ui.lbl_mem6.hide()
				self.ui.lbl_mem7.hide()
				self.ui.lbl_mem7_2.hide()
				self.ui.lbl_mem7_3.hide()
				self.ui.lbl_4.hide()
				self.ui.lbl_5.hide()
				self.ui.lbl_6.hide()
				self.ui.lbl_7.hide()
				self.ui.lbl_8.hide()
				self.ui.lbl_9.hide()
			elif no_of_bolts == 10:
				self.ui.lineEdit_pitch.setText(str(resultObj_plate['Bolt']['Pitch12']))
				self.ui.lineEdit_pitch2.setText(str(resultObj_plate['Bolt']['Pitch23']))
				self.ui.lineEdit_pitch3.setText(str(resultObj_plate['Bolt']['Pitch34']))
				self.ui.lineEdit_pitch4.setText(str(resultObj_plate['Bolt']['Pitch45']))
				self.ui.lineEdit_pitch5.hide()
				self.ui.lineEdit_pitch6.hide()
				self.ui.lineEdit_pitch7.hide()
				self.ui.lineEdit_pitch8.hide()
				self.ui.lineEdit_pitch9.hide()
				self.ui.lbl_mem5.hide()
				self.ui.lbl_mem6.hide()
				self.ui.lbl_mem7.hide()
				self.ui.lbl_mem7_2.hide()
				self.ui.lbl_mem7_3.hide()
				self.ui.lbl_5.hide()
				self.ui.lbl_6.hide()
				self.ui.lbl_7.hide()
				self.ui.lbl_8.hide()
				self.ui.lbl_9.hide()
			elif no_of_bolts == 12:
				self.ui.lineEdit_pitch.setText(str(resultObj_plate['Bolt']['Pitch12']))
				self.ui.lineEdit_pitch2.setText(str(resultObj_plate['Bolt']['Pitch23']))
				self.ui.lineEdit_pitch3.setText(str(resultObj_plate['Bolt']['Pitch34']))
				self.ui.lineEdit_pitch4.setText(str(resultObj_plate['Bolt']['Pitch45']))
				self.ui.lineEdit_pitch5.setText(str(resultObj_plate['Bolt']['Pitch56']))
				self.ui.lineEdit_pitch6.hide()
				self.ui.lineEdit_pitch7.hide()
				self.ui.lineEdit_pitch8.hide()
				self.ui.lineEdit_pitch9.hide()
				self.ui.lbl_mem6.hide()
				self.ui.lbl_mem7.hide()
				self.ui.lbl_mem7_2.hide()
				self.ui.lbl_mem7_3.hide()
				self.ui.lbl_6.hide()
				self.ui.lbl_7.hide()
				self.ui.lbl_8.hide()
				self.ui.lbl_9.hide()
			else:
				pass
		else:
			pass

class DesignReportDialog(QDialog):
	def __init__(self, parent=None):
		QDialog.__init__(self, parent)
		self.ui = Ui_DesignReport()
		self.ui.setupUi(self)
		self.maincontroller = parent
		self.setWindowTitle("Design Profile")
		self.ui.btn_browse.clicked.connect(lambda: self.getLogoFilePath(self.ui.lbl_browse))
		self.ui.btn_saveProfile.clicked.connect(self.saveUserProfile)
		self.ui.btn_useProfile.clicked.connect(self.useUserProfile)
		self.accepted.connect(self.save_inputSummary)

	def save_inputSummary(self):
		report_summary = self.get_report_summary()
		self.maincontroller.save_design(report_summary)

	def getLogoFilePath(self, lblwidget):
		self.ui.lbl_browse.clear()
		filename, _ = QFileDialog.getOpenFileName(self, 'Open File', "../../ ", 'Images (*.png *.svg *.jpg)', None,
												  QFileDialog.DontUseNativeDialog)
		flag = True
		if filename == '':
			flag = False
			return flag
		else:
			base = os.path.basename(str(filename))
			lblwidget.setText(base)
			base_type = base[-4:]
			self.desired_location(filename, base_type)

		return str(filename)

	def desired_location(self, filename, base_type):
		if base_type == ".svg":
			cairosvg.svg2png(file_obj=filename, write_to=os.path.join(str(self.maincontroller.folder), "images_html",
																	  "cmpylogoExtendEndplate.svg"))
		else:
			shutil.copyfile(filename,
							os.path.join(str(self.maincontroller.folder), "images_html", "cmpylogoExtendEndplate.png"))

	def saveUserProfile(self):
		inputData = self.get_report_summary()
		filename, _ = QFileDialog.getSaveFileName(self, 'Save Files',
												  os.path.join(str(self.maincontroller.folder), "Profile"), '*.txt')
		if filename == '':
			flag = False
			return flag
		else:
			infile = open(filename, 'w')
			pickle.dump(inputData, infile)
			infile.close()

	def get_report_summary(self):
		report_summary = {"ProfileSummary": {}}
		report_summary["ProfileSummary"]["CompanyName"] = str(self.ui.lineEdit_companyName.text())
		report_summary["ProfileSummary"]["CompanyLogo"] = str(self.ui.lbl_browse.text())
		report_summary["ProfileSummary"]["Group/TeamName"] = str(self.ui.lineEdit_groupName.text())
		report_summary["ProfileSummary"]["Designer"] = str(self.ui.lineEdit_designer.text())

		report_summary["ProjectTitle"] = str(self.ui.lineEdit_projectTitle.text())
		report_summary["Subtitle"] = str(self.ui.lineEdit_subtitle.text())
		report_summary["JobNumber"] = str(self.ui.lineEdit_jobNumber.text())
		report_summary["Client"] = str(self.ui.lineEdit_client.text())
		report_summary["AdditionalComments"] = str(self.ui.txt_additionalComments.toPlainText())

		return report_summary

	def useUserProfile(self):
		filename, _ = QFileDialog.getOpenFileName(self, 'Open Files',
												  os.path.join(str(self.maincontroller.folder), "Profile"),
												  "All Files (*)")
		if os.path.isfile(filename):
			outfile = open(filename, 'r')
			reportsummary = pickle.load(outfile)
			self.ui.lineEdit_companyName.setText(reportsummary["ProfileSummary"]['CompanyName'])
			self.ui.lbl_browse.setText(reportsummary["ProfileSummary"]['CompanyLogo'])
			self.ui.lineEdit_groupName.setText(reportsummary["ProfileSummary"]['Group/TeamName'])
			self.ui.lineEdit_designer.setText(reportsummary["ProfileSummary"]['Designer'])
		else:
			pass


class Maincontroller(QMainWindow):
	closed = pyqtSignal()

	def __init__(self, folder):
		QMainWindow.__init__(self)
		self.ui = Ui_MainWindow()
		self.ui.setupUi(self)
		self.folder = folder
		self.connection = "BCEndPlate"
		self.get_columndata()
		self.get_beamdata()
		self.result_obj = None
		self.endplate_type = ''
		self.designPrefDialog = DesignPreference(self)
		# self.ui.combo_connLoc.model().item(1).setEnabled(False)
		# self.ui.combo_connLoc.model().item(2).setEnabled(False)
		# self.ui.combo_connLoc.currentIndexChanged.connect(self.get_beamdata)
		# self.ui.combo_beamSec.setCurrentIndex(0)

		# import math
		# beam_section = self.fetchBeamPara()
		# t_w = float(beam_section["tw"])
		# t_f = float(beam_section["T"])
		# print t_w, t_f
		# t_thicker = math.ceil(max(t_w, t_f))
		# t_thicker = (t_thicker / 2.) * 2
		#
		# self.plate_thickness = {'Select plate thickness':[t_thicker, t_thicker+2]}

		self.gradeType = {'Please select type': '', 'Friction Grip Bolt': [8.8, 10.9],
						  'Bearing Bolt': [3.6, 4.6, 4.8, 5.6, 5.8, 6.8, 8.8, 9.8, 10.9, 12.9]}
		self.ui.combo_type.addItems(self.gradeType.keys())
		self.ui.combo_type.currentIndexChanged[str].connect(self.combotype_current_index_changed)
		self.ui.combo_type.setCurrentIndex(0)
		self.retrieve_prevstate()
		self.ui.combo_connLoc.currentIndexChanged[str].connect(self.setimage_connection)

		self.ui.btnFront.clicked.connect(lambda: self.call_2D_drawing("Front"))
		self.ui.btnTop.clicked.connect(lambda: self.call_2D_drawing("Top"))
		self.ui.btnSide.clicked.connect(lambda: self.call_2D_drawing("Side"))
		self.ui.combo_diameter.currentIndexChanged[str].connect(self.bolt_hole_clearance)
		self.ui.combo_grade.currentIndexChanged[str].connect(self.call_bolt_fu)
		self.ui.txt_Fu.textChanged.connect(self.call_weld_fu)

		self.ui.btn_Design.clicked.connect(self.design_btnclicked)
		self.ui.btn_Design.clicked.connect(self.osdag_header)

		self.ui.btn_Reset.clicked.connect(self.reset_btnclicked)
		self.ui.btnInput.clicked.connect(lambda: self.dockbtn_clicked(self.ui.inputDock))
		self.ui.btnOutput.clicked.connect(lambda: self.dockbtn_clicked(self.ui.outputDock))
		self.ui.actionDesign_Preferences.triggered.connect(self.design_prefer)
		self.ui.actionEnlarge_font_size.triggered.connect(self.show_font_dialogue)
		self.ui.action_save_input.triggered.connect(self.save_design_inputs)
		self.ui.action_load_input.triggered.connect(self.load_design_inputs)
		self.ui.actionSave_log_messages.triggered.connect(self.save_log_messages)
		self.ui.actionSave_3D_model.triggered.connect(self.save_3D_cad_images)
		self.ui.actionCreate_design_report.triggered.connect(self.design_report)
		self.ui.actionChange_background.triggered.connect(self.show_color_dialog)
		self.ui.actionSave_Front_View.triggered.connect(lambda: self.call_2D_drawing("Front"))
		self.ui.actionSave_Side_View.triggered.connect(lambda: self.call_2D_drawing("Side"))
		self.ui.actionSave_Top_View.triggered.connect(lambda: self.call_2D_drawing("Top"))
		self.ui.actionShow_all.triggered.connect(lambda: self.call_3DModel("gradient_bg"))
		self.ui.actionShow_column.triggered.connect(lambda: self.call_3DColumn("gradient_bg"))
		self.ui.actionShow_beam.triggered.connect(lambda: self.call_3DBeam("gradient_bg"))
		self.ui.actionShow_connector.triggered.connect(lambda: self.call_3DConnector("gradient_bg"))
		self.ui.actionSave_current_image.triggered.connect(self.save_CAD_images)
		self.ui.actionZoom_in.triggered.connect(self.call_zoomin)
		self.ui.actionZoom_out.triggered.connect(self.call_zoomout)
		self.ui.actionPan.triggered.connect(self.call_pannig)
		self.ui.actionRotate_3D_model.triggered.connect(self.call_rotation)
		self.ui.actionClear.triggered.connect(self.clear_log_messages)
		self.ui.actionAbout_Osdag_2.triggered.connect(self.open_about_osdag)
		self.ui.actionAsk_Us_a_Question.triggered.connect(self.open_ask_question)
		self.ui.actionSample_Tutorials.triggered.connect(self.open_tutorials)
		self.ui.actionDesign_examples.triggered.connect(self.design_examples)

		self.ui.btn_pitchDetail.clicked.connect(self.pitch_details)
		self.ui.btn_plateDetail.clicked.connect(self.plate_details)
		self.ui.btn_stiffnrDetail.clicked.connect(self.stiffener_details)
		self.ui.btn_CreateDesign.clicked.connect(self.design_report)
		self.ui.btn_SaveMessages.clicked.connect(self.save_log_messages)

		self.ui.btn3D.clicked.connect(lambda: self.call_3DModel("gradient_bg"))
		self.ui.chkBx_columnSec.clicked.connect(lambda: self.call_3DColumn("gradient_bg"))
		self.ui.chkBx_beamSec.clicked.connect(lambda: self.call_3DBeam("gradient_bg"))
		self.ui.chkBx_connector.clicked.connect(lambda: self.call_3DConnector("gradient_bg"))

		validator = QIntValidator()

		doubl_validator = QDoubleValidator()
		self.ui.txt_Fu.setValidator(doubl_validator)
		self.ui.txt_Fy.setValidator(doubl_validator)
		self.ui.txt_Moment.setValidator(doubl_validator)
		self.ui.txt_Shear.setValidator(doubl_validator)
		self.ui.txt_Axial.setValidator(doubl_validator)

		min_fu = 290
		max_fu = 780
		self.ui.txt_Fu.editingFinished.connect(lambda: self.check_range(self.ui.txt_Fu, min_fu, max_fu))
		self.ui.txt_Fu.editingFinished.connect(
			lambda: self.validate_fu_fy(self.ui.txt_Fu, self.ui.txt_Fy, self.ui.txt_Fu, self.ui.lbl_fu))

		min_fy = 165
		max_fy = 650
		self.ui.txt_Fy.editingFinished.connect(lambda: self.check_range(self.ui.txt_Fy, min_fy, max_fy))
		self.ui.txt_Fy.editingFinished.connect(
			lambda: self.validate_fu_fy(self.ui.txt_Fu, self.ui.txt_Fy, self.ui.txt_Fy, self.ui.lbl_fy))

		from osdagMainSettings import backend_name
		self.display, _ = self.init_display(backend_str=backend_name())
		self.uiObj = None
		self.fuse_model = None
		self.resultObj = None
		self.disable_buttons()

	def on_change(self, newIndex):
			if newIndex == "Groove Weld (CJP)":
				self.ui.combo_flangeSize.setEnabled(False)
				self.ui.combo_webSize.setEnabled(False)
	def init_display(self, backend_str=None, size=(1024, 768)):
		from OCC.Display.backend import load_backend, get_qt_modules

		used_backend = load_backend(backend_str)
		global display, start_display, app, _, USED_BACKEND
		if 'qt' in used_backend:
			from OCC.Display.qtDisplay import qtViewer3d
			QtCore, QtGui, QtWidgets, QtOpenGL = get_qt_modules()

		from OCC.Display.qtDisplay import qtViewer3d
		self.ui.modelTab = qtViewer3d(self)

		# ========================  CAD ========================
		# self.setWindowTitle("Osdag Finplate")
		self.ui.mytabWidget.resize(size[0], size[1])
		self.ui.mytabWidget.addTab(self.ui.modelTab, "")
		self.ui.modelTab.InitDriver()
		# ===========================================================
		display = self.ui.modelTab._display
		display.set_bg_gradient_color(23, 1, 32, 23, 1, 32)
		# ========================  CAD ========================
		display.display_trihedron()
		# ===========================================================
		display.View.SetProj(1, 1, 1)

		def centerOnScreen(self):
			'''Centers the window on the screen.'''
			resolution = QtGui.QDesktopWidget().screenGeometry()
			self.move((resolution.width() / 2) - (self.frameSize().width() / 2),
					  (resolution.height() / 2) - (self.frameSize().height() / 2))

		def start_display():
			self.ui.modelTab.raise_()

		return display, start_display

	def save_design_inputs(self):
		filename, _ = QFileDialog.getSaveFileName(self, "Save Design", os.path.join(str(self.folder), "untitled.osi"),
												  "Input Files(*.osi)")
		if not filename:
			return
		try:
			out_file = open(str(filename), 'wb')
		except IOError:
			QMessageBox.information(self, "Unable to open file",
									"There was an error opening \"%s\"" % filename)
			return
		json.dump(self.uiObj, out_file)
		out_file.close()
		pass

	def load_design_inputs(self):
		filename, _ = QFileDialog.getOpenFileName(self, "Open Design", str(self.folder), "(*.osi)")
		if not filename:
			return
		try:
			in_file = open(str(filename), 'rb')
		except IOError:
			QMessageBox.information(self, "Unable to open file",
									"There was an error opening \"%s\"" % filename)
			return
		ui_obj = json.load(in_file)
		self.set_dict_touser_inputs(ui_obj)

	def save_log_messages(self):
		filename, pat = QFileDialog.getSaveFileName(self, "Save File As", os.path.join(str(self.folder), "LogMessages"),
													"Text files (*.txt)")
		return self.save_file(filename + ".txt")

	def save_file(self, filename):
		"""

		Args:
			filename: file name

		Returns: open file for writing

		"""
		fname = QFile(filename)
		if not fname.open(QFile.WriteOnly | QFile.Text):
			QMessageBox.warning(self, "Application",
								"Cannot write file %s:\n%s." % (filename, fname.errorString()))
			return
		outf = QTextStream(fname)
		QApplication.setOverrideCursor(Qt.WaitCursor)
		outf << self.ui.textEdit.toPlainText()
		QApplication.restoreOverrideCursor()

	def save_design(self, report_summary):
		status = self.resultObj['Bolt']['status']
		if status is True:
			self.call_3DModel("white_bg")
			data = os.path.join(str(self.folder), "images_html", "3D_Model.png")
			self.display.ExportToImage(data)
			self.display.FitAll()
		else:
			pass

		filename = os.path.join(str(self.folder), "images_html", "Html_Report.html")
		file_name = str(filename)
		self.call_designreport(file_name, report_summary)

		# Creates PDF
		config = ConfigParser.ConfigParser()
		config.readfp(open(r'Osdag.config'))
		wkhtmltopdf_path = config.get('wkhtml_path', 'path1')

		config = pdfkit.configuration(wkhtmltopdf=wkhtmltopdf_path)

		options = {
			'margin-bottom': '10mm',
			'footer-right': '[page]'
		}
		file_type = "PDF(*.pdf)"
		fname, _ = QFileDialog.getSaveFileName(self, "Save File As", self.folder + "/", file_type)
		fname = str(fname)
		flag = True
		if fname == '':
			flag = False
			return flag
		else:
			pdfkit.from_file(filename, fname, configuration=config, options=options)
			QMessageBox.about(self, 'Information', "Report Saved")

	def call_designreport(self, fileName, report_summary):
		self.alist = self.designParameters()
		self.result = bc_endplate_design(self.alist)
		print "resultobj", self.result
		self.column_data = self.fetchColumnPara()
		self.beam_data = self.fetchBeamPara()
		save_html(self.result, self.alist, self.column_data, self.beam_data, fileName, report_summary, self.folder)

	def get_user_inputs(self):
		uiObj = {}
		uiObj["Member"] = {}
		uiObj["Member"]["Connectivity"] = str(self.ui.combo_connect.currentText())
		uiObj["Member"]["EndPlate_type"] = str(self.ui.combo_connLoc.currentText())
		uiObj["Member"]["ColumnSection"] = str(self.ui.combo_columnSec.currentText())
		uiObj["Member"]["BeamSection"] = str(self.ui.combo_beamSec.currentText())
		uiObj["Member"]["fu (MPa)"] = self.ui.txt_Fu.text()
		uiObj["Member"]["fy (MPa)"] = self.ui.txt_Fy.text()

		uiObj["Load"] = {}
		uiObj["Load"]["ShearForce (kN)"] = self.ui.txt_Shear.text()
		uiObj["Load"]["Moment (kNm)"] = self.ui.txt_Moment.text()
		uiObj["Load"]["AxialForce (kN)"] = self.ui.txt_Axial.text()

		uiObj["Bolt"] = {}
		uiObj["Bolt"]["Diameter (mm)"] = self.ui.combo_diameter.currentText()
		uiObj["Bolt"]["Grade"] = self.ui.combo_grade.currentText()
		uiObj["Bolt"]["Type"] = self.ui.combo_type.currentText()

		uiObj["Plate"] = {}
		uiObj["Plate"]["Thickness (mm)"] = str(self.ui.combo_plateThick.currentText())

		uiObj["Weld"] = {}
		uiObj["Weld"]["Method"] = str(self.ui.combo_weld_method.currentText())
		uiObj["Weld"]["Flange (mm)"] = str(self.ui.combo_flangeSize.currentText())
		uiObj["Weld"]["Web (mm)"] = str(self.ui.combo_webSize.currentText())

		uiObj["Connection"] = self.connection

		return uiObj


	def osdag_header(self):
		image_path = os.path.abspath(os.path.join(os.getcwd(), os.path.join("ResourceFiles", "Osdag_header.png")))
		shutil.copyfile(image_path, os.path.join(str(self.folder), "images_html", "Osdag_header.png"))

	def design_prefer(self):
		self.designPrefDialog.show()

	def bolt_hole_clearance(self):
		self.designPrefDialog.get_clearance()

	def call_bolt_fu(self):
		self.designPrefDialog.set_boltFu()

	def call_weld_fu(self):
		self.designPrefDialog.set_weldFu()

	def closeEvent(self, event):
		"""

		Args:
			event: Yes or No

		Returns: Ask for the confirmation while closing the window

		"""
		uiInput = self.designParameters()
		self.save_inputs_totext(uiInput)
		action = QMessageBox.question(self, "Message", "Are you sure to quit?", QMessageBox.Yes, QMessageBox.No)
		if action == QMessageBox.Yes:
			self.closed.emit()
			event.accept()
		else:
			event.ignore()

	def save_inputs_totext(self, uiObj):
		"""

		Args:
			uiObj: User inputs

		Returns: Save the user input to txt format

		"""
		input_file = QFile(os.path.join("Connections", "Moment", "BCEndPlate", "saveINPUT.txt"))
		if not input_file.open(QFile.WriteOnly | QFile.Text):
			QMessageBox.warning(self, "Application",
								"Cannot write file %s: \n%s"
								% (input_file.fileName(), input_file.errorString()))
		pickle.dump(uiObj, input_file)

	def get_prevstate(self):
		"""

		Returns: Read for the previous user inputs design

		"""
		filename = os.path.join("Connections", "Moment", "BCEndPlate", "saveINPUT.txt")
		if os.path.isfile(filename):
			file_object = open(filename, 'r')
			uiObj = pickle.load(file_object)
			return uiObj
		else:
			return None

	def retrieve_prevstate(self):
		"""

		Returns: Retrieve the previous user inputs

		"""
		uiObj = self.get_prevstate()
		self.set_dict_touser_inputs(uiObj)

	def set_dict_touser_inputs(self, uiObj):
		"""

		Args:
			uiObj: User inputs

		Returns: Set the dictionary to user inputs

		"""

		if uiObj is not None:
			if uiObj["Connection"] != "BCEndPlate":
				QMessageBox.information(self, "Information",
										"You can load this input file only from the corresponding design problem")
				return

			self.ui.combo_connect.setCurrentIndex(self.ui.combo_connect.findText(uiObj["Member"]["Connectivity"]))
			self.ui.combo_connLoc.setCurrentIndex(self.ui.combo_connLoc.findText(str(uiObj["Member"]["EndPlate_type"])))
			if uiObj["Member"]["EndPlate_type"] == "Flush" or "Extended one way" or "Extended both ways":
				# self.ui.combo_connLoc.setCurrentIndex(self.ui.combo_connect.findText(uiObj["Member"]["Connectivity"]))
				self.ui.combo_connLoc.setCurrentIndex(self.ui.combo_connLoc.findText(uiObj["Member"]["EndPlate_type"]))
				self.ui.combo_columnSec.setCurrentIndex(
					self.ui.combo_columnSec.findText(uiObj["Member"]["ColumnSection"]))
				self.ui.combo_beamSec.setCurrentIndex(self.ui.combo_beamSec.findText(uiObj["Member"]["BeamSection"]))
				self.ui.txt_Fu.setText(str(uiObj["Member"]["fu (MPa)"]))
				self.ui.txt_Fy.setText(str(uiObj["Member"]["fy (MPa)"]))
				self.ui.txt_Shear.setText(str(uiObj["Load"]["ShearForce (kN)"]))
				self.ui.txt_Axial.setText(str(uiObj["Load"]["AxialForce (kN)"]))
				self.ui.txt_Moment.setText(str(uiObj["Load"]["Moment (kNm)"]))
				self.ui.combo_diameter.setCurrentIndex(self.ui.combo_diameter.findText(uiObj["Bolt"]["Diameter (mm)"]))
				self.ui.combo_type.setCurrentIndex(self.ui.combo_type.findText(uiObj["Bolt"]["Type"]))
				self.ui.combo_grade.setCurrentIndex(self.ui.combo_grade.findText(uiObj["Bolt"]["Grade"]))
				self.ui.combo_plateThick.setCurrentIndex(
					self.ui.combo_plateThick.findText(uiObj["Plate"]["Thickness (mm)"]))
				self.ui.combo_weld_method.setCurrentIndex(self.ui.combo_weld_method.findText(uiObj["Weld"]["Method"]))
				self.ui.combo_flangeSize.setCurrentIndex(
					self.ui.combo_flangeSize.findText(uiObj["Weld"]["Flange (mm)"]))
				self.ui.combo_webSize.setCurrentIndex(self.ui.combo_webSize.findText(uiObj["Weld"]["Web (mm)"]))

				self.designPrefDialog.ui.combo_boltType.setCurrentIndex(
					self.designPrefDialog.ui.combo_boltType.findText(uiObj["bolt"]["bolt_type"]))
				self.designPrefDialog.ui.combo_boltHoleType.setCurrentIndex(
					self.designPrefDialog.ui.combo_boltHoleType.findText(uiObj["bolt"]["bolt_hole_type"]))
				self.designPrefDialog.ui.txt_boltFu.setText(str(uiObj["bolt"]["bolt_fu"]))
				self.designPrefDialog.ui.combo_slipfactor.setCurrentIndex(
					self.designPrefDialog.ui.combo_slipfactor.findText(str(uiObj["bolt"]["slip_factor"])))
				self.designPrefDialog.ui.combo_weldType.setCurrentIndex(
					self.designPrefDialog.ui.combo_weldType.findText(uiObj["weld"]["typeof_weld"]))
				self.designPrefDialog.ui.txt_weldFu.setText(str(uiObj["weld"]["fu_overwrite"]))
				self.designPrefDialog.ui.combo_detailingEdgeType.setCurrentIndex(
					self.designPrefDialog.ui.combo_detailingEdgeType.findText(uiObj["detailing"]["typeof_edge"]))
				self.designPrefDialog.ui.combo_detailing_memebers.setCurrentIndex(
					self.designPrefDialog.ui.combo_detailing_memebers.findText(uiObj["detailing"]["is_env_corrosive"]))
				self.designPrefDialog.ui.combo_design_method.setCurrentIndex(
					self.designPrefDialog.ui.combo_design_method.findText(uiObj["design"]["design_method"]))

		else:
			pass

	def designParameters(self):
		"""

		Returns: Design preference inputs

		"""
		self.uiObj = self.get_user_inputs()
		self.ui.combo_weld_method.currentTextChanged.connect(self.on_change)
		# if self.designPrefDialog.saved is not True:
		# 	design_pref = self.designPrefDialog.save_default_para()
		# else:
		design_pref = self.designPrefDialog.save_designPref_para()
		self.uiObj.update(design_pref)
		return self.uiObj

	def setimage_connection(self):
		'''
		Setting image to connectivity.
		'''
		self.ui.lbl_connectivity.show()
		loc = self.ui.combo_connLoc.currentText()
		loc2 = self.ui.combo_connect.currentText()

		if loc == "Extended both ways" and loc2 == "Column flange-Beam web":
			pixmap = QPixmap(":/newPrefix/images/webextnboth.png")
			pixmap.scaledToHeight(60)
			pixmap.scaledToWidth(50)
			self.ui.lbl_connectivity.setPixmap(pixmap)
		elif loc == "Flush end plate" and loc2 == "Column flange-Beam web":
			pixmap = QPixmap(":/newPrefix/images/webflush.png")
			pixmap.scaledToHeight(60)
			pixmap.scaledToWidth(50)
			self.ui.lbl_connectivity.setPixmap(pixmap)
		elif loc == "Extended one way" and loc2 == "Column flange-Beam web":
			pixmap = QPixmap(":/newPrefix/images/webextnone.png")
			pixmap.scaledToHeight(60)
			pixmap.scaledToWidth(50)
			self.ui.lbl_connectivity.setPixmap(pixmap)
		elif loc == "Extended both ways" and loc2 == "Column web-Beam web":
			pixmap = QPixmap(":/newPrefix/images/fextnboth.png")
			pixmap.scaledToHeight(60)
			pixmap.scaledToWidth(50)
			self.ui.lbl_connectivity.setPixmap(pixmap)
		elif loc == "Flush end plate" and loc2 == "Column web-Beam web":
			pixmap = QPixmap(":/newPrefix/images/ff.png")
			pixmap.scaledToHeight(60)
			pixmap.scaledToWidth(50)
			self.ui.lbl_connectivity.setPixmap(pixmap)
		else:
			pixmap = QPixmap(":/newPrefix/images/fextnone.png")
			pixmap.scaledToHeight(60)
			pixmap.scaledToWidth(50)
			self.ui.lbl_connectivity.setPixmap(pixmap)

		return True

	def generate_incomplete_string(self, incomplete_list):
		"""

		Args:
			incomplete_list: list of fields that are not selected or entered

		Returns:
			error string that has to be displayed

		"""

		# The base string which should be displayed
		information = "Please input the following required field"
		if len(incomplete_list) > 1:
			# Adds 's' to the above sentence if there are multiple missing input fields
			information += "s"
		information += ": "

		# Loops through the list of the missing fields and adds each field to the above sentence with a comma
		for item in incomplete_list:
			information = information + item + ", "

		# Removes the last comma
		information = information[:-2]
		information += "."

		return information

	def validate_inputs_on_design_btn(self):
		flag = True
		incomplete_list = []
		state = self.setimage_connection()
		if state is True:
			if self.ui.combo_connect.currentIndex() == 0:
				incomplete_list.append("Connectivity")
		else:
			pass

		if self.ui.combo_connLoc.currentIndex() == 0:
			incomplete_list.append("EndPlate_type")

		if self.ui.combo_columnSec.currentIndex() == 0:
			incomplete_list.append("Column section")

		if self.ui.combo_beamSec.currentIndex() == 0:
			incomplete_list.append("Beam section")

		if self.ui.txt_Fu.text() == "":
			incomplete_list.append("Ultimate strength")

		if self.ui.txt_Fy.text() == "":
			incomplete_list.append("Yield strength")

		# if self.ui.txt_Axial.text() == '' or float(self.ui.txt_Axial.text()) == 0:
		#	incomplete_list.append("Axial force")

		if self.ui.txt_Moment.text() == '' or float(self.ui.txt_Moment.text()) == 0:
			incomplete_list.append("Moment")

		if self.ui.txt_Shear.text() == '':
			incomplete_list.append("Shear force")

		if self.ui.combo_diameter.currentIndex() == 0:
			incomplete_list.append("Diameter of bolt")

		if self.ui.combo_type.currentIndex() == 0:
			incomplete_list.append("Type of bolt")

		if self.ui.combo_plateThick.currentIndex() == 0:
			incomplete_list.append("Flange splice plate thickness")

		if self.ui.combo_webSize.currentIndex() == 0:
			incomplete_list.append("Web weld thickness")


		if self.ui.combo_flangeSize.currentIndex() == 0:
			incomplete_list.append("Flange weld thickness")

		if len(incomplete_list) > 0:
			flag = False
			QMessageBox.information(self, "Information", self.generate_incomplete_string(incomplete_list))

		return flag

	def design_btnclicked(self):
		"""

		Returns:

		"""
		if self.validate_inputs_on_design_btn() is not True:
			return
		self.alist = self.designParameters()
		self.outputs = bc_endplate_design(self.alist)
		print "output list ", self.outputs

		self.ui.outputDock.setFixedSize(310, 710)
		self.enable_buttons()

		a = self.outputs[self.outputs.keys()[0]]
		self.resultObj = self.outputs
		alist = self.resultObj.values()

		self.display_output(self.outputs)
		self.display_log_to_textedit()
		isempty = [True if val != '' else False for ele in alist for val in ele.values()]

		if isempty[0] == True:
			status = self.resultObj['Bolt']['status']
			self.call_3DModel("gradient_bg")
			if status is True:
				self.call_2D_drawing("All")
			else:
				self.ui.btn_pitchDetail.setDisabled(False)
				self.ui.btn_plateDetail.setDisabled(False)
				self.ui.btn_stiffnrDetail.setDisabled(False)
				self.ui.chkBx_connector.setDisabled(True)
				self.ui.chkBx_columnSec.setDisabled(True)
				self.ui.chkBx_beamSec.setDisabled(True)
				self.ui.btn3D.setDisabled(True)

	def display_output(self, outputObj):
		for k in outputObj.keys():
			for value in outputObj.values():
				if outputObj.items() == " ":
					resultObj = outputObj
				else:
					resultObj = outputObj
		print resultObj

		critical_tension = resultObj["Bolt"]["TensionBolt"]
		self.ui.txt_tensionCritical.setText(str(critical_tension))

		tension_capacity = resultObj["Bolt"]["TensionCapacity"]
		self.ui.txt_tensionCapacity.setText(str(tension_capacity))

		shear_capacity = resultObj["Bolt"]["ShearCapacity"]
		self.ui.txt_shearCapacity.setText(str(shear_capacity))

		bearing_capacity = resultObj["Bolt"]["BearingCapacity"]
		self.ui.txt_bearCapacity.setText(str(bearing_capacity))

		combined_capacity = resultObj["Bolt"]["CombinedCapacity"]
		self.ui.txt_boltgrpcapacity.setText(str(combined_capacity))

		bolt_capacity = resultObj["Bolt"]["BoltCapacity"]
		self.ui.txt_boltcapacity.setText(str(bolt_capacity))

		bolts_required = resultObj["Bolt"]["NumberOfBolts"]
		self.ui.txt_noBolts.setText(str(bolts_required))

		# bolts_in_rows = resultObj["Bolt"]["NumberOfRows"]
		bolts_in_rows = 1
		self.ui.txt_rowBolts.setText(str(bolts_in_rows))

		# pitch = resultObj["Bolt"]["Pitch"]
		# self.ui.txt_pitch.setText(str(pitch))

		# gauge = resultObj["Bolt"]["Gauge"]
		gauge = 0.0
		self.ui.txt_gauge.setText(str(gauge))

		cross_centre_gauge = resultObj["Bolt"]["CrossCentreGauge"]
		self.ui.txt_crossGauge.setText(str(cross_centre_gauge))

		end_distance = resultObj["Bolt"]["End"]
		self.ui.txt_endDist.setText(str(end_distance))

		edge_distance = resultObj["Bolt"]["Edge"]
		self.ui.txt_edgeDist.setText(str(edge_distance))

		# weld_stress_flange = resultObj["Weld"]["FlangeStress"]
		weld_stress_flange = 0.0
		self.ui.txt_criticalFlange.setText(str(weld_stress_flange))

		# weld_stress_web = resultObj["Weld"]["WebStress"]
		weld_stress_web = 0.0
		self.ui.txt_criticalWeb.setText(str(weld_stress_web))

	def display_log_to_textedit(self):
		file = QFile(os.path.join('Connections', 'Moment', 'BCEndPlate', 'extnd.log'))
		if not file.open(QtCore.QIODevice.ReadOnly):
			QMessageBox.information(None, 'info', file.errorString())
		stream = QtCore.QTextStream(file)
		self.ui.textEdit.clear()
		self.ui.textEdit.setHtml(stream.readAll())
		vscroll_bar = self.ui.textEdit.verticalScrollBar()
		vscroll_bar.setValue(vscroll_bar.maximum())
		file.close()

	def disable_buttons(self):
		self.ui.btn_CreateDesign.setEnabled(False)
		self.ui.btn_SaveMessages.setEnabled(False)
		self.ui.btnFront.setEnabled(False)
		self.ui.btnTop.setEnabled(False)
		self.ui.btnSide.setEnabled(False)
		self.ui.btn3D.setEnabled(False)
		self.ui.chkBx_columnSec.setEnabled(False)
		self.ui.chkBx_beamSec.setEnabled(False)
		self.ui.chkBx_connector.setEnabled(False)
		self.ui.btn_pitchDetail.setEnabled(False)
		self.ui.btn_plateDetail.setEnabled(False)
		self.ui.btn_stiffnrDetail.setEnabled(False)

		self.ui.action_save_input.setEnabled(False)
		self.ui.actionCreate_design_report.setEnabled(False)
		self.ui.actionSave_3D_model.setEnabled(False)
		self.ui.actionSave_log_messages.setEnabled(False)
		self.ui.actionSave_current_image.setEnabled(False)
		self.ui.actionSave_Front_View.setEnabled(False)
		self.ui.actionSave_Side_View.setEnabled(False)
		self.ui.actionSave_Top_View.setEnabled(False)
		self.ui.menuGraphics.setEnabled(True)

	def enable_buttons(self):
		self.ui.btn_CreateDesign.setEnabled(True)
		self.ui.btn_SaveMessages.setEnabled(True)
		self.ui.btnFront.setEnabled(True)
		self.ui.btnTop.setEnabled(True)
		self.ui.btnSide.setEnabled(True)
		self.ui.btn3D.setEnabled(True)
		self.ui.chkBx_columnSec.setEnabled(True)
		self.ui.chkBx_beamSec.setEnabled(True)
		self.ui.chkBx_connector.setEnabled(True)
		self.ui.btn_pitchDetail.setEnabled(True)
		self.ui.btn_plateDetail.setEnabled(True)
		self.ui.btn_stiffnrDetail.setEnabled(True)

		self.ui.action_save_input.setEnabled(True)
		self.ui.actionCreate_design_report.setEnabled(True)
		self.ui.actionSave_3D_model.setEnabled(True)
		self.ui.actionSave_log_messages.setEnabled(True)
		self.ui.actionSave_current_image.setEnabled(True)
		self.ui.actionSave_Front_View.setEnabled(True)
		self.ui.actionSave_Side_View.setEnabled(True)
		self.ui.actionSave_Top_View.setEnabled(True)
		self.ui.menuGraphics.setEnabled(True)

	def reset_btnclicked(self):
		"""

		Returns:

		"""
		self.ui.combo_connect.setCurrentIndex(0)
		self.ui.combo_connLoc.setCurrentIndex(0)
		self.ui.combo_columnSec.setCurrentIndex(0)
		self.ui.combo_beamSec.setCurrentIndex(0)
		self.ui.lbl_connectivity.clear()
		self.ui.txt_Fu.clear()
		self.ui.txt_Fy.clear()
		self.ui.txt_Axial.clear()
		self.ui.txt_Shear.clear()
		self.ui.txt_Moment.clear()
		self.ui.combo_diameter.setCurrentIndex(0)
		self.ui.combo_type.setCurrentIndex(0)
		self.ui.combo_grade.setCurrentIndex(0)
		self.ui.combo_plateThick.setCurrentIndex(0)
		self.ui.combo_flangeSize.setCurrentIndex(0)
		self.ui.combo_webSize.setCurrentIndex(0)

		self.ui.txt_tensionCritical.clear()
		self.ui.txt_tensionCapacity.clear()
		self.ui.txt_shearCapacity.clear()
		self.ui.txt_bearCapacity.clear()
		self.ui.txt_boltcapacity.clear()
		self.ui.txt_boltgrpcapacity.clear()
		self.ui.txt_noBolts.clear()
		self.ui.txt_rowBolts.clear()
		self.ui.txt_gauge.clear()
		self.ui.txt_crossGauge.clear()
		self.ui.txt_endDist.clear()
		self.ui.txt_edgeDist.clear()
		self.ui.txt_criticalFlange.clear()
		self.ui.txt_criticalWeb.clear()

		self.ui.btn_pitchDetail.setDisabled(True)
		self.ui.btn_plateDetail.setDisabled(True)
		self.ui.btn_stiffnrDetail.setDisabled(True)
		self.ui.btnFront.setDisabled(True)
		self.ui.btnTop.setDisabled(True)
		self.ui.btnSide.setDisabled(True)

		self.display.EraseAll()
		self.designPrefDialog.save_default_para()

	def get_columndata(self):
		"""Fetch  old and new column sections from "Intg_osdag" database.
		Returns:
			"""
		columndata = get_columncombolist()
		old_colList = get_oldcolumncombolist()

		self.ui.combo_columnSec.addItems(columndata)
		combo_section = self.ui.combo_columnSec
		self.color_oldDatabase_section(old_colList, columndata, combo_section)

	def get_beamdata(self):
		loc = self.ui.combo_connLoc.currentText()
		beamdata = get_beamcombolist()
		old_beamdata = get_oldbeamcombolist()
		combo_section = ''
		self.ui.combo_beamSec.addItems(beamdata)
		combo_section = self.ui.combo_beamSec
		self.color_oldDatabase_section(old_beamdata, beamdata, combo_section)

	def color_oldDatabase_section(self, old_section, intg_section, combo_section):
		"""

		Args:
			old_section: Old database
			intg_section: Integrated database
			combo_section: Contents of database

		Returns: Differentiate the database by color code

		"""
		for col in old_section:
			if col in intg_section:
				indx = intg_section.index(str(col))
				combo_section.setItemData(indx, QBrush(QColor("red")), Qt.TextColorRole)

		duplicate = [i for i, x in enumerate(intg_section) if intg_section.count(x) > 1]
		for i in duplicate:
			combo_section.setItemData(i, QBrush(QColor("red")), Qt.TextColorRole)

	def fetchColumnPara(self):
		columndata_sec = self.ui.combo_columnSec.currentText()
		dictcolumndata = get_columndata(columndata_sec)
		return dictcolumndata

	def fetchBeamPara(self):
		beamdata_sec = self.ui.combo_beamSec.currentText()
		dictbeamdata = get_beamdata(beamdata_sec)
		return dictbeamdata

	def populate_weld_thk_flange(self):
		"""

		Returns: The list of weld thickness in Gui

		"""
		if str(self.ui.combo_beamSec.currentText()) == "Select section":
			self.ui.combo_plateThick.setCurrentIndex(0)
			self.ui.combo_flangeSize.setCurrentIndex(0)
			return

		else:
			newlist = []
			newlist.append("Select thickness")
			weldlist = [3, 4, 5, 6, 8, 10, 12, 16, 18, 20]
			dictbeamdata = self.fetchBeamPara()
			beam_tw = float(dictbeamdata["tw"])
			plate_thickness = str(self.ui.combo_plateThick.currentText())

			if plate_thickness != "Select plate thickness":
				plate_thick = float(plate_thickness)

				if str(self.ui.combo_connLoc.currentText()) == "Extended both ways":
					if str(self.ui.combo_beamSec.currentText()) == "Select section":
						self.ui.combo_flangeSize.clear()
						return
					else:
						beam_tf = float(dictbeamdata["T"])
						beam_tw = float(dictbeamdata["tw"])
						# column_tf = float(dictbeamdata["T"])
						thicker_part = max(beam_tf, beam_tw, plate_thick)

				if thicker_part in range(0, 11):
					weld_index = weldlist.index(3)
					newlist.extend(weldlist[weld_index:])
				elif thicker_part in range(11, 21):
					weld_index = weldlist.index(5)
					newlist.extend(weldlist[weld_index:])
				elif thicker_part in range(21, 33):
					weld_index = weldlist.index(6)
					newlist.extend(weldlist[weld_index:])
				else:
					weld_index = weldlist.index(8)
					newlist.extend(weldlist[weld_index:])

				self.ui.combo_flangeSize.clear()
				for element in newlist[:]:
					self.ui.combo_flangeSize.addItem(str(element))
			else:
				pass

	def combotype_current_index_changed(self, index):
		"""

		Args:
			index: Number

		Returns: Types of Grade

		"""
		items = self.gradeType[str(index)]
		if items != 0:
			self.ui.combo_grade.clear()
			stritems = []
			for val in items:
				stritems.append(str(val))

			self.ui.combo_grade.addItems(stritems)
		else:
			pass

	def check_range(self, widget, min_val, max_val):
		"""

		Args:
			widget: Fu , Fy lineedit
			min_val: min value
			max_val: max value

		Returns: Check for the value mentioned for the given range

		"""
		text_str = widget.text()
		text_str = int(text_str)
		if (text_str < min_val or text_str > max_val or text_str == ''):
			QMessageBox.about(self, "Error", "Please enter a value between %s-%s" % (min_val, max_val))
			widget.clear()
			widget.setFocus()

	def validate_fu_fy(self, fu_widget, fy_widget, current_widget, lblwidget):
		'''(QlineEdit,QLable,Number,Number)---> NoneType
		Validating F_u(ultimate Strength) greater than F_y (Yeild Strength) textfields
		'''
		try:
			fu_value = float(fu_widget.text())
		except ValueError:
			fu_value = 0.0

		try:
			fy_value = float(fy_widget.text())
		except ValueError:
			fy_value = 0.0

		if fy_value > fu_value:
			QMessageBox.about(self, 'Error', 'Yield strength (fy) cannot be greater than ultimate strength (fu)')
			current_widget.clear()
			current_widget.setFocus()
			palette = QPalette()
			palette.setColor(QPalette.Foreground, Qt.red)
			lblwidget.setPalette(palette)
		else:
			palette = QPalette()
			lblwidget.setPalette(palette)

	def call_2D_drawing(self, view):
		"""

		Args:
			view: Front, Side & Top view of 2D svg drawings

		Returns: SVG image created through svgwrite package which takes design INPUT and OUTPUT
				 parameters from Extended endplate GUI

		"""
		self.alist = self.designParameters()
		self.result_obj = bc_endplate_design(self.alist)
		self.column_data = self.fetchColumnPara()
		self.beam_data = self.fetchBeamPara()


		if self.alist['Member']['Connectivity'] == "Column web-Beam web":
			# conn_type = 'col_web_connectivity'
			if self.alist['Member']['EndPlate_type'] == "Extended both ways":
				self.endplate_type = "both_way"
				beam_beam = ExtendedEndPlate_WW(self.alist, self.result_obj, self.column_data, self.beam_data,
												self.folder)
			elif self.alist['Member']['EndPlate_type'] == "Extended one way":
				self.endplate_type = "one_way"
				beam_beam = OnewayEndPlate_WW(self.alist, self.result_obj, self.column_data, self.beam_data,
											  self.folder)
			else:
				self.endplate_type = "flush"
				beam_beam = FlushEndPlate_WW(self.alist, self.result_obj, self.column_data, self.beam_data, self.folder)
		else:  # "Column flange-Beam web"
			# conn_type = 'col_flange_connectivity'
			if self.alist['Member']['EndPlate_type'] == "Extended one way":
				self.endplate_type = "one_way"
				beam_beam = OnewayEndPlate(self.alist, self.result_obj, self.column_data, self.beam_data, self.folder)
			elif self.alist['Member']['EndPlate_type'] == "Flush end plate":
				self.endplate_type = "flush"
				beam_beam = FlushEndPlate(self.alist, self.result_obj, self.column_data, self.beam_data, self.folder)
			else:  # uiObj['Member']['EndPlate_type'] == "Extended both ways":
				self.endplate_type = "both_way"
				beam_beam = ExtendedEndPlate(self.alist, self.result_obj, self.column_data, self.beam_data, self.folder)

		# beam_beam = ExtendedEndPlate(self.alist, self.result_obj, self.column_data, self.beam_data, self.folder)
		status = self.resultObj['Bolt']['status']
		if status is True:
			if view != "All":
				if view == "Front":
					filename = os.path.join(self.folder, "images_html", "extendFront.svg")

				elif view == "Side":
					filename = os.path.join(self.folder, "images_html", "extendSide.svg")

				else:
					filename = os.path.join(self.folder, "images_html", "extendTop.svg")

				beam_beam.save_to_svg(filename, view)
				svg_file = SvgWindow()
				svg_file.call_svgwindow(filename, view, self.folder)
			else:
				fname = ''
				beam_beam.save_to_svg(fname, view)
		else:
			QMessageBox.about(self, 'Information', 'Design Unsafe: %s view cannot be viewed' % (view))

	def dockbtn_clicked(self, widgets):
		"""

		Args:
			widgets: Input , Output dock

		Returns: Dock & undock the widgets

		"""
		flag = widgets.isHidden()
		if flag:
			widgets.show()
		else:
			widgets.hide()

	def show_font_dialogue(self):
		font, ok = QFontDialog.getFont()
		if ok:
			# self.ui.textEdit.setFont()
			self.ui.textEdit.setFont(font)

	def pitch_details(self):
		section = Pitch(self)
		section.show()

	def plate_details(self):
		section = PlateDetails(self)
		section.show()

	def stiffener_details(self):
		section = Stiffener(self)
		section.show()

	def design_report(self):
		design_report_dialog = DesignReportDialog(self)
		design_report_dialog.show()

	# fileName = ("Connections\Moment\BCEndPlate\Html_Report.html")
	# fileName = str(fileName)
	# self.alist = self.designParameters()
	# self.result = bc_endplate_design(self.alist)
	# print "result_obj", self.result
	# self.beam_data = self.fetchBeamPara()
	# save_html(self.result, self.alist, self.beam_data, fileName)

	# ===========================  CAD ===========================
	def show_color_dialog(self):

		col = QColorDialog.getColor()
		colorTup = col.getRgb()
		r = colorTup[0]
		g = colorTup[1]
		b = colorTup[2]
		self.display.set_bg_gradient_color(r, g, b, 255, 255, 255)

	def create_2D_CAD(self):
		'''

		Returns: The 3D model of extendedplate depending upon component selected

		'''
		self.ExtObj = self.create_extended_both_ways()
		if self.component == "Column":
			final_model = self.ExtObj.get_column_models()

		elif self.component == "Beam":
			final_model = self.ExtObj.get_beam_models()

		elif self.component == "Connector":
			cadlist = self.ExtObj.get_connector_models()
			final_model = cadlist[0]
			for model in cadlist[1:]:
				final_model = BRepAlgoAPI_Fuse(model, final_model).Shape()
		else:
			cadlist = self.ExtObj.get_models()
			final_model = cadlist[0]
			for model in cadlist[1:]:
				final_model = BRepAlgoAPI_Fuse(model, final_model).Shape()

		return final_model

	def save_3D_cad_images(self):
		'''

		Returns: Save 3D CAD images in *igs, *step, *stl, *brep format

		'''
		status = self.resultObj['Bolt']['status']
		if status is True:
			if self.fuse_model is None:
				self.fuse_model = self.create_2D_CAD()
			shape = self.fuse_model

			files_types = "IGS (*.igs);;STEP (*.stp);;STL (*.stl);;BREP(*.brep)"

			fileName, _ = QFileDialog.getSaveFileName(self, 'Export', os.path.join(str(self.folder), "untitled.igs"),
													  files_types)
			fName = str(fileName)

			flag = True
			if fName == '':
				flag = False
				return flag
			else:
				file_extension = fName.split(".")[-1]

				if file_extension == 'igs':
					IGESControl.IGESControl_Controller().Init()
					iges_writer = IGESControl.IGESControl_Writer()
					iges_writer.AddShape(shape)
					iges_writer.Write(fName)

				elif file_extension == 'brep':

					BRepTools.breptools.Write(shape, fName)

				elif file_extension == 'stp':
					# initialize the STEP exporter
					step_writer = STEPControl_Writer()
					Interface_Static_SetCVal("write.step.schema", "AP203")

					# transfer shapes and write file
					step_writer.Transfer(shape, STEPControl_AsIs)
					status = step_writer.Write(fName)

					assert (status == IFSelect_RetDone)

				else:
					stl_writer = StlAPI_Writer()
					stl_writer.SetASCIIMode(True)
					stl_writer.Write(shape, fName)

				self.fuse_model = None

				QMessageBox.about(self, 'Information', "File saved")
		else:
			self.ui.actionSave_3D_model.setEnabled(False)
			QMessageBox.about(self, 'Information', 'Design Unsafe: 3D Model cannot be saved')

	def save_CAD_images(self):
		status = self.resultObj['Bolt']['status']
		if status is True:

			files_types = "PNG (*.png);;JPEG (*.jpeg);;TIFF (*.tiff);;BMP(*.bmp)"
			fileName, _ = QFileDialog.getSaveFileName(self, 'Export', os.path.join(str(self.folder), "untitled.png"),
													  files_types)
			fName = str(fileName)
			file_extension = fName.split(".")[-1]

			if file_extension == 'png' or file_extension == 'jpeg' or file_extension == 'bmp' or file_extension == 'tiff':
				self.display.ExportToImage(fName)
				QMessageBox.about(self, 'Information', "File saved")
		else:
			self.ui.actionSave_current_image.setEnabled(False)
			QMessageBox.about(self, 'Information', 'Design Unsafe: CAD image cannot be saved')

	def call_zoomin(self):
		self.display.ZoomFactor(2)

	def call_zoomout(self):
		self.display.ZoomFactor(0.5)

	def call_rotation(self):
		self.display.Rotation(15, 0)

	def call_pannig(self):
		self.display.Pan(50, 0)

	def clear_log_messages(self):
		self.ui.textEdit.clear()

	def create_extended_both_ways(self):

		column_data = self.fetchColumnPara()
		beam_data = self.fetchBeamPara()

		# TODO check if column data is working

		column_tw = float(column_data["tw"])
		column_T = float(column_data["T"])
		column_d = float(column_data["D"])
		column_B = float(column_data["B"])
		column_R1 = float(column_data["R1"])
		column_R2 = float(column_data["R2"])
		column_alpha = float(column_data["FlangeSlope"])
		column_length = 1600.0

		beam_tw = float(beam_data["tw"])
		beam_T = float(beam_data["T"])
		beam_d = float(beam_data["D"])
		beam_B = float(beam_data["B"])
		beam_R1 = float(beam_data["R1"])
		beam_R2 = float(beam_data["R2"])
		beam_alpha = float(beam_data["FlangeSlope"])
		beam_length = 1600.0

<<<<<<< HEAD
=======
		if beam_d > beam_B:
			self.ui.btn_Design.setDisabled(True)
			QMessageBox.warning(self,"Information","Width of Beam Flange should be less than Depth of Beam.")
			self.ui.btn_Design.setDisabled(False)

		else:

		    self.ui.btn_Design.setDisabled(False)




>>>>>>> 52eb01c0
		beam_Left = ISection(B=column_B, T=column_T, D=column_d, t=column_tw,
							 R1=column_R1, R2=column_R2, alpha=column_alpha,
							 length=column_length, notchObj=None)

		beam_Right = ISection(B=beam_B, T=beam_T, D=beam_d, t=beam_tw,
							  R1=beam_R1, R2=beam_R2, alpha=beam_alpha,
							  length=beam_length, notchObj=None)  # Since both the beams are same

		outputobj = self.outputs  # Save all the claculated/displayed out in outputobj

		plate_Right = Plate(W=outputobj["Plate"]["Width"],
							L=outputobj["Plate"]["Height"],
							T=outputobj["Plate"]["Thickness"])

		alist = self.designParameters()  # An object to save all input values entered by user

		# TODO make dictionary for the contPlates
		# TODO adding enpplate type and check if code is working
		# TODO added connectivity type here

		if alist['Member']['Connectivity'] == "Column web-Beam web":
			conn_type = 'col_web_connectivity'
		else:  # "Column flange-Beam web"
			conn_type = 'col_flange_connectivity'

		# endplate_type = alist['Member']['EndPlate_type']
		if alist['Member']['EndPlate_type'] == "Extended one way":
			endplate_type = "one_way"
		elif alist['Member']['EndPlate_type'] == "Flush end plate":
			endplate_type = "flush"
		else:  # uiObj['Member']['EndPlate_type'] == "Extended both ways":
			endplate_type = "both_way"

		contPlate_L1 = StiffenerPlate(W=(float(column_data["B"]) - float(column_data["tw"])) / 2,
									  L=float(column_data["D"]) - 2 * float(column_data["T"]),
									  T=outputobj['ContPlateComp']['Thickness'])

		contPlate_L2 = StiffenerPlate(W=(float(column_data["B"]) - float(column_data["tw"])) / 2,
									  L=float(column_data["D"]) - 2 * float(column_data["T"]),
									  T=outputobj['ContPlateTens']['Thickness'])
		contPlate_R1 = copy.copy(contPlate_L1)
		contPlate_R2 = copy.copy(contPlate_L2)

		beam_stiffener_1 = StiffenerPlate(W=outputobj['Stiffener']['Height'], L=outputobj['Stiffener']['Length'],
										  T=outputobj['Stiffener']['Thickness'], R11=outputobj['Stiffener']['NotchTop'],
										  R12=outputobj['Stiffener']['NotchTop'],
										  L21=outputobj['Stiffener']['NotchBottom'],
										  L22=outputobj['Stiffener']['NotchBottom'])

		beam_stiffener_2 = copy.copy(beam_stiffener_1)

		# contPlate_L1 = Plate(W=(float(column_data["B"]) - float(column_data["tw"])) / 2,
		# L=float(column_data["D"]) - 2 * float(column_data["T"]), T=float(column_data["T"]))
		# contPlate_L2 = Plate(W=(float(column_data["B"]) - float(column_data["tw"])) / 2,
		# 					 L=float(column_data["D"]) - 2 * float(column_data["T"]), T=float(column_data["T"]))
		# contPlate_R1 = Plate(W=(float(column_data["B"]) - float(column_data["tw"])) / 2,
		# 					 L=float(column_data["D"]) - 2 * float(column_data["T"]), T=float(column_data["T"]))
		# contPlate_R2 = Plate(W=(float(column_data["B"]) - float(column_data["tw"])) / 2,
		# 					 L=float(column_data["D"]) - 2 * float(column_data["T"]), T=float(column_data["T"]))

		bolt_d = float(alist["Bolt"]["Diameter (mm)"])  # Bolt diameter, entered by user
		bolt_r = bolt_d / 2
		bolt_T = self.bolt_head_thick_calculation(bolt_d)
		bolt_R = self.bolt_head_dia_calculation(bolt_d) / 2
		bolt_Ht = self.bolt_length_calculation(bolt_d)

		bolt = Bolt(R=bolt_R, T=bolt_T, H=bolt_Ht, r=bolt_r)  # Call to create Bolt from Component repo
		nut_T = self.nut_thick_calculation(bolt_d)
		nut_Ht = nut_T
		nut = Nut(R=bolt_R, T=nut_T, H=nut_Ht, innerR1=bolt_r)

		numberOfBolts = int(outputobj["Bolt"]["NumberOfBolts"])

		# TODO remove all the clutter later

		# nutSpace = 2 * float(outputobj["Plate"]["Thickness"]) + nut_T   # Space between bolt head and nut
		if conn_type == 'col_flange_connectivity':
			nutSpace = float(column_data["T"]) + float(
				outputobj["Plate"]["Thickness"]) + nut_T / 2 + bolt_T / 2  # Space between bolt head and nut
		else:
			nutSpace = float(column_data["tw"]) + float(
				outputobj["Plate"]["Thickness"]) + nut_T / 2 + bolt_T / 2  # Space between bolt head and nut

		bbNutBoltArray = NutBoltArray(alist, beam_data, outputobj, nut, bolt, numberOfBolts, nutSpace, endplate_type)

		###########################
		#       WELD SECTIONS     #
		###########################
		'''
		Following sections are for creating Fillet Welds and Groove Welds
		Welds are numbered from Top to Bottom in Z-axis, Front to Back in Y axis and Left to Right in X axis. 
		'''
		if conn_type == 'col_flange_connectivity':

			if alist["Weld"]["Method"] == "Fillet Weld":

				# Followings welds are welds above beam flange, Qty = 4
				bbWeldAbvFlang_21 = FilletWeld(b=float(alist["Weld"]["Flange (mm)"]),
											   h=float(alist["Weld"]["Flange (mm)"]),
											   L=beam_B)
				bbWeldAbvFlang_22 = copy.copy(bbWeldAbvFlang_21)

				# Followings welds are welds below beam flange, Qty = 8
				bbWeldBelwFlang_21 = FilletWeld(b=float(alist["Weld"]["Flange (mm)"]),
												h=float(alist["Weld"]["Flange (mm)"]), L=(beam_B - beam_tw) / 2)
				bbWeldBelwFlang_22 = copy.copy(bbWeldBelwFlang_21)
				bbWeldBelwFlang_23 = copy.copy(bbWeldBelwFlang_21)
				bbWeldBelwFlang_24 = copy.copy(bbWeldBelwFlang_21)

				# Followings welds are welds placed aside of beam web, Qty = 4 			# edited length value by Anand Swaroop
				bbWeldSideWeb_21 = FilletWeld(b=float(alist["Weld"]["Web (mm)"]), h=float(alist["Weld"]["Web (mm)"]),
											  L=beam_d - 2 * beam_T - 40)
				bbWeldSideWeb_22 = copy.copy(bbWeldSideWeb_21)

				#######################################
				#       WELD SECTIONS QUARTER CONE    #
				#######################################

				extbothWays = CADFillet(beam_Left, beam_Right, plate_Right, bbNutBoltArray, bbWeldAbvFlang_21,
										bbWeldAbvFlang_22,
										bbWeldBelwFlang_21, bbWeldBelwFlang_22, bbWeldBelwFlang_23,
										bbWeldBelwFlang_24,
										bbWeldSideWeb_21, bbWeldSideWeb_22,
										contPlate_L1, contPlate_L2, contPlate_R1,
										contPlate_R2, beam_stiffener_1, beam_stiffener_2, endplate_type, conn_type,
										outputobj)
				extbothWays.create_3DModel()

				return extbothWays

			else:  # Groove Weld
				bcWeldFlang_1 = GrooveWeld(b=outputobj["Weld"]["Size"], h=float(beam_data["T"]),
										   L=beam_B)
				bcWeldFlang_2 = copy.copy(bcWeldFlang_1)

				# Followings welds are welds placed aside of beam web, Qty = 4 			# edited length value by Anand Swaroop
				bcWeldWeb_3 = GrooveWeld(b=outputobj["Weld"]["Size"], h=float(beam_data["tw"]),
										 L=beam_d - 2 * beam_T)

				#######################################
				#       WELD SECTIONS QUARTER CONE    #
				#######################################

				extbothWays = CADGroove(beam_Left, beam_Right, plate_Right, bbNutBoltArray,
										bcWeldFlang_1, bcWeldFlang_2, bcWeldWeb_3,
										contPlate_L1, contPlate_L2, contPlate_R1,
										contPlate_R2, beam_stiffener_1, beam_stiffener_2, endplate_type, outputobj)
				extbothWays.create_3DModel()

				return extbothWays

		else:  # conn_type = 'col_web_connectivity'
			if alist["Weld"]["Method"] == "Fillet Weld":
				# Followings welds are welds above beam flange, Qty = 4
				bbWeldAbvFlang_21 = FilletWeld(b=float(alist["Weld"]["Flange (mm)"]),
											   h=float(alist["Weld"]["Flange (mm)"]),
											   L=beam_B)
				bbWeldAbvFlang_22 = copy.copy(bbWeldAbvFlang_21)

				# Followings welds are welds below beam flange, Qty = 8
				bbWeldBelwFlang_21 = FilletWeld(b=float(alist["Weld"]["Flange (mm)"]),
												h=float(alist["Weld"]["Flange (mm)"]), L=(beam_B - beam_tw) / 2)
				bbWeldBelwFlang_22 = copy.copy(bbWeldBelwFlang_21)
				bbWeldBelwFlang_23 = copy.copy(bbWeldBelwFlang_21)
				bbWeldBelwFlang_24 = copy.copy(bbWeldBelwFlang_21)

				# Followings welds are welds placed aside of beam web, Qty = 4 			# edited length value by Anand Swaroop
				bbWeldSideWeb_21 = FilletWeld(b=float(alist["Weld"]["Web (mm)"]), h=float(alist["Weld"]["Web (mm)"]),
											  L=beam_d - 2 * beam_T - 40)
				bbWeldSideWeb_22 = copy.copy(bbWeldSideWeb_21)

				#######################################
				#       WELD SECTIONS QUARTER CONE    #
				#######################################

				# extbothWays = CADFillet(beam_Left, beam_Right, plate_Right, bbNutBoltArray, bbWeldAbvFlang_21,
				# 						bbWeldAbvFlang_22,
				# 						bbWeldBelwFlang_21, bbWeldBelwFlang_22, bbWeldBelwFlang_23,
				# 						bbWeldBelwFlang_24,
				# 						bbWeldSideWeb_21, bbWeldSideWeb_22,
				# 						contPlate_L1, contPlate_L2, contPlate_R1,
				# 						contPlate_R2, endplate_type, conn_type)

				col_web_connectivity = CADColWebFillet(beam_Left, beam_Right, plate_Right, bbNutBoltArray,
													   bbWeldAbvFlang_21,
													   bbWeldAbvFlang_22,
													   bbWeldBelwFlang_21, bbWeldBelwFlang_22, bbWeldBelwFlang_23,
													   bbWeldBelwFlang_24,
													   bbWeldSideWeb_21, bbWeldSideWeb_22,
													   contPlate_L1, contPlate_L2, contPlate_R1,
													   contPlate_R2, beam_stiffener_1, beam_stiffener_2, endplate_type,
													   conn_type, outputobj)

				col_web_connectivity.create_3DModel()

				return col_web_connectivity

			else:  # Groove Weld

				# else:
				bcWeldFlang_1 = GrooveWeld(b=outputobj["Weld"]["Size"], h=float(beam_data["T"]),
										   L=beam_B)
				bcWeldFlang_2 = copy.copy(bcWeldFlang_1)

				# Followings welds are welds placed aside of beam web, Qty = 4 			# edited length value by Anand Swaroop
				bcWeldWeb_3 = GrooveWeld(b=outputobj["Weld"]["Size"], h=float(beam_data["tw"]),
										 L=beam_d - 2 * beam_T)

				#######################################
				#       WELD SECTIONS QUARTER CONE    #
				#######################################

				col_web_connectivity = CADcolwebGroove(beam_Left, beam_Right, plate_Right, bbNutBoltArray,
													   bcWeldFlang_1, bcWeldFlang_2, bcWeldWeb_3,
													   contPlate_L1, contPlate_L2, contPlate_R1,
													   contPlate_R2, beam_stiffener_1, beam_stiffener_2, endplate_type,
													   outputobj)

				col_web_connectivity.create_3DModel()

				return col_web_connectivity

	#######################################
	#       WELD SECTIONS QUARTER CONE    #
	#######################################

	# # Following weld cones are placed for Left beam

	# extbothWays = CADFillet(beam_Left, beam_Right, plate_Right, bbNutBoltArray, bbWeldAbvFlang_21,
	# 							   bbWeldAbvFlang_22,
	# 							   bbWeldBelwFlang_21, bbWeldBelwFlang_22, bbWeldBelwFlang_23,
	# 							   bbWeldBelwFlang_24,
	# 							   bbWeldSideWeb_21, bbWeldSideWeb_22, bcWeldFlang_1, bcWeldFlang_2, bcWeldWeb_3, contPlate_L1, contPlate_L2, contPlate_R1,
	# 							   contPlate_R2, endplate_type, weld_method)
	# extbothWays.create_3DModel()
	#
	# return extbothWays

	def bolt_head_thick_calculation(self, bolt_diameter):
		'''
		This routine takes the bolt diameter and return bolt head thickness as per IS:3757(1989)
	   bolt Head Dia
		<-------->
		__________
		|        | | T = Thickness
		|________| |
		   |  |
		   |  |
		   |  |
		'''
		bolt_head_thick = {5: 4, 6: 5, 8: 6, 10: 7, 12: 8, 16: 10, 20: 12.5, 22: 14, 24: 15, 27: 17, 30: 18.7,
						   36: 22.5}
		return bolt_head_thick[bolt_diameter]

	def bolt_head_dia_calculation(self, bolt_diameter):
		'''
		This routine takes the bolt diameter and return bolt head diameter as per IS:3757(1989)
	   bolt Head Dia
		<-------->
		__________
		|        |
		|________|
		   |  |
		   |  |
		   |  |
		'''
		bolt_head_dia = {5: 7, 6: 8, 8: 10, 10: 15, 12: 20, 16: 27, 20: 34, 22: 36, 24: 41, 27: 46, 30: 50, 36: 60}
		return bolt_head_dia[bolt_diameter]

	def bolt_length_calculation(self, bolt_diameter):
		'''
		This routine takes the bolt diameter and return bolt head diameter as per IS:3757(1985)
	   bolt Head Dia
		<-------->
		__________  ______
		|        |    |
		|________|    |
		   |  |       |
		   |  |       |
		   |  |       |
		   |  |       |
		   |  |       |  l= length
		   |  |       |
		   |  |       |
		   |  |       |
		   |__|    ___|__
		'''
		bolt_head_dia = {5: 40, 6: 40, 8: 40, 10: 40, 12: 40, 16: 50, 20: 50, 22: 50, 24: 50, 27: 60, 30: 65,
						 36: 75}

		return bolt_head_dia[bolt_diameter]

	def nut_thick_calculation(self, bolt_diameter):
		'''
		Returns the thickness of the nut depending upon the nut diameter as per IS1363-3(2002)
		'''

		nut_dia = {5: 5, 6: 5.65, 8: 7.15, 10: 8.75, 12: 11.3, 16: 15, 20: 17.95, 22: 19.0, 24: 21.25, 27: 23,
				   30: 25.35, 36: 30.65}
		return nut_dia[bolt_diameter]

	def call_3DModel(self, bgcolor):
		# Call to calculate/create the Extended Both Way CAD model
		status = self.resultObj['Bolt']['status']
		if status is True:
			self.create_extended_both_ways()
			self.ui.btn3D.setChecked(Qt.Checked)
			if self.ui.btn3D.isChecked():
				self.ui.chkBx_columnSec.setChecked(Qt.Unchecked)
				self.ui.chkBx_beamSec.setChecked(Qt.Unchecked)
				self.ui.chkBx_connector.setChecked(Qt.Unchecked)
				self.ui.mytabWidget.setCurrentIndex(0)

			# Call to display the Extended Both Way CAD model
			self.display_3DModel("Model", bgcolor)
		else:
			self.display.EraseAll()

	def call_3DColumn(self, bgcolor):
		status = self.resultObj['Bolt']['status']
		if status is True:
			self.ui.chkBx_columnSec.setChecked(Qt.Checked)
			if self.ui.chkBx_columnSec.isChecked():
				self.ui.btn3D.setChecked(Qt.Unchecked)
				self.ui.chkBx_connector.setChecked(Qt.Unchecked)
				self.ui.mytabWidget.setCurrentIndex(0)
			self.display_3DModel("Column", bgcolor)

	def call_3DBeam(self, bgcolor):
		status = self.resultObj['Bolt']['status']
		if status is True:
			self.ui.chkBx_beamSec.setChecked(Qt.Checked)
			if self.ui.chkBx_beamSec.isChecked():
				self.ui.btn3D.setChecked(Qt.Unchecked)
				self.ui.chkBx_connector.setChecked(Qt.Unchecked)
				self.ui.mytabWidget.setCurrentIndex(0)
			self.display_3DModel("Beam", bgcolor)

	def call_3DConnector(self, bgcolor):
		status = self.resultObj['Bolt']['status']
		if status is True:
			self.ui.chkBx_connector.setChecked(Qt.Checked)
			if self.ui.chkBx_connector.isChecked():
				self.ui.btn3D.setChecked(Qt.Unchecked)
				self.ui.chkBx_columnSec.setChecked(Qt.Unchecked)
				self.ui.chkBx_beamSec.setChecked(Qt.Unchecked)
				self.ui.mytabWidget.setCurrentIndex(0)
			self.display_3DModel("Connector", bgcolor)

	def display_3DModel(self, component, bgcolor):
		self.component = component

		self.display.EraseAll()
		# self.display.View_Iso()
		# self.display.StartRotation(2000,0)
		self.display.FitAll()
		# self.display.Rotation(2000, 0)
		alist = self.designParameters()
		outputobj = self.outputs
		numberOfBolts = int(outputobj["Bolt"]["NumberOfBolts"])

		if alist['Member']['Connectivity'] == "Column web-Beam web":
			conn_type = 'col_web_connectivity'
		else:  # "Column flange-Beam web"
			conn_type = 'col_flange_connectivity'

		self.display.DisableAntiAliasing()
		if bgcolor == "gradient_bg":

			self.display.set_bg_gradient_color(51, 51, 102, 150, 150, 170)
		else:
			self.display.set_bg_gradient_color(255, 255, 255, 255, 255, 255)

		# ExtObj is an object which gets all the calculated values of CAD models
		self.ExtObj = self.create_extended_both_ways()


		# Displays the beams #TODO ANAND
		if component == "Column":
			self.display.View_Iso()
			osdag_display_shape(self.display, self.ExtObj.get_beamLModel(), update=True)
			# osdag_display_shape(self.display, self.ExtObj.get_beamRModel(), update=True)  # , color = 'Dark Gray'

		elif component == "Beam":
			self.display.View_Iso()
			# osdag_display_shape(self.display, self.ExtObj.get_beamLModel(), update=True)
			osdag_display_shape(self.display, self.ExtObj.get_beamRModel(), update=True)  # , color = 'Dark Gray'

		elif component == "Connector":
			self.display.View_Iso()
			# Displays the end plates
			# osdag_display_shape(self.display, self.ExtObj.get_plateLModel(), update=True, color='Blue')
			osdag_display_shape(self.display, self.ExtObj.get_plateRModel(), update=True, color='Blue')

			if conn_type == 'col_flange_connectivity':
				osdag_display_shape(self.display, self.ExtObj.get_contPlate_L1Model(), update=True, color='Blue')
				osdag_display_shape(self.display, self.ExtObj.get_contPlate_L2Model(), update=True, color='Blue')
				osdag_display_shape(self.display, self.ExtObj.get_contPlate_R1Model(), update=True, color='Blue')
				osdag_display_shape(self.display, self.ExtObj.get_contPlate_R2Model(), update=True, color='Blue')



			else:		#col_web_connectivity"
				osdag_display_shape(self.display, self.ExtObj.get_contPlate_L1Model(), update=True, color='Blue')
				osdag_display_shape(self.display, self.ExtObj.get_contPlate_L2Model(), update=True, color='Blue')

			# TODO: add if else statement for the type of endplate and also the number of bolts

			if alist['Member']['EndPlate_type'] == "Extended both ways":
				if numberOfBolts == 20:
					osdag_display_shape(self.display, self.ExtObj.get_beam_stiffener_1Model(), update=True,
										color='Blue')
					osdag_display_shape(self.display, self.ExtObj.get_beam_stiffener_2Model(), update=True,
										color='Blue')
			elif alist['Member']['EndPlate_type'] == "Extended one way":
				if numberOfBolts == 12:
					osdag_display_shape(self.display, self.ExtObj.get_beam_stiffener_1Model(), update=True,
										color='Blue')
					osdag_display_shape(self.display, self.ExtObj.get_beam_stiffener_2Model(), update=True,
										color='Blue')
			else:  # alist['Member']['EndPlate_type'] == "Flush end plate":
				pass



			# Display all nut-bolts, call to nutBoltPlacement.py
			nutboltlist = self.ExtObj.nut_bolt_array.get_models()
			for nutbolt in nutboltlist:
				osdag_display_shape(self.display, nutbolt, color=Quantity_NOC_SADDLEBROWN, update=True)
			# Display all the Welds including the quarter cone
			  # An object to save all input values entered by user
			if alist["Weld"]["Method"] == "Fillet Weld":
				osdag_display_shape(self.display, self.ExtObj.get_bbWeldAbvFlang_21Model(), update=True, color='Red')
				osdag_display_shape(self.display, self.ExtObj.get_bbWeldAbvFlang_22Model(), update=True, color='Red')

				osdag_display_shape(self.display, self.ExtObj.get_bbWeldBelwFlang_21Model(), update=True, color='Red')
				osdag_display_shape(self.display, self.ExtObj.get_bbWeldBelwFlang_22Model(), update=True, color='Red')
				osdag_display_shape(self.display, self.ExtObj.get_bbWeldBelwFlang_23Model(), update=True, color='Red')
				osdag_display_shape(self.display, self.ExtObj.get_bbWeldBelwFlang_24Model(), update=True, color='Red')

				osdag_display_shape(self.display, self.ExtObj.get_bbWeldSideWeb_21Model(), update=True, color='Red')
				osdag_display_shape(self.display, self.ExtObj.get_bbWeldSideWeb_22Model(), update=True, color='Red')

			else:  # Groove weld

				osdag_display_shape(self.display, self.ExtObj.get_bcWeldFlang_1Model(), update=True, color='Red')
				osdag_display_shape(self.display, self.ExtObj.get_bcWeldFlang_2Model(), update=True, color='Red')

				osdag_display_shape(self.display, self.ExtObj.get_bcWeldWeb_3Model(), update=True, color='Red')


		elif component == "Model":
			osdag_display_shape(self.display, self.ExtObj.get_beamLModel(), update=True)
			osdag_display_shape(self.display, self.ExtObj.get_beamRModel(), update=True, material=Graphic3d_NOT_2D_ALUMINUM)
			# Displays the end plates
			# osdag_display_shape(self.display, self.ExtObj.get_plateLModel(), update=True, color='Blue')
			osdag_display_shape(self.display, self.ExtObj.get_plateRModel(), update=True, color='Blue')

			if conn_type == 'col_flange_connectivity':
				osdag_display_shape(self.display, self.ExtObj.get_contPlate_L1Model(), update=True, color='Blue')
				osdag_display_shape(self.display, self.ExtObj.get_contPlate_L2Model(), update=True, color='Blue')
				osdag_display_shape(self.display, self.ExtObj.get_contPlate_R1Model(), update=True, color='Blue')
				osdag_display_shape(self.display, self.ExtObj.get_contPlate_R2Model(), update=True, color='Blue')



			else:
				osdag_display_shape(self.display, self.ExtObj.get_contPlate_L1Model(), update=True, color='Blue')
				osdag_display_shape(self.display, self.ExtObj.get_contPlate_L2Model(), update=True, color='Blue')

			# TODO: add if else statement for the type of endplate and also the number of bolts

			if alist['Member']['EndPlate_type'] == "Extended both ways":
				if numberOfBolts == 20:
					osdag_display_shape(self.display, self.ExtObj.get_beam_stiffener_1Model(), update=True,
										color='Blue')
					osdag_display_shape(self.display, self.ExtObj.get_beam_stiffener_2Model(), update=True,
										color='Blue')
			elif alist['Member']['EndPlate_type'] == "Extended one way":
				if numberOfBolts == 12:
					osdag_display_shape(self.display, self.ExtObj.get_beam_stiffener_1Model(), update=True,
										color='Blue')
					osdag_display_shape(self.display, self.ExtObj.get_beam_stiffener_2Model(), update=True,
										color='Blue')
			else:  # alist['Member']['EndPlate_type'] == "Flush end plate":
				pass

			# Display all nut-bolts, call to nutBoltPlacement.py
			nutboltlist = self.ExtObj.nut_bolt_array.get_models()
			for nutbolt in nutboltlist:
				osdag_display_shape(self.display, nutbolt, color=Quantity_NOC_SADDLEBROWN, update=True)

			# Display all the Welds including the quarter cone

			  # An object to save all input values entered by user
			if alist["Weld"]["Method"] == "Fillet Weld":
				osdag_display_shape(self.display, self.ExtObj.get_bbWeldAbvFlang_21Model(), update=True, color='Red')
				osdag_display_shape(self.display, self.ExtObj.get_bbWeldAbvFlang_22Model(), update=True, color='Red')

				osdag_display_shape(self.display, self.ExtObj.get_bbWeldBelwFlang_21Model(), update=True, color='Red')
				osdag_display_shape(self.display, self.ExtObj.get_bbWeldBelwFlang_22Model(), update=True, color='Red')
				osdag_display_shape(self.display, self.ExtObj.get_bbWeldBelwFlang_23Model(), update=True, color='Red')
				osdag_display_shape(self.display, self.ExtObj.get_bbWeldBelwFlang_24Model(), update=True, color='Red')

				osdag_display_shape(self.display, self.ExtObj.get_bbWeldSideWeb_21Model(), update=True, color='Red')
				osdag_display_shape(self.display, self.ExtObj.get_bbWeldSideWeb_22Model(), update=True, color='Red')

			else:  #Groove weld

				osdag_display_shape(self.display, self.ExtObj.get_bcWeldFlang_1Model(), update=True, color='Red')
				osdag_display_shape(self.display, self.ExtObj.get_bcWeldFlang_2Model(), update=True, color='Red')

				osdag_display_shape(self.display, self.ExtObj.get_bcWeldWeb_3Model(), update=True, color='Red')

	# =================================================================================
	def open_about_osdag(self):
		dialog = MyAboutOsdag(self)
		dialog.show()

	def open_tutorials(self):
		dialog = MyTutorials(self)
		dialog.show()

	def open_ask_question(self):
		dialog =  MyAskQuestion(self)
		dialog.show()

	def design_examples(self):
		root_path = os.path.join(os.path.dirname(__file__), '..', '..', '..', 'ResourceFiles', 'design_example', '_build', 'html')
		for html_file in os.listdir(root_path):
			if html_file.startswith('index'):
				if sys.platform == ("win32" or "win64"):
					os.startfile("%s/%s" % (root_path, html_file))
				else:
					opener = "open" if sys.platform == "darwin" else "xdg-open"
					subprocess.call([opener, "%s/%s" % (root_path, html_file)])

def set_osdaglogger():
	global logger
	if logger is None:

		logger = logging.getLogger("osdag")
	else:
		for handler in logger.handlers[:]:
			logger.removeHandler(handler)

	logger.setLevel(logging.DEBUG)

	# create the logging file handler
	fh = logging.FileHandler(os.path.join('Connections', 'Moment', 'BCEndPlate', 'extnd.log'), mode='a')

	# ,datefmt='%a, %d %b %Y %H:%M:%S'
	# formatter = logging.Formatter('%(asctime)s - %(name)s - %(levelname)s - %(message)s')

	formatter = logging.Formatter('''
	<div  class="LOG %(levelname)s">
		<span class="DATE">%(asctime)s</span>
		<span class="LEVEL">%(levelname)s</span>
		<span class="MSG">%(message)s</span>
	</div>''')
	formatter.datefmt = '%a, %d %b %Y %H:%M:%S'
	fh.setFormatter(formatter)
	logger.addHandler(fh)


def launch_bc_endplate_controller(osdagMainWindow, folder):
	set_osdaglogger()
	# --------------- To display log messages in different colors ---------------
	rawLogger = logging.getLogger("raw")
	rawLogger.setLevel(logging.INFO)
	# file_handler = logging.FileHandler(os.path.join('Connections','Moment','BCEndPlate','extnd.log'), mode='w')
	file_handler = logging.FileHandler("Connections/Moment/BCEndPlate/extnd.log", mode='w')
	formatter = logging.Formatter('''%(message)s''')
	file_handler.setFormatter(formatter)
	rawLogger.addHandler(file_handler)
<<<<<<< HEAD
	rawLogger.info(
		'''<link rel="stylesheet" type="text/css" href=''' + os.path.join('Connections', 'Moment', 'BCEndPlate',
																		  'log.css') + '''/>''')
=======
	rawLogger.info('''<link rel="stylesheet" type="text/css" href="Connections/Moment/BCEndPlate/log.css"/>''')
>>>>>>> 52eb01c0
	# ----------------------------------------------------------------------------
	module_setup()
	window = Maincontroller(folder)
	osdagMainWindow.hide()
	window.show()
	window.closed.connect(osdagMainWindow.show)


if __name__ == "__main__":

	set_osdaglogger()
	# --------------- To display log messages in different colors ---------------
	rawLogger = logging.getLogger("raw")
	rawLogger.setLevel(logging.INFO)
	# fh = logging.FileHandler(os.path.join('Connections','Moment','BCEndPlate','extnd.log'), mode="w")
	fh = logging.FileHandler(os.path.join('..', 'extnd.log'), mode='w')

	formatter = logging.Formatter('''%(message)s''')
	fh.setFormatter(formatter)
	rawLogger.addHandler(fh)
<<<<<<< HEAD
	rawLogger.info('''<link rel="stylesheet" type="text/css" href="Connections\Moment\BCEndPlate\log.css"/>''')
=======
	rawLogger.info('''<link rel="stylesheet" type="text/css" href="Connections/Moment/BCEndPlate/log.css"/>''')
>>>>>>> 52eb01c0
	# ----------------------------------------------------------------------------
	# folder_path = "D:\Osdag_Workspace\extendedendplate"
	app = QApplication(sys.argv)
	module_setup()
<<<<<<< HEAD
	folder_path = "C:\Users\User\Desktop\Osdag IITB\Cloned\osdag_workspace"
=======
	folder_path = "D:\Osdag_Workspace\\bcendplate"
>>>>>>> 52eb01c0
	if not os.path.exists(folder_path):
		os.mkdir(folder_path, 0755)
	image_folder_path = os.path.join(folder_path, 'images_html')
	if not os.path.exists(image_folder_path):
		os.mkdir(image_folder_path, 0755)

	window = Maincontroller(folder_path)
	window.show()
	sys.exit(app.exec_())<|MERGE_RESOLUTION|>--- conflicted
+++ resolved
@@ -1783,8 +1783,6 @@
 		beam_alpha = float(beam_data["FlangeSlope"])
 		beam_length = 1600.0
 
-<<<<<<< HEAD
-=======
 		if beam_d > beam_B:
 			self.ui.btn_Design.setDisabled(True)
 			QMessageBox.warning(self,"Information","Width of Beam Flange should be less than Depth of Beam.")
@@ -1792,12 +1790,8 @@
 
 		else:
 
-		    self.ui.btn_Design.setDisabled(False)
-
-
-
-
->>>>>>> 52eb01c0
+			self.ui.btn_Design.setDisabled(False)
+
 		beam_Left = ISection(B=column_B, T=column_T, D=column_d, t=column_tw,
 							 R1=column_R1, R2=column_R2, alpha=column_alpha,
 							 length=column_length, notchObj=None)
@@ -2373,13 +2367,14 @@
 	formatter = logging.Formatter('''%(message)s''')
 	file_handler.setFormatter(formatter)
 	rawLogger.addHandler(file_handler)
-<<<<<<< HEAD
-	rawLogger.info(
-		'''<link rel="stylesheet" type="text/css" href=''' + os.path.join('Connections', 'Moment', 'BCEndPlate',
-																		  'log.css') + '''/>''')
-=======
+
+	# Linux
+	# '''<link rel="stylesheet" type="text/css" href=''' + os.path.join('Connections', 'Moment', 'BCEndPlate',
+	# 																	  'log.css') + '''/>''')
+
+	#Windows
 	rawLogger.info('''<link rel="stylesheet" type="text/css" href="Connections/Moment/BCEndPlate/log.css"/>''')
->>>>>>> 52eb01c0
+
 	# ----------------------------------------------------------------------------
 	module_setup()
 	window = Maincontroller(folder)
@@ -2400,20 +2395,13 @@
 	formatter = logging.Formatter('''%(message)s''')
 	fh.setFormatter(formatter)
 	rawLogger.addHandler(fh)
-<<<<<<< HEAD
-	rawLogger.info('''<link rel="stylesheet" type="text/css" href="Connections\Moment\BCEndPlate\log.css"/>''')
-=======
-	rawLogger.info('''<link rel="stylesheet" type="text/css" href="Connections/Moment/BCEndPlate/log.css"/>''')
->>>>>>> 52eb01c0
+	# rawLogger.info('''<link rel="stylesheet" type="text/css" href="Connections\Moment\BCEndPlate\log.css"/>''')	#Linux
+	rawLogger.info('''<link rel="stylesheet" type="text/css" href="Connections/Moment/BCEndPlate/log.css"/>''')	#Windows
 	# ----------------------------------------------------------------------------
 	# folder_path = "D:\Osdag_Workspace\extendedendplate"
 	app = QApplication(sys.argv)
 	module_setup()
-<<<<<<< HEAD
-	folder_path = "C:\Users\User\Desktop\Osdag IITB\Cloned\osdag_workspace"
-=======
-	folder_path = "D:\Osdag_Workspace\\bcendplate"
->>>>>>> 52eb01c0
+	folder_path = "/home/ajmalbabums/Osdag_workspace"
 	if not os.path.exists(folder_path):
 		os.mkdir(folder_path, 0755)
 	image_folder_path = os.path.join(folder_path, 'images_html')
