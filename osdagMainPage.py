--- conflicted
+++ resolved
@@ -678,7 +678,6 @@
     def change_theme(self):
         state = self.ui.switch.isChecked()
         toggle_stylesheet(state)
-<<<<<<< HEAD
 
 # class SystemTrayIcon(QtWidgets.QSystemTrayIcon):
 #
@@ -692,7 +691,6 @@
 #
 #     def exit(self):
 #         QCoreApplication.exit()
-
 
 ######################### UpDateNotifi ################
 
@@ -780,8 +778,6 @@
     appcrash.get_application_log = get_application_log
     appcrash.get_system_information = get_system_info
     appcrash.show_report_dialog()
-=======
->>>>>>> 79f143bd
 
 class SystemTrayIcon(QtWidgets.QSystemTrayIcon):
 
@@ -814,114 +810,8 @@
                 msg = QMessageBox.information(self, 'Update available','<a href=https://google.com>Click to downlaod<a/>')
         except:
             print("No internet connection")
-<<<<<<< HEAD
-
-
-=======
-
-def toggle_stylesheet(state):
-    app = QApplication.instance()
-    if app is None:
-        raise RuntimeError("No Qt Application found.")
-    if state:
-        path = 'darkstyle.qss'
-    else:
-        path = 'light.qss'
-    theme_path = os.path.join(os.path.dirname(__file__), 'themes', path)
-    file = QFile(theme_path)
-    file.open(QFile.ReadOnly | QFile.Text)
-    stream = QTextStream(file)
-    app.setStyleSheet(stream.readAll())
-
-def hook_exception(exc_type, exc_value, tracebackobj):
-
-    instance = QApplication.instance()
-    # KeyboardInterrupt is a special case.
-    # We don't raise the error dialog when it occurs.
-    if issubclass(exc_type, KeyboardInterrupt):
-        if instance:
-            instance.closeAllWindows()
-        return
-
-    separator = '-' * 80
-    notice = \
-        """An unhandled exception occurred. Please report the problem\n""" \
-        """using the error reporting dialog or raise the issue to {}.\n""" \
-        """\n\nError information:\n""".format('github.com/osdag-admin/Osdag')
-    time_string = time.strftime("%Y-%m-%d, %H:%M:%S")
-
-    tbinfofile = io.StringIO()
-    traceback.print_tb(tracebackobj, None, tbinfofile)
-    tbinfofile.seek(0)
-    tbinfo = tbinfofile.read()
-    errmsg = '%s: \n%s' % (str(exc_type), str(exc_value))
-
-    sections = [separator, time_string, separator, errmsg, separator, tbinfo]
-    msg = '\n'.join(sections)
-    error_box.text_edit.setText(str(notice) + str(msg))
-    error_box.titlebar.save_log.clicked.connect(save_log(str(notice)+str(msg)))
-    error_box.titlebar.report_issue.clicked.connect(send_crash_report)
-
-    error_box.setWindowModality(QtCore.Qt.ApplicationModal)
-    if not error_box.exec_():
-        instance.quit()
-
-def save_log(log):
-    def save_():
-        file_type = "log (*.log)"
-        filename, _ = QFileDialog.getSaveFileName(QFileDialog(), "Save File As", '', file_type)
-        if filename:
-            with open(filename,'w') as file:
-                file.write(log)
-            QMessageBox.information(QMessageBox(), "Information", "Log saved successfully.")
-    return save_
-
-def get_system_info():
-    return 'OS: %s\nPython: %r' % (sys.platform, sys.version_info)
-
-def get_application_log():
-    return error_box.text_edit.toPlainText()
-
-def send_crash_report():
-    appcrash.get_application_log = get_application_log
-    appcrash.get_system_information = get_system_info
-    appcrash.show_report_dialog()
-
-
-class SystemTrayIcon(QtWidgets.QSystemTrayIcon):
-
-    def __init__(self, icon, parent=None):
-        QtWidgets.QSystemTrayIcon.__init__(self, icon, parent)
-        self.parent = parent
-        menu = QtWidgets.QMenu(self.parent)
-        self.setContextMenu(menu)
-        menu.addAction("Exit", self.exit)
-
-
-    def exit(self):
-        QCoreApplication.exit()
-
-######################### UpDateNotifi ################
-
-class Update(QMainWindow):
-    def __init__(self, old_version):
-        super().__init__()
-        self.old_version=old_version
-    def notifi(self):
-        try:
-            url = "https://anshulsingh-py.github.io/test/version.txt"
-            file = urllib.request.urlopen(url)
-            for line in file:
-                decoded_line = line.decode("utf-8")
-            new_version = decoded_line.split("=")[1]
-            if int(new_version) > self.old_version:
-                print("update")
-                msg = QMessageBox.information(self, 'Update available','<a href=https://google.com>Click to downlaod<a/>')
-        except:
-            print("No internet connection")
-
-
->>>>>>> 79f143bd
+
+
 if __name__ == '__main__':
 
     app = QApplication(sys.argv)
@@ -940,13 +830,8 @@
 
     error_box = CriticalExceptionDialog()
 
-<<<<<<< HEAD
-    GITHUB_OWNER = 'expectation-hub'    # username of the repo where crash report is to be submitted
-    GITHUB_REPO = 'Test'       # repo name
-=======
     GITHUB_OWNER = 'osdag-admin'    # username of the github account where crash report is to be submitted
     GITHUB_REPO = 'Osdag'       # repo name
->>>>>>> 79f143bd
     EMAIL = 'your.email@provider.com'  # Email address of developers
 
     appcrash.install_backend(appcrash.backends.GithubBackend(GITHUB_OWNER, GITHUB_REPO))
@@ -968,13 +853,11 @@
     trayIcon.show()
 
     try:
-        #update = Update(0)
-        #update.notifi()
-        #sys.excepthook = hook_exception
         # window.notification2()
         #update = Update(0)
         #update.notifi()
         sys.excepthook = hook_exception
+
         QCoreApplication.exit(app.exec_()) # to properly close the Qt Application use QCoreApplication instead of sys
     except BaseException as e:
         print("ERROR", e)