'''
Created on 07-May-2015
comment

@author: aravind
'''
import json
import os.path
import pickle
import subprocess

from PyQt5.QtCore import QFile,pyqtSignal, QTextStream, Qt, QIODevice
from PyQt5.QtGui import QBrush
from PyQt5.QtGui import QColor
from PyQt5.QtGui import QDoubleValidator, QIntValidator,QPixmap, QPalette
from PyQt5.QtGui import QFont
from PyQt5.QtWidgets import QMainWindow, QDialog, QFontDialog, QApplication, QFileDialog, QColorDialog,QDesktopWidget
from OCC import IGESControl,BRepTools
from OCC.BRepAlgoAPI import BRepAlgoAPI_Fuse
from OCC.IFSelect import IFSelect_RetDone
from OCC.Interface import Interface_Static_SetCVal
from OCC.STEPControl import STEPControl_Writer, STEPControl_AsIs
from OCC.StlAPI import StlAPI_Writer
from cleatCalculation import cleat_connection
from drawing2D import *
from model import *
from ui_design_preferences import Ui_ShearDesignPreferences
from ui_cleatAngle import Ui_MainWindow
from ui_popUpWindow import Ui_Capacitydetals
from ui_summary_popup import Ui_Dialog
from ui_aboutosdag import Ui_AboutOsdag
from ui_tutorial import Ui_Tutorial
from ui_ask_question import Ui_AskQuestion
from Svg_Window import SvgWindow
from Connections.Shear.common_logic import CommonDesignLogic
import shutil
import pdfkit

class DesignPreferences(QDialog):
    def __init__(self, parent=None):

        QDialog.__init__(self, parent)
        self.ui = Ui_ShearDesignPreferences()
        self.ui.setupUi(self)
        self.main_controller = parent
        self.saved = None
        self.ui.combo_design_method.model().item(1).setEnabled(False)
        self.ui.combo_design_method.model().item(2).setEnabled(False)
        self.ui.tabWidget.removeTab(1)
        int_validator = QIntValidator()
        dbl_validator = QDoubleValidator()
        self.ui.txt_boltFu.setValidator(dbl_validator)
        self.ui.txt_boltFu.setMaxLength(7)
        self.ui.txt_detailingGap.setValidator(dbl_validator)
        self.ui.txt_detailingGap.setMaxLength(5)
        self.set_default_para()
        self.ui.btn_defaults.clicked.connect(self.set_default_para)
        self.ui.btn_save.clicked.connect(self.save_designPref_para)
        self.ui.btn_close.clicked.connect(self.close_designPref)
        self.ui.combo_boltHoleType.currentIndexChanged[str].connect(self.get_clearance)

    def save_designPref_para(self):
        '''
        This routine is responsible for saving all design preferences selected by the user
        '''
        self.saved_designPref = {}
        self.saved_designPref["bolt"] = {}
        self.saved_designPref["bolt"]["bolt_hole_type"] = str(self.ui.combo_boltHoleType.currentText())
<<<<<<< HEAD
        self.saved_designPref["bolt"]["bolt_hole_clrnce"] = self.get_clearance()
=======
        # designPref["bolt"]["bolt_hole_clrnce"] = float(self.ui.txt_boltHoleClearance.text())
>>>>>>> f375184a
        self.saved_designPref["bolt"]["bolt_fu"] = int(self.ui.txt_boltFu.text())
        self.saved_designPref["bolt"]["slip_factor"] = float(str(self.ui.combo_slipfactor.currentText()))

        self.saved_designPref["weld"] = {}
        weldType = str(self.ui.combo_weldType.currentText())
        self.saved_designPref["weld"]["typeof_weld"] = weldType
        if weldType == "Shop weld":
            self.saved_designPref["weld"]["safety_factor"] = float(1.25)
        else:
            self.saved_designPref["weld"]["safety_factor"] = float(1.5)

        self.saved_designPref["detailing"] = {}
        typeOfEdge = str(self.ui.combo_detailingEdgeType.currentText())
        self.saved_designPref["detailing"]["typeof_edge"] = typeOfEdge
        if typeOfEdge == "a - Sheared or hand flame cut":
            self.saved_designPref["detailing"]["min_edgend_dist"] = float(1.7)
        else:
            self.saved_designPref["detailing"]["min_edgend_dist"] = float(1.5)
        if self.ui.txt_detailingGap.text() == '':

            self.saved_designPref["detailing"]["gap"] = int(10)
        else:
            self.saved_designPref["detailing"]["gap"] = int(self.ui.txt_detailingGap.text())
        self.saved_designPref["detailing"]["is_env_corrosive"] = str(self.ui.combo_detailing_memebers.currentText())

        self.saved_designPref["design"] = {}
        self.ui.combo_design_method.setCurrentIndex(0)
        self.saved_designPref["design"]["design_method"] = self.ui.combo_design_method.currentText()

        self.saved = True

        QMessageBox.about(self, 'Information', "Preferences saved")

        return self.saved_designPref


    def set_default_para(self):
        '''
        '''

        uiObj = self.main_controller.getuser_inputs()
        # if uiObj["Bolt"]["Diameter (mm)"] == 'Diameter of Bolt':
        #     pass
        # else:
        #     boltDia = int(uiObj["Bolt"]["Diameter (mm)"])
        #     clearance = str(self.get_clearance(boltDia))
            #self.ui.txt_boltHoleClearance.setText(clearance)
        if uiObj["Bolt"]["Grade"] == '':
            pass
        else:
            bolt_grade = float(uiObj["Bolt"]["Grade"])
            bolt_fu = str(self.get_boltFu(bolt_grade))
            self.ui.txt_boltFu.setText(bolt_fu)

        self.ui.combo_boltHoleType.setCurrentIndex(0)
        designPref = {}
        designPref["bolt"] = {}
        designPref["bolt"]["bolt_hole_type"] = str(self.ui.combo_boltHoleType.currentText())
<<<<<<< HEAD
        designPref["bolt"]["bolt_hole_clrnce"] = self.get_clearance()
=======
        # designPref["bolt"]["bolt_hole_clrnce"] = float(clearance)#float
>>>>>>> f375184a
        designPref["bolt"]["bolt_fu"] = int(self.ui.txt_boltFu.text())#int
        self.ui.combo_slipfactor.setCurrentIndex(4)
        designPref["bolt"]["slip_factor"] = float(str(self.ui.combo_slipfactor.currentText()))

        self.ui.combo_weldType.setCurrentIndex(0)
        designPref["weld"] = {}
        weldType = str(self.ui.combo_weldType.currentText())
        designPref["weld"]["typeof_weld"] = weldType
        designPref["weld"]["safety_factor"] = float(1.25)

        self.ui.combo_detailingEdgeType.setCurrentIndex(0)
        self.ui.txt_detailingGap.setText(str(10))
        designPref["detailing"] = {}
        typeOfEdge = str(self.ui.combo_detailingEdgeType.currentText())
        designPref["detailing"]["typeof_edge"] = typeOfEdge
        designPref["detailing"]["min_edgend_dist"] = float(1.7)
        designPref["detailing"]["gap"] = int(10)
        self.ui.combo_detailing_memebers.setCurrentIndex(0)
        designPref["detailing"]["is_env_corrosive"] = str(self.ui.combo_detailing_memebers.currentText())

        self.ui.combo_design_method.setCurrentIndex(0)
        designPref["design"] = {}
        designPref["design"]["design_method"] = self.ui.combo_design_method.currentText()
        self.saved = False

        return designPref

    # def set_bolthole_clernce(self):
    #     uiObj = self.main_controller.getuser_inputs()
    #     boltDia = str(uiObj["Bolt"]["Diameter (mm)"])
    #     if boltDia != "Diameter of Bolt":
    #         clearance = self.get_clearance(int(boltDia))
    #         #self.ui.txt_boltHoleClearance.setText(str(clearance))
    #     else:
    #         pass
    #     return clearance

    def set_boltFu(self):
        uiObj = self.main_controller.getuser_inputs()
        boltGrade = str(uiObj["Bolt"]["Grade"])
        if boltGrade != '':
            boltfu = str(self.get_boltFu(boltGrade))
            self.ui.txt_boltFu.setText(boltfu)
        else:
            pass

    def get_clearance(self):

        uiObj = self.main_controller.getuser_inputs()
        boltDia = str(uiObj["Bolt"]["Diameter (mm)"])
        if boltDia != 'Diameter of Bolt':

            standard_clrnce = {12: 1, 14: 1, 16: 2, 18: 2, 20: 2, 22: 2, 24: 2, 30: 3, 34: 3, 36: 3}
            overhead_clrnce = {12: 3, 14: 3, 16: 4, 18: 4, 20: 4, 22: 4, 24: 6, 30: 8, 34: 8, 36: 8}
            boltHoleType = str(self.ui.combo_boltHoleType.currentText())
            if boltHoleType == "Standard":
                clearance = standard_clrnce[int(boltDia)]
            else:
                clearance = overhead_clrnce[int(boltDia)]

            return clearance
        else:
            pass

    def get_boltFu(self, boltGrade):
        '''
        This routine returns ultimate strength of bolt depending upon grade of bolt chosen
        '''
        if boltGrade != '':
            boltFu = {3.6: 330, 4.6: 400, 4.8: 420, 5.6: 500, 5.8: 520, 6.8: 600, 8.8: 800, 9.8: 900, 10.9: 1040,
                      12.9: 1220}
            boltGrd = float(boltGrade)
            return boltFu[boltGrd]
        else:
            pass

    def close_designPref(self):
        self.close()



class MyAskQuestion(QDialog):
    """

    """
    def __init__(self, parent=None):
        QDialog.__init__(self, parent)
        self.ui = Ui_AskQuestion()
        self.ui.setupUi(self)
        self.mainController = parent


class MyTutorials(QDialog):
    def __init__(self, parent=None):
        QDialog.__init__(self, parent)
        self.ui = Ui_Tutorial()
        self.ui.setupUi(self)
        self.mainController = parent


class MyAboutOsdag(QDialog):
    def __init__(self, parent=None):
        QDialog.__init__(self, parent)
        self.ui = Ui_AboutOsdag()
        self.ui.setupUi(self)
        self.mainController = parent


class MyPopupDialog(QDialog):

    def __init__(self, parent=None):

        QDialog.__init__(self, parent)
        self.ui = Ui_Dialog()
        self.ui.setupUi(self)
        self.mainController = parent
        self.setWindowTitle("Design Profile")
        self.ui.btn_browse.clicked.connect(lambda: self.get_logo_file_path(self.ui.lbl_browse))
        self.ui.btn_saveProfile.clicked.connect(self.save_user_profile)
        self.ui.btn_useProfile.clicked.connect(self.use_user_profile)
        self.accepted.connect(self.save_input_summary)

    def save_input_summary(self):
        """

        :return:
        """

        input_summary = self.get_design_report_inputs()
        self.mainController.save_design(input_summary)

    def get_logo_file_path(self, lblwidget):

        self.ui.lbl_browse.clear()
        filename, _ = QFileDialog.getOpenFileName(self, 'Open File', " ", 'Images (*.png *.svg *.jpg)', None, QFileDialog.DontUseNativeDialog)

        base = os.path.basename(str(filename))
        lblwidget.setText(base)
        self.desired_location(filename)

    def desired_location(self, filename):
        shutil.copyfile(filename, os.path.join(str(self.mainController.folder), "images_html", "cmpylogoCleat.png"))

    def save_user_profile(self):
        input_data = self.get_design_report_inputs()

        filename, _ = QFileDialog.getSaveFileName(self, 'Save Files', os.path.join(str(self.mainController.folder), "Profile"), '*.txt')

        infile = open(filename, 'w')
        pickle.dump(input_data, infile)
        infile.close()

    def get_design_report_inputs(self):

        input_summary = {}
        input_summary["ProfileSummary"] = {}
        input_summary["ProfileSummary"]["CompanyName"] = str(self.ui.lineEdit_companyName.text())
        input_summary["ProfileSummary"]["CompanyLogo"] = str(self.ui.lbl_browse.text())
        input_summary["ProfileSummary"]["Group/TeamName"] = str(self.ui.lineEdit_groupName.text())
        input_summary["ProfileSummary"]["Designer"] = str(self.ui.lineEdit_designer.text())

        input_summary["ProjectTitle"] = str(self.ui.lineEdit_projectTitle.text())
        input_summary["Subtitle"] = str(self.ui.lineEdit_subtitle.text())
        input_summary["JobNumber"] = str(self.ui.lineEdit_jobNumber.text())
        input_summary["AdditionalComments"] = str(self.ui.txt_additionalComments.toPlainText())
        input_summary["Client"] = str(self.ui.lineEdit_client.text())

        return input_summary

    def use_user_profile(self):
        files_types = "All Files (*))"
        filename, _ = QFileDialog.getOpenFileName(self, 'Open Files', os.path.join(str(self.mainController.folder), "Profile"), '*.txt')
        if os.path.isfile(filename):
            outfile = open(filename, 'r')
            reportsummary = pickle.load(outfile)
            self.ui.lineEdit_companyName.setText(reportsummary["ProfileSummary"]['CompanyName'])
            self.ui.lbl_browse.setText(reportsummary["ProfileSummary"]['CompanyLogo'])
            self.ui.lineEdit_groupName.setText(reportsummary["ProfileSummary"]['Group/TeamName'])
            self.ui.lineEdit_designer.setText(reportsummary["ProfileSummary"]['Designer'])

        else:
            pass


class myDialog(QDialog):
# (Ui_Capacitydetals):

    def __init__(self, parent=None):

        QDialog.__init__(self, parent)
        self.ui = Ui_Capacitydetals()
        self.ui.setupUi(self)
        self.setWindowTitle("Capacity Details")
        self.mainController = parent
        ui_obj = self.mainController.alist[0]
        #ui_obj = self.mainController.getuser_inputs()
        print "ui_obj form capacity deatials",ui_obj
        x = cleat_connection(ui_obj)

        # Column - Supporting member
        self.ui.shear.setText(str(x['cleat']['shearcapacity']))
        self.ui.bearing.setText(str(x['cleat']['bearingcapacity']))
        self.ui.capacity.setText(str(x['cleat']['boltcapacity']))
        self.ui.boltGrp.setText(str(x['cleat']['boltgrpcapacity']))

        # Beam - Supported member
        self.ui.shear_b.setText(str(x['Bolt']['shearcapacity']))
        self.ui.bearing_b.setText(str(x['Bolt']['bearingcapacity']))
        self.ui.capacity_b.setText(str(x['Bolt']['boltcapacity']))
        self.ui.boltGrp_b.setText(str(x['Bolt']['boltgrpcapacity']))

        # Cleat
        self.ui.mDemand.setText(str(x['cleat']['externalmoment']))
        self.ui.mCapacity.setText(str(x['cleat']['momentcapacity']))


class MainController(QMainWindow):

    closed = pyqtSignal()

    def __init__(self, folder):
        QMainWindow.__init__(self)
        self.ui = Ui_MainWindow()
        self.ui.setupUi(self)
        self.folder = folder

        self.get_columndata()
        self.get_beamdata()

        self.ui.comboCleatSection.addItems(get_anglecombolist())

        self.ui.inputDock.setFixedSize(310, 710)

        self.gradeType = {'Select Bolt Type': '',
                          'HSFG': [8.8, 10.9],
                          'Bearing Bolt': [3.6, 4.6, 4.8, 5.6, 5.8, 6.8, 8.8, 9.8, 10.9, 12.9]}
        self.ui.comboBoltType.addItems(self.gradeType.keys())
        self.ui.comboBoltType.currentIndexChanged[str].connect(self.combotype_currentindexchanged)
        self.ui.comboBoltType.setCurrentIndex(0)

        self.ui.comboConnLoc.currentIndexChanged[str].connect(self.setimage_connection)
        self.retrieve_prevstate()
        # Adding GUI changes for beam to beam connection
        self.ui.comboConnLoc.currentIndexChanged[str].connect(self.convert_col_combo_to_beam)
        #############################################################################################################
        self.ui.btnInput.clicked.connect(lambda: self.dockbtn_clicked(self.ui.inputDock))

        self.ui.toolButton.clicked.connect(lambda: self.dockbtn_clicked(self.ui.outputDock))
        self.ui.btn_front.clicked.connect(lambda: self.callCleat2D_drawing("Front"))
        self.ui.btn_top.clicked.connect(lambda: self.callCleat2D_drawing("Top"))
        self.ui.btn_side.clicked.connect(lambda: self.callCleat2D_drawing("Side"))

        self.ui.btn3D.clicked.connect(lambda:self.call_3d_model("gradient_bg"))
        self.ui.chkBxBeam.clicked.connect(lambda:self.call_3d_beam("gradient_bg"))
        self.ui.chkBxCol.clicked.connect(lambda:self.call_3d_column("gradient_bg"))
        self.ui.checkBoxCleat.clicked.connect(lambda:self.call_3d_cleatangle("gradient_bg"))

        validator = QIntValidator()
        self.ui.txtFu.setValidator(validator)
        self.ui.txtFy.setValidator(validator)

        dbl_validator = QDoubleValidator()
        self.ui.txtInputCleatHeight.setValidator(dbl_validator)
        self.ui.txtInputCleatHeight.setMaxLength(7)
        self.ui.txtShear.setValidator(dbl_validator)
        self.ui.txtShear.setMaxLength(7)

        min_fu = 290
        max_fu = 590
        self.ui.txtFu.editingFinished.connect(lambda: self.check_range(self.ui.txtFu, self.ui.lbl_fu, min_fu, max_fu))

        min_fy = 165
        max_fy = 450
        self.ui.txtFy.editingFinished.connect(lambda: self.check_range(self.ui.txtFy, self.ui.lbl_fy, min_fy, max_fy))

        self.ui.actionCreate_design_report.triggered.connect(self.create_design_report)
        self.ui.actionSave_log_message.triggered.connect(self.save_log)
        self.ui.actionEnlarge_font_size.triggered.connect(self.show_font_dialog)
        self.ui.actionZoom_in.triggered.connect(self.call_zoom_in)
        self.ui.actionZoom_out.triggered.connect(self.call_zoom_out)
        self.ui.actionPan.triggered.connect(self.call_panning)
        self.ui.actionSave_3D_model.triggered.connect(self.save_3d_cad_images)
        self.ui.actionSave_CAD_image.triggered.connect(self.save_cadImages)
        self.ui.actionCleat_quit.setStatusTip('Exit application')
        self.ui.actionCleat_quit.triggered.connect(qApp.quit)
        self.ui.actionSave_input.triggered.connect(self.saveDesign_inputs)
        self.ui.actionLoad_input.triggered.connect(self.openDesign_inputs)

        self.ui.actionSave_Front_View.triggered.connect(lambda: self.callCleat2D_drawing("Front"))
        self.ui.actionSave_Side_View.triggered.connect(lambda: self.callCleat2D_drawing("Side"))
        self.ui.actionSave_Top_View.triggered.connect(lambda: self.callCleat2D_drawing("Top"))

        self.ui.actionShow_beam.triggered.connect(lambda:self.call_3d_beam("gradient_bg"))
        self.ui.actionShow_column.triggered.connect(lambda:self.call_3d_column("gradient_bg"))
        self.ui.actionShow_cleat_angle.triggered.connect(lambda:self.call_3d_cleatangle("gradient_bg"))
        self.ui.actionShow_all.triggered.connect(lambda: self.call_3d_model("gradient_bg"))
        self.ui.actionChange_background.triggered.connect(self.show_color_dialog)

        # populate cleat section and secondary beam according to user input
        self.ui.comboColSec.currentIndexChanged[int].connect(self.fill_cleatsection_combo)
        self.ui.combo_Beam.currentIndexChanged[str].connect(self.checkbeam_b)
        self.ui.comboColSec.currentIndexChanged[str].connect(self.checkbeam_b)
        self.ui.txtInputCleatHeight.editingFinished.connect(lambda: self.check_cleat_height(self.ui.txtInputCleatHeight))

        ######################################################################################
        self.ui.menuView.addAction(self.ui.inputDock.toggleViewAction())
        self.ui.menuView.addAction(self.ui.outputDock.toggleViewAction())
        self.ui.btn_CreateDesign.clicked.connect(self.create_design_report)  # Saves the create design report
        self.ui.btn_SaveMessages.clicked.connect(self.save_log)
        #################################################################
        self.ui.btn_capacity.clicked.connect(self.show_button_clicked)

        #################################################################
        # Saving and Restoring the finPlate window state.
        self.ui.btn_Reset.clicked.connect(self.resetbtn_clicked)
        self.ui.btn_Design.clicked.connect(self.design_btnclicked)

        self.ui.btn_Design.clicked.connect(self.osdag_header)

# ************************************ Help button *******************************************************************************
        self.ui.actionAbout_Osdag.triggered.connect(self.open_osdag)
        self.ui.actionVideo_Tutorials.triggered.connect(self.tutorials)
        self.ui.actionSample_Reports.triggered.connect(self.sample_report)
        self.ui.actionSample_Problems.triggered.connect(self.sample_problem)
        self.ui.actionAsk_Us_a_Question.triggered.connect(self.open_question)
        self.ui.actionDesign_preferences.triggered.connect(self.design_preferences)

        # Initialising the qtviewer
        from osdagMainSettings import backend_name
        self.display, _ = self.init_display(backend_str=backend_name())

        self.connection = "cleatAngle"
        self.connectivity = None
        self.fuse_model = None
        self.disable_view_buttons()
        self.result_obj = None
        self.ui_obj = None
        self.commLogicObj = None
        self.designPrefDialog = DesignPreferences(self)

    def get_columndata(self):
        """Fetch  old and new column sections from "Intg_osdag" database.
        Returns:

        """
        columndata = get_columncombolist()
        old_colList = get_oldcolumncombolist()
        self.ui.comboColSec.addItems(columndata)
        self.color_oldDB_sections(old_colList, columndata, self.ui.comboColSec)

    def get_beamdata(self):
        """Fetch old and new beam sections from "Intg_osdag" database
        Returns:

        """
        beamdata = get_beamcombolist()
        old_beamList = get_oldbeamcombolist()
        self.ui.combo_Beam.addItems(beamdata)
        self.color_oldDB_sections(old_beamList, beamdata, self.ui.combo_Beam)

    def color_oldDB_sections(self, old_section, intg_section, combo_section):
        """display old sections in red color.

        Args:
            old_section(str): Old sections from IS 808 1984
            intg_section(str): Revised sections from IS 808 2007
            combo_section(QcomboBox): Beam/Column dropdown list

        Returns:

        """
        for col in old_section:
            if col in intg_section:
                indx = intg_section.index(str(col))
                combo_section.setItemData(indx, QBrush(QColor("red")), Qt.TextColorRole)
        duplicate = [i for i, x in enumerate(intg_section) if intg_section.count(x) > 1]
        for i in duplicate:
            combo_section.setItemData(i, QBrush(QColor("red")), Qt.TextColorRole)


    def osdag_header(self):
        image_path = os.path.abspath(os.path.join(os.getcwd(), os.path.join( "ResourceFiles", "Osdag_header.png")))
        shutil.copyfile(image_path, os.path.join(str(self.folder), "images_html", "Osdag_header.png"))

    def show_capacity_dialog(self):
        self.dialog = myDialog(self)
        self.dialog.show()

    def show_button_clicked(self):
        self.show_capacity_dialog()

    def fetch_beam_param(self):
        beam_sec = self.ui.combo_Beam.currentText()
        dict_beam_data = get_beamdata(beam_sec)
        return dict_beam_data

    def fetch_column_param(self):
        column_sec = self.ui.comboColSec.currentText()
        loc = self.ui.comboConnLoc.currentText()
        if loc == "Beam-Beam":
            dict_column_data = get_beamdata(column_sec)
        else:
            dict_column_data = get_columndata(column_sec)
        return dict_column_data



    def fetch_angle_param(self):
        angle_sec = self.ui.comboCleatSection.currentText()
        dict_angle_data = get_angledata(angle_sec)
        return dict_angle_data

    def convert_col_combo_to_beam(self):
        """

        :return:
        """
        self.display.EraseAll()
        loc = self.ui.comboConnLoc.currentText()
        if loc == "Beam-Beam":
            self.ui.beamSection_lbl.setText(" Secondary beam *")
            self.ui.actionShow_beam.setText("Show SBeam")
            self.ui.columnSection_lbl.setText("Primary beam *")
            self.ui.actionShow_column.setText("Show PBeam")

            self.ui.chkBxBeam.setText("SBeam")
            self.ui.chkBxBeam.setToolTip("Secondary  beam")
            self.ui.chkBxCol.setText("PBeam")
            self.ui.chkBxCol.setToolTip("Primary beam")
            self.ui.comboColSec.blockSignals(True)
            self.ui.comboColSec.clear()

            font = QFont()
            font.setPointSize(11)
            font.setBold(True)
            font.setWeight(75)
            self.ui.outputBoltLbl_3.setFont(font)
            self.ui.outputBoltLbl_3.setText("Primary beam")
            self.ui.outputBoltLbl.setText("Secondary beam")
            font = QFont()
            font.setPointSize(11)
            font.setBold(True)
            font.setWeight(75)
            self.ui.outputBoltLbl.setFont(font)

            self.ui.comboColSec.addItems(get_beamcombolist())

            self.ui.comboColSec.setCurrentIndex(0)
            self.ui.combo_Beam.setCurrentIndex(0)
            self.ui.comboDiameter.setCurrentIndex(0)
            self.ui.comboBoltType.setCurrentIndex(0)
            self.ui.comboBoltGrade.setCurrentIndex(0)
            self.ui.comboCleatSection.setCurrentIndex(0)

            self.ui.txtFu.clear()
            self.ui.txtFy.clear()
            self.ui.txtShear.clear()
            self.ui.txtInputCleatHeight.clear()

            self.ui.txtNoBolts_c.clear()
            self.ui.txt_row_c.clear()
            self.ui.txt_column_c.clear()
            self.ui.txtBeamPitch_c.clear()
            self.ui.txtBeamGuage_c.clear()
            self.ui.txtEndDist_c.clear()
            self.ui.txtEdgeDist_c.clear()
            self.ui.txtNoBolts.clear()
            self.ui.txt_row.clear()
            self.ui.txt_column.clear()
            self.ui.txtBeamPitch.clear()
            self.ui.txtBeamGuage.clear()
            self.ui.txtEndDist.clear()
            self.ui.txtEdgeDist.clear()
            self.ui.outputCleatHeight.clear()

        elif loc == "Column web-Beam web" or loc == "Column flange-Beam web":

            self.ui.columnSection_lbl.setText("Column Section *")
            self.ui.actionShow_column.setText("Show column")
            self.ui.beamSection_lbl.setText("Beam section *")
            self.ui.actionShow_beam.setText("Show beam")

            self.ui.chkBxBeam.setText("Beam")
            self.ui.chkBxBeam.setToolTip("Beam only")
            self.ui.chkBxCol.setText("Column")
            self.ui.chkBxCol.setToolTip("Column only")

            font = QFont()
            font.setPointSize(11)
            font.setBold(True)
            font.setWeight(75)
            self.ui.outputBoltLbl_3.setFont(font)
            self.ui.outputBoltLbl_3.setText("Column")

            font = QFont()
            font.setPointSize(11)
            font.setBold(True)
            font.setWeight(75)
            self.ui.outputBoltLbl.setFont(font)
            self.ui.outputBoltLbl.setText("Beam")

            self.ui.comboColSec.addItems(get_columncombolist())

            self.ui.comboColSec.setCurrentIndex(0)
            self.ui.combo_Beam.setCurrentIndex(0)
            self.ui.comboDiameter.setCurrentIndex(0)
            self.ui.comboBoltType.setCurrentIndex(0)
            self.ui.comboBoltGrade.setCurrentIndex(0)
            self.ui.comboCleatSection.setCurrentIndex(0)

            self.ui.txtFu.clear()
            self.ui.txtFy.clear()
            self.ui.txtShear.clear()
            self.ui.txtInputCleatHeight.clear()

            self.ui.txtNoBolts_c.clear()
            self.ui.txt_row_c.clear()
            self.ui.txt_column_c.clear()
            self.ui.txtBeamPitch_c.clear()
            self.ui.txtBeamGuage_c.clear()
            self.ui.txtEndDist_c.clear()
            self.ui.txtEdgeDist_c.clear()
            self.ui.txtNoBolts.clear()
            self.ui.txt_row.clear()
            self.ui.txt_column.clear()
            self.ui.txtBeamPitch.clear()
            self.ui.txtBeamGuage.clear()
            self.ui.txtEndDist.clear()
            self.ui.txtEdgeDist.clear()
            self.ui.outputCleatHeight.clear()

    def fill_cleatsection_combo(self):
        '''Populates the cleat section on the basis  beam section and column section
        '''

        if str(self.ui.combo_Beam.currentText()) == "Select section" or str(self.ui.comboColSec.currentText()) == "Select section":
            return
        loc = self.ui.comboConnLoc.currentText()
        if loc == "Column web-Beam web" or "Column flange-Beam web":
            loc = self.ui.comboConnLoc.currentText()
            dict_beam_data = self.fetch_beam_param()
            dict_column_data = self.fetch_column_param()
            angle_list = get_anglecombolist()
            col_R1 = float(dict_column_data["R1"])
            col_D = float(dict_column_data["D"])
            col_B = float(dict_column_data["B"])
            col_T = float(dict_column_data["T"])
            beam_tw = float(dict_beam_data["tw"])

            if loc == "Column web-Beam web":
                colWeb = col_D - 2 * (col_T + col_R1)
            elif loc == "Column flange-Beam web":
                colWeb = col_B
            newlist = ['Select Cleat']

            for ele in angle_list[1:]:
                angle_sec = str(ele)
                dict_angle_data = get_angledata(angle_sec)
                cleat_legsizes = str(dict_angle_data["AXB"])
                cleat_legsize_A = int(cleat_legsizes.split('x')[0])
                cleat_legsize_B = int(cleat_legsizes.split('x')[1])
                cleat_legsize_b = float(cleat_legsize_B)
                con_legsize = 2 * cleat_legsize_b + beam_tw
                space = colWeb - con_legsize
                if space > 0:
                    newlist.append(str(ele))
                else:
                    break

            self.ui.comboCleatSection.blockSignals(True)

            self.ui.comboCleatSection.clear()
            for i in newlist[:]:
                self.ui.comboCleatSection.addItem(str(i))

            self.ui.comboCleatSection.setCurrentIndex(-1)

            self.ui.comboCleatSection.blockSignals(False)
            self.ui.comboCleatSection.setCurrentIndex(0)
        else:
            pass

    def checkbeam_b(self):
        loc = self.ui.comboConnLoc.currentText()
        if loc == "Column web-Beam web":
            if self.ui.comboColSec.currentIndex() == -1 or str(self.ui.combo_Beam.currentText()) == 'Select section' or str(self.ui.comboColSec.currentText()) == 'Select section':
                return


            column = self.ui.comboColSec.currentText()

            dict_beam_data = self.fetch_beam_param()
            dict_column_data = self.fetch_column_param()
            column_D = float(dict_column_data["D"])
            column_T = float(dict_column_data["T"])
            column_R1 = float(dict_column_data["R1"])
            column_web_depth = column_D - 2.0 * (column_T)

            beam_B = float(dict_beam_data['B'])

            if column_web_depth <= beam_B:
                self.ui.btn_Design.setDisabled(True)
                QMessageBox.about(self, 'Information', "Beam flange is wider than clear depth of column web (No provision in Osdag till now)")
            else:
                self.ui.btn_Design.setDisabled(False)

        elif loc == "Beam-Beam":
            if self.ui.comboColSec.currentIndex() == 0 or self.ui.combo_Beam.currentIndex() == 0:
                return

            primaryBeam = self.ui.comboColSec.currentText()
            dict_sec_beam_data = self.fetch_beam_param()
            dict_pri_beam_data = self.fetch_column_param()
            pri_beam_D = float(dict_pri_beam_data["D"])
            pri_beam_T = float(dict_pri_beam_data["T"])
            pri_beam_web_depth = pri_beam_D - 2.0 * (pri_beam_T)

            sec_beam_D = float(dict_sec_beam_data["D"])

            if pri_beam_web_depth <= sec_beam_D:
                self.ui.btn_Design.setDisabled(True)
                QMessageBox.about(self, 'Information',
                                        "Secondary beam depth is higher than clear depth of primary beam web (No provision in Osdag till now)")
            else:
                self.ui.btn_Design.setDisabled(False)

    def check_cleat_height(self, widget):
        loc = self.ui.comboConnLoc.currentText()
        cleatHeight = widget.text()
        cleatHeight = float(cleatHeight)
        if cleatHeight == 0:
            self.ui.btn_Design.setDisabled(False)
        else:

            dict_beam_data = self.fetch_beam_param()
            dictColumnData = self.fetch_column_param()
            col_T = float(dictColumnData['T'])
            col_R1 = float(dictColumnData['R1'])
            beam_D = float(dict_beam_data['D'])
            beam_T = float(dict_beam_data['T'])
            beam_R1 = float(dict_beam_data['R1'])
            clearDepth = 0.0
            minCleatHeight = 0.6 * beam_D
            if loc == "Column web-Beam web" or loc == "Column flange-Beam web":
                clearDepth = beam_D - 2 * (beam_T + beam_R1 + 5)
            else:
                clearDepth = beam_D - (beam_R1 + beam_T + col_R1 + col_T)
            if clearDepth < cleatHeight or cleatHeight < minCleatHeight:
                self.ui.btn_Design.setDisabled(True)
                QMessageBox.about(self, 'Information',
                                        "Height of the Cleat Angle should be in between %s -%s mm" % (int(minCleatHeight), int(clearDepth)))
            else:
                self.ui.btn_Design.setDisabled(False)

    def show_font_dialog(self):

        font, ok = QFontDialog.getFont()
        if ok:
            self.ui.inputDock.setFont(font)
            self.ui.outputDock.setFont(font)
            self.ui.textEdit.setFont(font)

    def show_color_dialog(self):

        col = QColorDialog.getColor()
        colorTup = col.getRgb()
        r = colorTup[0]
        g = colorTup[1]
        b = colorTup[2]
        self.display.set_bg_gradient_color(r, g, b, 255, 255, 255)

    def call_zoom_in(self):
        self.display.ZoomFactor(2)

    def call_zoom_out(self):
        self.display.ZoomFactor(0.5)

    def call_rotation(self):
        self.display.Rotation(15, 0)

    def call_panning(self):
        self.display.Pan(50, 0)

    def save_cadImages(self):

        files_types = "PNG (*.png);;JPEG (*.jpeg);;TIFF (*.tiff);;BMP(*.bmp)"
        fileName,_ = QFileDialog.getSaveFileName(self, 'Export', os.path.join(str(self.folder), "untitled.png"), files_types)
        fName = str(fileName)
        file_extension = fName.split(".")[-1]

        if file_extension == 'png' or file_extension == 'jpeg' or file_extension == 'bmp'or file_extension == 'tiff' :
            self.display.ExportToImage(fName)
            QMessageBox.about(self, 'Information', "File saved")


    def disable_view_buttons(self):
        '''
        Disables the all buttons in toolbar
        '''
        self.ui.actionSave_input.setEnabled(False)
        self.ui.actionSave_log_message.setEnabled(False)
        self.ui.actionCreate_design_report.setEnabled(False)
        self.ui.actionSave_3D_model.setEnabled(False)
        self.ui.actionSave_CAD_image.setEnabled(False)
        self.ui.actionSave_Front_View.setEnabled(False)
        self.ui.actionSave_Top_View.setEnabled(False)
        self.ui.actionSave_Side_View.setEnabled(False)
        self.ui.menuGraphics.setEnabled(False)

        self.ui.btn_capacity.setEnabled(False)
        self.ui.btn_SaveMessages.setEnabled(False)
        self.ui.btn_CreateDesign.setEnabled(False)

        self.ui.btn_front.setEnabled(False)

        self.ui.btn_top.setEnabled(False)
        self.ui.btn_side.setEnabled(False)

        self.ui.btn3D.setEnabled(False)
        self.ui.chkBxBeam.setEnabled(False)
        self.ui.chkBxCol.setEnabled(False)
        self.ui.checkBoxCleat.setEnabled(False)

    def enable_view_buttons(self):
        '''
        Enables the all buttons in toolbar
        '''
        self.ui.btn_capacity.setEnabled(True)
        self.ui.btn_SaveMessages.setEnabled(True)
        self.ui.btn_CreateDesign.setEnabled(True)

        self.ui.btn_front.setEnabled(True)
        self.ui.btn_top.setEnabled(True)
        self.ui.btn_side.setEnabled(True)

        # self.ui.menubar.setEnabled(True)
        self.ui.menuFile.setEnabled(True)
        self.ui.actionSave_input.setEnabled(True)
        self.ui.actionSave_log_message.setEnabled(True)
        self.ui.actionCreate_design_report.setEnabled(True)
        self.ui.actionSave_3D_model.setEnabled(True)
        self.ui.actionSave_CAD_image.setEnabled(True)
        self.ui.actionSave_Front_View.setEnabled(True)
        self.ui.actionSave_Top_View.setEnabled(True)
        self.ui.actionSave_Side_View.setEnabled(True)

        self.ui.menuEdit.setEnabled(True)
        self.ui.menuView.setEnabled(True)
        self.ui.menuGraphics.setEnabled(True)

        self.ui.btn3D.setEnabled(True)
        self.ui.chkBxBeam.setEnabled(True)
        self.ui.chkBxCol.setEnabled(True)
        self.ui.checkBoxCleat.setEnabled(True)

    def unchecked_all_checkbox(self):

        self.ui.btn3D.setChecked(Qt.Unchecked)
        self.ui.chkBxBeam.setChecked(Qt.Unchecked)
        self.ui.chkBxCol.setChecked(Qt.Unchecked)
        self.ui.checkBoxCleat.setChecked(Qt.Unchecked)

    def retrieve_prevstate(self):
        ui_obj = self.get_prevstate()
        if(ui_obj is not None):

            self.ui.comboConnLoc.setCurrentIndex(self.ui.comboConnLoc.findText(str(ui_obj['Member']['Connectivity'])))

            if ui_obj['Member']['Connectivity'] == 'Beam-Beam':
                self.ui.beamSection_lbl.setText('Secondary beam *')
                self.ui.columnSection_lbl.setText('Primary beam *')
                self.ui.comboColSec.addItems(get_beamcombolist())
                self.ui.actionShow_beam.setText("Show SBeam")
                self.ui.actionShow_column.setText("Show PBeam")
                self.ui.chkBxBeam.setText("SBeam")
                self.ui.chkBxBeam.setToolTip("Secondary  beam")
                self.ui.chkBxCol.setText("PBeam")
                self.ui.chkBxCol.setToolTip("Primary beam")

            self.ui.combo_Beam.setCurrentIndex(self.ui.combo_Beam.findText(ui_obj['Member']['BeamSection']))
            self.ui.comboColSec.setCurrentIndex(self.ui.comboColSec.findText(ui_obj['Member']['ColumSection']))

            self.ui.txtFu.setText(str(ui_obj['Member']['fu (MPa)']))
            self.ui.txtFy.setText(str(ui_obj['Member']['fy (MPa)']))

            self.ui.txtShear.setText(str(ui_obj['Load']['ShearForce (kN)']))

            self.ui.comboDiameter.setCurrentIndex(self.ui.comboDiameter.findText(str(ui_obj['Bolt']['Diameter (mm)'])))
            comboTypeIndex = self.ui.comboBoltType.findText(str(ui_obj['Bolt']['Type']))
            self.ui.comboBoltType.setCurrentIndex(comboTypeIndex)
            self.combotype_currentindexchanged(str(ui_obj['Bolt']['Type']))

            prevValue = str(ui_obj['Bolt']['Grade'])

            comboGradeIndex = self.ui.comboBoltGrade.findText(prevValue)

            self.ui.comboBoltGrade.setCurrentIndex(comboGradeIndex)

            self.ui.txtInputCleatHeight.setText(str(ui_obj['cleat']['Height (mm)']))
            self.ui.comboCleatSection.setCurrentIndex(self.ui.comboCleatSection.findText(str(ui_obj['cleat']['section'])))

    def setimage_connection(self):
        '''
        Setting image to connctivity.
        '''
        self.ui.lbl_connectivity.show()
        loc = self.ui.comboConnLoc.currentText()

        if loc == "Column flange-Beam web":
            pixmap = QPixmap(":/newPrefix/images/colF2.png")
            pixmap.scaledToHeight(60)
            pixmap.scaledToWidth(50)
            self.ui.lbl_connectivity.setPixmap(pixmap)
        elif(loc == "Column web-Beam web"):
            picmap = QPixmap(":/newPrefix/images/colW3.png")
            picmap.scaledToHeight(60)
            picmap.scaledToWidth(50)
            self.ui.lbl_connectivity.setPixmap(picmap)
        else:
            picmap = QPixmap(":/newPrefix/images/b-b.png")
            picmap.scaledToHeight(60)
            picmap.scaledToWidth(50)
            self.ui.lbl_connectivity.setPixmap(picmap)
        return True

    def saveDesign_inputs(self):

        fileName, _ = QFileDialog.getSaveFileName(self,
                                                  "Save Design", os.path.join(str(self.folder), "untitled.osi"),
                                                  "Input Files(*.osi)")

        if not fileName:
            return

        try:
            out_file = open(str(fileName), 'wb')

        except IOError:
            QMessageBox.information(self, "Unable to open file",
                                    "There was an error opening \"%s\"" % fileName)
            return

        # yaml.dump(self.uiObj,out_file,allow_unicode=True, default_flow_style=False)
        json.dump(self.uiObj, out_file)

        out_file.close()

        pass

    def openDesign_inputs(self):

        fileName, _ = QFileDialog.getOpenFileName(self, "Open Design", str(self.folder), "All Files(*)")
        if not fileName:
            return
        try:
            in_file = open(str(fileName), 'rb')

        except IOError:
            QMessageBox.information(self, "Unable to open file",
                                    "There was an error opening \"%s\"" % fileName)
            return
        uiObj = json.load(in_file)
        self.setDictToUserInputs(uiObj)

    def getuser_inputs(self):
        '''(nothing) -> Dictionary
        Returns the dictionary object with the user input fields for designing cleat angle connection
        '''
        ui_obj = {}
        ui_obj["Bolt"] = {}
        ui_obj["Bolt"]["Diameter (mm)"] = str(self.ui.comboDiameter.currentText())
        ui_obj["Bolt"]["Grade"] = (self.ui.comboBoltGrade.currentText())
        ui_obj["Bolt"]["Type"] = str(self.ui.comboBoltType.currentText())

        ui_obj['Member'] = {}
        ui_obj['Member']['BeamSection'] = str(self.ui.combo_Beam.currentText())
        ui_obj['Member']['ColumSection'] = str(self.ui.comboColSec.currentText())
        ui_obj['Member']['Connectivity'] = str(self.ui.comboConnLoc.currentText())
        ui_obj['Member']['fu (MPa)'] = self.ui.txtFu.text()
        ui_obj['Member']['fy (MPa)'] = self.ui.txtFy.text()

        ui_obj['cleat'] = {}
        ui_obj['cleat']['section'] = str(self.ui.comboCleatSection.currentText())
        ui_obj['cleat']['Height (mm)'] = str(self.ui.txtInputCleatHeight.text())  # changes the label length to height

        ui_obj['Load'] = {}
        ui_obj['Load']['ShearForce (kN)'] = (self.ui.txtShear.text())

        return ui_obj

    def save_inputs(self, ui_obj):
        '''
        (Dictionary)--> None
        '''
        inputFile = QFile(os.path.join("Connections", "Shear","cleatAngle", "saveINPUT.txt"))
        if not inputFile.open(QFile.WriteOnly | QFile.Text):
            QMessageBox.warning(self, "Application",
                                      "Cannot write file %s:\n%s." % (inputFile, file.errorString()))
        pickle.dump(ui_obj, inputFile)

    def get_prevstate(self):
        '''
        '''
        filename = os.path.join("Connections", "Shear", "cleatAngle", "saveINPUT.txt")
        if os.path.isfile(filename):
            fileObject = open(filename, 'r')
            ui_obj = pickle.load(fileObject)
            return ui_obj
        else:
            return None

    def outputdict(self):

        ''' Returns the output of design in dictionary object.
        '''

        ui_obj = self.getuser_inputs()
        output_obj = cleat_connection(ui_obj)
        return output_obj

    def show_dialog(self):

        dialog = MyPopupDialog(self)
        dialog.show()

    def create_design_report(self):

        self.show_dialog()

    def save_design(self, popup_summary):

        status = self.resultObj['Bolt']['status']
        if status is True:
            self.call_3d_model("white_bg")
            data = os.path.join(str(self.folder), "images_html", "3D_Model.png")
            self.display.ExportToImage(data)
            self.display.FitAll()
        else:
            pass

        fileName = os.path.join(self.folder, "images_html","Html_Report.html")
        fileName = str(fileName)
        self.commLogicObj.call_designReport(fileName, popup_summary)
        # Creates pdf
        # TODO update wkhtmltopdf paths
        if sys.platform == ("win32" or "win64"):
            path_wkthmltopdf = r'C:\Program Files (x86)\wkhtmltopdf\bin\wkhtmltopdf.exe'
        else:
            #path_wkthmltopdf = r'/usr/local/bin/wkhtmltopdf'
            path_wkthmltopdf = r'/home/deepa-c/miniconda2/pkgs/wkhtmltopdf-0.12.3-0/bin/wkhtmltopdf'
        config = pdfkit.configuration(wkhtmltopdf=path_wkthmltopdf)

        options = {
            'margin-bottom': '10mm',
            'footer-right': '[page]'
        }
        file_type = "PDF (*.pdf)"
        fname, _ = QFileDialog.getSaveFileName(self, "Save File As", self.folder + "/", file_type)
        fname = str(fname)
        flag = True
        if fname == '':
            flag = False
            return flag
        else:
            pdfkit.from_file(fileName, fname, configuration=config, options=options)
            QMessageBox.about(self, 'Information', "Report Saved")


    def save_log(self):

        filename, pat = QFileDialog.getSaveFileName(self, "Save File As", os.path.join(str(self.folder),  "Logmessages"), "Text files (*.txt)")
        return self.save_file(filename + ".txt")


    def save_file(self, filename):
        '''(file open for writing)-> boolean
        '''
        fname = QFile(filename)

        if not fname.open(QFile.WriteOnly | QFile.Text):
            QMessageBox.warning(self, "Application",
                                      "Cannot write file %s:\n%s." % (filename, fname.errorString()))
            return False

        outf = QTextStream(fname)
        QApplication.setOverrideCursor(Qt.WaitCursor)
        outf << self.ui.textEdit.toPlainText()
        QApplication.restoreOverrideCursor()


    def resetbtn_clicked(self):
        '''(NoneType) -> NoneType
        Resets all fields in input as well as output window
        '''
        # user Inputs
        self.ui.combo_Beam.setCurrentIndex((0))
        self.ui.comboColSec.setCurrentIndex((0))
        self.ui.comboConnLoc.setCurrentIndex((0))
        self.ui.txtFu.clear()
        self.ui.txtFy.clear()

        self.ui.txtShear.clear()

        self.ui.comboDiameter.setCurrentIndex(0)
        self.ui.comboBoltType.setCurrentIndex((0))
        self.ui.comboBoltGrade.setCurrentIndex((0))

        self.ui.comboCleatSection.setCurrentIndex((0))
        self.ui.txtInputCleatHeight.clear()

        self.ui.txtNoBolts.clear()
        self.ui.txt_row.clear()
        self.ui.txt_column.clear()
        self.ui.txtBeamPitch.clear()
        self.ui.txtBeamGuage.clear()
        self.ui.txtEndDist.clear()
        self.ui.txtEdgeDist.clear()

        # column
        self.ui.txtNoBolts_c.clear()
        self.ui.txt_row_c.clear()
        self.ui.txt_column_c.clear()
        self.ui.txtBeamPitch_c.clear()
        self.ui.txtBeamGuage_c.clear()
        self.ui.txtEndDist_c.clear()
        self.ui.txtEdgeDist_c.clear()

        self.ui.outputCleatHeight.clear()
        self.ui.textEdit.clear()

        self.display.EraseAll()

    def dockbtn_clicked(self, widget):

        '''(QWidget) -> NoneType
        This method dock and undock widget(QdockWidget)
        '''
        flag = widget.isHidden()
        if(flag):

            widget.show()
        else:
            widget.hide()

    def combotype_currentindexchanged(self, index):

        '''(Number) -> NoneType
        '''
        items = self.gradeType[str(index)]

        self.ui.comboBoltGrade.clear()
        strItems = []
        for val in items:
            strItems.append(str(val))

        self.ui.comboBoltGrade.addItems(strItems)

    def check_range(self, widget, lblwidget, min_val, max_val):

        '''(QlineEdit,QLable,Number,Number)---> NoneType
        Validating F_u(ultimate Strength) and F_y (Yeild Strength) textfields
        '''
        text_str = widget.text()
        val = int(text_str)
        if(val < min_val or val > max_val):
            QMessageBox.about(self, 'Error', 'Please Enter a value between %s-%s' % (min_val, max_val))
            widget.clear()
            widget.setFocus()
            palette = QPalette()
            palette.setColor(QPalette.Foreground, Qt.red)
            lblwidget.setPalette(palette)
        else:
            palette = QPalette()
            lblwidget.setPalette(palette)

    def display_output(self, output_obj):
        '''(dictionary) --> NoneType
        Setting design result values to the respective textboxes in the output window
        '''
        for k in output_obj.keys():
            for key in output_obj[k].keys():
                if (output_obj[k][key] == ""):
                    result_obj = output_obj
                else:
                    result_obj = output_obj

        shear_capacity = result_obj['Bolt']['shearcapacity']


        bearing_capacity = result_obj['Bolt']['bearingcapacity']

        bolt_capacity = result_obj['Bolt']['boltcapacity']

        no_ofbolts = result_obj['Bolt']['numofbolts']
        self.ui.txtNoBolts.setText(str(no_ofbolts))
        # newly added field
        bolt_grp_capacity = result_obj['Bolt']['boltgrpcapacity']

        no_ofrows = result_obj['Bolt']['numofrow']
        self.ui.txt_row.setText(str(no_ofrows))

        no_ofcol = result_obj['Bolt']['numofcol']
        self.ui.txt_column.setText(str(no_ofcol))

        pitch_dist = result_obj['Bolt']['pitch']
        self.ui.txtBeamPitch.setText(str(pitch_dist))

        gauge_dist = result_obj['Bolt']['gauge']
        self.ui.txtBeamGuage.setText(str(gauge_dist))

        end_dist = result_obj['Bolt']['edge']
        self.ui.txtEndDist.setText(str(end_dist))

        edge_dist = result_obj['Bolt']['enddist']
        self.ui.txtEdgeDist.setText(str(edge_dist))

        c_noOfBolts = result_obj['cleat']['numofbolts']
        self.ui.txtNoBolts_c.setText(str(c_noOfBolts))
        cno_ofrows = result_obj['cleat']['numofrow']
        self.ui.txt_row_c.setText(str(cno_ofrows))

        no_ofcol = result_obj['cleat']['numofcol']
        self.ui.txt_column_c.setText(str(no_ofcol))

        pitch_dist = result_obj['cleat']['pitch']
        self.ui.txtBeamPitch_c.setText(str(pitch_dist))

        gauge_dist = result_obj['cleat']['guage']
        self.ui.txtBeamGuage_c.setText(str(gauge_dist))

        end_dist = result_obj['cleat']['edge']
        self.ui.txtEndDist_c.setText(str(end_dist))

        edge_dist = result_obj['cleat']['end']
        self.ui.txtEdgeDist_c.setText(str(edge_dist))

        cleat_ht = result_obj['cleat']['height']
        self.ui.outputCleatHeight.setText(str(cleat_ht))


        moment_demand = result_obj['cleat']['externalmoment']

        moment_capacity = result_obj['cleat']['momentcapacity']

    def displaylog_totextedit(self,commLogicObj):
        '''
        This method displaying Design messages(log messages)to textedit widget.
        '''
        fname = str(commLogicObj.call_saveMessages())
        afile = QFile(fname)

        if not afile.open(QIODevice.ReadOnly):  # ReadOnly
            QMessageBox.information(None, 'info', afile.errorString())

        stream = QTextStream(afile)
        self.ui.textEdit.clear()
        self.ui.textEdit.setHtml(stream.readAll())
        vscroll_bar = self.ui.textEdit.verticalScrollBar()
        vscroll_bar.setValue(vscroll_bar.maximum())
        afile.close()

    # QtViewer
    def init_display(self, backend_str=None, size=(1024, 768)):
        from OCC.Display.backend import load_backend, get_qt_modules

        used_backend = load_backend(backend_str)

        global display, start_display, app, _, USED_BACKEND
        if 'qt' in used_backend:
            from OCC.Display.qtDisplay import qtViewer3d
            QtCore, QtGui, QtWidgets, QtOpenGL = get_qt_modules()

        from OCC.Display.qtDisplay import qtViewer3d
        self.ui.modelTab = qtViewer3d(self)

        self.setWindowTitle("Osdag Cleat Angle")
        self.ui.mytabWidget.resize(size[0], size[1])
        self.ui.mytabWidget.addTab(self.ui.modelTab, "")

        self.ui.modelTab.InitDriver()
        display = self.ui.modelTab._display
        # background gradient
        display.set_bg_gradient_color(23, 1, 32, 23, 1, 32)
        display.display_trihedron()
        display.View.SetProj(1, 1, 1)

        def center_on_screen(self):
                    '''Centers the window on the screen.'''
                    resolution = QDesktopWidget().screenGeometry()
                    self.move((resolution.width() / 2) - (self.frameSize().width() / 2),
                              (resolution.height() / 2) - (self.frameSize().height() / 2))

        def start_display():

            self.ui.modelTab.raise_()

        return display, start_display


    def validate_inputs_on_design_button(self):

        flag = True
        if self.ui.comboConnLoc.currentIndex() == 0:
            QMessageBox.information(self, "Information", "Please select connectivity")
            flag = False
        state = self.setimage_connection()
        if state is True:
            if self.ui.comboConnLoc.currentText() == "Column web-Beam web" or self.ui.comboConnLoc.currentText() == "Column flange-Beam web":
                if self.ui.comboColSec.currentIndex() == 0:
                    QMessageBox.information(self, "Information", "Please select column section")
                    flag = False

                elif self.ui.combo_Beam.currentIndex() == 0:
                    QMessageBox.information(self, "Information", "Please select beam section")
                    flag = False
            else:
                if self.ui.comboColSec.currentIndex() == 0:
                    QMessageBox.information(self, "Information", "Please select Primary beam  section")
                    flag = False
                elif self.ui.combo_Beam.currentIndex() == 0:
                    QMessageBox.information(self, "Information", "Please select Secondary beam  section")
                    flag = False
        if self.ui.txtFu.text()== '' or float(self.ui.txtFu.text()) == 0:
            QMessageBox.information(self, "Information", "Please select Ultimate strength of  steel")
            flag = False

        elif self.ui.txtFy.text()== '' or float(self.ui.txtFy.text()) == 0:
            QMessageBox.information(self, "Information", "Please select Yeild  strength of  steel")
            flag = False

        elif self.ui.txtShear.text()== '' or str(self.ui.txtShear.text())== 0:
            reply = QMessageBox.information(self, "Information", "Please select Factored shear load")
            flag = False

        elif self.ui.comboDiameter.currentIndex() == 0:
            QMessageBox.information(self, "Information", "Please select Diameter of  bolt")
            flag = False

        elif self.ui.comboBoltType.currentIndex() == 0:
            QMessageBox.information(self, "Information", "Please select Type of  bolt")
            flag = False
        elif self.ui.comboCleatSection.currentIndex() == 0:
            QMessageBox.information(self, "Information", "Please select Cleat angle")
            flag = False
        return  flag

    def bolt_head_thick_calculation(self, bolt_diameter):
        '''
        This routine takes the bolt diameter and return bolt head thickness as per IS:3757(1989)

       bolt Head Dia
        <-------->
        __________
        |        | | T = Thickness
        |________| |
           |  |
           |  |
           |  |

        '''
        bolt_head_thick = {5: 4, 6: 5, 8: 6, 10: 7, 12: 8, 16: 10, 20: 12.5, 22: 14, 24: 15, 27: 17, 30: 18.7, 36: 22.5}
        return bolt_head_thick[bolt_diameter]


    def bolt_head_dia_calculation(self, bolt_diameter):
        '''
        This routine takes the bolt diameter and return bolt head diameter as per IS:3757(1989)

       bolt Head Dia
        <-------->
        __________
        |        |
        |________|
           |  |
           |  |
           |  |
        '''
        bolt_head_dia = {5: 7, 6: 8, 8: 10, 10: 15, 12: 20, 16: 27, 20: 34, 22: 36, 24: 41, 27: 46, 30: 50, 36: 60}
        return bolt_head_dia[bolt_diameter]


    def bolt_length_calculation(self, bolt_diameter):
        '''
        This routine takes the bolt diameter and return bolt head diameter as per IS:3757(1985)

       bolt Head Dia
        <-------->
        __________  ______
        |        |    |
        |________|    |
           |  |       |
           |  |       |
           |  |       |
           |  |       |
           |  |       |  l= length
           |  |       |
           |  |       |
           |  |       |
           |__|    ___|__

        '''
        bolt_head_dia = {5: 40, 6: 40, 8: 40, 10: 40, 12: 40, 16: 50, 20: 50, 22: 50, 24: 50, 27: 60, 30: 65, 36: 75}

        return bolt_head_dia[bolt_diameter]


    def nut_thick_calculation(self, bolt_diameter):
        '''
        Returns the thickness of the nut depending upon the nut diameter as per IS1363-3(2002)
        '''
        nut_dia = {5: 5, 6: 5.65, 8: 7.15, 10: 8.75, 12: 11.3, 16: 15, 20: 17.95, 22: 19.0, 24: 21.25, 27: 23, 30: 25.35, 36: 30.65}

        return nut_dia[bolt_diameter]


    def call_3d_model(self,bgcolor):
        """

        :return:
        """
        self.ui.btn3D.setChecked(Qt.Checked)
        if self.ui.btn3D.isChecked():
            self.ui.chkBxBeam.setChecked(Qt.Unchecked)
            self.ui.chkBxCol.setChecked(Qt.Unchecked)
            self.ui.checkBoxCleat.setChecked(Qt.Unchecked)
        self.commLogicObj.display_3DModel("Model",bgcolor)


    def call_3d_beam(self,bgcolor):
        '''
        Creating and displaying 3D Beam
        '''
        self.ui.chkBxBeam.setChecked(Qt.Checked)
        if self.ui.chkBxBeam.isChecked():
            self.ui.chkBxCol.setChecked(Qt.Unchecked)
            self.ui.checkBoxCleat.setChecked(Qt.Unchecked)
            self.ui.btn3D.setChecked(Qt.Unchecked)
            self.ui.mytabWidget.setCurrentIndex(0)

        self.commLogicObj.display_3DModel("Beam",bgcolor)



    def call_3d_column(self,bgcolor):
        """

        :return:
        """
        self.ui.chkBxCol.setChecked(Qt.Checked)
        if self.ui.chkBxCol.isChecked():
            self.ui.chkBxBeam.setChecked(Qt.Unchecked)
            self.ui.checkBoxCleat.setChecked(Qt.Unchecked)
            self.ui.btn3D.setChecked(Qt.Unchecked)
            self.ui.mytabWidget.setCurrentIndex(0)
        self.commLogicObj.display_3DModel("Column",bgcolor)


    def call_3d_cleatangle(self,bgcolor):
        '''Displaying FinPlate in 3D
        '''
        self.ui.checkBoxCleat.setChecked(Qt.Checked)
        if self.ui.checkBoxCleat.isChecked():
            self.ui.chkBxBeam.setChecked(Qt.Unchecked)
            self.ui.chkBxCol.setChecked(Qt.Unchecked)
            self.ui.btn3D.setChecked(Qt.Unchecked)
            self.ui.mytabWidget.setCurrentIndex(0)
        self.commLogicObj.display_3DModel("cleatAngle",bgcolor)


    def designParameters(self):
        '''
        This routine returns the neccessary design parameters.
        '''
        self.uiObj = self.getuser_inputs()
        if self.designPrefDialog.saved is not True:
            design_pref = self.designPrefDialog.set_default_para()
        else:
            design_pref = self.designPrefDialog.saved_designPref
        self.uiObj.update(design_pref)

        dictbeamdata = self.fetch_beam_param()
        dictcoldata = self.fetch_column_param()
        dictangledata = self.fetch_angle_param()
        dict_topangledata = {}

        loc = str(self.ui.comboConnLoc.currentText())
        component = "Model"
        bolt_dia = int(self.uiObj["Bolt"]["Diameter (mm)"])
        bolt_R = self.bolt_head_dia_calculation(bolt_dia) / 2
        bolt_T = self.bolt_head_thick_calculation(bolt_dia)
        bolt_Ht = self.bolt_length_calculation(bolt_dia)
        nut_T = self.nut_thick_calculation(bolt_dia)  # bolt_dia = nut_dia
        return [self.uiObj, dictbeamdata, dictcoldata,dictangledata, dict_topangledata, loc, component, bolt_R, bolt_T, bolt_Ht, nut_T]

    def design_btnclicked(self):
        '''
        '''

        self.display.EraseAll()

        if self.validate_inputs_on_design_button() is not True:
            return
        self.alist = self.designParameters()
        print "uiobj=:",self.alist[0]

        self.ui.outputDock.setFixedSize(310, 710)
        self.enable_view_buttons()
        self.unchecked_all_checkbox()
        self.commLogicObj = CommonDesignLogic(self.alist[0], self.alist[1], self.alist[2], self.alist[3], self.alist[4],
                                              self.alist[5], self.alist[6],self.alist[7], self.alist[8], self.alist[9],
                                              self.alist[10], self.display, self.folder, self.connection)

        self.resultObj = self.commLogicObj.resultObj
        alist = self.resultObj.values()
        self.display_output(self.resultObj)
        self.displaylog_totextedit(self.commLogicObj)
        isempty = [True if val != '' else False for ele in alist for val in ele.values()]

        if isempty[0] == True:
            status = self.resultObj['Bolt']['status']
            self.commLogicObj.call_3DModel(status)
            if status is True:
                self.callCleat2D_drawing("All")
            else:
                self.ui.btn3D.setEnabled(False)
                self.ui.chkBxBeam.setEnabled(False)
                self.ui.chkBxCol.setEnabled(False)
                self.ui.checkBoxCleat.setEnabled(False)
                self.ui.actionShow_all.setEnabled(False)
                self.ui.actionShow_beam.setEnabled(False)
                self.ui.actionShow_column.setEnabled(False)
                self.ui.actionShow_cleat_angle.setEnabled(False)

        else:
            pass

        self.designPrefDialog.saved = False
    def create2Dcad(self):
        ''' Returns the 3D model of finplate depending upon component
        '''
        if self.commLogicObj.component == "Beam":
            final_model = self.commLogicObj.connectivityObj.get_beamModel()

        elif self.commLogicObj.component == "Column":
            final_model = self.commLogicObj.connectivityObj.get_columnModel()

        elif self.commLogicObj.component == "cleatAngle":
            cadlist = [self.commLogicObj.connectivityObj.angleModel,
                       self.commLogicObj.connectivityObj.angleLeftModel] + self.commLogicObj.connectivityObj.nut_bolt_array.get_models()
            final_model = cadlist[0]
            for model in cadlist[1:]:
                final_model = BRepAlgoAPI_Fuse(model, final_model).Shape()
        else:
            cadlist = self.commLogicObj.connectivityObj.get_models()
            final_model = cadlist[0]
            for model in cadlist[1:]:
                final_model = BRepAlgoAPI_Fuse(model, final_model).Shape()

        return final_model


    def save_3d_cad_images(self):
        """
        Export to IGS,STEP,STL,BREP
        """
        if self.fuse_model is None:
            self.fuse_model = self.create2Dcad()
        shape = self.fuse_model

        files_types = "IGS (*.igs);;STEP (*.stp);;STL (*.stl);;BREP(*.brep)"

        fileName, _ = QFileDialog.getSaveFileName(self, 'Export', os.path.join(str(self.folder), "untitled.igs"), files_types)
        fName = str(fileName)

        flag = True
        if fName == '':
            flag = False
            return flag
        else:
            file_extension = fName.split(".")[-1]

            if file_extension == 'igs':
                IGESControl.IGESControl_Controller().Init()
                iges_writer = IGESControl.IGESControl_Writer()
                iges_writer.AddShape(shape)
                iges_writer.Write(fName)


            elif file_extension == 'brep':

                BRepTools.breptools.Write(shape, fName)

            elif file_extension == 'stp':
                # initialize the STEP exporter
                step_writer = STEPControl_Writer()
                Interface_Static_SetCVal("write.step.schema", "AP203")

                # transfer shapes and write file
                step_writer.Transfer(shape, STEPControl_AsIs)
                status = step_writer.Write(fName)

                assert (status == IFSelect_RetDone)

            else:
                stl_writer = StlAPI_Writer()
                stl_writer.SetASCIIMode(True)
                stl_writer.Write(shape, fName)

            self.fuse_model = None

            QMessageBox.about(self, 'Information', "File saved")


    def call_desired_view(self, filename, view):
        """

        :param filename: string
        :param view:
        :return:
        """

        self. unchecked_all_checkbox()

        ui_obj = self.getuser_inputs()
        result_obj = cleat_connection(ui_obj)
        dict_beam_data = self.fetch_beam_param()
        dict_column_data = self.fetch_column_param()
        dict_angle_data = self.fetch_angle_param()
        fin_common_obj = cleatCommonData(ui_obj, result_obj, dict_beam_data, dict_column_data, dict_angle_data, self.folder)
        fin_common_obj.save_to_svg(str(filename), view)

    def callCleat2D_drawing(self, view):

        ''' This routine saves the 2D SVG image as per the connectivity selected
        SVG image created through svgwrite package which takes design INPUT and OUTPUT parameters from CleatAngle GUI.
        '''
        self.ui.checkBoxCleat.setChecked(Qt.Unchecked)
        self.ui.chkBxBeam.setChecked(Qt.Unchecked)
        self.ui.chkBxCol.setChecked(Qt.Unchecked)
        self.ui.btn3D.setChecked(Qt.Unchecked)
        status = self.resultObj['Bolt']['status']
        if status is True:

            if view != 'All':

                if view == "Front":
                    filename = os.path.join(self.folder, "images_html", "cleatFront.svg")

                elif view == "Side":
                    filename = os.path.join(self.folder, "images_html", "cleatSide.svg")

                else:
                    filename = os.path.join(self.folder, "images_html", "cleatTop.svg")

                svg_file = SvgWindow()
                svg_file.call_svgwindow(filename, view, self.folder)

            else:
                fname = ''
                self.commLogicObj.call2D_Drawing(view, fname, self.folder)
        else:
            pass



    def closeEvent(self, event):
        '''
        Closing finPlate window.
        '''
        ui_input = self.getuser_inputs()
        self.save_inputs(ui_input)
        reply = QMessageBox.question(self, 'Message',
                                           "Are you sure to quit?", QMessageBox.Yes, QMessageBox.No)

        if reply == QMessageBox.Yes:
            self.closed.emit()
            event.accept()

        else:
            event.ignore()


    def about_osdag(self):
        dialog = MyAboutOsdag(self)
        dialog.show()


    def open_osdag(self):
        self.about_osdag()


    def tutorials(self):
        dialog = MyTutorials(self)
        dialog.show()


    def open_tutorials(self):
        self.tutorials()


    def ask_question(self):
        dialog = MyAskQuestion(self)
        dialog.show()


    def open_question(self):
        self.ask_question()


    def sample_report(self):

        root_path = os.path.join(os.path.dirname(__file__), '..', '..', '..', 'Sample_Folder', 'Sample_Report')
        for pdf_file in os.listdir(root_path):
            if pdf_file.endswith('.pdf'):
                if sys.platform == ("win32" or "win64"):
                    os.startfile("%s/%s" % (root_path, pdf_file))
                else:
                    opener ="open" if sys.platform == "darwin" else "xdg-open"
                    subprocess.call([opener, "%s/%s" % (root_path, pdf_file)])


    def sample_problem(self):
        root_path = os.path.join(os.path.dirname(__file__), '..', '..', '..', 'Sample_Folder', 'Sample_Problems')
        for pdf_file in os.listdir(root_path):
            if pdf_file.endswith('.pdf'):
                if sys.platform == ("win32" or "win64"):
                    os.startfile("%s/%s" % (root_path, pdf_file))
                else:
                    opener ="open" if sys.platform == "darwin" else "xdg-open"
                    subprocess.call([opener, "%s/%s" % (root_path, pdf_file)])
    def design_preferences(self):
        self.designPrefDialog.show()

    # def bolt_hole_clearace(self):
    #     self.designPrefDialog.set_bolthole_clernce()

    def call_boltFu(self):
        self.designPrefDialog.set_boltFu()



def set_osdaglogger():
    global logger
    if logger is None:
        logger = logging.getLogger("osdag")
    else:
        for handler in logger.handlers[:]:
            logger.removeHandler(handler)

    logger.setLevel(logging.DEBUG)

    # create the logging file handler
    fh = logging.FileHandler("Connections/Shear/cleatAngle/cleat.log", mode="a")

    formatter = logging.Formatter('''
    <div  class="LOG %(levelname)s">
        <span class="DATE">%(asctime)s</span>
        <span class="LEVEL">%(levelname)s</span>
        <span class="MSG">%(message)s</span>
    </div>''')
    formatter.datefmt = '%a, %d %b %Y %H:%M:%S'
    fh.setFormatter(formatter)

    # add handler to logger object
    logger.addHandler(fh)


def launch_cleatangle_controller(osdag_main_window, folder):
    set_osdaglogger()
    raw_logger = logging.getLogger("raw")
    raw_logger.setLevel(logging.INFO)
    fh = logging.FileHandler("Connections/Shear/cleatAngle/cleat.log", mode="w")
    formatter = logging.Formatter('''%(message)s''')
    fh.setFormatter(formatter)
    raw_logger.addHandler(fh)
    raw_logger.info('''<link rel="stylesheet" type="text/css" href="Connections/Shear/cleatAngle/log.css"/>''')

    # app = QApplication(sys.argv)
    module_setup()
    # web = QWebView()
    window = MainController(folder)
    osdag_main_window.hide()

    window.show()
    window.closed.connect(osdag_main_window.show)

    # sys.exit(app.exec_())

if __name__ == '__main__':
    # launchFinPlateController(None)

    # linking css to log file to display colour logs.
    set_osdaglogger()
    raw_logger = logging.getLogger("raw")
    raw_logger.setLevel(logging.INFO)
    fh = logging.FileHandler("Connections/Shear/cleatAngle/cleat.log", mode="w")
    formatter = logging.Formatter('''%(message)s''')
    fh.setFormatter(formatter)
    raw_logger.addHandler(fh)
    raw_logger.info('''<link rel="stylesheet" type="text/css" href="Connections/Shear/cleatAngle/log.css"/>''')

    app = QApplication(sys.argv)
    module_setup()
    ########################################
    workspace_folder_path = "D:\Osdag_Workspace\Cleatangle"
    if not os.path.exists(workspace_folder_path):
        os.mkdir(workspace_folder_path, 0755)
    image_folder_path = os.path.join(workspace_folder_path, 'images_html')
    if not os.path.exists(image_folder_path):
        os.mkdir(image_folder_path, 0755)
    window = MainController(workspace_folder_path)
    ########################################
    window = MainController(workspace_folder_path)
    window.show()
    sys.exit(app.exec_())<|MERGE_RESOLUTION|>--- conflicted
+++ resolved
@@ -66,11 +66,8 @@
         self.saved_designPref = {}
         self.saved_designPref["bolt"] = {}
         self.saved_designPref["bolt"]["bolt_hole_type"] = str(self.ui.combo_boltHoleType.currentText())
-<<<<<<< HEAD
+
         self.saved_designPref["bolt"]["bolt_hole_clrnce"] = self.get_clearance()
-=======
-        # designPref["bolt"]["bolt_hole_clrnce"] = float(self.ui.txt_boltHoleClearance.text())
->>>>>>> f375184a
         self.saved_designPref["bolt"]["bolt_fu"] = int(self.ui.txt_boltFu.text())
         self.saved_designPref["bolt"]["slip_factor"] = float(str(self.ui.combo_slipfactor.currentText()))
 
@@ -129,11 +126,8 @@
         designPref = {}
         designPref["bolt"] = {}
         designPref["bolt"]["bolt_hole_type"] = str(self.ui.combo_boltHoleType.currentText())
-<<<<<<< HEAD
-        designPref["bolt"]["bolt_hole_clrnce"] = self.get_clearance()
-=======
-        # designPref["bolt"]["bolt_hole_clrnce"] = float(clearance)#float
->>>>>>> f375184a
+
+        designPref["bolt"]["bolt_hole_clrnce"] = self.get_clearance()#float
         designPref["bolt"]["bolt_fu"] = int(self.ui.txt_boltFu.text())#int
         self.ui.combo_slipfactor.setCurrentIndex(4)
         designPref["bolt"]["slip_factor"] = float(str(self.ui.combo_slipfactor.currentText()))
