'''
Created on 24-Aug-2017

@author: reshma
'''
from numpy import math
from Connections.connection_calculations import ConnectionCalculations
import svgwrite
import cairosvg
import numpy as np
import os


class ExtendedEndPlate(object):
	def __init__(self, input_dict, output_dict, beam_data, folder):
		"""

		Args:
			input_dict: input parameters from GUI
			output_dict:  output parameters based on calculation
			beam_data:  geometric properties of beam
			folder: path to save the generated images

		Returns:
			None

		"""
		print "calculation", input_dict
		self.folder = folder
		self.beam_length_L1 = 700
		self.beam_length_L2 = 700

		self.beam_depth_D1 = int(beam_data["D"])
		self.beam_depth_D2 = self.beam_depth_D1

		self.beam_designation = beam_data['Designation']

		self.beam_width_B1 = int(beam_data["B"])
		self.beam_width_B2 = self.beam_width_B1

		self.plate_thickness_p1 = int(output_dict['Plate']['Thickness'])
		self.plate_thickness_p2 = self.plate_thickness_p1

		self.plate_width_B1 = int(output_dict['Plate']['Width'])
		self.plate_width_B2 = self.plate_width_B1

		self.plate_length_L1 = int(output_dict['Plate']['Height'])
		self.plate_length_L2 = self.plate_length_L1

		self.flange_thickness_T1 = (beam_data["T"])
		self.flange_thickness_T2 = self.flange_thickness_T1

		self.web_thickness_tw1 = int(beam_data["tw"])
		self.web_thickness_tw2 = self.web_thickness_tw1

		self.flange_weld_thickness = int(input_dict['Weld']['Flange (mm)'])  # 12
		self.web_weld_thickness = int(input_dict["Weld"]['Web (mm)'])  # 8

		self.bolt_diameter = int(input_dict['Bolt']['Diameter (mm)'])  # 24
		self.bolt_type = input_dict["Bolt"]["Type"]
		self.bolt_hole_type = input_dict['bolt']['bolt_hole_type']
		self.cal_bolt_holedia = ConnectionCalculations.bolt_hole_clearance(self.bolt_hole_type, self.bolt_diameter)
		self.bolt_hole_diameter = self.cal_bolt_holedia + self.bolt_diameter
		self.edge_dist = int(output_dict['Bolt']['Edge'])
		self.end_dist = int(output_dict['Bolt']['End'])
		self.cross_centre_gauge_dist = int(output_dict['Bolt']['CrossCentreGauge'])  # 90
		# self.pitch = 60

		self.grade = float(input_dict["Bolt"]["Grade"])  # 8.8
		self.Lv = float(output_dict['Bolt']['Lv'])

		self.weld = input_dict["Weld"]["Type"]

		self.stiffener_height = int(output_dict['Stiffener']['Height'])
		self.stiffener_length = int(output_dict['Stiffener']['Length'])
		self.stiffener_thickness = int(output_dict['Stiffener']['Thickness'])
		self.stiffener_notchsize = int(output_dict['Stiffener']['NotchSize'])
		self.stiffener_weldsize = int(output_dict['Stiffener']['WeldSize'])
		self.stiffener_weld = 0

		self.no_of_columns = 2
		self.no_of_bolts = output_dict['Bolt']['NumberOfBolts']
		if self.no_of_bolts == 8:
			self.pitch = float(output_dict['Bolt']['Pitch'])
			self.bolts_outside_top_flange_row = 1
			self.bolts_inside_top_flange_row = 1
			self.bolts_inside_bottom_flange_row = 1
			self.bolts_outside_bottom_flange_row = 1
		elif self.no_of_bolts == 12:
			self.pitch23 = float(output_dict['Bolt']['Pitch23'])
			self.pitch34 = float(output_dict['Bolt']['Pitch34'])
			self.pitch45 = float(output_dict['Bolt']['Pitch45'])
			self.bolts_outside_top_flange_row = 1
			self.bolts_inside_top_flange_row = 2
			self.bolts_inside_bottom_flange_row = 2
			self.bolts_outside_bottom_flange_row = 1
		elif self.no_of_bolts == 16:
			self.pitch23 = float(output_dict['Bolt']['Pitch23'])
			self.pitch34 = float(output_dict['Bolt']['Pitch34'])
			self.pitch45 = float(output_dict['Bolt']['Pitch45'])
			self.pitch56 = float(output_dict['Bolt']['Pitch56'])
			self.pitch67 = float(output_dict['Bolt']['Pitch67'])
			self.bolts_outside_top_flange_row = 1
			self.bolts_inside_top_flange_row = 3
			self.bolts_inside_bottom_flange_row = 3
			self.bolts_outside_bottom_flange_row = 1
		elif self.no_of_bolts == 20:
			self.pitch12 = float(output_dict['Bolt']['Pitch12'])
			self.pitch34 = float(output_dict['Bolt']['Pitch34'])
			self.pitch45 = float(output_dict['Bolt']['Pitch45'])
			self.pitch56 = float(output_dict['Bolt']['Pitch56'])
			self.pitch67 = float(output_dict['Bolt']['Pitch67'])
			self.pitch78 = float(output_dict['Bolt']['Pitch78'])
			self.pitch910 = float(output_dict['Bolt']['Pitch910'])
			self.bolts_outside_top_flange_row = 2
			self.bolts_inside_top_flange_row = 3
			self.bolts_inside_bottom_flange_row = 3
			self.bolts_outside_bottom_flange_row = 2

	def add_s_marker(self, dwg):
		"""

		Args:
			dwg: svgwrite (obj)

		Returns:
			Container for all svg elements

		"""
		smarker = dwg.marker(insert=(8, 3), size=(30, 30), orient="auto")
		smarker.add(dwg.path(d=" M0,0 L3,3 L0,6 L8,3 L0,0", fill="black"))
		dwg.defs.add(smarker)
		return smarker

	def add_section_marker(self, dwg):
		"""

		Args:
			dwg: svgwrite (obj)

		Returns:
			Container for all svg elements

		"""
		section_marker = dwg.marker(insert=(0, 5), size=(10, 10), orient="auto")
		section_marker.add(dwg.path(d="M 0 0 L 10 5 L 0 10 z", fill="blue", stroke="black"))
		dwg.defs.add(section_marker)
		return section_marker

	def add_e_marker(self, dwg):
		"""

		Args:
			dwg: svgwrite (obj)

		Returns:
			Container for all svg elements

		"""
		emarker = dwg.marker(insert=(0, 3), size=(30, 20), orient="auto")
		emarker.add(dwg.path(d=" M0,3 L8,6 L5,3 L8,0 L0,3", fill="black"))
		dwg.defs.add(emarker)
		return emarker

	def draw_start_arrow(self, line, s_arrow):
		"""

		Args:
			line: start line marker
			s_arrow: start arrow

		Returns:
			None

		"""
		line["marker-start"] = s_arrow.get_funciri()

	def draw_end_arrow(self, line, e_arrow):
		"""

		Args:
			line: end line marker
			e_arrow: end arrow

		Returns:
			None

		"""
		line["marker-end"] = e_arrow.get_funciri()

	def draw_faint_line(self, pt_one, pt_two, dwg):
		"""

		Args:
			pt_one: first point
			pt_two: second point
			dwg: svgwrite (obj)

		Returns:
			None

		"""
		dwg.add(dwg.line(pt_one, pt_two).stroke("#D8D8D8", width=2.5, linecap="square", opacity=0.70))

	def draw_dimension_outer_arrow(self, dwg, pt1, pt2, text, params):
		# TODO

		"""

		Args:
			dwg: svgwrite (obj)
			pt1: first point
			pt2: second point
			text: text message
			params:

		Returns:
			None

		"""
		smarker = self.add_s_marker(dwg)
		emarker = self.add_e_marker(dwg)
		line_vector = pt2 - pt1  # [a, b]
		normal_vector = np.array([-line_vector[1], line_vector[0]])  # [-b, a]
		normal_unit_vector = self.normalize(normal_vector)

		if params["lineori"] == "left":
			normal_unit_vector = -normal_unit_vector

		Q1 = pt1 + params["offset"] * normal_unit_vector
		Q2 = pt2 + params["offset"] * normal_unit_vector
		line = dwg.add(dwg.line(Q1, Q2).stroke("black", width=2.5, linecap="square"))
		self.draw_start_arrow(line, emarker)
		self.draw_end_arrow(line, smarker)

		Q12_mid = 0.5 * (Q1 + Q2)
		text_pt = Q12_mid + params["textoffset"] * normal_unit_vector
		dwg.add(dwg.text(text, insert=text_pt, fill="black", font_family="sans-serif", font_size=28))

		L1 = Q1 + params["endlinedim"] * normal_unit_vector
		L2 = Q1 + params["endlinedim"] * (-normal_unit_vector)
		dwg.add(dwg.line(L1, L2).stroke("black", width=2.5, linecap="square", opacity=1.0))

		L3 = Q2 + params["endlinedim"] * normal_unit_vector
		L4 = Q2 + params["endlinedim"] * (-normal_unit_vector)
		dwg.add(dwg.line(L3, L4).stroke("black", width=2.5, linecap="square", opacity=1.0))

	def normalize(self, vector):
		"""

		Args:
			vector: list containing X, Y ordinates of vector

		Returns:
			vector containing normalized X and Y ordinates

		"""
		a = vector[0]
		b = vector[1]
		magnitude = math.sqrt(a * a + b * b)
		return vector / magnitude

	def draw_cross_section(self, dwg, pt_a, pt_b, text_pt, text):
		"""

		Args:
			dwg: svgwrite (obj)
			pt_a: point A
			pt_b: point B
			text_pt: text point
			text: text message

		Returns:
			None

		"""
		line = dwg.add(dwg.line(pt_a, pt_b).stroke("black", width=2.5, linecap="square"))
		sec_arrow = self.add_section_marker(dwg)
		self.draw_end_arrow(line, sec_arrow)
		dwg.add(dwg.text(text, insert=text_pt, fill="black", font_family="sans-serif", font_size=52))

	def draw_dimension_inner_arrow(self, dwg, pt_a, pt_b, text, params):
		# TODO
		"""

		Args:
			dwg: svgwrite (obj)
			pt_a: point A
			pt_b: point B
			text: text message
			params:
				params["offset"] (float): offset of the dimension line
				params["textoffset"] (float): offset of text from dimension line
				params["lineori"] (float): orientation of line [right/left]
				params["endlinedim"] (float): dimension line at the end of the outer arrow
				params["arrowlen"] (float): size of the arrow

		Returns:
			None

		"""
		smarker = self.add_s_marker(dwg)
		emarker = self.add_e_marker(dwg)
		u = pt_b - pt_a  # [a, b]
		u_unit = self.normalize(u)
		v_unit = np.array([-u_unit[1], u_unit[0]])  # [-b, a]

		A1 = pt_a + params["endlinedim"] * v_unit
		A2 = pt_a + params["endlinedim"] * (-v_unit)
		dwg.add(dwg.line(A1, A2).stroke("black", width=2.5, linecap="square"))

		B1 = pt_b + params["endlinedim"] * v_unit
		B2 = pt_a + params["endlinedim"] * (-v_unit)
		dwg.add(dwg.line(B1, B2).stroke("black", width=2.5, linecap="square"))

		A3 = pt_a - params["arrowlen"] * u_unit
		B3 = pt_b + params["arrowlen"] * u_unit
		line = dwg.add(dwg.line(A3, pt_a).stroke("black", width=2.5, linecap="square"))
		self.draw_end_arrow(line, smarker)

		line = dwg.add(dwg.line(B3, pt_b).stroke("black", width=2.5, linecap="butt"))
		self.draw_end_arrow(line, smarker)

		if params["lineori"] == "right":
			text_pt = B3 + params["textoffset"] * u_unit
		else:
			text_pt = A3 - (params["textoffset"] + 100) * u_unit

		dwg.add(dwg.text(text, insert=text_pt, fill="black", font_family='sans-serif', font_size=28))

	def draw_oriented_arrow(self, dwg, point, theta, orientation, offset, textup, textdown, element):
		"""

		Args:
			dwg: svgwrite (obj)
			point: point
			theta: theta
			orientation: direction (east, west, south, north)
			offset: position of the text
			textup: text written above line
			textdown: text written below line

		Returns:
			None

		"""
		# Right Up.
		theta = math.radians(theta)
		char_width = 16
		x_vector = np.array([1, 0])
		y_vector = np.array([0, 1])

		p1 = point
		length_A = offset / (math.sin(theta))

		arrow_vector = None
		if orientation == "NE":
			arrow_vector = np.array([-math.cos(theta), math.sin(theta)])
		elif orientation == "NW":
			arrow_vector = np.array([math.cos(theta), math.sin(theta)])
		elif orientation == "SE":
			arrow_vector = np.array([-math.cos(theta), -math.sin(theta)])
		elif orientation == "SW":
			arrow_vector = np.array([math.cos(theta), -math.sin(theta)])
		p2 = p1 - length_A * arrow_vector

		text = textdown if len(textdown) > len(textup) else textup
		length_B = len(text) * char_width

		label_vector = None
		if orientation == "NE":
			label_vector = -x_vector
		elif orientation == "NW":
			label_vector = x_vector
		elif orientation == "SE":
			label_vector = -x_vector
		elif orientation == "SW":
			label_vector = x_vector
		p3 = p2 + length_B * (-label_vector)

		text_offset = 18
		offset_vector = -y_vector

		text_point_up = None
		text_point_down = None
		if orientation == "NE":
			text_point_up = p2 + 0.2 * length_B * (-label_vector) + text_offset * offset_vector
			text_point_down = p2 - 0.2 * length_B * label_vector - (text_offset + 15) * offset_vector
		elif orientation == "NW":
			text_point_up = p3 + 0.05 * length_B * (label_vector) + text_offset * offset_vector
			text_point_down = p3 - 0.05 * length_B * label_vector - (text_offset + 15) * offset_vector
		elif orientation == "SE":
			text_point_up = p2 + 0.2 * length_B * (-label_vector) + text_offset * offset_vector
			text_point_down = p2 - 0.2 * length_B * label_vector - (text_offset + 15) * offset_vector
		elif orientation == "SW":
			text_point_up = p3 + 0.05 * length_B * (label_vector) + text_offset * offset_vector
			text_point_down = p3 - 0.05 * length_B * label_vector - (text_offset + 15) * offset_vector

		line = dwg.add(dwg.polyline(points=[p1, p2, p3], fill="none", stroke='black', stroke_width=2.5))

		emarker = self.add_e_marker(dwg)
		self.draw_start_arrow(line, emarker)

		dwg.add(dwg.text(textup, insert=text_point_up, fill='black', font_family='sans-serif', font_size=28))
		dwg.add(dwg.text(textdown, insert=text_point_down, fill='black', font_family='sans-serif', font_size=28))

		if element == "weld":
			if self.weld == "Fillet Weld":
				if orientation == "NE":
					self.draw_weld_marker1(dwg, 30, 7.5, line)
				else:
					self.draw_weld_marker2(dwg, 30, 7.5, line)
			else:
				if orientation == "NE":
					self.draw_weld_marker3(dwg, 15, -8.5, line)
				else:
					self.draw_weld_marker4(dwg, 15, 8.5, line)

			if self.stiffener_weld == 1:
				if orientation == "NE":
					self.draw_weld_marker1(dwg, 30, 7.5, line)
				else:
					self.draw_weld_marker2(dwg, 30, 7.5, line)
			else:
				pass

			print "successful"

	def draw_weld_marker1(self, dwg, oriX, oriY, line):
		weldMarker = dwg.marker(insert=(oriX, oriY), size=(15, 15), orient="auto")
		# weldMarker.add(dwg.path(d="M 0 0 L 8 7.5 L 0 15 z", fill='none', stroke='black'))
		weldMarker.add(dwg.path(d="M 15 7.5 L 8 0 L 8 15 z", fill='none', stroke='black'))
		dwg.defs.add(weldMarker)
		self.draw_end_arrow(line, weldMarker)

	def draw_weld_marker2(self, dwg, oriX, oriY, line):
		weldMarker = dwg.marker(insert=(oriX, oriY), size=(15, 15), orient="auto")
		# weldMarker.add(dwg.path(d="M 0 0 L 8 7.5 L 0 15 z", fill='none', stroke='black'))
		weldMarker.add(dwg.path(d="M 0 7.5 L 8 0 L 8 15 z", fill='none', stroke='black'))
		dwg.defs.add(weldMarker)
		self.draw_end_arrow(line, weldMarker)

	def draw_weld_marker3(self, dwg, oriX, oriY, line):
		weldMarker = dwg.marker(insert=(oriX, oriY), size=(15, 15), orient="auto")
		# weldMarker.add(dwg.path(d="M 0 0 L 8 7.5 L 0 15 z", fill='none', stroke='black'))
		weldMarker.add(dwg.path(d="M 0 0 L 0 -7.5 L 7.5 0 ", fill='none', stroke='black'))
		dwg.defs.add(weldMarker)
		self.draw_end_arrow(line, weldMarker)

	def draw_weld_marker4(self, dwg, oriX, oriY, line):
		weldMarker = dwg.marker(insert=(oriX, oriY), size=(15, 15), orient="auto")
		# weldMarker.add(dwg.path(d="M 0 0 L 8 7.5 L 0 15 z", fill='none', stroke='black'))
		weldMarker.add(dwg.path(d="M 0 0 L 0 7.5 L -7.5 0 ", fill='none', stroke='black'))
		dwg.defs.add(weldMarker)
		self.draw_end_arrow(line, weldMarker)

	def save_to_svg(self, filename, view):
		"""

		Args:
			filename: path of the folder
			view: front, top, side views of drawings to be generated

		Returns:
			None

		Note:


		"""
		extnd_bothway_end_2d_front = ExtendedEnd2DFront(self)
		extnd_bothway_end_2d_top = ExtendedEnd2DTop(self)
		extnd_bothway_end_2d_side = ExtendedEnd2DSide(self)
<<<<<<< HEAD

		# if view == "Front":
		# 	extnd_bothway_end_2d_front.call_ExtndBoth_front(filename)
		# elif view == "Top":
		# 	extnd_bothway_end_2d_top.call_ExtndBoth_top(filename)
		# elif view == "Side":
		# 	extnd_bothway_end_2d_side.call_ExtndBoth_side(filename)
		# else:
h
		filename = os.path.join(str(self.folder), 'images_html', 'extendFront.svg')
		extnd_bothway_end_2d_front.call_ExtndBoth_front(filename)
		cairosvg.svg2png(file_obj=filename,
						 write_to=os.path.join(str(self.folder), "images_html",
											   "extendFront.png"))

		filename = os.path.join(str(self.folder), 'images_html', 'extendTop.svg')
		extnd_bothway_end_2d_top.call_ExtndBoth_top(filename)
		cairosvg.svg2png(file_obj=filename,
						 write_to=os.path.join(str(self.folder), "images_html",
											   "extendTop.png"))

		filename = os.path.join(str(self.folder), 'images_html', 'extendSide.svg')
		extnd_bothway_end_2d_side.call_ExtndBoth_side(filename)
		cairosvg.svg2png(file_obj=filename,
						 write_to=os.path.join(str(self.folder), "images_html",
											   "extendSide.png"))
=======
		if view == "Front":
			extnd_bothway_end_2d_front.call_ExtndBoth_front(filename)
		elif view == "Top":
			extnd_bothway_end_2d_top.call_ExtndBoth_top(filename)
		elif view == "Side":
			extnd_bothway_end_2d_side.call_ExtndBoth_side(filename)
		else:
			filename = os.path.join(str(self.folder), 'images_html', 'extendFront.svg')
			extnd_bothway_end_2d_front.call_ExtndBoth_front(filename)
			cairosvg.svg2png(file_obj=filename, write_to=os.path.join(str(self.folder), "images_html", "extendFront.png"))

			filename = os.path.join(str(self.folder), 'images_html', 'extendTop.svg')
			extnd_bothway_end_2d_top.call_ExtndBoth_top(filename)
			cairosvg.svg2png(file_obj=filename, write_to=os.path.join(str(self.folder), "images_html", "extendTop.png"))

			filename = os.path.join(str(self.folder), 'images_html', 'extendSide.svg')
			extnd_bothway_end_2d_top.call_ExtndBoth_top(filename)
			cairosvg.svg2png(file_obj=filename, write_to=os.path.join(str(self.folder), "images_html", "extendSide.png"))
>>>>>>> e72a5e62


class ExtendedEnd2DFront(object):
	"""
	Contains functions for generating the front view of the Extended bothway endplate connection.
	"""

	def __init__(self, extnd_common_object):

		self.data_object = extnd_common_object

		# --------------------------------------------------------------------------
		#                               FRONT VIEW
		# --------------------------------------------------------------------------
		# ================ Primary Beam 1 ================

		ptA1x = 0
		ptA1y = 0
		self.A1 = np.array([ptA1x, ptA1y])

		ptA2x = ptA1x + self.data_object.beam_length_L1
		ptA2y = 0
		self.A2 = np.array([ptA2x, ptA2y])

		ptA6x = ptA2x
		ptA6y = ptA2y + self.data_object.flange_thickness_T1
		self.A6 = np.array([ptA6x, ptA6y])

		ptA7x = ptA2x
		ptA7y = ptA2y + (self.data_object.beam_depth_D1 - self.data_object.flange_thickness_T1)
		self.A7 = np.array([ptA7x, ptA7y])

		ptA3x = ptA2x
		ptA3y = ptA2y + self.data_object.beam_depth_D1
		self.A3 = np.array([ptA3x, ptA3y])

		ptA4x = ptA1x
		ptA4y = ptA1y + self.data_object.beam_depth_D1
		self.A4 = np.array([ptA4x, ptA4y])

		ptA8x = ptA1x
		ptA8y = ptA4y - self.data_object.flange_thickness_T1  # (self.data_object.beam_depth_D1 - self.data_object.flange_thickness_T1)
		self.A8 = np.array([ptA8x, ptA8y])

		ptA5x = ptA1x
		ptA5y = self.data_object.flange_thickness_T1
		self.A5 = np.array([ptA5x, ptA5y])

		self.Q = self.A6 + self.data_object.web_weld_thickness * np.array([-1, 0])

		# =========================  End Plate 1  =========================

		ptP1x = self.data_object.beam_length_L1
		ptP1y = -(self.data_object.plate_length_L1 - self.data_object.beam_depth_D1) / 2
		self.P1 = np.array([ptP1x, ptP1y])

		ptP2x = ptP1x + self.data_object.plate_thickness_p1
		ptP2y = ptP1y
		self.P2 = np.array([ptP2x, ptP2y])

		ptP3x = ptP2x
		ptP3y = (self.data_object.plate_length_L1 + self.data_object.beam_depth_D1) / 2
		self.P3 = np.array([ptP3x, ptP3y])

		ptP4x = ptP1x
		ptP4y = ptP3y
		self.P4 = np.array([ptP4x, ptP4y])

		if self.data_object.weld == "Fillet Weld":
			# ------------------------------------------  Weld triangle  UP-------------------------------------------
			self.B3 = self.A2
			self.B2 = self.B3 + self.data_object.flange_weld_thickness * np.array([-1, 0])
			self.B1 = self.B3 + self.data_object.flange_weld_thickness * np.array([0, -1])

			self.B6 = self.A3
			self.B5 = self.B6 + self.data_object.flange_weld_thickness * np.array([-1, 0])
			self.B4 = self.B6 + self.data_object.flange_weld_thickness * np.array([0, 1])

			# ------------------------------------------  Weld triangle  DOWN -------------------------------------------
			self.B7 = self.A6
			self.B8 = self.B7 + self.data_object.flange_weld_thickness * np.array([0, 1])
			self.B9 = self.B7 + self.data_object.flange_weld_thickness * np.array([-1, 0])

			self.B11 = self.A7
			self.B12 = self.B11 + self.data_object.flange_weld_thickness * np.array([-1, 0])
			self.B13 = self.B11 + self.data_object.flange_weld_thickness * np.array([0, -1])
		else:
			# ------------------------------------------  Weld triangle  UP-------------------------------------------
			self.B3 = self.A2
			self.B2 = self.B3 + self.data_object.flange_thickness_T1 * np.array([-1, 0])
			self.B1 = self.B3 + self.data_object.flange_thickness_T1 * np.array([0, 1])

			self.B6 = self.A3
			self.B5 = self.B6 + self.data_object.flange_thickness_T1 * np.array([-1, 0])
			self.B4 = self.B6 + self.data_object.flange_thickness_T1 * np.array([0, -1])

		# =========================  End Plate 2  =========================

		ptPP1x = ptP2x
		ptPP1y = -(self.data_object.plate_length_L2 - self.data_object.beam_depth_D2) / 2
		self.PP1 = np.array([ptPP1x, ptPP1y])

		ptPP2x = ptPP1x + self.data_object.plate_thickness_p2
		ptPP2y = ptPP1y
		self.PP2 = np.array([ptPP2x, ptPP2y])

		ptPP3x = ptPP2x
		ptPP3y = (self.data_object.plate_length_L2 + self.data_object.beam_depth_D2) / 2
		self.PP3 = np.array([ptPP3x, ptPP3y])

		ptPP4x = ptPP1x
		ptPP4y = ptPP3y
		self.PP4 = np.array([ptPP4x, ptPP4y])

		# =========================  Primary Beam 2  =========================

		ptAA1x = ptPP2x  # self.data_object.beam_length_L1 + self.data_object.plate_thickness_p1 + self.data_object.plate_thickness_p2
		ptAA1y = 0
		self.AA1 = np.array([ptAA1x, ptAA1y])

		ptAA2x = ptAA1x + self.data_object.beam_length_L2
		ptAA2y = 0
		self.AA2 = np.array([ptAA2x, ptAA2y])

		ptAA6x = ptAA2x
		ptAA6y = self.data_object.flange_thickness_T2
		self.AA6 = np.array([ptAA6x, ptAA6y])

		ptAA7x = ptAA2x
		ptAA7y = (self.data_object.beam_depth_D2 - self.data_object.flange_thickness_T2)
		self.AA7 = np.array([ptAA7x, ptAA7y])

		ptAA3x = ptAA2x
		ptAA3y = self.data_object.beam_depth_D2
		self.AA3 = np.array([ptAA3x, ptAA3y])

		ptAA4x = ptAA1x
		ptAA4y = self.data_object.beam_depth_D2
		self.AA4 = np.array([ptAA4x, ptAA4y])

		ptAA8x = ptAA1x
		ptAA8y = (self.data_object.beam_depth_D2 - self.data_object.flange_thickness_T2)
		self.AA8 = np.array([ptAA8x, ptAA8y])

		ptAA5x = ptAA1x
		ptAA5y = self.data_object.flange_thickness_T2
		self.AA5 = np.array([ptAA5x, ptAA5y])

		if self.data_object.weld == "Fillet Weld":
			# ------------------------------------------  Weld triangle UP -------------------------------------------
			self.BB3 = self.AA1
			self.BB2 = self.BB3 + self.data_object.flange_weld_thickness * np.array([1, 0])
			self.BB1 = self.BB3 + self.data_object.flange_weld_thickness * np.array([0, -1])

			self.BB7 = self.AA5
			self.BB8 = self.BB7 + self.data_object.flange_weld_thickness * np.array([0, 1])
			self.BB9 = self.BB7 + self.data_object.flange_weld_thickness * np.array([1, 0])

			# ------------------------------------------  Weld triangle  DOWN -------------------------------------------
			self.BB6 = self.AA4
			self.BB5 = self.BB6 + self.data_object.flange_weld_thickness * np.array([1, 0])
			self.BB4 = self.BB6 + self.data_object.flange_weld_thickness * np.array([0, 1])

			self.BB11 = self.AA8
			self.BB12 = self.BB11 + self.data_object.flange_weld_thickness * np.array([1, 0])
			self.BB13 = self.BB11 + self.data_object.flange_weld_thickness * np.array([0, -1])


		else:
			self.BB3 = self.AA1
			self.BB2 = self.BB3 + self.data_object.flange_thickness_T2 * np.array([1, 0])
			self.BB1 = self.BB3 + self.data_object.flange_thickness_T2 * np.array([0, 1])

			self.BB6 = self.AA4
			self.BB5 = self.BB6 + self.data_object.flange_thickness_T2 * np.array([1, 0])
			self.BB4 = self.BB6 + self.data_object.flange_thickness_T2 * np.array([0, -1])

		# self.Lv = self.PP2 + ((self.data_object.plate_length_L2 - self.data_object.beam_depth_D2) / 2 - self.data_object.end_dist - self.data_object.flange_weld_thickness)
		# ========================= Stiffener Top Right =========================

		ptS1x = ptPP2x
		ptS1y = ptAA1y - self.data_object.stiffener_height
		self.S1 = np.array([ptS1x, ptS1y])

		ptS2x = ptS1x + 25
		ptS2y = ptS1y
		self.S2 = np.array([ptS2x, ptS2y])

		ptS6x = ptS1x
		ptS6y = ptAA1y - self.data_object.stiffener_notchsize
		self.S6 = np.array([ptS6x, ptS6y])

		ptS5x = ptS1x + self.data_object.stiffener_notchsize
		ptS5y = ptAA1y
		self.S5 = np.array([ptS5x, ptS5y])

		ptS4x = ptAA1x + self.data_object.stiffener_length
		ptS4y = ptAA1y
		self.S4 = np.array([ptS4x, ptS4y])

		ptS3x = ptS4x
		ptS3y = ptS4y - 25
		self.S3 = np.array([ptS3x, ptS3y])

		# ========================= Stiffener Top Left =========================

		ptSS1x = ptA2x
		ptSS1y = ptA2y - self.data_object.stiffener_height
		self.SS1 = np.array([ptSS1x, ptSS1y])

		ptSS2x = ptSS1x - 25
		ptSS2y = ptSS1y
		self.SS2 = np.array([ptSS2x, ptSS2y])

		ptSS6x = ptSS1x
		ptSS6y = ptA2y - self.data_object.stiffener_notchsize
		self.SS6 = np.array([ptSS6x, ptSS6y])

		ptSS5x = ptSS1x - self.data_object.stiffener_notchsize
		ptSS5y = ptA2y
		self.SS5 = np.array([ptSS5x, ptSS5y])

		ptSS4x = ptA2x - self.data_object.stiffener_length
		ptSS4y = ptA2y
		self.SS4 = np.array([ptSS4x, ptSS4y])

		ptSS3x = ptSS4x
		ptSS3y = ptSS4y - 25
		self.SS3 = np.array([ptSS3x, ptSS3y])

		# ========================= Stiffener Bottom Right =========================

		ptBS1x = ptPP3x
		ptBS1y = ptAA4y + self.data_object.stiffener_height
		self.BS1 = np.array([ptBS1x, ptBS1y])

		ptBS2x = ptBS1x + 25
		ptBS2y = ptBS1y
		self.BS2 = np.array([ptBS2x, ptBS2y])

		ptBS6x = ptBS1x
		ptBS6y = ptAA4y + self.data_object.stiffener_notchsize
		self.BS6 = np.array([ptBS6x, ptBS6y])

		ptBS5x = ptBS1x + self.data_object.stiffener_notchsize
		ptBS5y = ptAA4y
		self.BS5 = np.array([ptBS5x, ptBS5y])

		ptBS4x = ptAA4x + self.data_object.stiffener_length
		ptBS4y = ptAA4y
		self.BS4 = np.array([ptBS4x, ptBS4y])

		ptBS3x = ptBS4x
		ptBS3y = ptBS4y + 25
		self.BS3 = np.array([ptBS3x, ptBS3y])

		# ========================= Stiffener Bottom Left =========================

		ptBSS1x = ptA3x
		ptBSS1y = ptA3y + self.data_object.stiffener_height
		self.BSS1 = np.array([ptBSS1x, ptBSS1y])

		ptBSS2x = ptBSS1x - 25
		ptBSS2y = ptBSS1y
		self.BSS2 = np.array([ptBSS2x, ptBSS2y])

		ptBSS6x = ptBSS1x
		ptBSS6y = ptA3y + self.data_object.stiffener_notchsize
		self.BSS6 = np.array([ptBSS6x, ptBSS6y])

		ptBSS5x = ptBSS1x - self.data_object.stiffener_notchsize
		ptBSS5y = ptA3y
		self.BSS5 = np.array([ptBSS5x, ptBSS5y])

		ptBSS4x = ptA3x - self.data_object.stiffener_length
		ptBSS4y = ptA3y
		self.BSS4 = np.array([ptBSS4x, ptBSS4y])

		ptBSS3x = ptBSS4x
		ptBSS3y = ptBSS4y + 25
		self.BSS3 = np.array([ptBSS3x, ptBSS3y])

	def call_ExtndBoth_front(self, filename):
		"""

		Args:
			filename: path of the images to be saved

		Returns:
			Saves the image in the folder

		"""
		vb_width = (int(2 * self.data_object.beam_length_L1 + 2 * self.data_object.plate_thickness_p1 + 300))
		vb_ht = (int(3 * self.data_object.plate_length_L1))
		dwg = svgwrite.Drawing(filename, size=('100%', '100%'), viewBox=(
			'-350 -600 2000 1740'))  # 200 = move towards left , 600= move towards down, 2300= width of view, 1740= height of view
		dwg.add(dwg.polyline(points=[self.A1, self.A2, self.A3, self.A4, self.A1], stroke='blue', fill='none', stroke_width=2.5))
		dwg.add(dwg.line(self.A5, self.A6).stroke('blue', width=2.5, linecap='square'))
		dwg.add(dwg.line(self.A8, self.A7).stroke('blue', width=2.5, linecap='square'))

		dwg.add(dwg.polyline(points=[self.P1, self.P2, self.P3, self.P4, self.P1], stroke='blue', fill='none', stroke_width='2.5'))
		dwg.add(dwg.polyline(points=[self.PP1, self.PP2, self.PP3, self.PP4, self.PP1], stroke='blue', fill='none', stroke_width=2.5))

		dwg.add(dwg.polyline(points=[self.AA1, self.AA2, self.AA3, self.AA4, self.AA1], stroke='blue', fill='none', stroke_width=2.5))
		dwg.add(dwg.line(self.AA5, self.AA6).stroke('blue', width=2.5, linecap='square'))
		dwg.add(dwg.line(self.AA8, self.AA7).stroke('blue', width=2.5, linecap='square'))

		dwg.add(dwg.line(self.S1, self.S2).stroke('blue', width=2.5, linecap='square'))
		dwg.add(dwg.line(self.S2, self.S3).stroke('blue', width=2.5, linecap='square'))
		dwg.add(dwg.line(self.S3, self.S4).stroke('blue', width=2.5, linecap='square'))
		dwg.add(dwg.line(self.S5, self.S6).stroke('blue', width=2.5, linecap='square'))
		dwg.add(dwg.line(self.SS1, self.SS2).stroke('blue', width=2.5, linecap='square'))
		dwg.add(dwg.line(self.SS2, self.SS3).stroke('blue', width=2.5, linecap='square'))
		dwg.add(dwg.line(self.SS3, self.SS4).stroke('blue', width=2.5, linecap='square'))
		dwg.add(dwg.line(self.SS5, self.SS6).stroke('blue', width=2.5, linecap='square'))

		dwg.add(dwg.line(self.BS1, self.BS2).stroke('blue', width=2.5, linecap='square'))
		dwg.add(dwg.line(self.BS2, self.BS3).stroke('blue', width=2.5, linecap='square'))
		dwg.add(dwg.line(self.BS3, self.BS4).stroke('blue', width=2.5, linecap='square'))
		dwg.add(dwg.line(self.BS5, self.BS6).stroke('blue', width=2.5, linecap='square'))
		dwg.add(dwg.line(self.BSS1, self.BSS2).stroke('blue', width=2.5, linecap='square'))
		dwg.add(dwg.line(self.BSS2, self.BSS3).stroke('blue', width=2.5, linecap='square'))
		dwg.add(dwg.line(self.BSS3, self.BSS4).stroke('blue', width=2.5, linecap='square'))
		dwg.add(dwg.line(self.BSS5, self.BSS6).stroke('blue', width=2.5, linecap='square'))

		if self.data_object.weld == "Fillet Weld":
			pattern = dwg.defs.add(dwg.pattern(id="diagonalHatch", size=(6, 6), patternUnits="userSpaceOnUse",
											   patternTransform="rotate(45 2 2)"))
			pattern.add(dwg.path(d="M 0,1 l 6,0", stroke='#000000', stroke_width=2.5))
			dwg.add(dwg.rect(insert=self.Q, size=(self.data_object.web_weld_thickness, (
					self.data_object.beam_depth_D1 - self.data_object.flange_thickness_T1 - self.data_object.flange_weld_thickness - 10)),
							 fill="url(#diagonalHatch)", stroke='white', stroke_width=1.0))
			dwg.add(dwg.rect(insert=self.AA5, size=(self.data_object.web_weld_thickness, (
					self.data_object.beam_depth_D2 - self.data_object.flange_thickness_T2 - self.data_object.flange_weld_thickness - 10)),
							 fill="url(#diagonalHatch)", stroke='white', stroke_width=1.0))
		else:
			pass

		if self.data_object.weld == "Fillet Weld":
			dwg.add(dwg.polyline(points=[self.B3, self.B2, self.B1, self.B3], stroke='black', fill='black',
								 stroke_width=2.5))
			dwg.add(dwg.polyline(points=[self.B6, self.B5, self.B4, self.B6], stroke='black', fill='black',
								 stroke_width=2.5))
			dwg.add(dwg.polyline(points=[self.B7, self.B8, self.B9, self.B7], stroke='black', fill='black',
								 stroke_width=2.5))
			dwg.add(dwg.polyline(points=[self.B11, self.B12, self.B13, self.B11], stroke='black', fill='black',
								 stroke_width=2.5))

			dwg.add(dwg.polyline(points=[self.BB3, self.BB2, self.BB1, self.BB3], stroke='black', fill='black',
								 stroke_width=2.5))
			dwg.add(dwg.polyline(points=[self.BB6, self.BB5, self.BB4, self.BB6], stroke='black', fill='black',
								 stroke_width=2.5))
			dwg.add(dwg.polyline(points=[self.BB8, self.BB7, self.BB9, self.BB8], stroke='black', fill='black',
								 stroke_width=2.5))
			dwg.add(dwg.polyline(points=[self.BB12, self.BB11, self.BB13, self.BB12], stroke='black', fill='black',
								 stroke_width=2.5))
		else:
			dwg.add(dwg.polyline(points=[self.B3, self.B2, self.B1, self.B3], stroke='black', fill='black',
								 stroke_width=2.5))
			dwg.add(dwg.polyline(points=[self.B6, self.B5, self.B4, self.B6], stroke='black', fill='black',
								 stroke_width=2.5))
			dwg.add(dwg.polyline(points=[self.BB3, self.BB2, self.BB1, self.BB3], stroke='black', fill='black',
								 stroke_width=2.5))
			dwg.add(dwg.polyline(points=[self.BB6, self.BB5, self.BB4, self.BB6], stroke='black', fill='black',
								 stroke_width=2.5))
		botfr = self.data_object.bolts_outside_top_flange_row
		bitfr = self.data_object.bolts_inside_top_flange_row
		bolt_r = int(self.data_object.bolt_diameter) / 2

		# ------------------------------------------  Bolts Outside Top Flange -------------------------------------------

		pt_outside_top_column_list = []
		for i in range(1, botfr + 1):
			if self.data_object.no_of_bolts == 20:
				ptx = self.PP2 + (self.data_object.end_dist) * np.array([0, 1]) - (
							self.data_object.plate_thickness_p1 + self.data_object.plate_thickness_p2) \
					  * np.array([1, 0]) + (i - 1) * self.data_object.pitch12 * np.array([0, 1])
				ptx1 = ptx - bolt_r * np.array([0, 1])
				rect_width = self.data_object.bolt_diameter
				rect_length = self.data_object.plate_thickness_p1 + self.data_object.plate_thickness_p2
				dwg.add(dwg.rect(insert=ptx1, size=(rect_length, rect_width), fill='black', stroke='black',
								 stroke_width=2.5))
			else:
				ptx = self.PP2 + (self.data_object.end_dist) * np.array([0, 1]) - \
					  (self.data_object.plate_thickness_p1 +self.data_object.plate_thickness_p2) * np.array([1, 0])
				ptx1 = ptx - bolt_r * np.array([0, 1])
				rect_width = self.data_object.bolt_diameter
				rect_length = self.data_object.plate_thickness_p1 + self.data_object.plate_thickness_p2
				dwg.add(dwg.rect(insert=ptx1, size=(rect_length, rect_width), fill='black', stroke='black',
								 stroke_width=2.5))

			pt_Cx = ptx + np.array([1, 0])
			pt_Dx = ptx + (rect_length + 20) * np.array([1, 0])
			dwg.add(dwg.line(pt_Cx, pt_Dx).stroke('black', width=2.0, linecap='square'))
			pt_outside_top_column_list.append(ptx)

			pt_Cx1 = ptx + np.array([-1, 0])
			pt_Dx1 = ptx + (rect_length - 20) * np.array([-1, 0])
			dwg.add(dwg.line(pt_Cx1, pt_Dx1).stroke('black', width=2.0, linecap='square'))
			pt_outside_top_column_list.append(ptx)

		# ------------------------------------------  Bolts Inside Top Flange -------------------------------------------
		pt_inside_top_column_list = []
		for i in range(bitfr):
			if self.data_object.no_of_bolts == 8:
				ptx = self.AA1 + (self.data_object.flange_thickness_T2 + self.data_object.Lv + self.data_object.flange_weld_thickness ) * np.array([0, 1]) - (self.data_object.plate_thickness_p1 + self.data_object.plate_thickness_p2) * np.array(
					[1, 0]) + i * self.data_object.pitch * np.array([0, 1])
			elif self.data_object.no_of_bolts == 12:
				ptx = self.AA1 + (self.data_object.flange_thickness_T2 + self.data_object.Lv + self.data_object.flange_weld_thickness) * np.array([0, 1]) - (self.data_object.plate_thickness_p1 + self.data_object.plate_thickness_p2) * np.array(
					[1, 0]) + i * self.data_object.pitch23 * np.array([0, 1])
			elif self.data_object.no_of_bolts == 16:
				ptx = self.AA1 + (self.data_object.flange_thickness_T2 + self.data_object.Lv + self.data_object.flange_weld_thickness) * np.array([0, 1]) - (self.data_object.plate_thickness_p1 + self.data_object.plate_thickness_p2) * np.array(
					[1, 0]) +  i * self.data_object.pitch23 * np.array([0, 1])
			else:
				ptx = self.AA1 + (self.data_object.flange_thickness_T2 + self.data_object.Lv + self.data_object.flange_weld_thickness)* np.array([0, 1]) - (self.data_object.plate_thickness_p1 + self.data_object.plate_thickness_p2) * np.array(
					[1, 0]) + i * self.data_object.pitch34 * np.array([0, 1])

			ptx1 = ptx - bolt_r * np.array([0, 1])
			rect_width = self.data_object.bolt_diameter
			rect_length = self.data_object.plate_thickness_p1 + self.data_object.plate_thickness_p2
			dwg.add(
				dwg.rect(insert=ptx1, size=(rect_length, rect_width), fill='black', stroke='black', stroke_width=2.5))

			pt_Cx = ptx + np.array([1, 0])
			pt_Dx = ptx + (rect_length + 20) * np.array([1, 0])
			dwg.add(dwg.line(pt_Cx, pt_Dx).stroke('black', width=2.0, linecap='square'))
			pt_inside_top_column_list.append(ptx)

			pt_Cx1 = ptx + np.array([-1, 0])
			pt_Dx1 = ptx + (rect_length - 20) * np.array([-1, 0])
			dwg.add(dwg.line(pt_Cx1, pt_Dx1).stroke('black', width=2.0, linecap='square'))
			pt_inside_top_column_list.append(ptx)

			bobfr = self.data_object.bolts_outside_bottom_flange_row
			bibfr = self.data_object.bolts_inside_bottom_flange_row

		# ------------------------------------------  Bolts Outside Bottom Flange -------------------------------------------
		pt_outside_bottom_column_list = []
		for i in range(bobfr):
			if self.data_object.no_of_bolts == 20:
				ptx = self.PP3 + (self.data_object.end_dist) * np.array([0, -1]) - (
						self.data_object.plate_thickness_p1 + self.data_object.plate_thickness_p2) * np.array([1, 0]) - (i - 1) * self.data_object.pitch910 * np.array([0, -1])
				ptx1 = ptx - bolt_r * np.array([0, 1])
				rect_width = self.data_object.bolt_diameter
				rect_length = self.data_object.plate_thickness_p1 + self.data_object.plate_thickness_p2
				dwg.add(dwg.rect(insert=ptx1, size=(rect_length, rect_width), fill='black', stroke='black',
								 stroke_width=2.5))
			else:
				ptx = self.PP3 + (self.data_object.end_dist) * np.array([0, -1]) - (self.data_object.plate_thickness_p1 + self.data_object.plate_thickness_p2) * np.array(
					[1, 0])  # + column * self.data_object.gauge * np.array([0, 1])

			ptx1 = ptx - bolt_r * np.array([0, 1])
			rect_width = self.data_object.bolt_diameter
			rect_length = self.data_object.plate_thickness_p1 + self.data_object.plate_thickness_p2
			dwg.add(
				dwg.rect(insert=ptx1, size=(rect_length, rect_width), fill='black', stroke='black', stroke_width=2.5))

			pt_Cx = ptx + np.array([1, 0])
			pt_Dx = ptx + (rect_length + 20) * np.array([1, 0])
			dwg.add(dwg.line(pt_Cx, pt_Dx).stroke('black', width=2.0, linecap='square'))
			pt_outside_bottom_column_list.append(ptx)
			pt_Cx1 = ptx + np.array([-1, 0])
			pt_Dx1 = ptx + (rect_length - 20) * np.array([-1, 0])
			dwg.add(dwg.line(pt_Cx1, pt_Dx1).stroke('black', width=2.0, linecap='square'))
			pt_outside_bottom_column_list.append(ptx)

		# ------------------------------------------  Bolts Inside Bottom Flange -------------------------------------------
		pt_inside_bottom_column_list = []
		for i in range(bibfr):
			if self.data_object.no_of_bolts == 8:
				ptx = self.AA4 - (self.data_object.flange_thickness_T2 + self.data_object.Lv + self.data_object.flange_weld_thickness) \
					  * np.array([0, 1]) - (self.data_object.plate_thickness_p1 + self.data_object.plate_thickness_p2) * np.array(
					[1, 0]) + i * self.data_object.pitch * np.array([0, -1])
			elif self.data_object.no_of_bolts == 12:
				ptx = self.AA4 - (self.data_object.flange_thickness_T2 + self.data_object.Lv + self.data_object.flange_weld_thickness) \
					  * np.array([0, 1]) - (self.data_object.plate_thickness_p1 + self.data_object.plate_thickness_p2) * np.array(
					[1, 0]) + i * self.data_object.pitch23 * np.array([0, -1])
			elif self.data_object.no_of_bolts == 16:
				ptx = self.AA4 - (self.data_object.flange_thickness_T2 + self.data_object.Lv + self.data_object.flange_weld_thickness) \
					  * np.array([0, 1]) - (self.data_object.plate_thickness_p1 + self.data_object.plate_thickness_p2) * np.array(
					[1, 0]) + i * self.data_object.pitch23 * np.array([0, -1])
			else:
				ptx = self.AA4 - (self.data_object.flange_thickness_T2 + self.data_object.Lv + self.data_object.flange_weld_thickness) * np.array(
					[0, 1]) - (self.data_object.plate_thickness_p1 + self.data_object.plate_thickness_p2) * np.array(
					[1, 0]) + i * self.data_object.pitch34 * np.array([0, -1])

			ptx1 = ptx - bolt_r * np.array([0, 1])
			rect_width = self.data_object.bolt_diameter
			rect_length = self.data_object.plate_thickness_p1 + self.data_object.plate_thickness_p2
			dwg.add(
				dwg.rect(insert=ptx1, size=(rect_length, rect_width), fill='black', stroke='black', stroke_width=2.5))

			pt_Cx = ptx + np.array([1, 0])
			pt_Dx = ptx + (rect_length + 20) * np.array([1, 0])
			dwg.add(dwg.line(pt_Cx, pt_Dx).stroke('black', width=2.0, linecap='square'))
			pt_inside_bottom_column_list.append(ptx)

			pt_Cx1 = ptx + np.array([-1, 0])
			pt_Dx1 = ptx + (rect_length - 20) * np.array([-1, 0])
			dwg.add(dwg.line(pt_Cx1, pt_Dx1).stroke('black', width=2.0, linecap='square'))
			pt_inside_bottom_column_list.append(ptx)

		# ------------------------------------------  Labeling Outside top bolt of flange -------------------------------------------
		no_of_bolts_flange = self.data_object.bolts_outside_top_flange_row * self.data_object.no_of_columns
		point = np.array(pt_outside_top_column_list[0])
		theta = 60
		offset = 50
		textup = str(no_of_bolts_flange) + " nos " + str(self.data_object.bolt_hole_diameter) + u'\u00d8' + " holes"
		textdown = "for M" + str(self.data_object.bolt_diameter) + " " + str(self.data_object.bolt_type) + " bolts (grade " + str(
			self.data_object.grade) + ")"
		element = " "
		self.data_object.draw_oriented_arrow(dwg, point, theta, "NW", offset, textup, textdown, element)

		# ------------------------------------------  Labeling Outside bottom bolt of flange -------------------------------------------
		no_of_bolts_flange = self.data_object.bolts_outside_bottom_flange_row * self.data_object.no_of_columns
		point = np.array(pt_outside_bottom_column_list[0])
		theta = 60
		offset = 50
		textup = str(no_of_bolts_flange) + " nos " + str(self.data_object.bolt_hole_diameter) + u'\u00d8' + " holes"
		textdown = "for M" + str(self.data_object.bolt_diameter) + " " + str(self.data_object.bolt_type) + " bolts (grade " + str(
			self.data_object.grade) + ")"
		element = " "
		self.data_object.draw_oriented_arrow(dwg, point, theta, "SW", offset, textup, textdown, element)

		# ------------------------------------------  Labeling Inside top bolt of flange -------------------------------------------
		no_of_bolts_flange = self.data_object.bolts_inside_top_flange_row * self.data_object.no_of_columns
		point = np.array(pt_inside_top_column_list[0])
		theta = 60
		offset = 50
		textup = str(no_of_bolts_flange) + " nos " + str(self.data_object.bolt_hole_diameter) + u'\u00d8' + " holes"
		textdown = "for M" + str(self.data_object.bolt_diameter) + " " + str(self.data_object.bolt_type) + " bolts (grade " + str(
			self.data_object.grade) + ")"
		element = " "
		self.data_object.draw_oriented_arrow(dwg, point, theta, "NW", offset, textup, textdown, element)

		# ------------------------------------------  Labeling Inside bottom bolt of flange -------------------------------------------
		no_of_bolts_flange = self.data_object.bolts_inside_bottom_flange_row * self.data_object.no_of_columns
		point = np.array(pt_inside_bottom_column_list[1])
		theta = 60
		offset = 50
		textup = str(no_of_bolts_flange) + " nos " + str(self.data_object.bolt_hole_diameter) + u'\u00d8' + " holes"
		textdown = "for M" + str(self.data_object.bolt_diameter) + " " + str(self.data_object.bolt_type) + " bolts (grade " + str(
			self.data_object.grade) + ")"
		element = " "
		self.data_object.draw_oriented_arrow(dwg, point, theta, "SW", offset, textup, textdown, element)

		# ------------------------------------------  Labeling Weld of flange -------------------------------------------
		if self.data_object.weld == "Fillet Weld":
			point = self.B2
			theta = 60
			offset = 150
			textup = "          z " + str(self.data_object.flange_weld_thickness)
			textdown = "          z " + str(self.data_object.flange_weld_thickness)
			element = "weld"
			self.data_object.draw_oriented_arrow(dwg, point, theta, "NE", offset, textup, textdown, element)
		else:
			point = self.B2
			theta = 60
			offset = 100
			textup = "               "
			textdown = "               "
			element = "weld"
			self.data_object.draw_oriented_arrow(dwg, point, theta, "NE", offset, textup, textdown, element)

		# ------------------------------------------  Labeling Weld of Web -------------------------------------------
		if self.data_object.weld == "Fillet Weld":
			point = self.AA5 + self.data_object.beam_depth_D2 / 2 * np.array([0, 1])
			theta = 60
			offset = 100
			textup = "         z  " + str(self.data_object.web_weld_thickness)
			textdown = "         z  " + str(self.data_object.web_weld_thickness)
			element = "weld"
			self.data_object.draw_oriented_arrow(dwg, point, theta, "NE", offset, textup, textdown, element)
		else:
			point = self.AA5 + self.data_object.beam_depth_D2 / 2 * np.array([0, 1])
			theta = 60
			offset = 100
			textup = "               "
			textdown = "               "
			element = "weld"
			self.data_object.draw_oriented_arrow(dwg, point, theta, "NE", offset, textup, textdown, element)

		# ------------------------------------------  Primary Beam 1& 2 -------------------------------------------
		point = self.A1 + 50 * np.array([1, 0])
		theta = 60
		offset = 25
		textup = "Beam " + str(self.data_object.beam_designation)
		textdown = " "
		element = " "
		self.data_object.draw_oriented_arrow(dwg, point, theta, "NW", offset, textup, textdown, element)

		point = self.AA2 - 300 * np.array([1, 0])
		theta = 60
		offset = 25
		textup = "Beam " + str(self.data_object.beam_designation)
		textdown = " "
		element = " "
		self.data_object.draw_oriented_arrow(dwg, point, theta, "NE", offset, textup, textdown, element)

		# ------------------------------------------  End Plate 1 & 2-------------------------------------------
		point = self.P1
		theta = 60
		offset = 100
		textup = "End Plate " + str(self.data_object.plate_length_L1) + "x" + str(self.data_object.plate_width_B1) + "x" + str(
			self.data_object.plate_thickness_p1)
		textdown = " "
		element = " "
		self.data_object.draw_oriented_arrow(dwg, point, theta, "NW", offset, textup, textdown, element)

		point = self.PP2
		theta = 60
		offset = 100
		textup = "End Plate " + str(self.data_object.plate_length_L2) + "x" + str(self.data_object.plate_width_B2) + "x" + str(
			self.data_object.plate_thickness_p2)
		textdown = " "
		element = " "
		self.data_object.draw_oriented_arrow(dwg, point, theta, "NE", offset, textup, textdown, element)

		# ------------------------------------------  Sectional arrow -------------------------------------------
		pt_a1 = self.A1 + (self.data_object.plate_length_L1 - 200) * np.array([0, -1])
		pt_b1 = pt_a1 + (50 * np.array([0, 1]))
		txt_1 = pt_b1 + (10 * np.array([-1, 0])) + (60 * np.array([0, 1]))
		text = "A"
		self.data_object.draw_cross_section(dwg, pt_a1, pt_b1, txt_1, text)

		pt_a2 = pt_a1 + (2 * self.data_object.beam_length_L1 + 2 * self.data_object.plate_thickness_p1) * np.array([1, 0])
		pt_b2 = pt_a2 + (50 * np.array([0, 1]))
		txt_2 = pt_b2 + (10 * np.array([-1, 0])) + (60 * np.array([0, 1]))
		self.data_object.draw_cross_section(dwg, pt_a2, pt_b2, txt_2, text)

		dwg.add(dwg.line(pt_a1, pt_a2).stroke('black', width=1.5, linecap='square'))

		# ------------------------------------------  View details-------------------------------------------
		ptx = self.P4 - 100 * np.array([1, 0]) + 200 * np.array([0, 1])
		dwg.add(dwg.text('Front view (Sec C-C) ', insert=ptx, fill='black', font_family="sans-serif", font_size=30))
		ptx1 = ptx + 40 * np.array([0, 1])
		dwg.add(dwg.text('(All dimensions are in "mm")', insert=ptx1, fill='black', font_family="sans-serif", font_size=30))

		dwg.save()


class ExtendedEnd2DTop(object):
	"""
	Contains functions for generating the top view of the Extended bothway endplate connection.

	"""

	def __init__(self, extnd_common_object):
		self.data_object = extnd_common_object
		# -------------------------------------------------------------------------------------------------
		#                                           TOP VIEW
		# -------------------------------------------------------------------------------------------------
		# ====================== Primary Beam 1  =====================

		ptA1x = 0
		ptA1y = 0
		self.A1 = np.array([ptA1x, ptA1y])

		ptA2x = ptA1x + self.data_object.beam_length_L1
		ptA2y = 0
		self.A2 = np.array([ptA2x, ptA2y])

		ptA7x = ptA2x
		ptA7y = ptA2y + (self.data_object.beam_width_B1 - self.data_object.web_thickness_tw1) / 2
		self.A7 = np.array([ptA7x, ptA7y])

		ptAS7x = ptA7x - self.data_object.stiffener_length
		ptAS7y = ptA7y
		self.AS7 = np.array([ptAS7x, ptAS7y])

		ptA8x = ptA2x
		ptA8y = ptA7y + self.data_object.web_thickness_tw1
		self.A8 = np.array([ptA8x, ptA8y])

		ptAS8x = ptA8x - self.data_object.stiffener_length
		ptAS8y = ptA8y
		self.AS8 = np.array([ptAS8x, ptAS8y])

		ptA3x = ptA2x
		ptA3y = ptA2y + self.data_object.beam_width_B1
		self.A3 = np.array([ptA3x, ptA3y])

		ptA4x = 0
		ptA4y = ptA1y + self.data_object.beam_width_B1
		self.A4 = np.array([ptA4x, ptA4y])

		ptA5x = 0
		ptA5y = ptA1y + (self.data_object.beam_width_B1 + self.data_object.web_thickness_tw1) / 2
		self.A5 = np.array([ptA5x, ptA5y])

		ptA6x = 0
		ptA6y = ptA5y - self.data_object.web_thickness_tw1
		self.A6 = np.array([ptA6x, ptA6y])

		# ------------------------------------------  Weld triangle  UP-------------------------------------------
		self.B1 = self.A7
		self.B2 = self.B1 + self.data_object.web_weld_thickness * np.array([-1, 0])
		self.B3 = self.B1 + self.data_object.web_weld_thickness * np.array([0, -1])

		# ------------------------------------------  Weld triangle  DOWN -------------------------------------------
		self.B4 = self.A8
		self.B5 = self.B4 + self.data_object.web_weld_thickness * np.array([-1, 0])
		self.B6 = self.B4 + self.data_object.web_weld_thickness * np.array([0, 1])

		# ====================== End Plate 1  =====================
		ptP1x = self.data_object.beam_length_L1
		ptP1y = -(self.data_object.plate_width_B1 - self.data_object.beam_width_B1) / 2
		self.P1 = np.array([ptP1x, ptP1y])

		ptP2x = ptP1x + self.data_object.plate_thickness_p1
		ptP2y = ptP1y
		self.P2 = np.array([ptP2x, ptP2y])

		ptP3x = ptP2x
		ptP3y = (self.data_object.plate_width_B1 + self.data_object.beam_width_B1) / 2
		self.P3 = np.array([ptP3x, ptP3y])

		ptP4x = ptP1x
		ptP4y = ptP3y
		self.P4 = np.array([ptP4x, ptP4y])

		# ====================== End Plate 2  =====================
		ptPP1x = ptP2x
		ptPP1y = -(self.data_object.plate_width_B2 - self.data_object.beam_width_B2) / 2
		self.PP1 = np.array([ptPP1x, ptPP1y])

		ptPP2x = ptPP1x + self.data_object.plate_thickness_p2
		ptPP2y = ptPP1y
		self.PP2 = np.array([ptPP2x, ptPP2y])

		ptPP3x = ptPP2x
		ptPP3y = (self.data_object.plate_width_B2 + self.data_object.beam_width_B2) / 2
		self.PP3 = np.array([ptPP3x, ptPP3y])

		ptPP4x = ptPP1x
		ptPP4y = ptPP3y
		self.PP4 = np.array([ptPP4x, ptPP4y])

		# ====================== Primary Beam 2  =====================
		ptAA1x = ptPP2x
		ptAA1y = 0
		self.AA1 = np.array([ptAA1x, ptAA1y])

		ptAA2x = ptAA1x + self.data_object.beam_length_L2
		ptAA2y = 0
		self.AA2 = np.array([ptAA2x, ptAA2y])

		ptAA7x = ptAA2x
		ptAA7y = ptAA2y + (self.data_object.beam_width_B2 - self.data_object.web_thickness_tw2) / 2
		self.AA7 = np.array([ptAA7x, ptAA7y])

		ptAA8x = ptAA2x
		ptAA8y = ptAA7y + self.data_object.web_thickness_tw2
		self.AA8 = np.array([ptAA8x, ptAA8y])

		ptAA3x = ptAA2x
		ptAA3y = ptAA2y + self.data_object.beam_width_B2
		self.AA3 = np.array([ptAA3x, ptAA3y])

		ptAA4x = ptAA1x
		ptAA4y = ptAA1y + self.data_object.beam_width_B2
		self.AA4 = np.array([ptAA4x, ptAA4y])

		ptAA5x = ptAA1x
		ptAA5y = ptAA4y - (self.data_object.beam_width_B2 - self.data_object.web_thickness_tw2) / 2
		self.AA5 = np.array([ptAA5x, ptAA5y])

		ptAAS5x = ptAA5x + self.data_object.stiffener_length
		ptAAS5y = ptAA5y
		self.AAS5 = np.array([ptAAS5x, ptAAS5y])

		ptAA6x = ptAA1x
		ptAA6y = ptAA5y - self.data_object.web_thickness_tw2
		self.AA6 = np.array([ptAA6x, ptAA6y])

		ptAAS6x = ptAA6x + self.data_object.stiffener_length
		ptAAS6y = ptAA6y
		self.AAS6 = np.array([ptAAS6x, ptAAS6y])

		self.P = self.A2 + self.data_object.flange_weld_thickness * np.array([-1, 0])

		# ------------------------------------------  Weld triangle  UP-------------------------------------------
		self.BB1 = self.AA6
		self.BB2 = self.BB1 + self.data_object.web_weld_thickness * np.array([1, 0])
		self.BB3 = self.BB1 + self.data_object.web_weld_thickness * np.array([0, -1])

		# ------------------------------------------  Weld triangle  DOWN-------------------------------------------
		self.BB4 = self.AA5
		self.BB5 = self.BB4 + self.data_object.web_weld_thickness * np.array([1, 0])
		self.BB6 = self.BB4 + self.data_object.web_weld_thickness * np.array([0, 1])

	def call_ExtndBoth_top(self, filename):
		"""

		Args:
			filename: path of the images to be saved

		Returns:
			Saves the image in the folder

		"""
		dwg = svgwrite.Drawing(filename, size=('100%', '100%'), viewBox=('-80 -700 1800 1800'))
		dwg.add(dwg.line(self.A5, self.AS8).stroke('red', width=2.5, linecap='square').dasharray(dasharray=[5, 5]))
		dwg.add(dwg.line(self.AS8, self.A8).stroke('blue', width=2.5, linecap='square'))
		dwg.add(dwg.line(self.A6, self.AS7).stroke('red', width=2.5, linecap='square').dasharray(dasharray=[5, 5]))
		dwg.add(dwg.line(self.AS7, self.A7).stroke('blue', width=2.5, linecap='square'))
		dwg.add(dwg.line(self.AS7, self.AS8).stroke('blue', width=2.5, linecap='square'))

		dwg.add(dwg.polyline(points=[self.A1, self.A2, self.A3, self.A4, self.A1], stroke='blue', fill='none', stroke_width=2.5))

		dwg.add(dwg.polyline(points=[self.P1, self.P2, self.P3, self.P4, self.P1], stroke='blue', fill='none', stroke_width='2.5'))
		dwg.add(dwg.polyline(points=[self.PP1, self.PP2, self.PP3, self.PP4, self.PP1], stroke='blue', fill='none', stroke_width=2.5))

		dwg.add(dwg.polyline(points=[self.AA1, self.AA2, self.AA3, self.AA4, self.AA1], stroke='blue', fill='none', stroke_width=2.5))

		dwg.add(dwg.line(self.AA5, self.AAS5).stroke('blue', width=2.5, linecap='square'))
		dwg.add(dwg.line(self.AAS5, self.AA8).stroke('red', width=2.5, linecap='square').dasharray(dasharray=[5, 5]))
		dwg.add(dwg.line(self.AA6, self.AAS6).stroke('blue', width=2.5, linecap='square'))
		dwg.add(dwg.line(self.AAS6, self.AA7).stroke('red', width=2.5, linecap='square').dasharray(dasharray=[5, 5]))
		dwg.add(dwg.line(self.AAS6, self.AAS5).stroke('blue', width=2.5, linecap='square'))

		dwg.add(dwg.polyline(points=[self.B1, self.B2, self.B3, self.B1], stroke='red', fill='red', stroke_width=2.5))
		dwg.add(dwg.polyline(points=[self.B4, self.B5, self.B6, self.B4], stroke='red', fill='red', stroke_width=2.5))
		dwg.add(dwg.polyline(points=[self.BB1, self.BB2, self.BB3, self.BB1], stroke='red', fill='red', stroke_width=2.5))
		dwg.add(dwg.polyline(points=[self.BB4, self.BB5, self.BB6, self.BB4], stroke='red', fill='red', stroke_width=2.5))

		pattern = dwg.defs.add(dwg.pattern(id="diagonalHatch", size=(6, 6), patternUnits="userSpaceOnUse", patternTransform="rotate(45 2 2)"))
		pattern.add(dwg.path(d="M 0,1 l 6,0", stroke='#000000', stroke_width=2.5))

		dwg.add(dwg.rect(insert=self.AS8, size=(self.data_object.stiffener_length, self.data_object.stiffener_weldsize),
						 fill="url(#diagonalHatch)", stroke='white', stroke_width=1.0))
		dwg.add(dwg.rect(insert=self.AS7 - self.data_object.stiffener_weldsize * np.array([0, 1]),
						 size=(self.data_object.stiffener_length, self.data_object.stiffener_weldsize),
						 fill="url(#diagonalHatch)", stroke='white', stroke_width=1.0))
		dwg.add(dwg.rect(insert=self.AA5, size=(self.data_object.stiffener_length, self.data_object.stiffener_weldsize),
						 fill="url(#diagonalHatch)", stroke='white', stroke_width=1.0))
		dwg.add(dwg.rect(insert=self.AA6 - self.data_object.stiffener_weldsize * np.array([0, 1]),
						 size=(self.data_object.stiffener_length, self.data_object.stiffener_weldsize),
						 fill="url(#diagonalHatch)", stroke='white', stroke_width=1.0))

		if self.data_object.weld == "Fillet Weld":
			pattern = dwg.defs.add(dwg.pattern(id="diagonalHatch", size=(6, 6), patternUnits="userSpaceOnUse",
											   patternTransform="rotate(45 2 2)"))
			pattern.add(dwg.path(d="M 0,1 l 6,0", stroke='#000000', stroke_width=2.5))
			dwg.add(
				dwg.rect(insert=self.P, size=(self.data_object.flange_weld_thickness, self.data_object.beam_width_B1),
						 fill="url(#diagonalHatch)",
						 stroke='white', stroke_width=1.0))
			dwg.add(
				dwg.rect(insert=self.AA1, size=(self.data_object.flange_weld_thickness, self.data_object.beam_width_B2),
						 fill="url(#diagonalHatch)",
						 stroke='white', stroke_width=1.0))
		else:
			pass

		nofc = self.data_object.no_of_columns
		bolt_r = int(self.data_object.bolt_diameter) / 2

		# ------------------------------------------  Bolts Outside Top Flange -------------------------------------------
		pt_outside_top_column_list = []
		if nofc >= 1:
			for i in range(nofc):
				ptx = self.PP2 - self.data_object.edge_dist * np.array([0, -1]) - \
					  (self.data_object.plate_thickness_p1 + self.data_object.plate_thickness_p1) * np.array([1, 0]) + \
					  i * self.data_object.cross_centre_gauge_dist * np.array([0, 1])
				ptx1 = ptx - bolt_r * np.array([0, 1])
				rect_width = self.data_object.bolt_diameter
				rect_length = self.data_object.plate_thickness_p1 + self.data_object.plate_thickness_p2
				dwg.add(dwg.rect(insert=ptx1, size=(rect_length, rect_width), fill='black', stroke='black', stroke_width=2.5))

				pt_Cx = ptx + 10 * np.array([1, 0])
				pt_Dx = ptx + (rect_length + 20) * np.array([1, 0])
				dwg.add(dwg.line(pt_Cx, pt_Dx).stroke('black', width=2.0, linecap='square'))
				pt_outside_top_column_list.append(ptx)

				pt_Cx1 = ptx + 1 * np.array([-1, 0])
				pt_Dx1 = ptx + (rect_length - 14) * np.array([-1, 0])
				dwg.add(dwg.line(pt_Cx1, pt_Dx1).stroke('black', width=2.0, linecap='square'))
				pt_outside_top_column_list.append(ptx)

		# ------------------------------------------  Faint line for bolts-------------------------------------------
		ptx1 = np.array(pt_outside_top_column_list[0])
		pty1 = ptx1 + (self.data_object.beam_length_L1 + 75) * np.array([1, 0])
		self.data_object.draw_faint_line(ptx1, pty1, dwg)

		ptx2 = np.array(pt_outside_top_column_list[1]) + self.data_object.cross_centre_gauge_dist * np.array([0, 1])
		pty2 = ptx2 + (self.data_object.beam_length_L1 + 75) * np.array([1, 0])
		self.data_object.draw_faint_line(ptx2, pty2, dwg)

		point1 = ptx2 + (self.data_object.cross_centre_gauge_dist) * np.array([0, -1])
		params = {"offset": (self.data_object.beam_length_L1 + 75), "textoffset": 10, "lineori": "right",
				  "endlinedim": 10, "arrowlen": 20}
		self.data_object.draw_dimension_outer_arrow(dwg, ptx2, point1, str(self.data_object.cross_centre_gauge_dist), params)

		# ------------------------------------------  Primary Beam 1& 2 -------------------------------------------
		point = self.A2 - self.data_object.beam_length_L1 / 2 * np.array([1, 0])
		theta = 60
		offset = 50
		textdown = " "
		textup = "Beam " + str(self.data_object.beam_designation)
		element = " "
		self.data_object.draw_oriented_arrow(dwg, point, theta, "NW", offset, textup, textdown, element)

		point = self.AA2 - self.data_object.beam_length_L2 / 2 * np.array([1, 0])
		theta = 60
		offset = 50
		textup = "Beam " + str(self.data_object.beam_designation)
		textdown = " "
		element = " "
		self.data_object.draw_oriented_arrow(dwg, point, theta, "NE", offset, textup, textdown, element)

		# ------------------------------------------  End Plate 1 & 2 -------------------------------------------
		point = self.P1 + self.data_object.plate_thickness_p1 / 2 * np.array([1, 0])
		theta = 60
		offset = 150
		textdown = " "
		textup = "End Plate " + str(self.data_object.plate_length_L1) + "x" + str(self.data_object.plate_width_B1) + "x" + str(
			self.data_object.plate_thickness_p1)
		element = " "
		self.data_object.draw_oriented_arrow(dwg, point, theta, "NW", offset, textup, textdown, element)

		point = self.PP1 + self.data_object.plate_thickness_p1 / 2 * np.array([1, 0])
		theta = 60
		offset = 150
		textup = "End Plate " + str(self.data_object.plate_length_L2) + "x" + str(self.data_object.plate_width_B2) + "x" + str(
			self.data_object.plate_thickness_p2)
		textdown = " "
		element = " "
		self.data_object.draw_oriented_arrow(dwg, point, theta, "NE", offset, textup, textdown, element)

		# ------------------------------------------  Weld label --------------------------------------------------
		self.data_object.stiffener_weld = 1
		point = self.AAS5
		theta = 60
		offset = 50
		textup = "          z " + str(self.data_object.stiffener_weldsize)
		textdown = "          z " + str(self.data_object.stiffener_weldsize)
		element = "weld"
		self.data_object.draw_oriented_arrow(dwg, point, theta, "NE", offset, textup, textdown, element)
		self.data_object.stiffener_weld = 0

		if self.data_object.weld == "Fillet Weld":
			point = self.AA1
			theta = 60
			offset = 100
			textup = "          z " + str(self.data_object.flange_weld_thickness)
			textdown = "          z " + str(self.data_object.flange_weld_thickness)
			element = "weld"
			self.data_object.draw_oriented_arrow(dwg, point, theta, "NE", offset, textup, textdown, element)
		else:
			point = self.AA1
			theta = 60
			offset = 100
			textup = "               "
			textdown = "               "
			element = "weld"
			self.data_object.draw_oriented_arrow(dwg, point, theta, "NE", offset, textup, textdown, element)

	# ------------------------------------------  Sectional arrow -------------------------------------------
		pt_a1 = self.A4 - (self.data_object.plate_length_L1/3) * np.array([0, -1])
		pt_b1 = pt_a1 + (50 * np.array([0, -1]))
		txt_1 = pt_b1 + (10 * np.array([-1, 0])) + (40 * np.array([0, -1]))
		text = "C"
		self.data_object.draw_cross_section(dwg, pt_a1, pt_b1, txt_1, text)

		pt_a2 = pt_a1 + (2 * self.data_object.beam_length_L1 + 2 * self.data_object.plate_thickness_p1) * np.array([1, 0])
		pt_b2 = pt_a2 + (50 * np.array([0, -1]))
		txt_2 = pt_b2 + (10 * np.array([-1, 0])) + (40 * np.array([0, -1]))
		self.data_object.draw_cross_section(dwg, pt_a2, pt_b2, txt_2, text)

		dwg.add(dwg.line(pt_a1, pt_a2).stroke('black', width=1.5, linecap='square'))

		pt_a3 = self.AA2 + (self.data_object.plate_length_L1 / 3) * np.array([1, 0])
		pt_b3 = pt_a3 + (50 * np.array([-1, 0]))
		txt_3 = pt_b3 + (10 * np.array([0, 1])) + (60 * np.array([-1, 0]))
		text = "B"
		self.data_object.draw_cross_section(dwg, pt_a3, pt_b3, txt_3, text)

		pt_a4 = pt_a3 + (self.data_object.beam_width_B1 * np.array([0, 1]))
		pt_b4 = pt_a4 + (50 * np.array([-1, 0]))
		txt_4 = pt_b4 + (10 * np.array([0, 1])) + (60 * np.array([-1, 0]))
		self.data_object.draw_cross_section(dwg, pt_a4, pt_b4, txt_4, text)

		dwg.add(dwg.line(pt_a3, pt_a4).stroke('black', width=1.5,linecap='square'))

		# ------------------------------------------  View details -------------------------------------------
		ptx = self.P4 - 50 * np.array([1, 0]) + 300 * np.array([0, 1])
		dwg.add(dwg.text('Top view (Sec A-A) ', insert=ptx, fill='black', font_family="sans-serif", font_size=30))
		ptx1 = ptx + 40 * np.array([0, 1])
		dwg.add(dwg.text('(All dimensions are in "mm")', insert=ptx1, fill='black', font_family="sans-serif", font_size=30))

		dwg.save()


class ExtendedEnd2DSide(object):
	"""
	Contains functions for generating the side view of the Extended bothway endplate connection.

	"""

	def __init__(self, extnd_common_object):
		self.data_object = extnd_common_object

		# =========================  End Plate 1  =========================
		ptP1x = 0
		ptP1y = 0  # (self.data_object.plate_length_L1 + self.data_object.beam_depth_D1)/2
		self.P1 = np.array([ptP1x, ptP1y])

		ptP2x = self.data_object.plate_width_B1
		ptP2y = 0
		self.P2 = np.array([ptP2x, ptP2y])

		ptP3x = self.data_object.plate_width_B1
		ptP3y = self.data_object.plate_length_L1
		self.P3 = np.array([ptP3x, ptP3y])

		ptP4x = 0
		ptP4y = self.data_object.plate_length_L1
		self.P4 = np.array([ptP4x, ptP4y])

		ptP5x = ptP1x + self.data_object.plate_width_B1 / 2 - self.data_object.stiffener_thickness / 2
		ptP5y = ptP1y
		self.P5 = np.array([ptP5x, ptP5y])

		ptP6x = ptP1x + self.data_object.plate_width_B1 / 2 + self.data_object.stiffener_thickness / 2
		ptP6y = ptP1y
		self.P6 = np.array([ptP6x, ptP6y])

		ptP7x = ptP4x + self.data_object.plate_width_B1 / 2 - self.data_object.stiffener_thickness / 2
		ptP7y = ptP4y
		self.P7 = np.array([ptP7x, ptP7y])

		ptP8x = ptP4x + self.data_object.plate_width_B1 / 2 + self.data_object.stiffener_thickness / 2
		ptP8y = ptP4y
		self.P8 = np.array([ptP8x, ptP8y])

		# =========================  Primary Beam 1  =========================
		ptA1x = (self.data_object.plate_width_B1 - self.data_object.beam_width_B1) / 2
		ptA1y = (self.data_object.plate_length_L1 - self.data_object.beam_depth_D1) / 2
		self.A1 = np.array([ptA1x, ptA1y])

		ptA2x = ptA1x + self.data_object.beam_width_B1
		ptA2y = ptA1y
		self.A2 = np.array([ptA2x, ptA2y])

		ptA3x = ptA2x
		ptA3y = ptA2y + self.data_object.flange_thickness_T1
		self.A3 = np.array([ptA3x, ptA3y])

		ptA12x = ptA1x
		ptA12y = ptA1y + self.data_object.flange_thickness_T1
		self.A12 = np.array([ptA12x, ptA12y])

		ptA4x = ptA12x + (self.data_object.beam_width_B1 / 2 + self.data_object.web_thickness_tw1 / 2)
		ptA4y = ptA3y
		self.A4 = np.array([ptA4x, ptA4y])

		ptAS4x = ptA1x + self.data_object.beam_width_B2 / 2 - self.data_object.stiffener_thickness / 2
		ptAS4y = ptA1y
		self.AS4 = np.array([ptAS4x, ptAS4y])

		ptA8x = ptA1x
		ptA8y = (self.data_object.plate_length_L1 + self.data_object.beam_depth_D1) / 2
		self.A8 = np.array([ptA8x, ptA8y])

		ptA9x = ptA1x
		ptA9y = ptA8y - self.data_object.flange_thickness_T1
		self.A9 = np.array([ptA9x, ptA9y])

		ptA7x = ptA8x + self.data_object.beam_width_B1
		ptA7y = ptA8y
		self.A7 = np.array([ptA7x, ptA7y])

		ptA6x = ptA7x
		ptA6y = ptA7y - self.data_object.flange_thickness_T1
		self.A6 = np.array([ptA6x, ptA6y])

		ptA5x = ptA4x
		ptA5y = ptA6y
		self.A5 = np.array([ptA5x, ptA5y])

		ptAS5x = ptA8x + self.data_object.beam_width_B2 / 2 - self.data_object.stiffener_thickness / 2
		ptAS5y = ptA8y
		self.AS5 = np.array([ptAS5x, ptAS5y])

		ptA11x = ptA12x + (self.data_object.beam_width_B1 / 2 - self.data_object.web_thickness_tw1 / 2)
		ptA11y = ptA12y
		self.A11 = np.array([ptA11x, ptA11y])

		ptAS11x = ptA1x + self.data_object.beam_width_B2 / 2 + self.data_object.stiffener_thickness / 2
		ptAS11y = ptA1y
		self.AS11 = np.array([ptAS11x, ptAS11y])

		ptA10x = ptA11x
		ptA10y = ptA9y
		self.A10 = np.array([ptA10x, ptA10y])

		self.P = self.A11 - self.data_object.web_weld_thickness * np.array([1, 0])

		ptAS10x = ptA8x + self.data_object.beam_width_B2 / 2 + self.data_object.stiffener_thickness / 2
		ptAS10y = ptA8y
		self.AS10 = np.array([ptAS10x, ptAS10y])

	def call_ExtndBoth_side(self, filename):
		"""

		Args:
			filename: path of the images to be saved

		Returns:
			Saves the image in the folder

		"""
		dwg = svgwrite.Drawing(filename, size=('100%', '100%'), viewBox=('-450 -500 1200 1400'))
		dwg.add(dwg.polyline(
			points=[self.A1, self.A2, self.A3, self.A4, self.A5, self.A6, self.A7, self.A8, self.A9, self.A10, self.A11, self.A12, self.A1],
			stroke='blue', fill='#E0E0E0', stroke_width=2.5))
		dwg.add(dwg.polyline(points=[self.P1, self.P2, self.P3, self.P4, self.P1], stroke='blue', fill='none', stroke_width='2.5'))

		dwg.add(dwg.line(self.P6, self.AS11).stroke('blue', width=2.5, linecap='square'))
		dwg.add(dwg.line(self.P5, self.AS4).stroke('blue', width=2.5, linecap='square'))
		dwg.add(dwg.line(self.P8, self.AS10).stroke('blue', width=2.5, linecap='square'))
		dwg.add(dwg.line(self.P7, self.AS5).stroke('blue', width=2.5, linecap='square'))

		pattern = dwg.defs.add(dwg.pattern(id="diagonalHatch", size=(2, 6), patternUnits="userSpaceOnUse",
										   patternTransform="rotate(45 1 1)"))
		pattern.add(dwg.path(d="M 0,1 l 6,0", stroke='#000000', stroke_width=2.5))
		dwg.add(dwg.rect(insert=(self.P5 + self.data_object.stiffener_weldsize * np.array([-1, 0])),
						 size=(self.data_object.stiffener_weldsize, (
								 self.data_object.plate_length_L1/2 - self.data_object.beam_depth_D2/2)),
						 fill="url(#diagonalHatch)", stroke='white', stroke_width=1.0))
		dwg.add(dwg.rect(insert=self.P6, size=(self.data_object.stiffener_weldsize, (
					self.data_object.plate_length_L1/2 - self.data_object.beam_depth_D2/2)),
						 fill="url(#diagonalHatch)", stroke='white', stroke_width=1.0))
		dwg.add(dwg.rect(insert=self.AS10,
						 size=(self.data_object.stiffener_weldsize, (
								 self.data_object.plate_length_L1/2 - self.data_object.beam_depth_D2/2)),
						 fill="url(#diagonalHatch)", stroke='white', stroke_width=1.0))
		dwg.add(dwg.rect(insert=(self.AS5 + self.data_object.stiffener_weldsize * np.array([-1, 0])), size=(self.data_object.stiffener_weldsize, (
				self.data_object.plate_length_L1/2 - self.data_object.beam_depth_D2/2)),
						 fill="url(#diagonalHatch)", stroke='white', stroke_width=1.0))

		if self.data_object.weld == "Fillet Weld":
			pattern = dwg.defs.add(dwg.pattern(id="diagonalHatch", size=(2, 6), patternUnits="userSpaceOnUse",
											   patternTransform="rotate(45 1 1)"))
			pattern.add(dwg.path(d="M 0,1 l 6,0", stroke='#000000', stroke_width=2.5))

			dwg.add(dwg.rect(insert=self.P, size=(self.data_object.web_weld_thickness, (
					self.data_object.beam_depth_D1 - (2 * self.data_object.flange_thickness_T1))),
							 fill="url(#diagonalHatch)", stroke='white', stroke_width=1.0))
			dwg.add(dwg.rect(insert=self.A4, size=(self.data_object.web_weld_thickness, (
					self.data_object.beam_depth_D2 - (2 * self.data_object.flange_thickness_T2))),
							 fill="url(#diagonalHatch)", stroke='white', stroke_width=1.0))
			pattern1 = dwg.defs.add(dwg.pattern(id="diagonalHatch1", size=(6, 6), patternUnits="userSpaceOnUse",
												patternTransform="rotate(45 2 2)", ))
			pattern1.add(dwg.path(d="M 0,1 l 6,0", stroke='#000000', stroke_width=2.5))
			dwg.add(dwg.rect(insert=(self.A1 - self.data_object.flange_weld_thickness * np.array([0, 1])),
							 size=(self.data_object.beam_width_B1, self.data_object.flange_weld_thickness),
							 fill="url(#diagonalHatch1)", stroke='white',
							 stroke_width=1.0))
			dwg.add(dwg.rect(insert=self.A4,
							 size=((self.data_object.beam_width_B1 / 2 - self.data_object.web_thickness_tw1 / 2),
								   self.data_object.flange_weld_thickness),
							 fill="url(#diagonalHatch1)", stroke='white', stroke_width=1.0))
			dwg.add(dwg.rect(insert=(self.A9 - self.data_object.flange_weld_thickness * np.array([0, 1])),
							 size=((self.data_object.beam_width_B1 / 2 - self.data_object.web_thickness_tw1 / 2),
								   self.data_object.flange_weld_thickness),
							 fill="url(#diagonalHatch1)", stroke='white', stroke_width=1.0))
			dwg.add(dwg.rect(insert=(self.A5 - self.data_object.flange_weld_thickness * np.array([0, 1])),
							 size=((self.data_object.beam_width_B1 / 2 - self.data_object.web_thickness_tw1 / 2),
								   self.data_object.flange_weld_thickness),
							 fill="url(#diagonalHatch1)", stroke='white', stroke_width=1.0))
			dwg.add(dwg.rect(insert=self.A12,
							 size=((self.data_object.beam_width_B1 / 2 - self.data_object.web_thickness_tw1 / 2),
								   self.data_object.flange_weld_thickness),
							 fill="url(#diagonalHatch1)", stroke='white', stroke_width=1.0))
			dwg.add(dwg.rect(insert=self.A8,
							 size=(self.data_object.beam_width_B1, self.data_object.flange_weld_thickness),
							 fill="url(#diagonalHatch1)", stroke='white',
							 stroke_width=1.0))

		else:
			pass
		# dwg.add(dwg.rect(insert=(self.A1-self.data_object.flange_weld_thickness * np.array([1, 0])), size=(self.data_object.beam_width_B1, self.data_object.flange_weld_thickness), fill="url(#diagonalHatch1)", stroke='white', stroke_width=1.0))

		# TODO hatching lines flange welding for sides of flange
		# dwg.add(dwg.rect(insert=(self.A1-self.data_object.flange_weld_thickness * np.array([1, 0])), size=(self.data_object.flange_weld_thickness, self.data_object.flange_thickness_T1), fill="url(#diagonalHatch1)", stroke='white', stroke_width=1.0))
		# dwg.add(dwg.rect(insert=self.A2, size=(self.data_object.flange_weld_thickness, self.data_object.flange_thickness_T1), fill="url(#diagonalHatch1)", stroke='white', stroke_width=1.0))

		nofc = self.data_object.no_of_columns
		botfr = self.data_object.bolts_outside_top_flange_row
		bitfr = self.data_object.bolts_inside_top_flange_row
		bolt_r = int(self.data_object.bolt_diameter) / 2

		# ------------------------------------------  Bolts Outside Top Flange -------------------------------------------
		pt_outside_top_column_list = []

		for i in range(1, (botfr + 1)):
			col_outside_list_top = []
			for j in range(1, (nofc + 1)):
				if self.data_object.no_of_bolts == 8:
					pt = self.P1 + self.data_object.end_dist * np.array([0, 1]) + self.data_object.edge_dist * np.array(
						[1, 0]) + (i - 1) * self.data_object.pitch * np.array([0, 1]) + (
								 j - 1) * self.data_object.cross_centre_gauge_dist * np.array([1, 0])
				elif self.data_object.no_of_bolts == 12:
					pt = self.P1 + self.data_object.end_dist * np.array(
						[0, 1]) + self.data_object.edge_dist * np.array([1, 0]) + (
								 i - 1) * self.data_object.pitch23 * np.array([0, 1]) + (
								 j - 1) * self.data_object.cross_centre_gauge_dist * np.array([1, 0])
				elif self.data_object.no_of_bolts == 16:
					pt = self.P1 + self.data_object.end_dist * np.array(
						[0, 1]) + self.data_object.edge_dist * np.array([1, 0]) + (
								 i - 1) * self.data_object.pitch23 * np.array([0, 1]) + (
								 j - 1) * self.data_object.cross_centre_gauge_dist * np.array([1, 0])
				elif self.data_object.no_of_bolts == 20:
					pt = self.P1 + self.data_object.end_dist * np.array(
						[0, 1]) + \
						 self.data_object.edge_dist * np.array([1, 0]) + (i - 1) * self.data_object.pitch12 * np.array(
						[0, 1]) + (j - 1) * \
						 self.data_object.cross_centre_gauge_dist * np.array([1, 0])
				dwg.add(dwg.circle(center=pt, r=bolt_r, stroke='black', fill='none', stroke_width=1.5))
				pt_C = pt - (bolt_r + 4) * np.array([1, 0])
				pt_D = pt + (bolt_r + 4) * np.array([1, 0])
				dwg.add(dwg.line(pt_C, pt_D).stroke('red', width=1.0, linecap='square'))

				pt_C1 = pt - (bolt_r + 4) * np.array([0, 1])
				pt_D1 = pt + (bolt_r + 4) * np.array([0, 1])
				dwg.add(dwg.line(pt_C1, pt_D1).stroke('red', width=1.0, linecap='square'))

				col_outside_list_top.append(pt)
			pt_outside_top_column_list.append(col_outside_list_top)

		# ------------------------------------------  Bolts Inside Top Flange -------------------------------------------
		pt_inside_top_column_list = []
		for i in range(1, (bitfr + 1)):
			col_inside_list_top = []
			for j in range(1, (nofc + 1)):
				if self.data_object.no_of_bolts == 8:
					pt = self.P1 + ((self.data_object.plate_length_L1 - self.data_object.beam_depth_D2) / 2 + self.data_object.flange_thickness_T2 + self.data_object.Lv + self.data_object.flange_thickness_T2) * np.array(
						[0, 1]) + self.data_object.edge_dist * np.array([1, 0]) + (
									 i - 1) * self.data_object.pitch * np.array(
						[0, 1]) + (j - 1) * self.data_object.cross_centre_gauge_dist * np.array([1, 0])
				elif self.data_object.no_of_bolts == 12:
					pt = self.P1 + ((self.data_object.plate_length_L1 - self.data_object.beam_depth_D2) / 2 + self.data_object.flange_thickness_T1 + self.data_object.Lv + self.data_object.flange_thickness_T2) * np.array(
						[0, 1]) + self.data_object.edge_dist * np.array([1, 0]) + (i - 1) * self.data_object.pitch23 * np.array([0, 1]) + (
								 j - 1) * self.data_object.cross_centre_gauge_dist * np.array([1, 0])
				elif self.data_object.no_of_bolts == 16:
					pt = self.P1 + ((self.data_object.plate_length_L1 - self.data_object.beam_depth_D2) / 2 + self.data_object.flange_thickness_T1 + self.data_object.Lv + self.data_object.flange_thickness_T2) * np.array(
						[0, 1]) + self.data_object.edge_dist * np.array([1, 0]) + ( i - 1) * self.data_object.pitch23 * np.array([0, 1]) + (
								 j - 1) * self.data_object.cross_centre_gauge_dist * np.array([1, 0])
				elif self.data_object.no_of_bolts == 20:
					pt = self.P1 + ((self.data_object.plate_length_L1 - self.data_object.beam_depth_D2) / 2 + self.data_object.flange_thickness_T1 + self.data_object.Lv + self.data_object.flange_thickness_T2 ) * np.array(
						[0, 1]) + self.data_object.edge_dist * np.array([1, 0]) + (i - 1) * self.data_object.pitch34 * np.array([0, 1]) + (
								 j - 1) * self.data_object.cross_centre_gauge_dist * np.array([1, 0])
				dwg.add(dwg.circle(center=pt, r=bolt_r, stroke='black', fill='none', stroke_width=1.5))
				pt_C = pt - (bolt_r + 4) * np.array([1, 0])
				pt_D = pt + (bolt_r + 4) * np.array([1, 0])
				dwg.add(dwg.line(pt_C, pt_D).stroke('red', width=1.0, linecap='square'))

				pt_C1 = pt - (bolt_r + 4) * np.array([0, 1])
				pt_D1 = pt + (bolt_r + 4) * np.array([0, 1])
				dwg.add(dwg.line(pt_C1, pt_D1).stroke('red', width=1.0, linecap='square'))

				col_inside_list_top.append(pt)
			pt_inside_top_column_list.append(col_inside_list_top)
		# ================================================================================================

		nofc = self.data_object.no_of_columns
		bobfr = self.data_object.bolts_outside_bottom_flange_row
		bibfr = self.data_object.bolts_inside_bottom_flange_row
		# ------------------------------------------  Bolts Outside Bottom Flange -------------------------------------------

		pt_outside_bottom_column_list = []
		for i in range(1, (bobfr + 1)):
			col_outside_list_bottom = []
			for j in range(1, (nofc + 1)):
				if self.data_object.no_of_bolts == 8:
					pt = self.P4 + self.data_object.end_dist * np.array(
						[0, -1]) + self.data_object.edge_dist * np.array([1, 0]) + (
								 i - 1) * self.data_object.pitch * np.array([0, - 1]) + (
								 j - 1) * self.data_object.cross_centre_gauge_dist * np.array([1, 0])
				elif self.data_object.no_of_bolts == 12:
					pt = self.P4 + self.data_object.end_dist * np.array(
						[0, -1]) + self.data_object.edge_dist * np.array([1, 0]) + (
								 i - 1) * self.data_object.pitch23 * np.array([0, -1]) + (
								 j - 1) * self.data_object.cross_centre_gauge_dist * np.array([1, 0])
				elif self.data_object.no_of_bolts == 16:
					pt = self.P4 + self.data_object.end_dist * np.array(
						[0, -1]) + self.data_object.edge_dist * np.array([1, 0]) + (
								 i - 1) * self.data_object.pitch23 * np.array([0, -1]) + (
								 j - 1) * self.data_object.cross_centre_gauge_dist * np.array([1, 0])
				elif self.data_object.no_of_bolts == 20:
					pt = self.P4 + self.data_object.end_dist * \
						 np.array([0, -1]) + self.data_object.edge_dist * np.array([1, 0]) + (
								 i - 1) * self.data_object.pitch12 * np.array([0, -1]) + \
						 (j - 1) * self.data_object.cross_centre_gauge_dist * np.array([1, 0])
				dwg.add(dwg.circle(center=pt, r=bolt_r, stroke='black', fill='none', stroke_width=1.5))
				pt_C = pt - (bolt_r + 4) * np.array([1, 0])
				pt_D = pt + (bolt_r + 4) * np.array([1, 0])
				dwg.add(dwg.line(pt_C, pt_D).stroke('red', width=1.0, linecap='square'))

				pt_C1 = pt - (bolt_r + 4) * np.array([0, 1])
				pt_D1 = pt + (bolt_r + 4) * np.array([0, 1])
				dwg.add(dwg.line(pt_C1, pt_D1).stroke('red', width=1.0, linecap='square'))

				col_outside_list_bottom.append(pt)
			pt_outside_bottom_column_list.append(col_outside_list_bottom)

		# ------------------------------------------  Bolts Inside Bottom Flange -------------------------------------------
		pt_inside_bottom_column_list = []
		for i in range(1, (bibfr + 1)):
			col_inside_list_bottom = []
			for j in range(1, (nofc + 1)):
				if self.data_object.no_of_bolts == 8:
					pt = self.P1 + ((self.data_object.plate_length_L1 + self.data_object.beam_depth_D1) / 2 - self.data_object.flange_thickness_T1 - self.data_object.Lv - self.data_object.flange_thickness_T2) * np.array(
						[0, 1]) + self.data_object.edge_dist * np.array([1, 0]) + (i - 1) * self.data_object.pitch * np.array([0, -1]) + (
									 j - 1) * self.data_object.cross_centre_gauge_dist * np.array([1, 0])
				elif self.data_object.no_of_bolts == 12:
					pt = self.P1 + ((self.data_object.plate_length_L1 + self.data_object.beam_depth_D1) / 2 - self.data_object.flange_thickness_T1 - self.data_object.Lv - self.data_object.flange_thickness_T2) * np.array(
						[0, 1]) + self.data_object.edge_dist * np.array([1, 0]) + (i - 1) * self.data_object.pitch45 * np.array([0, -1]) + (
								 j - 1) * self.data_object.cross_centre_gauge_dist * np.array([1, 0])
				elif self.data_object.no_of_bolts == 16:
					pt = self.P1 + ((self.data_object.plate_length_L1 + self.data_object.beam_depth_D1) / 2 - self.data_object.flange_thickness_T1 - self.data_object.Lv - self.data_object.flange_thickness_T2) * np.array(
						[0, 1]) + self.data_object.edge_dist * np.array([1, 0]) + (i - 1) * self.data_object.pitch56* np.array([0, -1]) + (
								 j - 1) * self.data_object.cross_centre_gauge_dist * np.array([1, 0])
				elif self.data_object.no_of_bolts == 20:
					pt = self.P1 + ((self.data_object.plate_length_L1 + self.data_object.beam_depth_D1) / 2 - self.data_object.flange_thickness_T1 - self.data_object.Lv - self.data_object.flange_thickness_T2) * np.array(
						[0, 1]) + self.data_object.edge_dist * np.array([1, 0]) + (i - 1) * self.data_object.pitch56 * np.array([0, -1]) + (
								 j - 1) * self.data_object.cross_centre_gauge_dist * np.array([1, 0])

				dwg.add(dwg.circle(center=pt, r=bolt_r, stroke='blue', fill='none', stroke_width=1.5))
				pt_C = pt - (bolt_r + 4) * np.array([1, 0])
				pt_D = pt + (bolt_r + 4) * np.array([1, 0])
				dwg.add(dwg.line(pt_C, pt_D).stroke('red', width=1.0, linecap='square'))

				pt_C1 = pt - (bolt_r + 4) * np.array([0, 1])
				pt_D1 = pt + (bolt_r + 4) * np.array([0, 1])
				dwg.add(dwg.line(pt_C1, pt_D1).stroke('red', width=1.0, linecap='square'))

				col_inside_list_bottom.append(pt)
			pt_inside_bottom_column_list.append(col_inside_list_bottom)

			# ------------------------------------------  Faint line for top bolts-------------------------------------------
			ptx1 = self.P1
			pty1 = ptx1 + self.data_object.beam_width_B2 * np.array([0, -1])
			self.data_object.draw_faint_line(ptx1, pty1, dwg)

			ptx2 = np.array(pt_outside_top_column_list[0][0])
			pty2 = ptx2 + (self.data_object.beam_width_B2 + 50) * np.array([0, -1])
			self.data_object.draw_faint_line(ptx2, pty2, dwg)

			point1 = ptx2 + (self.data_object.edge_dist) * np.array([-1, 0])
			params = {"offset": (self.data_object.beam_width_B2 + 50), "textoffset": 10, "lineori": "right",
					  "endlinedim": 10, "arrowlen": 20}
			self.data_object.draw_dimension_outer_arrow(dwg, ptx2, point1, str(self.data_object.edge_dist), params)
			# -------------------------------------------------------------------------------------------
			ptxx1 = self.P2
			ptyy1 = ptxx1 + self.data_object.beam_width_B2 * np.array([0, -1])
			self.data_object.draw_faint_line(ptxx1, ptyy1, dwg)

			ptxx2 = np.array(pt_outside_top_column_list[0][1])
			ptyy2 = ptxx2 + (self.data_object.beam_width_B2 + 50) * np.array([0, -1])
			self.data_object.draw_faint_line(ptxx2, ptyy2, dwg)

			point2 = ptxx2 + (self.data_object.edge_dist) * np.array([1, 0])
			params = {"offset": (self.data_object.beam_width_B2 + 50), "textoffset": 10, "lineori": "left",
					  "endlinedim": 10, "arrowlen": 20}
			self.data_object.draw_dimension_outer_arrow(dwg, ptxx2, point2, str(self.data_object.edge_dist), params)

			if self.data_object.no_of_bolts == 20:
				ptx3 = np.array(pt_outside_top_column_list[1][1])
				point2 = ptx3 + (self.data_object.Lv + self.data_object.flange_weld_thickness)* np.array([0, 1])
				params = {"offset": (self.data_object.beam_width_B2 + 50), "textoffset": 10, "lineori": "left",
						  "endlinedim": 10, "arrowlen": 20}
				self.data_object.draw_dimension_outer_arrow(dwg, ptx3, point2, str(self.data_object.Lv + self.data_object.flange_weld_thickness), params)
			else:
				point2 = ptxx2 + (self.data_object.Lv + self.data_object.flange_weld_thickness) * np.array([0, 1])
				params = {"offset": (self.data_object.beam_width_B2 + 50), "textoffset": 10, "lineori": "left",
						  "endlinedim": 10, "arrowlen": 20}
				self.data_object.draw_dimension_outer_arrow(dwg, ptxx2, point2, str(self.data_object.Lv + self.data_object.flange_weld_thickness), params)

			params = {"offset": (self.data_object.beam_width_B2 + 50), "textoffset": 10, "lineori": "left",
					  "endlinedim": 10, "arrowlen": 20}
			self.data_object.draw_dimension_outer_arrow(dwg, ptx2, ptxx2, str(self.data_object.cross_centre_gauge_dist),
														params)

			ptx3 = np.array(pt_outside_top_column_list[0][1])

			point2 = ptx3 + self.data_object.end_dist * np.array([0, -1])
			params = {"offset": (self.data_object.beam_width_B2 + 50), "textoffset": 10, "lineori": "left",
					  "endlinedim": 10, "arrowlen": 20}
			self.data_object.draw_dimension_outer_arrow(dwg, point2, ptx3, str(self.data_object.end_dist), params)

			# ------------------------------------------  Faint line for inside top flange bolts-------------------------------------------
			if self.data_object.no_of_bolts == 8:
				ptx1 = np.array(pt_inside_top_column_list[0][1])
				pty1 = ptx1 + (self.data_object.beam_width_B2 + 50) * np.array([1, 0])
				self.data_object.draw_faint_line(ptx1, pty1, dwg)

				ptx2 = np.array(pt_inside_bottom_column_list[0][1])
				pty2 = ptx2 + (self.data_object.beam_width_B2 + 50) * np.array([1, 0])
				self.data_object.draw_faint_line(ptx2, pty2, dwg)

				point1 = np.array(pt_inside_top_column_list[0][1])
				params = {"offset": (self.data_object.beam_width_B2 + 50), "textoffset": 10, "lineori": "right",
						  "endlinedim": 10, "arrowlen": 20}
				self.data_object.draw_dimension_outer_arrow(dwg, ptx2, point1, str(self.data_object.pitch), params)

				point2 = ptx1 + (self.data_object.Lv + self.data_object.flange_weld_thickness) * np.array([0, -1])
				params = {"offset": (self.data_object.beam_width_B2 + 50), "textoffset": 10, "lineori": "right",
						  "endlinedim": 10,
						  "arrowlen": 20}
				self.data_object.draw_dimension_outer_arrow(dwg, ptx1, point2, str(self.data_object.Lv + self.data_object.flange_weld_thickness), params)

				point3 = ptx2 + (self.data_object.Lv  + self.data_object.flange_weld_thickness) * np.array([0, 1])
				params = {"offset": (self.data_object.beam_width_B2 + 50), "textoffset": 10, "lineori": "right",
						  "endlinedim": 10, "arrowlen": 20}
				self.data_object.draw_dimension_outer_arrow(dwg, point3, ptx2, str(self.data_object.Lv + self.data_object.flange_weld_thickness), params)

			elif self.data_object.no_of_bolts == 12:
				ptx2 = np.array(pt_inside_top_column_list[1][1])
				pty2 = ptx2 + (self.data_object.beam_width_B2 + 50) * np.array([1, 0])
				self.data_object.draw_faint_line(ptx2, pty2, dwg)

				ptx3 = np.array(pt_inside_top_column_list[0][1])
				pty3 = ptx3 + (self.data_object.beam_width_B2 + 50) * np.array([1, 0])
				self.data_object.draw_faint_line(ptx3, pty3, dwg)

				point3 = ptx3 + (self.data_object.Lv + self.data_object.flange_weld_thickness) * np.array([0, -1])
				params = {"offset": (self.data_object.beam_width_B2 + 50), "textoffset": 10, "lineori": "right",
						  "endlinedim": 10, "arrowlen": 20}
				self.data_object.draw_dimension_outer_arrow(dwg, ptx3, point3, str(self.data_object.Lv + self.data_object.flange_weld_thickness), params)

				point2 = np.array(pt_inside_bottom_column_list[1][1])
				params = {"offset": (self.data_object.beam_width_B2 + 50), "textoffset": 10, "lineori": "left",
						  "endlinedim": 10, "arrowlen": 20}
				self.data_object.draw_dimension_outer_arrow(dwg, ptx2, point2, str(self.data_object.pitch34), params)

				point1 = ptx2 + self.data_object.pitch23 * np.array([0, -1])
				params = {"offset": (self.data_object.beam_width_B2 + 50), "textoffset": 10, "lineori": "right",
						  "endlinedim": 10, "arrowlen": 20}
				self.data_object.draw_dimension_outer_arrow(dwg, ptx2, point1, str(self.data_object.pitch23), params)

			elif self.data_object.no_of_bolts == 16:
				ptx2 = np.array(pt_inside_top_column_list[1][1])
				pty2 = ptx2 + (self.data_object.beam_width_B2 + 50) * np.array([1, 0])
				self.data_object.draw_faint_line(ptx2, pty2, dwg)

				ptx3 = np.array(pt_inside_top_column_list[0][1])
				pty3 = ptx3 + (self.data_object.beam_width_B2 + 50) * np.array([1, 0])
				self.data_object.draw_faint_line(ptx3, pty3, dwg)

				point1 = np.array(pt_inside_top_column_list[1][1])
				params = {"offset": (self.data_object.beam_width_B2 + 50), "textoffset": 10, "lineori": "right",
						  "endlinedim": 10, "arrowlen": 20}
				self.data_object.draw_dimension_outer_arrow(dwg, point1, ptx3, str(self.data_object.pitch23), params)

				point3 = ptx3 + (self.data_object.Lv + self.data_object.flange_weld_thickness) * np.array([0, -1])
				params = {"offset": (self.data_object.beam_width_B2 + 50), "textoffset": 10, "lineori": "left",
						  "endlinedim": 10,
						  "arrowlen": 20}
				self.data_object.draw_dimension_outer_arrow(dwg, point3, ptx3, str(self.data_object.Lv + self.data_object.flange_weld_thickness), params)

				ptx4 = np.array(pt_inside_top_column_list[2][1])
				pty4 = ptx4 + (self.data_object.beam_width_B2 + 50) * np.array([1, 0])
				self.data_object.draw_faint_line(ptx4, pty4, dwg)

				point2 = ptx4 + self.data_object.pitch34 * np.array([0, -1])
				params = {"offset": (self.data_object.beam_width_B2 + 50), "textoffset": 10, "lineori": "right",
						  "endlinedim": 10,
						  "arrowlen": 20}
				self.data_object.draw_dimension_outer_arrow(dwg, ptx4, point2, str(self.data_object.pitch34), params)

				point2 = np.array(pt_inside_bottom_column_list[2][1])
				params = {"offset": (self.data_object.beam_width_B2 + 50), "textoffset": 10, "lineori": "left",
						  "endlinedim": 10,
						  "arrowlen": 20}
				self.data_object.draw_dimension_outer_arrow(dwg, ptx4, point2, str(self.data_object.pitch45), params)

			elif self.data_object.no_of_bolts == 20:
				ptx1 = np.array(pt_outside_top_column_list[0][1])
				pty1 = ptx1 + (self.data_object.beam_width_B2 + 50) * np.array([1, 0])
				self.data_object.draw_faint_line(ptx1, pty1, dwg)

				ptx2 = np.array(pt_outside_top_column_list[1][1])
				pty2 = ptx2 + (self.data_object.beam_width_B2 + 50) * np.array([1, 0])
				self.data_object.draw_faint_line(ptx2, pty2, dwg)
				point1 = ptx2 + self.data_object.pitch12 * np.array([0, -1])
				params = {"offset": (self.data_object.beam_width_B2 + 50), "textoffset": 10, "lineori": "right",
						  "endlinedim": 10, "arrowlen": 20}
				self.data_object.draw_dimension_outer_arrow(dwg, ptx2, point1, str(self.data_object.pitch12), params)

				ptx3 = np.array(pt_inside_top_column_list[1][1])
				pty3 = ptx3 + (self.data_object.beam_width_B2 + 50) * np.array([1, 0])
				self.data_object.draw_faint_line(ptx3, pty3, dwg)

				ptx4 = np.array(pt_inside_top_column_list[0][1])
				pty4 = ptx4 + (self.data_object.beam_width_B2 + 50) * np.array([1, 0])
				self.data_object.draw_faint_line(ptx4, pty4, dwg)
				point2 = ptx4 + self.data_object.pitch34 * np.array([0, 1])
				params = {"offset": (self.data_object.beam_width_B2 + 50), "textoffset": 10, "lineori": "left",
						  "endlinedim": 10, "arrowlen": 20}
				self.data_object.draw_dimension_outer_arrow(dwg, ptx4, point2, str(self.data_object.pitch34), params)

				point6 = ptx4 + (self.data_object.Lv + self.data_object.flange_weld_thickness) * np.array([0, -1])
				params = {"offset": (self.data_object.beam_width_B2 + 50), "textoffset": 10, "lineori": "right",
						  "endlinedim": 10,
						  "arrowlen": 20}
				self.data_object.draw_dimension_outer_arrow(dwg, ptx4, point6, str(self.data_object.Lv + self.data_object.flange_weld_thickness), params)

				ptx5 = np.array(pt_inside_top_column_list[2][1])
				pty5 = ptx5 + (self.data_object.beam_width_B2 + 50) * np.array([1, 0])
				self.data_object.draw_faint_line(ptx5, pty5, dwg)
				point3 = ptx5 + self.data_object.pitch45 * np.array([0, -1])
				params = {"offset": (self.data_object.beam_width_B2 + 50), "textoffset": 10, "lineori": "right",
						  "endlinedim": 10, "arrowlen": 20}
				self.data_object.draw_dimension_outer_arrow(dwg, ptx5, point3, str(self.data_object.pitch45), params)

				point4 = np.array(pt_inside_bottom_column_list[2][1])
				params = {"offset": (self.data_object.beam_width_B2 + 50), "textoffset": 10, "lineori": "left",
						  "endlinedim": 10, "arrowlen": 20}
				self.data_object.draw_dimension_outer_arrow(dwg, ptx5, point4, str(self.data_object.pitch56), params)

			# ------------------------------------------  Faint line for inside bottom flange bolts-------------------------------------------
			if self.data_object.no_of_bolts == 8:
				pass

			elif self.data_object.no_of_bolts == 12:
				ptx1 = np.array(pt_inside_bottom_column_list[1][1])
				pty1 = ptx1 + (self.data_object.beam_width_B2 + 50) * np.array([1, 0])
				self.data_object.draw_faint_line(ptx1, pty1, dwg)

				ptx2 = np.array(pt_inside_bottom_column_list[0][1])
				pty2 = ptx2 + (self.data_object.beam_width_B2 + 50) * np.array([1, 0])
				self.data_object.draw_faint_line(ptx2, pty2, dwg)

				point1 = np.array(pt_inside_bottom_column_list[1][1])
				params = {"offset": (self.data_object.beam_width_B2 + 50), "textoffset": 10, "lineori": "right",
						  "endlinedim": 10, "arrowlen": 20}
				self.data_object.draw_dimension_outer_arrow(dwg, ptx2, point1, str(self.data_object.pitch45), params)

				point2 = ptx2 + (self.data_object.Lv + self.data_object.flange_weld_thickness) * np.array([0, 1])
				params = {"offset": (self.data_object.beam_width_B2 + 50), "textoffset": 10, "lineori": "right",
						  "endlinedim": 10, "arrowlen": 20}
				self.data_object.draw_dimension_outer_arrow(dwg, point2, ptx2, str(self.data_object.Lv + self.data_object.flange_weld_thickness), params)

			elif self.data_object.no_of_bolts == 16:
				ptx5 = np.array(pt_inside_bottom_column_list[2][1])
				pty5 = ptx5 + (self.data_object.beam_width_B2 + 50) * np.array([1, 0])
				self.data_object.draw_faint_line(ptx5, pty5, dwg)

				point2 = ptx5 + self.data_object.pitch56 * np.array([0, 1])
				params = {"offset": (self.data_object.beam_width_B2 + 50), "textoffset": 10, "lineori": "left",
						  "endlinedim": 10, "arrowlen": 20}
				self.data_object.draw_dimension_outer_arrow(dwg, ptx5, point2, str(self.data_object.pitch56), params)

				ptx6 = np.array(pt_inside_bottom_column_list[1][1])
				pty6 = ptx6 + (self.data_object.beam_width_B2 + 50) * np.array([1, 0])
				self.data_object.draw_faint_line(ptx6, pty6, dwg)

				ptx7 = np.array(pt_inside_bottom_column_list[0][1])
				pty7 = ptx7 + (self.data_object.beam_width_B2 + 50) * np.array([1, 0])
				self.data_object.draw_faint_line(ptx7, pty7, dwg)

				point1 = ptx7 + self.data_object.pitch67 * np.array([0, -1])
				params = {"offset": (self.data_object.beam_width_B2 + 50), "textoffset": 10, "lineori": "right",
						  "endlinedim": 10, "arrowlen": 20}
				self.data_object.draw_dimension_outer_arrow(dwg, ptx7, point1, str(self.data_object.pitch67), params)

				point3 = ptx7 + (self.data_object.Lv + self.data_object.flange_weld_thickness) * np.array([0, 1])
				params = {"offset": (self.data_object.beam_width_B2 + 50), "textoffset": 10, "lineori": "right",
						  "endlinedim": 10, "arrowlen": 20}
				self.data_object.draw_dimension_outer_arrow(dwg, point3, ptx7, str(self.data_object.Lv + self.data_object.flange_weld_thickness), params)

			elif self.data_object.no_of_bolts == 20:
				ptx6 = np.array(pt_inside_bottom_column_list[2][1])
				pty6 = ptx6 + (self.data_object.beam_width_B2 + 50) * np.array([1, 0])
				self.data_object.draw_faint_line(ptx6, pty6, dwg)

				ptx7 = np.array(pt_inside_bottom_column_list[1][1])
				pty7 = ptx7 + (self.data_object.beam_width_B2 + 50) * np.array([1, 0])
				self.data_object.draw_faint_line(ptx7, pty7, dwg)
				point3 = np.array(pt_inside_bottom_column_list[2][1])
				params = {"offset": (self.data_object.beam_width_B2 + 50), "textoffset": 10, "lineori": "right",
						  "endlinedim": 10,
						  "arrowlen": 20}
				self.data_object.draw_dimension_outer_arrow(dwg, ptx7, point3, str(self.data_object.pitch67), params)

				ptx8 = np.array(pt_inside_bottom_column_list[0][1])
				pty8 = ptx8 + (self.data_object.beam_width_B2 + 50) * np.array([1, 0])
				self.data_object.draw_faint_line(ptx8, pty8, dwg)
				point1 = ptx8 + self.data_object.pitch78 * np.array([0, -1])
				params = {"offset": (self.data_object.beam_width_B2 + 50), "textoffset": 10, "lineori": "right",
						  "endlinedim": 10, "arrowlen": 20}
				self.data_object.draw_dimension_outer_arrow(dwg, ptx8, point1, str(self.data_object.pitch78), params)

				ptx9 = np.array(pt_outside_bottom_column_list[1][1])
				pty9 = ptx9 + (self.data_object.beam_width_B2 + 50) * np.array([1, 0])
				self.data_object.draw_faint_line(ptx9, pty9, dwg)

				ptx10 = np.array(pt_outside_bottom_column_list[0][1])
				pty10 = ptx10 + (self.data_object.beam_width_B2 + 50) * np.array([1, 0])
				self.data_object.draw_faint_line(ptx10, pty10, dwg)
				point2 = ptx10 + self.data_object.pitch910 * np.array([0, -1])
				params = {"offset": (self.data_object.beam_width_B2 + 50), "textoffset": 10, "lineori": "right",
						  "endlinedim": 10, "arrowlen": 20}
				self.data_object.draw_dimension_outer_arrow(dwg, ptx10, point2, str(self.data_object.pitch910), params)

				point3 = ptx8 + (self.data_object.Lv + self.data_object.flange_weld_thickness) * np.array([0, 1])
				params = {"offset": (self.data_object.beam_width_B2 + 50), "textoffset": 10, "lineori": "right",
						  "endlinedim": 10, "arrowlen": 20}
				self.data_object.draw_dimension_outer_arrow(dwg, point3, ptx8, str(self.data_object.Lv + self.data_object.flange_weld_thickness), params)

			# ------------------------------------------  Faint line for bottom bolts showing end distance-------------------------------------------
			ptx1 = self.P3
			pty1 = ptx1 + self.data_object.beam_width_B2 * np.array([1, 0])
			self.data_object.draw_faint_line(ptx1, pty1, dwg)

			ptx2 = np.array(pt_outside_bottom_column_list[0][1])
			pty2 = ptx2 + (self.data_object.beam_width_B2 + 50) * np.array([1, 0])
			self.data_object.draw_faint_line(ptx2, pty2, dwg)

			point1 = ptx2 + self.data_object.end_dist * np.array([0, 1])
			params = {"offset": (self.data_object.beam_width_B2 + 50), "textoffset": 10, "lineori": "left",
					  "endlinedim": 10, "arrowlen": 20}
			self.data_object.draw_dimension_outer_arrow(dwg, ptx2, point1, str(self.data_object.end_dist), params)

			if self.data_object.no_of_bolts == 20:
				ptx3 = np.array(pt_outside_bottom_column_list[1][1])
				point2 = ptx3 + (self.data_object.Lv + self.data_object.flange_weld_thickness) * np.array([0, -1])
				params = {"offset": (self.data_object.beam_width_B2 + 50), "textoffset": 10, "lineori": "left",
						  "endlinedim": 10, "arrowlen": 20}
				self.data_object.draw_dimension_outer_arrow(dwg, point2, ptx3, str(self.data_object.Lv +self.data_object.flange_weld_thickness), params)
			else:
				point2 = ptx2 + (self.data_object.Lv + self.data_object.flange_weld_thickness) * np.array([0, -1])
				params = {"offset": (self.data_object.beam_width_B2 + 50), "textoffset": 10, "lineori": "left",
						  "endlinedim": 10, "arrowlen": 20}
				self.data_object.draw_dimension_outer_arrow(dwg, point2, ptx2, str(self.data_object.Lv + self.data_object.flange_weld_thickness), params)

		# ------------------------------------------  End Plate 1 -------------------------------------------
		point = self.P1 + 10 * np.array([1, 0])
		theta = 60
		offset = 50
		textup = "End plate " + str(self.data_object.plate_length_L1) + "x"+ str(self.data_object.plate_width_B1)+ "x" + str(
			self.data_object.plate_thickness_p1)
		textdown = " "
		element = " "
		self.data_object.draw_oriented_arrow(dwg, point, theta, "NW", offset, textup, textdown, element)

		# ------------------------------------------  Primary Beam 1 -------------------------------------------
		point = self.A1 +5* np.array([0, 1])
		theta = 1
		offset = 1
		textup = " "
		textdown = "Beam " + str(self.data_object.beam_designation)
		element = " "
		self.data_object.draw_oriented_arrow(dwg, point, theta, "NW", offset, textup, textdown, element)

		# ---------------------------------------------  Web Welding ----------------------------------------------
		if self.data_object.weld == "Fillet Weld":
			point = self.A4 + self.data_object.beam_depth_D2 / 2 * np.array([0, 1])
			theta = 60
			offset = 50
			textup = "                    z " + str(self.data_object.web_weld_thickness)
			textdown = "                    z " + str(self.data_object.web_weld_thickness)
			element = "weld"
			self.data_object.draw_oriented_arrow(dwg, point, theta, "NW", offset, textup, textdown, element)
		else:
			point = self.A4 + self.data_object.beam_depth_D2 / 2 * np.array([0, 1])
			theta = 60
			offset = 50
			textup = "               "
			textdown = "               "
			element = "weld"
			self.data_object.draw_oriented_arrow(dwg, point, theta, "NW", offset, textup, textdown, element)
		# ---------------------------------------------  Stiffener Welding ----------------------------------------------
		self.data_object.stiffener_weld = 1
		point = self.P6
		theta = 60
		offset = 50
		textup = "           z " + str(self.data_object.stiffener_weldsize)
		textdown = "           z " + str(self.data_object.stiffener_weldsize)
		element = "weld"
		self.data_object.draw_oriented_arrow(dwg, point, theta, "NE", offset, textup, textdown, element)

		point = self.P7
		theta = 60
		offset = 50
		textup = "           z " + str(self.data_object.stiffener_weldsize)
		textdown = "           z " + str(self.data_object.stiffener_weldsize)
		element = "weld"
		self.data_object.draw_oriented_arrow(dwg, point, theta, "NW", offset, textup, textdown, element)
		self.data_object.stiffener_weld = 0
		# ---------------------------------------------  Flange Welding -------------------------------------------
		if self.data_object.weld == "Fillet Weld":
			point = self.A1 + 20 * np.array([1, 0])
			theta = 60
			offset = 50
			textup = " z " + str(self.data_object.flange_weld_thickness) + "               "
			textdown = " z " + str(self.data_object.flange_weld_thickness) + "              "
			element = "weld"
			self.data_object.draw_oriented_arrow(dwg, point, theta, "NW", offset, textup, textdown, element)
		else:
			point = self.A1 + 20 * np.array([1, 0])
			theta = 60
			offset = 50
			textup = "               "
			textdown = "               "
			element = "weld"
			self.data_object.draw_oriented_arrow(dwg, point, theta, "NW", offset, textup, textdown, element)

		# ------------------------------------------  View details-------------------------------------------
		ptx = self.P4 * np.array([0, 1]) + 125 * np.array([0, 1])
		dwg.add(dwg.text('Side view (Sec B-B) ', insert=ptx, fill='black', font_family="sans-serif", font_size=30))
		ptx1 = ptx + 40 * np.array([0, 1])
		dwg.add(dwg.text('(All dimensions are in "mm")', insert=ptx1, fill='black', font_family="sans-serif", font_size=30))

		dwg.save()<|MERGE_RESOLUTION|>--- conflicted
+++ resolved
@@ -471,34 +471,7 @@
 		extnd_bothway_end_2d_front = ExtendedEnd2DFront(self)
 		extnd_bothway_end_2d_top = ExtendedEnd2DTop(self)
 		extnd_bothway_end_2d_side = ExtendedEnd2DSide(self)
-<<<<<<< HEAD
-
-		# if view == "Front":
-		# 	extnd_bothway_end_2d_front.call_ExtndBoth_front(filename)
-		# elif view == "Top":
-		# 	extnd_bothway_end_2d_top.call_ExtndBoth_top(filename)
-		# elif view == "Side":
-		# 	extnd_bothway_end_2d_side.call_ExtndBoth_side(filename)
-		# else:
-h
-		filename = os.path.join(str(self.folder), 'images_html', 'extendFront.svg')
-		extnd_bothway_end_2d_front.call_ExtndBoth_front(filename)
-		cairosvg.svg2png(file_obj=filename,
-						 write_to=os.path.join(str(self.folder), "images_html",
-											   "extendFront.png"))
-
-		filename = os.path.join(str(self.folder), 'images_html', 'extendTop.svg')
-		extnd_bothway_end_2d_top.call_ExtndBoth_top(filename)
-		cairosvg.svg2png(file_obj=filename,
-						 write_to=os.path.join(str(self.folder), "images_html",
-											   "extendTop.png"))
-
-		filename = os.path.join(str(self.folder), 'images_html', 'extendSide.svg')
-		extnd_bothway_end_2d_side.call_ExtndBoth_side(filename)
-		cairosvg.svg2png(file_obj=filename,
-						 write_to=os.path.join(str(self.folder), "images_html",
-											   "extendSide.png"))
-=======
+
 		if view == "Front":
 			extnd_bothway_end_2d_front.call_ExtndBoth_front(filename)
 		elif view == "Top":
@@ -517,7 +490,6 @@
 			filename = os.path.join(str(self.folder), 'images_html', 'extendSide.svg')
 			extnd_bothway_end_2d_top.call_ExtndBoth_top(filename)
 			cairosvg.svg2png(file_obj=filename, write_to=os.path.join(str(self.folder), "images_html", "extendSide.png"))
->>>>>>> e72a5e62
 
 
 class ExtendedEnd2DFront(object):
