--- conflicted
+++ resolved
@@ -1152,13 +1152,7 @@
             self.saveDesign_inputs()
         else:
             self.design_fn(option_list, data)
-<<<<<<< HEAD
-            self.warning_function(main, self.design_inputs)
-            main.set_input_values(main, self.design_inputs, signal)
-            main.get_bolt_details(main)
-=======
             main.set_input_values(main, self.design_inputs)
->>>>>>> 181cddf6
             DESIGN_FLAG = 'True'
             out_list = main.output_values(main, DESIGN_FLAG)
             for option in out_list:
