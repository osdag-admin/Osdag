--- conflicted
+++ resolved
@@ -861,7 +861,6 @@
         self.retranslateUi(MainWindow)
         self.mytabWidget.setCurrentIndex(-1)
         QtCore.QMetaObject.connectSlotsByName(MainWindow)
-<<<<<<< HEAD
 
         self.action_save_input.triggered.connect(lambda: self.design_fn(option_list, data))
         self.btn_Design.clicked.connect(lambda: self.design_fn(option_list, data))
@@ -869,13 +868,6 @@
         self.action_load_input.triggered.connect(lambda: self.loadDesign_inputs(option_list, data, new_list))
         self.btn_Reset.clicked.connect(lambda: self.reset_fn(option_list))
         self.btn_Design.clicked.connect(lambda: self.pass_d(main, self.design_inputs))
-=======
-        self.action_save_input.triggered.connect(lambda: self.design_fn(option_list, main, data))
-        self.action_save_input.triggered.connect(lambda: self.saveDesign_inputs(option_list, data))
-        self.action_load_input.triggered.connect(lambda: self.loadDesign_inputs(option_list, data, new_list))
-        self.btn_Reset.clicked.connect(lambda: self.reset_fn(option_list))
-
->>>>>>> eb925ccc
         self.btn_Reset.clicked.connect(lambda: self.reset_popup(new_list, data))
 
     def reset_popup(self, new_list, data):
@@ -913,14 +905,10 @@
                 d1 = {}
             design_dictionary.update(d1)
         design_dictionary.update(self.designPrefDialog.save_designPref_para())
-<<<<<<< HEAD
-=======
-
         key = self.centralwidget.findChild(QtWidgets.QWidget, "textEdit")
         main.warn_text(main, key, design_dictionary)
         print(design_dictionary)
         main.set_input_values(main, design_dictionary)
->>>>>>> eb925ccc
         self.design_inputs = design_dictionary
 
     def pass_d(self, main, my_d):
@@ -976,9 +964,6 @@
             else:
                 pass
 
-<<<<<<< HEAD
-
-=======
         # self.btn_Design.clicked.connect(design_fn)
         #self.red_func(option_list)
 
@@ -1070,8 +1055,7 @@
         information += "."
 
         return information
-      
->>>>>>> eb925ccc
+
     def retranslateUi(self, MainWindow):
         _translate = QtCore.QCoreApplication.translate
         #MainWindow.setWindowTitle(_translate("MainWindow", "Fin Plate"))
