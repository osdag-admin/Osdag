from utils.common.is800_2007 import *
from pylatex import Math
from pylatex.utils import NoEscape


def cl_3_7_2_section_classification(class_of_section=None):
    """
    Find class of the section
    Args:
         class_of_section:
    Returns:
    Note:
        Reference:
        [Ref: Table 2, cl. 3.7.2 and 3.7.4 IS 800:2007]

    """

    section_classification_eqn = Math(inline=True)
    if class_of_section == int(1):
        section_classification_eqn.append(NoEscape(r'\begin{aligned} &Plastic \\'))
        section_classification_eqn.append(NoEscape(r' &[Ref: Table ~2, Cl. 3.7.2~ and ~3.7.4 ~IS~ 800:2007]\end{aligned}'))
    elif class_of_section == int(2):
        section_classification_eqn.append(NoEscape(r'\begin{aligned} &Compact \\'))
        section_classification_eqn.append(NoEscape(r' &[Ref: Table ~2, Cl. 3.7.2 ~and ~3.7.4 ~IS ~800:2007]\end{aligned}'))
    else:
        section_classification_eqn.append(NoEscape(r'\begin{aligned} &Semi-Compact \\'))
        section_classification_eqn.append(NoEscape(r' &[Ref: Table ~2, Cl. 3.7.2 ~and~ 3.7.4 ~IS ~800:2007]\end{aligned}'))
    return section_classification_eqn


def cl_5_4_1_table_4_5_gamma_value(v, t):
    """
    Calculate gamma value

    Args:
        v:value of the gamma (float)
        t:subscript (str)
    Returns:
        gamma value
    """

    v = str(v)
    gamma = Math(inline=True)
    gamma.append(NoEscape(r'\begin{aligned}\gamma_{' + t + '}&=' + v + r'\end{aligned}'))

    return gamma


def cl_6_1_tension_capacity_member(T_dg, T_dn=0.0, T_db=0.0):
    """
    Calculate Design strength of member
    Args:
         T_dg:Yeiding capacity of member
         T_dn: Rupture capacity of member
         T_db: Block shear capacity of member
    Returns:
          Design strength of member min of( Yeiding ,Rupture  and Block shear capacity)
    Note:
            Reference:
            IS 800:2007,  cl 6.1

    """

    tension_capacity_eqn = Math(inline=True)
    if T_db != 0.0 and T_dn != 0.0:
        T_d = min(T_dg, T_dn, T_db)
        T_d = str(T_d)
        T_dg = str(T_dg)
        T_dn = str(T_dn)
        T_db = str(T_db)
        tension_capacity_eqn.append(NoEscape(r'\begin{aligned} T_d &= min(T_{dg},T_{dn},T_{db})\\'))
        tension_capacity_eqn.append(NoEscape(r'&= min(' + T_dg + ',' + T_dn + ',' + T_db + r')\\'))
    elif T_db == 0.0 and T_dn != 0.0:
        T_d = min(T_dg, T_dn)
        T_dg = str(T_dg)
        T_dn = str(T_dn)
        T_d = str(T_d)
        tension_capacity_eqn.append(NoEscape(r'\begin{aligned} T_d &= min(T_{dg},T_{dn})\\'))
        tension_capacity_eqn.append(NoEscape(r'&= min(' + T_dg + ',' + T_dn + r')\\'))
    elif T_db != 0.0 and T_dn == 0.0:
        T_d = min(T_dg, T_db)
        T_d = str(T_d)
        T_dg = str(T_dg)
        T_db = str(T_db)
        tension_capacity_eqn.append(NoEscape(r'\begin{aligned} T_d &= min(T_{dg},T_{db})\\'))
        tension_capacity_eqn.append(NoEscape(r'&= min(' + T_dg + ',' + T_db + r')\\'))
    else:
        T_d = T_dg
        # T_dg = str(T_dg)
        T_d = str(T_d)
        tension_capacity_eqn.append(NoEscape(r'\begin{aligned} T_d &= T_{dg}\\'))
        # tension_capacity_eqn.append(NoEscape(r'&= min(' + T_dg + ',' + T_dn + r')\\'))
    tension_capacity_eqn.append(NoEscape(r'&=' + T_d + r'\\'))
    tension_capacity_eqn.append(NoEscape(r'[Ref&.~IS~800:2007,~Cl.~6.1]\end{aligned}'))

    return tension_capacity_eqn


def cl_6_2_tension_yield_capacity_member(l, t, f_y, gamma, T_dg, multiple=None, area=None):
    """
    Calculate tension yielding capacity of provided plate under axial tension
    Args:
        l: Height of  provided plate in mm (float)
        t: Thickness of  provided plate in mm (float)
        f_y:Yield stress of material in N/mm square (float)
        gamma:Partial safety factor for failure in the tension by yielding (float)
        T_dg: Tension yieldung capacity of provided plate under axial tension in N (float)
        multiple:1  (int)
    Returns:
          Tension yieldung capacity of provided plate under axial tension

    Note:
            Reference:
            IS 800:2007,  cl 6.2


    """
    if l is not None and t is not None:
        area = str(round(l * t, 2))
        l = str(l)
        t = str(t)
    else:
        area = str(area)
    f_y = str(f_y)
    gamma = str(gamma)
    T_dg = str(T_dg)
    tension_yield_eqn = Math(inline=True)
    tension_yield_eqn.append(NoEscape(r'\begin{aligned} T_{dg} &= \frac{A_gf_y}{\gamma_{mo}}\\'))
    if l is not None and t is not None:
        if multiple is None or multiple == 1:
            tension_yield_eqn.append(NoEscape(r'A_{g} &= l \times t =' + l + r'\times' + t + r'\\'))
        else:
            multiple = str(multiple)
            tension_yield_eqn.append(NoEscape(r'A_{g} &=' + multiple + r' l \times t =' + multiple +
                                              r'\times' + l + r'\times' + t + r'\\'))

    tension_yield_eqn.append(NoEscape(r'&=\frac{' + area + r'\times' + f_y + '}{' + gamma + r'\times 10^3}\\'))
    tension_yield_eqn.append(NoEscape(r'&=' + T_dg + r'\\'))
    tension_yield_eqn.append(NoEscape(r'[Ref.&~IS~800:2007,~Cl.~6.2]\end{aligned}'))
    return tension_yield_eqn


def cl_6_3_1_tension_rupture_plate(w_p, t_p, n_c, d_o, fu, gamma_m1, T_dn, multiple=1):
    """
    Calculate design in tension as governed by rupture of net
         cross-sectional area in case of bolted connection
    Args:
         w_p: Width of given section in mm (float)
         t_p: Thikness of given section in mm (float)
         n_c: No. of bolt holes in critical section (int)
         d_o: Diameter of bolt hole in mm (int)
         fu: Ultimate stress of material in N/mm square (float)
         gamma_m1:Partial safety factor for failure at ultimate stress  (float)
         T_dn: Rupture strength of net cross-sectional area in N (float)
         multiple: 1
    Returns:
         design in tension as governed by rupture of net cross-sectional area
    Note:
            Reference:
            IS 800:2007,  cl 6.3

    """

    w_p = str(w_p)
    t_p = str(t_p)
    n_c = str(n_c)
    d_o = str(d_o)
    f_u = str(fu)
    T_dn = str(T_dn)
    gamma_m1 = str(gamma_m1)
    multiple = str(multiple)
    Tensile_rup_eqnb = Math(inline=True)

    Tensile_rup_eqnb.append(NoEscape(r'\begin{aligned} T_{dn} &= \frac{0.9 A_{n}f_u}{\gamma_{m1}}\\'))
    Tensile_rup_eqnb.append(NoEscape(
        r'&=\frac{' + multiple + r'\times~0.9\times (' + w_p + '-' + n_c + r'\times' + d_o + r')\times' + t_p + r'\times' + f_u + r'}{' + gamma_m1 + r'}\\'))
    Tensile_rup_eqnb.append(NoEscape(r'&=' + T_dn + r'\\'))
    Tensile_rup_eqnb.append(NoEscape(r'[Ref&.~IS~800:2007,~Cl.~6.3.1]\end{aligned}'))

    return Tensile_rup_eqnb


def cl_6_3_3_tension_rupture_member(A_nc, A_go, F_u, F_y, L_c, w, b_s, t, gamma_m0, gamma_m1, beta, member_rup, multiple=1):
    """
    Calculate design strength due to rupture of critical section
    Args:
          A_nc:Net area of connected leg in mm square (float)
          A_go:Gross area of outstanding leg in mm square (float)
          F_u:Ultimate stress of the material in N/mm square (float)
          F_y:Yield stess of the material in mm N/square (float)
          L_c:Length of the end connection in mm  (float)
          w:Outstanding leg width in mm  (float)
          b_s:Shear lag width in mm  (float)
          t:thickness of the leg in mm  (float)
          gamma_m0:partial safety factor for failure in tension by yeilding (float)
          gamma_m1:partial safety factor for failure at ultimate stress (float)
          beta:as per section 6.3.3 (float)
          member_rup:design strength due to rupture of critical section (float)
          multiple:1
    Returns:
           design strength due to rupture of critical section
    Note:
              Reference:
              IS 800:2007,  cl 6.3


    """
    w = str(w)
    t = str(t)
    fy = str(F_y)
    fu = str(F_u)
    b_s = str(b_s)
    L_c = str(L_c)
    A_nc = str(A_nc)
    A_go = str(A_go)
    gamma_m0 = str(gamma_m0)
    gamma_m1 = str(gamma_m1)
    beta = str(round(beta, 2))
    member_rup = str(member_rup)
    multiple = str(multiple)
    member_rup_eqn = Math(inline=True)
    member_rup_eqn.append(NoEscape(r'\begin{aligned}\beta &= 1.4 - 0.076 \times \frac{w}{t}\times\frac{f_{y}}{0.9 f_{u}}\times\frac{b_s}{L_c}\\'))
    member_rup_eqn.append(NoEscape(r'&\leq\frac{0.9~f_{u}~\gamma_{m0}}{f_{y}~\gamma_{m1}} \geq 0.7 \\'))
    member_rup_eqn.append(NoEscape(
        r'&= 1.4 - 0.076 \times \frac{' + w + '}{' + t + r'}\times\frac{' + fy + r'}{0.9\times' + fu + r'}\times\frac{' + b_s + '}{' + L_c + r' }\\'))
    member_rup_eqn.append(NoEscape(r'&\leq\frac{0.9\times' + fu + r'\times' + gamma_m0 + '}{' + fy + r'\times' + gamma_m1 + r'} \geq 0.7 \\'))
    member_rup_eqn.append(NoEscape(r'&= ' + beta + r'\\'))
    member_rup_eqn.append(
        NoEscape(r'T_{dn} &= ' + multiple + r'\times (\frac{0.9 A_{nc}f_{u}}{\gamma_{m1}} + \frac{\beta A_{go} f_{y}}{\gamma_{m0}})\\'))
    member_rup_eqn.append(NoEscape(
        r'&= ' + multiple + r'\times(\frac{0.9\times' + A_nc + r'\times' + fu + '}{' + gamma_m1 + r'} + \frac{' + beta + r'\times' + A_go + r'\times' + fy + '}{' + gamma_m0 + r'})\\'))
    member_rup_eqn.append(NoEscape(r'&= ' + member_rup + r'\\'))
    member_rup_eqn.append(NoEscape(r'[Ref.&~IS~800:2007,~Cl.~6.3.3]\end{aligned}'))
    return member_rup_eqn


def cl_6_4_blockshear_capacity_member(Tdb, A_vg=None, A_vn=None, A_tg=None, A_tn=None, f_u=None, f_y=None, gamma_m0=None, gamma_m1=None, stress=None):
    """
    Calculate block shear strength of the plate or member

    Args:

        Tdb:block shear strength of the plate or member in N (float)
        A_vg:gross area of plate attached to web in shear along bolt line parallel to y axis in mm square (float)
        A_vn:net area of web cover plate attached to web in shear along bolt line parallel to y axis in mm square (float)
        A_tg:minimum gross area in tension along bolt line parallel to x-axis in mm square (float)
        A_tn:minimum net area in tension along bolt line perpendicular to shear load in mm square (float)
        f_u:ultimate stress of material in N/mm square (float)
        f_y:yield stress of material in N/mm square (float)
        gamma_m0:partial safety factor for failure in tension by yielding (float)
        gamma_m1:partial safety factor for failure at ultimate stress (float)
    Returns:
        block shear strength of the plate or member
    Note:
              Reference:
              IS 800:2007,  cl 6.4

    """

    Tdb = str(Tdb)
    A_vg = str(A_vg)
    A_vn = str(A_vn)
    A_tg = str(A_tg)
    A_tn = str(A_tn)
    f_y = str(f_y)
    f_u = str(f_u)
    gamma_m1 = str(gamma_m1)
    gamma_m0 = str(gamma_m0)

    member_block_eqn = Math(inline=True)

    if stress == "shear":
        member_block_eqn.append(
            NoEscape(r'\begin{aligned}V_{dbl1} &= \frac{A_{vg} f_{y}}{\sqrt{3} \gamma_{m0}} + \frac{0.9 A_{tn} f_{u}}{\gamma_{m1}}\\'))
        member_block_eqn.append(NoEscape(r'V_{dbl2} &= \frac{0.9A_{vn} f_{u}}{\sqrt{3} \gamma_{m1}} + \frac{A_{tg} f_{y}}{\gamma_{m0}}\\'))
        member_block_eqn.append(NoEscape(r'V_{db} &= min(V_{db1}, V_{db2})= ' + Tdb + r'\\'))
        member_block_eqn.append(NoEscape(r'[Ref&.~IS~800:2007,~Cl.~6.4]\end{aligned}'))
    else:
        member_block_eqn.append(
            NoEscape(r'\begin{aligned}T_{dbl1} &= \frac{A_{vg} f_{y}}{\sqrt{3} \gamma_{m0}} + \frac{0.9 A_{tn} f_{u}}{\gamma_{m1}}\\'))
        member_block_eqn.append(NoEscape(r'T_{dbl2} &= \frac{0.9A_{vn} f_{u}}{\sqrt{3} \gamma_{m1}} + \frac{A_{tg} f_{y}}{\gamma_{m0}}\\'))
        member_block_eqn.append(NoEscape(r'T_{db} &= min(T_{db1}, T_{db2})= ' + Tdb + r'\\'))
        member_block_eqn.append(NoEscape(r'[Ref&.~IS~800:2007,~Cl.~6.4]\end{aligned}'))

    return member_block_eqn


def slenderness_req():
    """
    :return:
    """

    slenderlimit_eqn = Math(inline=True)
    slenderlimit_eqn.append(NoEscape(r'\begin{aligned}\frac{K L}{r} &\leq 400\end{aligned}'))

    return slenderlimit_eqn


def cl_7_1_2_effective_slenderness_ratio(K, L, r, slender):
    """
    Calculate effective selenderness ratio

    Args:

         K:Constant according to the end condition (float)
         L:Actual length of the section in mm (float)
         r:Radius of gyration  in mm (float)
         slender:  effective selenderness ratio (float)
    Returns:
        effective selenderness ratio
    Note:
              Reference:
              IS 800:2007,  cl 7.1.2

    """
    K = str(K)
    L = str(L)
    r = str(r)
    slender = str(slender)

    slender_eqn = Math(inline=True)
    slender_eqn.append(NoEscape(r'\begin{aligned}\frac{K L}{r} &= \frac{' + K + r'\times' + L + '}{' + r + r'}\\'))
    slender_eqn.append(NoEscape(r'&= ' + slender + r'\\'))
    slender_eqn.append(NoEscape(r'[Ref.~IS~&800:2007,~Cl.~7.1.2]\end{aligned}'))
    return slender_eqn


def cl_8_2_moment_capacity_member(Pmc, Mdc, M_c):
    """
    Calculate moment capacity of the section
    Args:
         Pmc:Plastic moment capacity of the member in  N-mm (float)
         Mdc:Moment deformation capacity of the member in  N-mm (float)
         M_c: Moment capacity of the section in  N-mm (float)
    Returns:
         moment capacity of the section
    Note:
              Reference:
              IS 800:2007,  cl 8.2


    """
    Pmc = str(Pmc)
    Mdc = str(Mdc)
    M_c = str(M_c)
    M_c_eqn = Math(inline=True)
    M_c_eqn.append(NoEscape(r'\begin{aligned} M_c &= min(Pmc,Mdc)\\'))
    M_c_eqn.append(NoEscape(r'&=min(' + Pmc + ',' + Mdc + r')\\'))
    M_c_eqn.append(NoEscape(r'&=' + M_c + r'\\'))
    M_c_eqn.append(NoEscape(r'[Re&f.~IS~800:2007,~Cl.~8.2]\end{aligned}'))
    return M_c_eqn


def cl_8_2_1_2_plastic_moment_capacity_member(beta_b, Z_p, f_y, gamma_m0, Pmc):  # same as #todo anjali
    """
    Calculate member design moment capacity
    Args:

          beta_b:1 for plastic and compact sections & Ze/Zp for semi compact section (int)
          Z_p:Plastic section modulus of cross section mm^3 (float)
          f_y:Yield stress of the material in N/mm square  (float)
          gamma_m0:partial safety factor (float)
          Pmc:Plastic moment capacity in  N-mm (float)
    Returns:
        Plastic moment capacity in  N-mm (float)

    Note:
              Reference:
              IS 800:2007,  cl 8.2.1.2

    """

    beta_b = str(beta_b)
    Z_p = str(Z_p)
    f_y = str(f_y)
    gamma_m0 = str(gamma_m0)
    Pmc = str(Pmc)
    Pmc_eqn = Math(inline=True)
    Pmc_eqn.append(NoEscape(r'\begin{aligned} Pmc &= \frac{\beta_b \times Z_p \times fy}{\gamma_{mo} \times 10^6}\\'))
    Pmc_eqn.append(NoEscape(r'&=\frac{' + beta_b + r'\times' + Z_p + r'\times' + f_y + r'}{' + gamma_m0 + r' \times 10^6}\\'))
    Pmc_eqn.append(NoEscape(r'&=' + Pmc + r'\\'))
    Pmc_eqn.append(NoEscape(r'[Ref&.~IS~800:2007,~Cl.~8.2.1.2]\end{aligned}'))

    return Pmc_eqn


def cl_8_2_1_2_plastic_moment_capacity(beta_b, Z_p, f_y, gamma_m0, Pmc):
    """
    Calculate member design moment capacity
    Args:

          beta_b:1 for plastic and compact sections & Ze/Zp for semi compact section (int)
          Z_p:Plastic section modulus of cross section mm^3 (float)
          f_y:Yield stress of the material in N/mm square  (float)
          gamma_m0:partial safety factor (float)
          Pmc:Plastic moment capacity in  N-mm (float)
    Returns:
        Plastic moment capacity in  N-mm (float)

    Note:
              Reference:
              IS 800:2007,  cl 8.2.1.2

    """

    beta_b = str(beta_b)
    Z_p = str(Z_p)
    f_y = str(f_y)
    gamma_m0 = str(gamma_m0)
    Pmc = str(Pmc)
    Pmc_eqn = Math(inline=True)
    Pmc_eqn.append(NoEscape(r'\begin{aligned} {M_{d}}_{z-z} &= \frac{\beta_b \times Z_{pz} \times fy}{\gamma_{mo} \times 10^6}\\'))
    Pmc_eqn.append(NoEscape(r'&=\frac{' + beta_b + r'\times' + Z_p + r'\times' + f_y + r'}{' + gamma_m0 + r' \times 10^6}\\'))
    Pmc_eqn.append(NoEscape(r'&=' + Pmc + r' \\ \\'))
    Pmc_eqn.append(NoEscape(r'[Ref&.~IS~800:2007,~Cl.~8.2.1.2]\end{aligned}'))

    return Pmc_eqn


def cl_8_2_1_2_deformation_moment_capacity_member(fy, Z_e, Mdc):
    """
    Calculate moment deformation capacity
    Args:
         fy:Yield stress of the material in  N/mm square (float)
         Z_e:Elastic section modulus of cross section in  mm^3 (float)
         Mdc:Moment deformation capacity in  N-mm (float)
    Note:
              Reference:
              IS 800:2007,  cl 8.2.1.2
    Returns:
         moment deformation capacity
    """
    fy = str(fy)
    Z_e = str(Z_e)
    Mdc = str(Mdc)
    Mdc_eqn = Math(inline=True)
    Mdc_eqn.append(NoEscape(r'\begin{aligned} Mdc &= \frac{1.5 \times Z_e \times fy}{1.1 \times 10^6}\\'))
    Mdc_eqn.append(NoEscape(r'&= \frac{1.5 \times' + Z_e + r'\times' + fy + r'}{1.1\times 10^6}\\'))
    Mdc_eqn.append(NoEscape(r'&= ' + Mdc + r'\\'))
    Mdc_eqn.append(NoEscape(r'[Ref.&~IS~800:2007,~Cl.~8.2.1.2]\end{aligned}'))
    return Mdc_eqn


def cl_8_4_shear_capacity_member(V_dy, V_dn, V_db=0.0, shear_case='low'):
    """
    Calculate shear capacity of member

    Args:
        V_dy: yielding capacity of plate
        V_dn: rupture capacity of plate
        V_db: block shear capacity of plate
    Returns:
         shear capacity of member
    Note:
              Reference:
              IS 800:2007,  cl 6.1

    """
    shear_capacity_eqn = Math(inline=True)
    if V_db != 0.0 and V_dn != 0.0:
        V_d = min(V_dy, V_dn, V_db)
        V_d = str(V_d)
        V_dy = str(V_dy)
        V_dn = str(V_dn)
        V_db = str(V_db)

        shear_capacity_eqn.append(NoEscape(r'\begin{aligned} V_d &= min(S_c,V_{dn},V_{db})\\'))
        shear_capacity_eqn.append(NoEscape(r'&= min(' + V_dy + ',' + V_dn + ',' + V_db + r')\\'))

    elif V_db == 0.0 and V_dn == 0.0:
        V_d = V_dy
        V_d = str(V_d)
        V_dy = str(V_dy)
        shear_capacity_eqn.append(NoEscape(r'\begin{aligned} V_d &= S_c\\'))
        # shear_capacity_eqn.append(NoEscape(r'&=' + V_dy + r'\\'))

    elif V_db == 0.0 and V_dn != 0.0:
        V_d = min(V_dy, V_dn)
        V_d = str(V_d)
        V_dy = str(V_dy)
        V_dn = str(V_dn)
        shear_capacity_eqn.append(NoEscape(r'\begin{aligned} V_d &= min(S_c,V_{dn})\\'))
        shear_capacity_eqn.append(NoEscape(r'&= min(' + V_dy + ',' + V_dn + r')\\'))
    elif V_db != 0.0 and V_dn == 0.0:
        V_d = min(V_dy, V_db)
        V_d = str(V_d)
        V_dy = str(V_dy)
        V_db = str(V_db)
        if shear_case == 'full':
            shear_capacity_eqn.append(NoEscape(r'\begin{aligned} V_d &= min(V_{dy},V_{db})\\'))
        else:
            shear_capacity_eqn.append(NoEscape(r'\begin{aligned} V_d &= min(S_c,V_{db})\\'))
        shear_capacity_eqn.append(NoEscape(r'&= min(' + V_dy + ',' + V_db + r')\\'))

    shear_capacity_eqn.append(NoEscape(r'&=' + V_d + r'\\'))
    shear_capacity_eqn.append(NoEscape(r'[Ref&.~IS~800:2007,~Cl.~6.1]\end{aligned}'))

    return shear_capacity_eqn


def cl_8_4_shear_yielding_capacity_member(h, t, f_y, gamma_m0, V_dg, multiple=1):
    """
    Calculate shear yielding capacity of  plate (provided)
    Args:
        h:  Plate ht in mm (float)
        t:  Plate thickness in mm (float)
        f_y:Yeild strength of  plate material in N/mm square (float)
        gamma: IS800_2007.cl_5_4_1_Table_5["gamma_m0"]['yielding']  (float)
        V_dg: Shear yeilding capacity of  plate in N (float)
        multiple:2 (int)
    Returns:
         Shear yielding capacity of  plate
     Note:
            Reference:
            IS 800:2007,  cl 10.4.3
    """

    h = str(h)
    t = str(t)
    f_y = str(f_y)
    gamma_m0 = str(gamma_m0)

    V_dg = str(V_dg)

    shear_yield_eqn = Math(inline=True)
    shear_yield_eqn.append(NoEscape(r'\begin{aligned} V_{dy} &= \frac{A_v~f_y}{\sqrt{3}~\gamma_{mo}}\\'))
    if multiple == 1:
        shear_yield_eqn.append(NoEscape(r'&=\frac{' + h + r'\times' + t + r'\times' + f_y + r'}{\sqrt{3} \times' + gamma_m0 + r'}\\'))
    else:
        multiple = str(multiple)
        shear_yield_eqn.append(
            NoEscape(r'&=\frac{' + multiple + r'\times' + h + r'\times' + t + r'\times' + f_y + r'}{\sqrt{3} \times' + gamma_m0 + r'} \\'))
    shear_yield_eqn.append(NoEscape(r'&=' + V_dg + r' \\'))
    shear_yield_eqn.append(NoEscape(r'[Ref.&IS ~800:2007,Cl. 10.4.3] \end{aligned}'))
    return shear_yield_eqn


def cl_8_4_1_plastic_shear_resistance(h, t, f_y, gamma_m0, V_dg, multiple=1):
    """
    Calculate shear yielding capacity of  plate (provided)
    Args:
        h:  Plate ht in mm (float)
        t:  Plate thickness in mm (float)
        f_y:Yeild strength of  plate material in N/mm square (float)
        gamma: IS800_2007.cl_5_4_1_Table_5["gamma_m0"]['yielding']  (float)
        V_dg: Shear yeilding capacity of  plate in N (float)
        multiple:2 (int)
    Returns:
         Shear yielding capacity of  plate
     Note:
            Reference:
            IS 800:2007,  cl 10.4.3
    """

    h = str(h)
    t = str(t)
    f_y = str(f_y)
    gamma_m0 = str(gamma_m0)

    V_dg = str(V_dg)

    shear_yield_eqn = Math(inline=True)
    shear_yield_eqn.append(NoEscape(r'\begin{aligned} V_{p} &= \frac{A_v~f_{yw}}{\sqrt{3}~\gamma_{mo}} \\'))
    if multiple == 1:
        shear_yield_eqn.append(NoEscape(r'&=\frac{' + h + r'\times' + t + r'\times' + f_y + r'}{\sqrt{3} \times' + gamma_m0 + r'}\\'))
    else:
        multiple = str(multiple)
        shear_yield_eqn.append(
            NoEscape(r'&=\frac{' + multiple + r'\times' + h + r'\times' + t + r'\times' + f_y + r'}{\sqrt{3} \times' + gamma_m0 + r'}\\'))

    shear_yield_eqn.append(NoEscape(r'&=' + V_dg + r'\\ \\'))
    shear_yield_eqn.append(NoEscape(r'[Ref.&IS ~800:2007,~Cl. 8.4.1] \end{aligned}'))
    return shear_yield_eqn


def AISC_J4_shear_rupture_capacity_member(h, t, n_r, d_o, fu, v_dn, gamma_m1=1.25, multiple=1):
    """
     Calculate shear rupture capacity of  plate (provided)
     Args:
          h: Height of  plate in mm (float)
          t:Thickness of  plate in mm (float)
          n_r:No of bolts provided in one line (float)
          d_o:Nominal diameter of bolt provide in plate in mm (float)
          fu: Ultimate strength of  plate material in N/mm square (float)
          v_dn: Shear rupture of plate in KN (float)
          gamma_m1: material factor of safety at ultimate load
          multiple: 1 (int)
    Returns:
          shear rupture capacity of  plate
    Note:
        Reference:
                    AISC  Sect.J4
    """
    h = str(h)
    t = str(t)
    n_r = str(n_r)
    d_o = str(d_o)
    f_u = str(fu)
    v_dn = str(v_dn)
    gamma_m1 = str(gamma_m1)
    multiple = str(multiple)
    shear_rup_eqn = Math(inline=True)
    shear_rup_eqn.append(NoEscape(r'\begin{aligned} V_{dn} &= \frac{0.75~A_{vn}~f_u}{\sqrt{3}~\gamma_{m1}}\\'))
    if multiple == 1:
        shear_rup_eqn.append(NoEscape(
            r'&=' + r'\times \frac{(' + h + '-(' + n_r + r'\times' + d_o + r'))\times' + t + r'\times' + f_u + r'}{\sqrt{3}\times' + gamma_m1 + r'}\\'))
    else:
        shear_rup_eqn.append(NoEscape(
            r'&=' + multiple + r'\times \frac{(' + h + '-(' + n_r + r'\times' + d_o + r'))\times' + t + r'\times' + f_u + r'}{\sqrt{3}\times' + gamma_m1 + r'}\\'))
    shear_rup_eqn.append(NoEscape(r'&=' + v_dn + r'\\'))
    shear_rup_eqn.append(NoEscape(r' [Ref.& AISC~~Sect.J4] \end{aligned}'))

    return shear_rup_eqn


def cl_9_3_combined_moment_axial_IR_section(M, M_d, N, N_d, IR, type=None):
    """
    Calculate
    Args:
         M: Moment acting on section in KN-mm (float)
         M_d:Moment capacity of the section in KN-mm (float)
         N: Axial force acting on section in KN (float)
         N_d:Tension capacity of the plate in KN (float)
         IR: Interaction ratio for combined moment and axial load (no units)
    Returns:
        mom_axial_IR_eqn: Equation to calculate IR
    Note:
            Reference:
            IS 800:2007,  cl 9.3


    """
    M = str(M)
    M_d = str(M_d)
    N = str(N)
    N_d = str(N_d)
    IR = str(IR)
    mom_axial_IR_eqn = Math(inline=True)

    if type == None:
        mom_axial_IR_eqn.append(NoEscape(r'\begin{aligned} &\frac{' + M + '}{' + M_d + r'}+\frac{' + N + '}{' + N_d + '}=' + IR + r'\\'))
        mom_axial_IR_eqn.append(NoEscape(r'&[Ref.~IS~800:2007,~Cl.~10.7]\end{aligned}'))
    elif type == 'squared':
        mom_axial_IR_eqn.append(NoEscape(r'\begin{aligned} &(\frac{' + M + '}{' + M_d + r'})^2+(\frac{' + N + '}{' + N_d + '})^2=' + IR + r'\\'))
        mom_axial_IR_eqn.append(NoEscape(r'&[Ref.~IS~800:2007,~Cl.~10.7]\end{aligned}'))
    return mom_axial_IR_eqn


def cl_10_2_2_min_spacing(d, parameter='pitch'):  # Todo:write condition for pitch and gauge

    """
    Calculate the min pitch distance
    Args:
      d:Diameter of provided bolt in mm (float)
    Returns:
       Minimum pitch distance in mm (float)
    Note:
        Reference:
        IS 800:2007,  cl. 10.2.2

    """
    min_pitch = 2.5 * d
    d = str(d)
    min_pitch = str(min_pitch)

    min_pitch_eqn = Math(inline=True)

    if parameter == 'pitch':
        min_pitch_eqn.append(NoEscape(r'\begin{aligned}p_{min}&= 2.5 ~ d\\'))
    elif parameter == 'gauge':
        min_pitch_eqn.append(NoEscape(r'\begin{aligned} g_{min}&= 2.5 ~ d\\'))
    else:
        min_pitch_eqn.append(NoEscape(r'\begin{aligned} p/g_{min}&= 2.5 ~ d\\'))
    min_pitch_eqn.append(NoEscape(r'&=2.5 \times' + d + r'\\&=' + min_pitch + r'\\'))
    min_pitch_eqn.append(NoEscape(r'[Ref~I&S~800:2007,~Cl.~10.2.2]\end{aligned}'))

    return min_pitch_eqn


def cl_10_2_3_1_max_spacing(t, parameter=None):  # TODO:write condition for pitch and gauge
    """
     Calculate the maximum pitch distance
     Args:
         t: Thickness of thinner plate in mm (float)
     Returns:
           Max pitch in mm (float)
     Note:
            Reference:
            IS 800:2007,  cl. 10.2.3
    """
    t1 = str(t[0])
    t2 = str(t[1])
    max_pitch_1 = 32 * min(t)
    max_pitch_2 = 300
    max_pitch = min(max_pitch_1, max_pitch_2)
    t = str(min(t))
    max_pitch = str(max_pitch)
    max_pitch_eqn = Math(inline=True)
    if parameter == 'pitch':
        max_pitch_eqn.append(NoEscape(r'\begin{aligned}p_{max}&=\min(32~t,~300~mm)\\'))
    elif parameter == 'gauge':
        max_pitch_eqn.append(NoEscape(r'\begin{aligned}g_{max}&=\min(32~t,~300~mm)\\'))
    else:
        max_pitch_eqn.append(NoEscape(r'\begin{aligned}p/g_{max}&=\min(32~t,~300~mm)\\'))

    max_pitch_eqn.append(NoEscape(r'&=\min(32\times' + t + r',~ 300 ~mm) \\'))
    max_pitch_eqn.append(NoEscape(r'&=\min(' + str(max_pitch_1) + r',~ 300 ~mm) \\'))
    max_pitch_eqn.append(NoEscape(r'&=' + max_pitch + r' \\ \\'))

    max_pitch_eqn.append(NoEscape(r'Where,~t &= min(' + t1 + ',' + t2 + r')\\'))
    max_pitch_eqn.append(NoEscape(r'[Ref.~IS~&800:2007,~Cl.~10.2.3]\end{aligned}'))

    return max_pitch_eqn


# def cl_10_2_4_2_min_edge_end_dist(d_0, edge_type='Sheared or hand flame cut', parameter='end_dist'):
#     """
#     Calculate minimum end and edge distance
#     Args:
#          d - Nominal diameter of fastener in mm (float)
#          bolt_hole_type - Either 'Standard', 'Over-sized', 'Short Slot' or 'Long Slot' (str)
#          edge_type - Either 'hand_flame_cut' or 'machine_flame_cut' (str)
#          parameter - edge or end distance required to return the specific equation (str)
#     Returns:
#             Equation for minimum end and edge distance from the centre of any hole to the nearest edge of a plate in mm (float)
#     Note:
#         Reference:
#         IS 800:2007, cl. 10.2.4.2
#     """
#     if edge_type == 'Sheared or hand flame cut':
#         end_edge_multiplier = 1.7
#     else:
#         # TODO : bolt_hole_type == 'machine_flame_cut' is given in else
#         end_edge_multiplier = 1.5
#
#     min_end_edge_dist = round(end_edge_multiplier * d_0, 2)
#
#     d_0 = str(d_0)
#     end_edge_multiplier = str(end_edge_multiplier)
#     min_end_edge_dist = str(min_end_edge_dist)
#
#     end_edge_eqn = Math(inline=True)
#     if parameter == 'end_dist':
#         end_edge_eqn.append(NoEscape(r'\begin{aligned}e_{min} &= ' + end_edge_multiplier + r'~d_0 \\'))
#     elif parameter == 'edge_dist':
#         end_edge_eqn.append(NoEscape(r'\begin{aligned}e`_{min} &= ' + end_edge_multiplier + r'~d_0 \\'))
#     else:
#         end_edge_eqn.append(NoEscape(r'\begin{aligned}e/e`_{min} &= ' + end_edge_multiplier + r'~d_0 \\'))
#
#     end_edge_eqn.append(NoEscape(r'&= ' + end_edge_multiplier + r'\times' + d_0 + r'\\'))
#     end_edge_eqn.append(NoEscape(r'&=' + min_end_edge_dist + r'\\'))
#     end_edge_eqn.append(NoEscape(r'& [Ref.~IS~800:2007,~Cl.~10.2.4.2] \end{aligned}'))
#     return end_edge_eqn

def cl_10_2_4_2_min_edge_end_dist(d_0, edge_type='Sheared or hand flame cut', parameter='end_dist'):
    """
    Calculate minimum end and edge distance
    Args:
         d - Nominal diameter of fastener in mm (float)
         bolt_hole_type - Either 'Standard', 'Over-sized', 'Short Slot' or 'Long Slot' (str)
         edge_type - Either 'hand_flame_cut' or 'machine_flame_cut' (str)
         parameter - edge or end distance required to return the specific equation (str)
    Returns:
            Equation for minimum end and edge distance from the centre of any hole to the nearest edge of a plate in mm (float)
    Note:
        Reference:
        IS 800:2007, cl. 10.2.4.2
    """
    if edge_type == 'Sheared or hand flame cut':
        end_edge_multiplier = 1.7
    else:
        # TODO : bolt_hole_type == 'machine_flame_cut' is given in else
        end_edge_multiplier = 1.5

    min_end_edge_dist = round(end_edge_multiplier * d_0, 2)

    d_0 = str(d_0)
    end_edge_multiplier = str(end_edge_multiplier)
    min_end_edge_dist = str(min_end_edge_dist)

    end_edge_eqn = Math(inline=True)
    if parameter == 'end_dist':
        end_edge_eqn.append(NoEscape(r'\begin{aligned}e_{min} &= ' + end_edge_multiplier + r'~d_0 \\'))
    elif parameter == 'edge_dist':
        end_edge_eqn.append(NoEscape(r'\begin{aligned}e`_{min} &= ' + end_edge_multiplier + r'~d_0 \\'))
    else:
        end_edge_eqn.append(NoEscape(r'\begin{aligned}e/e`_{min} &= ' + end_edge_multiplier + r'~d_0 \\'))

    end_edge_eqn.append(NoEscape(r'&= ' + end_edge_multiplier + r'\times' + d_0 + r'\\'))
    end_edge_eqn.append(NoEscape(r'&=' + min_end_edge_dist + r'\\ \\'))
    end_edge_eqn.append(NoEscape(r'[Ref.~IS~&800:2007,~Cl.~10.2.4.2]\end{aligned}'))
    return end_edge_eqn


# def cl_10_2_4_3_max_edge_end_dist(t_fu_fy, corrosive_influences=False, parameter='end_dist'):
#     """
#     Calculate maximum end and edge distance(new)
#      Args:
#
#          t_fu_fy: List of tuples with thickness fu fy of each connecting member.
#                     ex: [(thickness_plate_1, fu_plate_1, fy_plate_1),(thickness_plate_1, fu_plate_1, fy_plate_1)]
#          corrosive_influences: Whether the members are exposed to corrosive influences or not (Boolean)
#
#     Returns:
#          Maximum edge distance to the nearest line of fasteners from an edge of any un-stiffened part in mm (float)
#
#     Note:
#             Reference:
#             IS 800:2007, cl. 10.2.4.3
#     """
#     t_epsilon_considered = t_fu_fy[0][0] * math.sqrt(250 / float(t_fu_fy[0][2]))
#     t_considered = t_fu_fy[0][0]
#     t_min = t_considered
#     for i in t_fu_fy:
#         t = i[0]
#         f_y = i[2]
#         if f_y > 0:
#             epsilon = math.sqrt(250 / f_y)
#             if t * epsilon <= t_epsilon_considered:
#                 t_epsilon_considered = t * epsilon
#                 t_considered = t
#             if t < t_min:
#                 t_min = t
#
#     if corrosive_influences is True:
#         max_edge_dist = round(40.0 + 4 * t_min, 2)
#     else:
#         max_edge_dist = round(12 * t_epsilon_considered, 2)
#
#     max_edge_dist = str(max_edge_dist)
#     t1=str(t_fu_fy[0][0])
#     t2=str(t_fu_fy[1][0])
#     fy1 = str(t_fu_fy[0][2])
#     fy2 = str(t_fu_fy[1][2])
#     max_end_edge_eqn = Math(inline=True)
#
#     if corrosive_influences is False:
#         if parameter == 'end_dist':
#             max_end_edge_eqn.append(NoEscape(r'\begin{aligned}e_{max} &= 12~ t~ \varepsilon ;~\varepsilon = \sqrt{\frac{250}{f_y}}\\'))
#         else: #'edge_dist'
#             max_end_edge_eqn.append(NoEscape(r'\begin{aligned}e`_{max} &= 12~ t~ \varepsilon ;~\varepsilon = \sqrt{\frac{250}{f_y}}\\'))
#         # max_end_edge_eqn.append(NoEscape(r'\varepsilon &= \sqrt{\frac{250}{f_y}}\\'))
#         max_end_edge_eqn.append(NoEscape(r'e1 &= 12 \times ' + t1 + r'\times \sqrt{\frac{250}{' + fy1 + r'}}\\'))
#         max_end_edge_eqn.append(NoEscape(r'e2 &= 12 \times' + t2 + r'\times\sqrt{\frac{250}{' + fy2 + r'}}\\'))
#         if parameter == 'end_dist':
#             max_end_edge_eqn.append(NoEscape(r'e_{max}&=min(e1,e2)=' + max_edge_dist +r'\\'))
#         else: #'edge_dist'
#             max_end_edge_eqn.append(NoEscape(r'e`_{max}&=min(e1,e2)=' + max_edge_dist +r'\\'))
#         # max_end_edge_eqn.append(NoEscape(r' &=' + max_edge_dist + r'\\'))
#         max_end_edge_eqn.append(NoEscape(r'& [Ref.~IS~800:2007,~Cl.~10.2.4.3] \end{aligned}'))
#
#     else:
#         max_end_edge_eqn.append(NoEscape(r'\begin{aligned} Member(s) exposed to corrosive influences = True \\'))
#         if parameter == 'end_dist':
#             max_end_edge_eqn.append(NoEscape(r'\begin{aligned}e_{max}&=40 + 4t\\'))
#         else: #'edge_dist'
#             max_end_edge_eqn.append(NoEscape(r'\begin{aligned}e`_{max}&=40 + 4t\\'))
#
#         if int(t2) > 0:
#             max_end_edge_eqn.append(NoEscape(r'Where,~ t&= min(' + t1 +','+t2+r')\\'))
#         else:
#             max_end_edge_eqn.append(NoEscape(r'Where,~ t&= ' + t1 + r')\\'))
#
#         if parameter == 'end_dist':
#             max_end_edge_eqn.append(NoEscape(r'e_{max}&='+max_edge_dist+r'\\'))
#         else: #'edge_dist'
#             max_end_edge_eqn.append(NoEscape(r'e`_{max}&='+max_edge_dist+r'\\'))
#
#         max_end_edge_eqn.append(NoEscape(r'& [Ref.~IS~800:2007,~Cl.~10.2.4.3] \end{aligned}'))
#
#     return max_end_edge_eqn


def cl_10_2_4_3_max_edge_end_dist(t_fu_fy, corrosive_influences=False, parameter='end_dist'):
    """
    Calculate maximum end and edge distance(new)
     Args:
         t_fu_fy: List of tuples with thickness fu fy of each connecting member.
                    ex: [(thickness_plate_1, fu_plate_1, fy_plate_1),(thickness_plate_1, fu_plate_1, fy_plate_1)]
         corrosive_influences: Whether the members are exposed to corrosive influences or not (Boolean)
    Returns:
         Maximum edge distance to the nearest line of fasteners from an edge of any un-stiffened part in mm (float)
    Note:
            Reference:
            IS 800:2007, cl. 10.2.4.3
    """
    t_epsilon_considered = t_fu_fy[0][0] * math.sqrt(250 / float(t_fu_fy[0][2]))
    t_considered = t_fu_fy[0][0]
    t_min = t_considered
    for i in t_fu_fy:
        t = i[0]
        f_y = i[2]
        if f_y > 0:
            epsilon = math.sqrt(250 / f_y)
            if t * epsilon <= t_epsilon_considered:
                t_epsilon_considered = t * epsilon
                t_considered = t
            if t < t_min:
                t_min = t

    if corrosive_influences is True:
        max_edge_dist = round(40.0 + 4 * t_min, 2)
    else:
        max_edge_dist = round(12 * t_epsilon_considered, 2)

    max_edge_dist = str(max_edge_dist)
    t1 = str(t_fu_fy[0][0])
    t2 = str(t_fu_fy[1][0])
    fy1 = str(t_fu_fy[0][2])
    fy2 = str(t_fu_fy[1][2])
    max_end_edge_eqn = Math(inline=True)

    if corrosive_influences is False:
        if parameter == 'end_dist':
            max_end_edge_eqn.append(NoEscape(r'\begin{aligned}e_{max} &= 12~ t~ \varepsilon ;~\varepsilon = \sqrt{\frac{250}{f_y}}\\'))
        else:  # 'edge_dist'
            max_end_edge_eqn.append(NoEscape(r'\begin{aligned}e`_{max} &= 12~ t~ \varepsilon ;~\varepsilon = \sqrt{\frac{250}{f_y}}\\'))
        # max_end_edge_eqn.append(NoEscape(r'\varepsilon &= \sqrt{\frac{250}{f_y}}\\'))
        max_end_edge_eqn.append(NoEscape(r'e1 &= 12 \times ' + t1 + r'\times \sqrt{\frac{250}{' + fy1 + r'}} = ' + max_edge_dist + r'\\'))
        max_end_edge_eqn.append(NoEscape(r'e2 &= 12 \times' + t2 + r'\times\sqrt{\frac{250}{' + fy2 + r'}} = ' + max_edge_dist + r'\\'))
        if parameter == 'end_dist':
            max_end_edge_eqn.append(NoEscape(r'e_{max}&=min(e1,e2)=' + max_edge_dist + r' \\ \\'))
        else:  # 'edge_dist'
            max_end_edge_eqn.append(NoEscape(r'e`_{max}&=min(e1,e2)=' + max_edge_dist + r' \\ \\'))
        # max_end_edge_eqn.append(NoEscape(r' &=' + max_edge_dist + r'\\'))
        max_end_edge_eqn.append(NoEscape(r'[Ref.~IS&~800:2007,~Cl.~10.2.4.3]\end{aligned}'))

    else:
        if parameter == 'end_dist':
            max_end_edge_eqn.append(NoEscape(r'\begin{aligned}e_{max}&=40 + 4t\\'))
        else:  # 'edge_dist'
            max_end_edge_eqn.append(NoEscape(r'\begin{aligned}e`_{max}&=40 + 4t\\'))

        if int(float(t2)) <= 0.0:  # for cases where only a single plate is present
            max_end_edge_eqn.append(NoEscape(r'Where,~ t&= ' + t1 + r'\\'))
        else:
            max_end_edge_eqn.append(NoEscape(r'Where, t&= min(' + t1 + ',' + t2 + r')\\'))

        if int(float(t2)) <= 0.0:  # for cases where only a single plate is present
            min_t = t1
        else:
            min_t = min(int(float(t1)), int(float(t2)))
            min_t = str(min_t)

        if parameter == 'end_dist':
            max_end_edge_eqn.append(NoEscape(r'&= 40 + (4 \times ' + min_t + r') \\'))
            max_end_edge_eqn.append(NoEscape(r'e_{max}&=' + max_edge_dist + r' \\\\ '))
        else:  # 'edge_dist'
            max_end_edge_eqn.append(NoEscape(r'&= 40 + (4 \times ' + min_t + r') \\'))
            max_end_edge_eqn.append(NoEscape(r'e`_{max}&=' + max_edge_dist + r'\\ \\'))

        max_end_edge_eqn.append(NoEscape(r'[Ref.~IS&~800:2007,~Cl.~10.2.4.3] \end{aligned}'))

    return max_end_edge_eqn


def cl_10_3_2_bolt_capacity(bolt_shear_capacity, bolt_bearing_capacity, bolt_capacity):
    """
    Calculate bolt  capacity (min of bearing and shearing)

    Args:
         bolt_shear_capacity: Bolt shearing capacity in KN (float)

         bolt_bearing_capacity: Bolt bearing capacity in KN (float)

         bolt_capacity: Bolt  capacity (min of bearing and shearing) in KN (float)

    Returns:
            Capacity  of bolt (min of bearing and shearing) in KN (float)
    Note:
            Reference:
            IS 800:2007, cl. 10.3.2


    """
    bolt_shear_capacity = str(bolt_shear_capacity)
    bolt_bearing_capacity = str(bolt_bearing_capacity)
    bolt_capacity = str(bolt_capacity)
    bolt_capacity_eqn = Math(inline=True)
    bolt_capacity_eqn.append(NoEscape(r'\begin{aligned}V_{db} &= min~ (V_{dsb}, V_{dpb})\\'))
    bolt_capacity_eqn.append(NoEscape(r'&= min~ (' + bolt_shear_capacity + ',' + bolt_bearing_capacity + r')\\'))
    bolt_capacity_eqn.append(NoEscape(r'&=' + bolt_capacity + r'\\ \\'))
    bolt_capacity_eqn.append(NoEscape(r'[Ref.~&IS~800:2007,~Cl.~10.3.2]\end{aligned}'))

    return bolt_capacity_eqn


def cl_10_3_3_bolt_shear_capacity(f_ub, n_n, a_nb, gamma_mb, bolt_shear_capacity):
    """
    Calculate bolt shearing capacity
    Args:
         f_ub: Ultimate tensile strength of the bolt in MPa (float)
         n_n: Number of shear planes with threads intercepting the shear plane (int)

         a_nb: Net Shear area of the bolt at threads in sq. mm  (float)

         gamma_mb: Partial safety factor =1.25 [Ref: Table 5, cl.5.4.1,IS 800:2007]
         bolt_shear_capacity: Bolt shear capacity in KN  (float)
    Returns:
            Shear capacity of bolt(provided ) in KN  (float)
    Note:
            Reference:
            IS 800:2007, cl. 10.3.3

    """
    f_ub = str(f_ub)
    n_n = str(n_n)
    a_nb = str(a_nb)
    gamma_mb = str(gamma_mb)
    bolt_shear_capacity = str(bolt_shear_capacity)
    bolt_shear_eqn = Math(inline=True)
    bolt_shear_eqn.append(NoEscape(r'\begin{aligned}V_{dsb} &= \frac{f_{ub} ~n_n~ A_{nb}}{1000\times\sqrt{3} ~\gamma_{mb}}\\'))
    bolt_shear_eqn.append(NoEscape(r'&= \frac{' + f_ub + r'\times' + n_n + r'\times' + a_nb + r'}{1000\times\sqrt{3}~\times~' + gamma_mb + r'}\\'))
    bolt_shear_eqn.append(NoEscape(r'&= ' + bolt_shear_capacity + r'\\ \\'))
    bolt_shear_eqn.append(NoEscape(r'[Ref.&~IS~800:2007,~Cl.~10.3.3]\end{aligned}'))

    return bolt_shear_eqn


# def cl_10_3_3_2_large_grip_req():
#     """
#      Returns:
#         Reduced bolt capacity  in KN (float)
#     Note:
#               Reference:
#               IS 800:2007,  cl 10.3.3.2
#     """
#     large_grip_eqn = Math(inline=True)
#     large_grip_eqn.append(NoEscape(r'\begin{aligned} &if~l_g \geq 5 * d~then~\beta_{lg} = 8/(3+l_g/d)\\'))
#     large_grip_eqn.append(NoEscape(r' &if~l_g \leq 5 * d~then~\beta_{lg} = 1\\'))
#     large_grip_eqn.append(NoEscape(r'& where,\\'))
#     large_grip_eqn.append(NoEscape(r'&  l_g ~=~plate.thk~+~member.thk \\'))
#     large_grip_eqn.append(NoEscape(r'& if~\beta_{lg} \geq \beta_{lj}~then~\beta_{lg} = \beta_{lj} \\'))
#     large_grip_eqn.append(NoEscape(r'& V_{rd} = \beta_{lg} * V_{db} \\'))
#     large_grip_eqn.append(NoEscape(r'&[Ref.~IS~800:2007,~Cl.~10.3.3.2]\end{aligned}'))
#     return large_grip_eqn
#
#
# def cl_10_3_3_2_large_grip_check(d, pt, mt, blj, blg):
#
#     l_g = pt + mt
#     l_g1 = str(l_g)
#     pt1 = str(pt)
#     mt1 = str(mt)
#     blj1 = str(blj)
#     blg1 = str(blg)
#     d1= str(d)
#     d2 = str((5*d))
#
#
#     large_grip_eqn = Math(inline=True)
#     # long_joint_bolted_eqn.append(NoEscape(r'\begin{aligned} &if~l\leq 15 * d~then~V_{rd} = \beta_{lj} * V_{db} \\'))
#     # long_joint_bolted_eqn.append(NoEscape(r'& where,\\'))
#
#     if l_g > 5 * d :
#         large_grip_eqn.append(NoEscape(r'\begin{aligned} l_g & = ~plate.thk~+~member.thk \\'))
#         large_grip_eqn.append(NoEscape(r' &= '+pt1+'+'+mt1+ '='+l_g1+ r'\\'))
#         large_grip_eqn.append(NoEscape(r'&5~*~d= 5 \times'+d1+r' ='+d2+r' \\'))
#         large_grip_eqn.append(NoEscape(r'&since,~l_g \geq 5 * d~then~\beta_{lg} = 8/(3+l_g/d)\\'))
#         large_grip_eqn.append(NoEscape(r'&\beta_{lg}= 8/(3+ '+l_g1+'/'+d1+r') = '+blg1+r'\\'))
#         if blg>blj:
#             large_grip_eqn.append(NoEscape(r'&since,~\beta_{lg} \geq \beta_{lj},\beta_{lg} = '+blj1+r' \\'))
#         else:
#             large_grip_eqn.append(NoEscape(r'&since,~\beta_{lg} \leq \beta_{lj},\beta_{lg} = ' + blg1 + r' \\'))
#
#     else:
#         large_grip_eqn.append(NoEscape(r'\begin{aligned} l_g & = ~plate.thk~+~member.thk \\'))
#         large_grip_eqn.append(NoEscape(r' &= ' + pt1 + '+' + mt1 + '=' + l_g1 + r'\\'))
#         large_grip_eqn.append(NoEscape(r'&5~*~d~= 5 \times' + d1 + r' \\'))
#         large_grip_eqn.append(NoEscape(r'&since,~l_g \leq 5 * d~then~\beta_{lg} = 1.0\\'))
#     large_grip_eqn.append(NoEscape(r'&[Ref.~IS~800:2007,~Cl.~10.3.3.2]\end{aligned}'))
#
#     return large_grip_eqn


def cl_10_3_4_calculate_kb(e, p, d, fub, fu):
    """
    Calculate kb provided to find bearing capacity of bolt
    Args:
        e:End distance of the fastener along bearing direction in mm (float)
        p:Pitch distance of the fastener along bearing direction in mm (float)
        d: diameter of the bolt in mm (float)
        fub: Ultimate tensile strength of the bolt in MPa (float)
        fu:Ultimate tensile strength of the plate in MPa (float)

    Returns:
         kb  to find bearing capacity of bolt
    Note:
            Reference:
            IS 800:2007,  cl 10.3.4

    """

    kb1 = round((e / (3.0 * d)), 2)
    kb2 = round((p / (3.0 * d) - 0.25), 2)
    kb3 = round((fub / fu), 2)
    kb4 = 1.0
    kb_1 = min(kb1, kb2, kb3, kb4)
    kb_2 = min(kb1, kb3, kb4)
    pitch = p
    e = str(e)
    p = str(p)
    d = str(d)
    fub = str(fub)
    fu = str(fu)
    kb1 = str(kb1)
    kb2 = str(kb2)
    kb3 = str(kb3)
    kb4 = str(kb4)
    kb_1 = str(kb_1)
    kb_2 = str(kb_2)
    kb_eqn = Math(inline=True)
    if pitch != 0:
        kb_eqn.append(NoEscape(r'\begin{aligned} k_b & = min \Bigg(\frac{e}{3d_0},~\frac{p}{3d_0}-0.25,~\frac{f_{ub}}{f_u}~,1.0 \Bigg) \\'))
        kb_eqn.append(NoEscape(
            r'& = min \Bigg(\frac{' + e + r'}{3\times' + d + r'},~\frac{' + p + r'}{3\times' + d + r'}-0.25,~\frac{' + fub + '}{' + fu + r'},~1.0 \Bigg)\\'))
        kb_eqn.append(NoEscape(r'& = min(' + kb1 + ',' + kb2 + ',' + kb3 + ',' + kb4 + r')\\'))
        kb_eqn.append(NoEscape(r'& = ' + kb_1 + r'\\ \\'))
        kb_eqn.append(NoEscape(r'& [Ref.~IS~800:2007,~Cl.~10.3.4]\end{aligned}'))

    else:
        kb_eqn.append(NoEscape(r'\begin{aligned} k_b & = min\Bigg(\frac{e}{3d_0},\frac{f_{ub}}{f_u},1.0 \Bigg)\\'))
        kb_eqn.append(NoEscape(r'& = min \Bigg(\frac{' + e + r'}{3\times' + d + r'},\frac{' + fub + '}{' + fu + r'},1.0 \Bigg)\\'))
        kb_eqn.append(NoEscape(r'& = min(' + kb1 + ',' + kb3 + ',' + kb4 + r')\\'))
        kb_eqn.append(NoEscape(r'& = ' + kb_2 + r'\\ \\'))
        kb_eqn.append(NoEscape(r'& [Ref~IS~800:2007,~Cl.~10.3.4]\end{aligned}'))

    return kb_eqn


def cl_10_3_4_bolt_bearing_capacity(k_b, d, conn_plates_t_fu_fy, gamma_mb, bolt_bearing_capacity, hole_type =None):
    """
    Calculate bolt bearing capacity of bolt

    Args:
        k_b:  min(e/(3.0*d_0), p/(3.0*d_0)-0.25, f_ub/f_u, 1.0)

        d: Diameter of bolt in mm (float)
        conn_plates_t_fu_fy: Ultimate tensile strength of the plate in MPa (float)
        gamma_mb:Partial safety factor =1.25 [Ref: Table 5, cl.5.4.1,IS 800:2007]
        bolt_bearing_capacity: Bolt bearing capacity in KN (float)
        hole_type: type of bolt hole (str)
    Returns:
            Bearing capacity of bolt(provided ) in KN  (float)
    Note:
            Reference:
            IS 800:2007, cl. 10.3.4


    """
    t_fu_prev = conn_plates_t_fu_fy[0][0] * conn_plates_t_fu_fy[0][1]
    t = conn_plates_t_fu_fy[0][0]
    f_u = conn_plates_t_fu_fy[0][1]
    for i in conn_plates_t_fu_fy:
        t_fu = i[0] * i[1]
        if i[0] or i[1] or i[2] > 0:
            if t_fu <= t_fu_prev:
                t = i[0]
                f_u = i[1]

    k_b = str(round(k_b, 2))
    d = str(d)
    t = str(t)
    f_u = str(f_u)
    gamma_mb = str(gamma_mb)

    bolt_bearing_eqn = Math(inline=True)
    bolt_bearing_eqn.append(NoEscape(r'\begin{aligned}V_{dpb} &= \frac{2.5~ k_b~ d~ t~ f_u}{1000\times\gamma_{mb}}\\'))
    bolt_bearing_eqn.append(NoEscape(r'&= \frac{2.5 \times ' + k_b + r'\times' + d + r'\times' + t + r'\times' + f_u + r'}{1000\times' + gamma_mb + r'}\\'))

    if str(hole_type) == 'Over-sized' or str(hole_type) == 'short_slot':
        bolt_bearing_eqn.append(NoEscape(r'&=' + str(round(bolt_bearing_capacity / 0.7, 2)) + r'\\'))
        bolt_bearing_eqn.append(NoEscape(r'&= 0.7 \times' + str(round(bolt_bearing_capacity / 0.7, 2)) + r'\\'))
        bolt_bearing_eqn.append(NoEscape(r'&=' + str(bolt_bearing_capacity) + r'\\ \\'))
        bolt_bearing_eqn.append(NoEscape(r' Note:~& The~bearing~capacity~is~reduced \\'))
        bolt_bearing_eqn.append(NoEscape(r' & since~the~hole~type~is~Over-sized \\'))
        bolt_bearing_eqn.append(NoEscape(r' & ~or~Short-slotted \\ \\'))

    elif str(hole_type) == 'long_slot':
        bolt_bearing_eqn.append(NoEscape(r'&=' + str(round(bolt_bearing_capacity / 0.5, 2)) + r'\\'))
        bolt_bearing_eqn.append(NoEscape(r'&= 0.5 \times' + str(round(bolt_bearing_capacity / 0.5, 2)) + r'\\'))
        bolt_bearing_eqn.append(NoEscape(r'&=' + str(bolt_bearing_capacity) + r'\\ \\'))
        bolt_bearing_eqn.append(NoEscape(r' Note:& The~bearing~capacity~is~reduced \\'))
        bolt_bearing_eqn.append(NoEscape(r' & since~the~hole~type~is~Long-slotted \\ \\'))
    else:
        bolt_bearing_eqn.append(NoEscape(r'&=' + str(bolt_bearing_capacity) + r'\\ \\'))


    bolt_bearing_eqn.append(NoEscape(r'[Ref.~&IS~800:2007,~Cl.~10.3.4] \end{aligned}'))

    return bolt_bearing_eqn


def no_bolts(no_of_bolts, location='out'):
    """ """
    no_of_bolts = str(no_of_bolts)

    number = Math(inline=True)
    if location == 'out':
        number.append(NoEscape(r'\begin{aligned} n_{out} = ' + no_of_bolts + r' \end{aligned}'))
    else:  # location == 'in'
        number.append(NoEscape(r'\begin{aligned} n_{in} = ' + no_of_bolts + r' \end{aligned}'))

    return number


def tension_demand_per_bolt(total_tension_demand, no_of_bolts):
    """ """
    tension_per_bolt = round((total_tension_demand / no_of_bolts), 2)
    tension_per_bolt = str(tension_per_bolt)
    total_tension_demand = str(total_tension_demand)

    tension_demand = Math(inline=True)
    tension_demand.append(NoEscape(r'\begin{aligned} T_{b} &= \frac{P_{t}}{n_{out} / 2} \\'))
    tension_demand.append(NoEscape(r' &= \frac{' + total_tension_demand + r'}{' + str(2 * no_of_bolts) + r'/ 2} \\'))
    tension_demand.append(NoEscape(r' &= \frac{' + total_tension_demand + r'}{' + str(no_of_bolts) + r'} \\'))
    tension_demand.append(NoEscape(r' &= ' + tension_per_bolt + r' \end{aligned}'))

    return tension_demand


def cl_10_3_5_bearing_bolt_tension_resistance(f_ub, f_yb, A_sb, A_n, tension_capacity, fabrication=KEY_DP_FAB_FIELD):
    """
    Calculate design tensile strength of bearing bolt
    Args:
        f_ub - Ultimate tensile strength of the bolt in MPa (float)
        f_yb - Yield strength of the bolt in MPa (float)
        A_sb - Shank area of bolt in sq. mm  (float)
        A_n - Net tensile stress area of the bolts as per IS 1367 in sq. mm  (float)
        tension_capacity - Tension resistance/capacity of a bolt in KN (float)
    return:
        T_db - Design tensile strength of bearing bolt in N (float)
    Note:
        Reference:
        IS 800:2007,  cl 10.3.5
    """
    gamma_mb = IS800_2007.cl_5_4_1_Table_5['gamma_mb'][fabrication]
    gamma_m0 = IS800_2007.cl_5_4_1_Table_5['gamma_m0']['yielding']

    tension_capacity_1 = round((0.9 * f_ub * A_n * 10 ** -3) / gamma_mb, 2)
    tension_capacity_1 = str(tension_capacity_1)
    tension_capacity_2 = round(f_yb * A_sb * (gamma_mb / gamma_m0) * 10 ** -3, 2)
    tension_capacity_2 = str(tension_capacity_2)
    f_ub = str(f_ub)
    f_yb = str(f_yb)
    A_sb = str(A_sb)
    A_n = str(A_n)
    gamma_mb = str(gamma_mb)
    gamma_m0 = str(gamma_m0)

    tension_capacity = str(tension_capacity)
    tension_resistance = Math(inline=True)
    tension_resistance.append(NoEscape(r'\begin{aligned} T_{db} &= 0.90~f_{ub}~A_n~/~\gamma_{mb} \\'))
    tension_resistance.append(NoEscape(r'&  ~<~ f_{yb}~A_{sb}~(\gamma_{mb}~/~\gamma_{m0}) \\'))
    tension_resistance.append(NoEscape(r'&= min \Big(0.90~' + r'\times' + f_ub + r'\times' + A_n + r'~/~' + gamma_mb + r',~ \\'))
    tension_resistance.append(NoEscape(r'& ~~~~~~~~~~' + f_yb + r'\times' + A_sb + r'\times(' + gamma_mb + '/' + gamma_m0 + r') \Big) \\'))
    tension_resistance.append(NoEscape(r'&= min (' + tension_capacity_1 + r',~ ' + tension_capacity_2 + r') \\'))
    tension_resistance.append(NoEscape(r'&= ' + tension_capacity + r'\\ \\'))
    tension_resistance.append(NoEscape(r'& [Ref.~IS~800:2007,~Cl.~10.3.5]\end{aligned}'))

    return tension_resistance


def cl_10_4_5_hsfg_bolt_tension_resistance(f_ub, f_yb, A_sb, A_n, tension_capacity, fabrication=KEY_DP_FAB_FIELD):
    """
    Calculate design tensile strength of friction grip bolt
    Args:
        f_ub - Ultimate tensile strength of the bolt in MPa (float)
        f_yb - Yield strength of the bolt in MPa (float)
        A_sb - Shank area of bolt in sq. mm  (float)
        A_n - Net tensile stress area of the bolts as per IS 1367 in sq. mm  (float)
        tension_capacity - Tension resistance/capacity of a bolt in KN (float)
    return:
        T_db - Design tensile strength of bearing bolt in N (float)
    Note:
        Reference:
        IS 800:2007,  cl 10.3.5
    """
    gamma_mf = IS800_2007.cl_5_4_1_Table_5['gamma_mf'][fabrication]
    gamma_m1 = IS800_2007.cl_5_4_1_Table_5['gamma_m1']['ultimate_stress']
    gamma_m0 = IS800_2007.cl_5_4_1_Table_5['gamma_m0']['yielding']

    tension_capacity_1 = round((0.9 * f_ub * A_n * 10 ** -3) / gamma_mf, 2)
    tension_capacity_1 = str(tension_capacity_1)

    tension_capacity_2 = round(f_yb * A_sb * (gamma_m1 / gamma_m0) * 10 ** -3, 2)
    tension_capacity_2 = str(tension_capacity_2)

    f_ub = str(f_ub)
    f_yb = str(f_yb)
    A_sb = str(A_sb)
    A_n = str(A_n)
    gamma_mf = str(gamma_mf)
    gamma_m1 = str(gamma_m1)
    gamma_m0 = str(gamma_m0)

    tension_capacity = str(tension_capacity)
    tension_resistance = Math(inline=True)
    tension_resistance.append(NoEscape(r'\begin{aligned} T_{f} &= 0.90~f_{ub}~A_n~/~\gamma_{mf} \\'))
    tension_resistance.append(NoEscape(r'&  ~<~ f_{yb}~A_{sb}~(\gamma_{m1}~/~\gamma_{m0}) \\'))
    tension_resistance.append(NoEscape(r'&= min \Big(0.90~' + r'\times' + f_ub + r'\times' + A_n + r'~/~' + gamma_mf + r',~ \\'))
    tension_resistance.append(NoEscape(r'& ~~~~~~~~~~' + f_yb + r'\times' + A_sb + r'\times(' + gamma_m1 + '/' + gamma_m0 + r') \Big) \\'))
    tension_resistance.append(NoEscape(r'&= min (' + tension_capacity_1 + r',~ ' + tension_capacity_2 + r') \\'))
    tension_resistance.append(NoEscape(r'&= ' + tension_capacity + r'\\ \\'))
    tension_resistance.append(NoEscape(r'& [Ref.~IS~800:2007,~Cl.~10.3.5]\end{aligned}'))

    return tension_resistance


def cl_10_3_6_bearing_bolt_combined_shear_and_tension(V_sb, V_db, T_b, T_db, value):  # Todo:not done
    """
    Check for bolt subjected to combined shear and tension
    Args:
        V_sb - factored shear force acting on the bolt,
        V_db - design shear capacity,
        T_b - factored tensile force acting on the bolt,
        T_db - design tension capacity.
    Returns:
        combined shear and friction value
    Note:
        Reference:
        IS 800:2007,  cl 10.3.6
    """
    V_sb = str(V_sb)
    V_db = str(V_db)
    T_b = str(T_b)
    T_db = str(T_db)
    value = str(value)

    combined_capacity_eqn = Math(inline=True)
    combined_capacity_eqn.append(NoEscape(r'\begin{aligned}\bigg(\frac{V_{sb}}{V_{db}}\bigg)^2 + \bigg(\frac{T_{b}}{T_{db}}\bigg)^2  &\leq 1.0\\'))
    combined_capacity_eqn.append(NoEscape(r'\bigg(\frac{' + V_sb + '}{' + V_db + r'}\bigg)^2 + \bigg(\frac{' + T_b + '}{' + T_db + r'}\bigg)^2 &= '
                                          + value + r'\\ \\'))
    combined_capacity_eqn.append(NoEscape(r'[Ref.~IS~800:2007,~Cl.~10.3.6]\end{aligned}'))

    return combined_capacity_eqn


def cl_10_4_3_HSFG_bolt_capacity(mu_f, n_e, K_h, fub, Anb, gamma_mf, capacity):
    """
    Calculate design shear strength of friction grip bolt as governed by slip
 
    Args:
         mu_f:Coefficient of friction (slip factor) as specified in Table 20 , IS 800:2007
           
         n_e:Number of  effective interfaces offering  frictional resistance to slip (int)
         K_h:1 for bolts in clearence holes and 0.85 for bolts in oversized holes
         fub: Ultimate tensile strength of the bolt in KN (float)
           
         Anb: Net area of bolt in mm square
         gamma_mf:Partial safety factor  [Ref: Table 5, cl.5.4.1,IS 800:2007]
         capacity: Design shear strength of friction grip bolt as governed by slip in N (float)

    Returns:
           Design shear strength of friction grip bolt as governed by slip in N (float)

    Note:
            Reference:
            IS 800:2007,  cl 10.4.3

    """
    mu_f = str(mu_f)
    n_e = str(n_e)
    K_h = str(K_h)
    fub = str(fub)
    Anb = str(Anb)
    gamma_mf = str(gamma_mf)
    capacity = str(capacity)

    HSFG_bolt_capacity_eqn = Math(inline=True)
    HSFG_bolt_capacity_eqn.append(NoEscape(r'\begin{aligned}V_{dsf} & = \frac{\mu_f~ n_e~  K_h~ F_o}{\gamma_{mf}}\\'))
    HSFG_bolt_capacity_eqn.append(NoEscape(r' Where&, F_o = 0.7f_{ub} A_{nb}\\'))
    HSFG_bolt_capacity_eqn.append(NoEscape(r'V_{dsf} & = \frac{' + mu_f + r'\times' + n_e + r'\times' + K_h + r'\times 0.7 \times' + fub + r'\times'
                                           + Anb + r'}{' + gamma_mf + r' \times 10^{3}}\\'))
    HSFG_bolt_capacity_eqn.append(NoEscape(r'& =' + capacity + r'\\'))
    HSFG_bolt_capacity_eqn.append(NoEscape(r'[Ref.~IS~&800:2007,~Cl.~10.4.3]\end{aligned}'))

    return HSFG_bolt_capacity_eqn


def cl_10_4_7_tension_in_bolt_due_to_prying(T_e, l_v, f_o, b_e, t, f_y, end_dist, pre_tensioned, beta, Q, l_e,le_2, eta=1.5):
    """Calculate prying force of friction grip bolt
                   Args:
                      2 * T_e - Tension Force in 2 bolts on either sides of the web/plate
                      l_v - distance from the bolt centre line to the toe of the fillet weld or to half
                            the root radius for a rolled section,
                      b_e - effective width of flange per pair of bolts
                      f_o - proof stress in consistent units
                      t - thickness of the end plate
                      f_y - yield strength of end plate
                      end_dist - end distance of bolt
                      pre_tensioned: 'Pretensioned' if bolt is pretension None if it is not
                      beta - 2 for non pre-tensioned bolt and 1 for pre-tensioned bolt
                      Q - Prying force
                      l_e - min(e, 1.1~t~\sqrt{\frac{\beta~f_o}{f_y}})
                      eta - 1.5
                   return:
                       equation for Prying force of friction grip bolt
                   Note:
                       Reference:
                       IS 800:2007,  cl 10.4.7
    """
    T_e = str(T_e)
    l_v = str(l_v)
    f_o = str(f_o)
    b_e = str(b_e)
    t = str(t)
    f_y = str(f_y)
    l_e = str(l_e)
    end_dist = str(end_dist)
    pre_tensioned = str(pre_tensioned)
    beta = str(beta)
    eta = str(eta)
    le_2 = str(le_2)
    tension_in_bolt_due_to_prying = Math(inline=True)
    tension_in_bolt_due_to_prying.append(NoEscape(
        r'\begin{aligned} Q &= \frac{l_v}{2\times l_e} \Bigg[T_e - \frac{\beta \times  \eta \times f_o \times b_e \times t^4}'
        r'{27 \times l_e \times l_v^2}\Bigg] \\ \\'))

    if pre_tensioned == 'Pretensioned':
        tension_in_bolt_due_to_prying.append(NoEscape(r'\beta &= 1 ~(pre-tensioned~ bolt) \\ '))
    else:
        tension_in_bolt_due_to_prying.append(NoEscape(r'\beta &= 2 ~(non~ pre-tensioned~bolt) \\'))
<<<<<<< HEAD

    tension_in_bolt_due_to_prying.append(NoEscape(r'l_e &= min\Bigg(e, 1.1~t~\sqrt{\frac{\beta~f_o}{f_y}}\Bigg) \\'))
    tension_in_bolt_due_to_prying.append(NoEscape(r' &= min\Bigg(' + end_dist + r', 1.1\times' + t + r'\times\sqrt{\frac{' + beta + r'\times'
                                                  + f_o + r'}{' + f_y + r'}}\Bigg) \\'))

=======

    tension_in_bolt_due_to_prying.append(NoEscape(r'l_e &= min\Bigg(e, 1.1~t~\sqrt{\frac{\beta~f_o}{f_y}}\Bigg) \\'))
    tension_in_bolt_due_to_prying.append(NoEscape(r' &= min\Bigg(' + end_dist + r', 1.1\times' + t + r'\times\sqrt{\frac{' + beta + r'\times'
                                                  + f_o + r'}{' + f_y + r'}}\Bigg) \\'))

>>>>>>> 4a10fb4e
    tension_in_bolt_due_to_prying.append(NoEscape(r' &= min(' + end_dist + ',' + le_2 + r') \\')) #todo please add  le2 as a parameter  whoever is using this function

    tension_in_bolt_due_to_prying.append(NoEscape(r' &= ' + l_e + r' \\'))
    tension_in_bolt_due_to_prying.append(NoEscape(r'l_v &= ' + l_v + r' \\'))
    tension_in_bolt_due_to_prying.append(NoEscape(r'b_e &= ' + b_e + r' \\'))
    tension_in_bolt_due_to_prying.append(
        NoEscape(r'Q &=\frac{' + l_v + r'}{2\times' + l_e + r'}\times\\'))
    tension_in_bolt_due_to_prying.append(NoEscape(
        r'&\Bigg[' + T_e + r'- \frac{' + beta + r' \times' + eta + r'\times' + f_o + r'\times' + b_e + r'\times' + t + r'^4}{27 \times' + l_e + r'\times' + l_v + r'^2}\Bigg]\\'))
    if Q <= 0.0:
        tension_in_bolt_due_to_prying.append(NoEscape(r'Q &= 0.0 \\'))
    else:
        Q = str(Q)
        tension_in_bolt_due_to_prying.append(NoEscape(r'Q &= ' + Q + r'\\'))
    tension_in_bolt_due_to_prying.append(NoEscape(r'[Ref.~IS~&800:2007,~Cl.~10.4.7]\end{aligned}'))
    return tension_in_bolt_due_to_prying


def cl_10_4_7_prying_force(l_v, l_e, l_e2, T_e, beta, f_o, b_e, t, end_dist, beam_R1, plate_fy, bolt_fu, bolt_proof_stress, beam_B, bolt_column, Q,
                           eta=1.5):
    """Calculate prying force of friction grip bolt
                   Args:
                      2 * T_e - Tension Force in 2 bolts on either sides of the web/plate
                      l_v - distance from the bolt centre line to the toe of the fillet weld or to half
                            the root radius for a rolled section,
                      b_e - effective width of flange per pair of bolts
                      f_o - proof stress in consistent units
                      t - thickness of the end plate
                      f_y - yield strength of end plate
                      end_dist - end distance of bolt
                      pre_tensioned: 'Pretensioned' if bolt is pretension None if it is not
                      beta - 2 for non pre-tensioned bolt and 1 for pre-tensioned bolt
                      Q - Prying force
                      l_e - min(e, 1.1~t~\sqrt{\frac{\beta~f_o}{f_y}})
                      eta - 1.5
                   return:
                       equation for Prying force of friction grip bolt
                   Note:
                       Reference:
                       IS 800:2007,  cl 10.4.7
    """

    tension_in_bolt_due_to_prying = Math(inline=True)
    tension_in_bolt_due_to_prying.append(NoEscape(
        r'\begin{aligned} Q &= \frac{l_v}{2\times l_e} \Bigg[T_e - \frac{\beta \times  \eta \times f_o \times b_e \times t^4}'
        r'{27 \times l_e \times l_v^2}\Bigg] \\ \\'))

    # l_v
    tension_in_bolt_due_to_prying.append(NoEscape(r'l_v &= e~-~ \frac{R_1}{2} \\'))
    tension_in_bolt_due_to_prying.append(NoEscape(r'&= '+str(end_dist)+r'~-~ \frac{'+str(beam_R1)+r'}{2} \\'))
    tension_in_bolt_due_to_prying.append(NoEscape(r'&= ' + str(l_v) + r'~mm \\ \\'))

    # f_o
    tension_in_bolt_due_to_prying.append(NoEscape(r' f_{o} &= 0.7 \times f_{ub} \\'))
    tension_in_bolt_due_to_prying.append(NoEscape(r' &= 0.7 \times '+ str(bolt_fu) + r' \\'))
    tension_in_bolt_due_to_prying.append(NoEscape(r' &= '+ str(bolt_proof_stress) + r' ~ N/mm^{2}\\ \\'))

    # l_e
    tension_in_bolt_due_to_prying.append(NoEscape(r'l_e &= min\Bigg(e, 1.1~t~\sqrt{\frac{\beta~f_o}{f_y}}\Bigg) \\'))
    tension_in_bolt_due_to_prying.append(NoEscape(r' &= min\Bigg('+str(end_dist)+r', 1.1\times'+str(t)+r'\times\sqrt{\frac{'+str(beta)+r'\times'
                                                  +str(f_o)+r'}{'+str(plate_fy)+r'}}\Bigg) \\'))
    tension_in_bolt_due_to_prying.append(NoEscape(r' &= min('+str(end_dist)+r','+str(l_e2)+r') \\'))
    tension_in_bolt_due_to_prying.append(NoEscape(r' &= '+str(l_e)+r'~mm \\ \\'))

    # beta
    if beta == 1:
        tension_in_bolt_due_to_prying.append(NoEscape(r'\beta &= 1 ~(pre-tensioned~ bolt) \\ \\'))
    else:
        tension_in_bolt_due_to_prying.append(NoEscape(r'\beta &= 2 ~(non~ pre-tensioned~bolt) \\ \\'))

    # eta
    tension_in_bolt_due_to_prying.append(NoEscape(r'\eta &= 1.5 \\ \\'))

    # be
    tension_in_bolt_due_to_prying.append(NoEscape(r'b_e &= \frac{B}{n_c}\\'))
    tension_in_bolt_due_to_prying.append(NoEscape(r'&= \frac{'+str(beam_B)+'}{'+str(bolt_column)+r'}\\'))
    tension_in_bolt_due_to_prying.append(NoEscape(r'&= '+ str(b_e) + r'~mm \\ \\'))

    # Q
    tension_in_bolt_due_to_prying.append(
        NoEscape(r'Q &=\frac{' + str(l_v) + r'}{2\times' + str(l_e) + r'}\times\\'))
    tension_in_bolt_due_to_prying.append(NoEscape(
        r'&\Bigg[' + str(T_e) + r'- \frac{' + str(beta) + r' \times' + str(eta) + r'\times' + str(f_o) + r'\times' + str(b_e) + r'\times' + str(t) + r'^4}{27 \times'
        + str(l_e) + r'\times' + str(l_v) + r'^2}\Bigg]\\'))

    if Q <= 0.0:
        tension_in_bolt_due_to_prying.append(NoEscape(r'Q &= 0.0 \\'))
    else:
        tension_in_bolt_due_to_prying.append(NoEscape(r'Q &= ' + str(Q) + r'\\'))

    tension_in_bolt_due_to_prying.append(NoEscape(r'[Ref.~IS~&800:2007,~Cl.~10.4.7] \end{aligned}'))

    return tension_in_bolt_due_to_prying


# TODO: DARSHAN, Keep only one of the following Ans: Use the one with weld thickness reduction
def cl_10_5_2_3_min_fillet_weld_size_required(conn_plates_weld, min_weld_size, red=0.0):
    """
    Calculate minimum size of fillet weld,to avoid the
        risk of cracking in the absence of preheating
    Args:
        conn_plates_weld:Thickness of either plate element being welded in mm (float
        Thickness of other plate element being welded in mm (float)

        red:reduce the thickness of thicker part according to given size range
        min_weld_size:minimum size of the weld
    Returns:
        minimum size of the weld
    Note:
            Reference:
            IS 800, Table 21 (Cl 10.5.2.3) : Minimum Size of First Run or of a Single Run Fillet Weld


    """
    # t1 = str(conn_plates_weld[0])
    # t2 = str(conn_plates_weld[0])
    tmax = min(conn_plates_weld)
    tmin = int(tmax - red)
    tmin = str(tmin)
    tmax = str(int(tmax))
    weld_min = str(min_weld_size)

    min_weld_size_eqn = Math(inline=True)
    min_weld_size_eqn.append(NoEscape(r'\begin{aligned} & t_{w_{min}}~based~on~thinner~part\\'))
    min_weld_size_eqn.append(NoEscape(r'& =' + tmax + '~or~' + tmin + r'\\'))
    min_weld_size_eqn.append(NoEscape(r'& IS800:2007~cl.10.5.2.3~Table 21\\'))

    min_weld_size_eqn.append(NoEscape(r'& s_{min}~based~on~thicker~part=' + weld_min + r'\\'))
    min_weld_size_eqn.append(NoEscape(r'& [Ref~IS~800:2007,Table ~21 ~(Cl 10.5.2.3)]\end{aligned}'))
    return min_weld_size_eqn


def cl_10_5_2_3_table_21_min_fillet_weld_size_required(conn_plates_thk, min_weld_size):
    """ """

    thicker_plate = max(conn_plates_thk)
    thinner_plate = min(conn_plates_thk)

    min_weld_size_eqn = Math(inline=True)
<<<<<<< HEAD
    min_weld_size_eqn.append(NoEscape(r'\begin{aligned}  {t_{w}}_{min} - & ~based~on~thickness~of~the \\'))
=======
    min_weld_size_eqn.append(NoEscape(r'\begin{aligned} 1)~~ {t_{w}}_{min} - & ~based~on~thickness~of~the \\'))
>>>>>>> 4a10fb4e
    min_weld_size_eqn.append(NoEscape(r' & thicker~part \\ \\'))
    min_weld_size_eqn.append(NoEscape(r' t_{thicker} & =~ max(' + str(conn_plates_thk[0]) + r',~ ' + str(conn_plates_thk[1]) + r') \\'))
    min_weld_size_eqn.append(NoEscape(r'             & =' + str(thicker_plate) + r' \\'))
    min_weld_size_eqn.append(NoEscape(r' {t_{w}}_{min} & =' + str(min_weld_size) + r' \\ \\'))

<<<<<<< HEAD
    min_weld_size_eqn.append(NoEscape(r' {t_{w}}_{min} - & ~based~on~thickness~of~the \\'))
=======
    min_weld_size_eqn.append(NoEscape(r' 2)~~ {t_{w}}_{min} - & ~based~on~thickness~of~the \\'))
>>>>>>> 4a10fb4e
    min_weld_size_eqn.append(NoEscape(r' & thinner~part \\ \\'))
    min_weld_size_eqn.append(NoEscape(r' t_{thinner} & =~ min(' + str(conn_plates_thk[0]) + r',~ ' + str(conn_plates_thk[1]) + r') \\'))
    min_weld_size_eqn.append(NoEscape(r'             & =' + str(thinner_plate) + r' \\'))
    min_weld_size_eqn.append(NoEscape(r' {t_{w}}_{min} & \leq ~ min(' + str(min_weld_size) + r',~ ' + str(thinner_plate) + r') \\ \\'))

    min_weld_size_eqn.append(NoEscape(r' [Ref~IS~&800:2007,Table ~21 ~,~Cl 10.5.2.3] \end{aligned}'))

    return min_weld_size_eqn


# def cl_10_5_2_3_min_fillet_weld_size_required(conn_plates_weld, min_weld_size):
#     """
#     Calculate minimum size of fillet weld as per Table 21 of IS 800:2007
#     Args:
#
#         conn_plates_weld:Thickness of either plate element being welded in mm (float)
#                              Thickness of other plate element being welded in mm (float)
#
#          min_weld_size: Minimum size of first run or of a single run fillet weld in mm (float)
#
#     Returns:
#           minimum size of fillet weld
#     Note:
#             Reference:
#             IS 800, Table 21 (Cl 10.5.2.3) : Minimum Size of First Run or of a Single Run Fillet Weld
#
#     """
#
#     t1 = str(conn_plates_weld[0])
#     t2 = str(conn_plates_weld[1])
#     tmax = str(max(conn_plates_weld))
#     weld_min = str(min_weld_size)
#
#     min_weld_size_eqn = Math(inline=True)
#     min_weld_size_eqn.append(NoEscape(r'\begin{aligned} &Thickness~of~Thicker~part\\'))
#     min_weld_size_eqn.append(NoEscape(r'\noindent &=max('+t1+','+t2+r')\\'))
#     min_weld_size_eqn.append(NoEscape(r'&='+tmax+r'\\'))
#     min_weld_size_eqn.append(NoEscape(r'&[Ref.IS~800:2007~Cl.10.5.2.3~Table ~21],\\'))
#     min_weld_size_eqn.append(NoEscape(r' &s_{min}=' + weld_min + r'\\'))
#     min_weld_size_eqn.append(NoEscape(r'& [Ref.~IS~800:2007,~Table ~21~ (Cl. 10.5.2.3)]\end{aligned}'))
#
#
#     return min_weld_size_eqn


def cl_10_5_3_1_max_weld_size(conn_plates_weld, max_weld_size):
    """
    Calculate maximum weld size of fillet weld
    Args:

        conn_plates_weld: Thickness of either plate element being welded in mm (float)
                            Thickness of other plate element being welded in mm (float)

         max_weld_size: Maximum weld size of fillet weld
    Returns:
          Maximum weld size of fillet weld
    Note:
            Reference:
            IS 800:2007,  cl 10.5.3.1


    """
    t1 = str(conn_plates_weld[0])
    t2 = str(conn_plates_weld[1])
    t_min = str(min(conn_plates_weld))
    weld_max = str(max_weld_size)

    max_weld_size_eqn = Math(inline=True)
    max_weld_size_eqn.append(NoEscape(r'\begin{aligned} & Thickness~of~thinner~part\\'))
    max_weld_size_eqn.append(NoEscape(r'&=min(' + t1 + ',' + t2 + r')=' + t_min + r'\\'))
    max_weld_size_eqn.append(NoEscape(r'&s_{max} =' + weld_max + r'\\'))
    max_weld_size_eqn.append(NoEscape(r'&[Ref.~IS~800:2007,~Cl.~10.5.3.1]\end{aligned}'))

    return max_weld_size_eqn


def cl_10_5_3_1_max_weld_size_v2(conn_plates_thk, max_weld_size):
    """
    Calculate maximum weld size of fillet weld
    Args:

        conn_plates_weld: Thickness of either plate element being welded in mm (float)
                            Thickness of other plate element being welded in mm (float)

         max_weld_size: Maximum weld size of fillet weld
    Returns:
          Maximum weld size of fillet weld
    Note:
            Reference:
            IS 800:2007,  cl 10.5.3.1


    """
    thicker_plate = max(conn_plates_thk)
    thinner_plate = min(conn_plates_thk)

    max_weld_size_eqn = Math(inline=True)
    max_weld_size_eqn.append(NoEscape(r'\begin{aligned}  {t_{w}}_{max} & ~based~on~thickness~of~the \\'))
    max_weld_size_eqn.append(NoEscape(r' & thinner~part \\ \\'))
    max_weld_size_eqn.append(NoEscape(r' t_{thinner} & =~ min(' + str(conn_plates_thk[0]) + r',~ ' + str(conn_plates_thk[1]) + r') \\'))
    max_weld_size_eqn.append(NoEscape(r'             & =' + str(thinner_plate) + r' \\'))
    max_weld_size_eqn.append(NoEscape(r' {t_{w}}_{max} & = ' + str(max_weld_size) + r' \\ \\'))
    max_weld_size_eqn.append(NoEscape(r'&[Ref.~IS~800:2007,~Cl.~10.5.3.1] \end{aligned}'))

    return max_weld_size_eqn


def cl_10_5_3_1_throat_thickness_req():
    """
    Note:
              Reference:
              IS 800:2007,  cl 10.5.3.1
    """
    throat_eqn = Math(inline=True)
    throat_eqn.append(NoEscape(r'\begin{aligned} t_t &\geq 3 \\'))
    throat_eqn.append(NoEscape(r'&[Ref.~IS~800:2007,~Cl.~10.5.3.1]&\end{aligned}'))

    return throat_eqn


def cl_10_5_3_1_throat_thickness_weld(tw, f):
    """
    Calculate effective throat thickness of fillet weld for stress calculation

    Args:
         tw:Fillet weld size in mm (float)
         f:Constant depending upon the angle between  fusion faces  (float)
    Returns:
        Throat thickness in mm (float)
    Note:
              Reference:
              IS 800:2007,  cl 10.5.3.1

    """
    tt = tw * f
    t_t = max(tt, 3)
    tw = str(round(tw, 2))
    f = str(round(f, 2))
    tt = str(round(tt, 2))
    t_t = str(round(t_t, 2))

    throat_eqn = Math(inline=True)
    throat_eqn.append(NoEscape(r'\begin{aligned} t_t & = ' + f + r't_w 'r'\\'))
    throat_eqn.append(NoEscape(r'& = ' + f + r'\times' + tw + r'\\'))
    throat_eqn.append(NoEscape(r't_t & = ' + t_t + r'\\'))
    throat_eqn.append(NoEscape(r'[Ref.&~IS~800:2007,~Cl.~10.5.3.1]\end{aligned}'))
    return throat_eqn


def cl_10_5_7_1_1_weld_strength(conn_plates_weld_fu, gamma_mw, t_t, f_w, type=None):
    """
    Calculate the design strength of fillet weld
    Args:
         conn_plates_weld_fu:Ultimate stresses of weld and parent metal in MPa (list or tuple) in N/mm square(float)
         gamma_mw: 1.25(for shop weld);1.5(site weld)  (float)
         t_t:Throat thickness in mm (float)
         f_w:Design strength of fillet weld in N/mm (float)
    Returns:
        Design strength of fillet weld
    Note:
            Reference:
            IS 800:2007,  cl 10.5.7.1.1

    """

    f_u = str(min(conn_plates_weld_fu))
    t_t = str(t_t)
    gamma_mw = str(gamma_mw)
    f_w = str(f_w)
    weld_strength_eqn = Math(inline=True)
    if type=="end_plate":
        weld_strength_eqn.append(NoEscape(r'\begin{aligned} f_w &=\frac{f_u}{\sqrt{3}~\gamma_{mw}}\\'))
        weld_strength_eqn.append(NoEscape(r'&=\frac{' + f_u + r'}{\sqrt{3}\times' + gamma_mw + r'}\\'))
    else:
        weld_strength_eqn.append(NoEscape(r'\begin{aligned} f_w &=\frac{t_t~f_u}{\sqrt{3}~\gamma_{mw}}\\'))
        weld_strength_eqn.append(NoEscape(r'&=\frac{' + t_t + r'\times' + f_u + r'}{\sqrt{3}\times' + gamma_mw + r'}\\'))
    weld_strength_eqn.append(NoEscape(r'&=' + f_w + r'\\ \\'))
    weld_strength_eqn.append(NoEscape(r'[Ref.&~IS~800:2007,~Cl.~10.5.7.1.1]\end{aligned}'))
    return weld_strength_eqn


def cl_10_5_7_3_weld_strength_post_long_joint(h, l, t_t, ws, wsr, direction=None):
    """
    Calculate Reduced flange weld strength  in case of long joint (welded connection)

    Args:

         h: plate height in mm (float)
         l: plate length in mm (float)
         t_t: weld throat thickness  in mm (float)
         ws: weld strength  in KN (float)
         wsr:reduced weld strength  in KN (float)
    Returns:
        reduced weld strength
    Note:
              Reference:
              IS 800:2007,  cl 10.5.7.3

    """
    lj = max(h, l)
    lt = 150 * t_t
    B = 1.2 - ((0.2 * lj) / (150 * t_t))
    if B <= 0.6:
        B = 0.6
    elif B >= 1:
        B = 1
    else:
        B = B
    Bi = str(round(B, 2))
    t_t = str(t_t)
    lt_str = str(lt)
    h = str(h)
    l = str(l)
    ws = str(ws)
    wsr = str(wsr)
    ljs = str(lj)

    long_joint_welded_prov = Math(inline=True)
    # if conn =="web":

    if direction == 'height':
        long_joint_welded_prov.append(NoEscape(r'\begin{aligned} l_w ~&= h\\'))
        long_joint_welded_prov.append(NoEscape(r' &=' + h + r'\\'))
    else:
        long_joint_welded_prov.append(NoEscape(r'\begin{aligned} l ~&= pt.length ~ or ~ pt.height \\'))
        long_joint_welded_prov.append(NoEscape(r' l_l &= max(' + h + ',' + l + r') \\'))
        long_joint_welded_prov.append(NoEscape(r' &=' + ljs + r' \\'))
    long_joint_welded_prov.append(NoEscape(r'& 150 t_t =150 \times' + t_t + ' = ' + lt_str + r' \\'))
    if lj < lt:
        long_joint_welded_prov.append(NoEscape(r'& since,~l < 150 t_t~\\&then~f_{wrd} = f_{w} \\'))
        long_joint_welded_prov.append(NoEscape(r' f_{wrd} &= ' + ws + r' \\'))
        long_joint_welded_prov.append(NoEscape(r'[Ref.~&IS~800:2007,~Cl.~10.5.7.3]\end{aligned}'))
    else:
        long_joint_welded_prov.append(NoEscape(r'&since,~l \geq 150 t_t~ \\&then~V_{rd} = \beta_{lw} V_{db} \\'))
        long_joint_welded_prov.append(NoEscape(r'\beta_{l_w}& = 1.2 - (0.2\times' + lj + r')/(150\times' + t_t + r')\\& =' + Bi + r'\\'))
        long_joint_welded_prov.append(NoEscape(r' f_{wrd}& = ' + Bi + r' \times' + ws + '=' + wsr + r' \\'))
        long_joint_welded_prov.append(NoEscape(r'[Ref.~&IS~800:2007,~Cl.~10.5.7.3]\end{aligned}'))

    return long_joint_welded_prov


##################
# TODO: DARSHAN arrange all reduction factors of bolted and welded (I dont think req functions are required.
# TODO Ans: User will not require to see the code and gives better understanding.
# TODO: DARSHAN Refactor functions as per clause no
#################

def cl_10_3_3_1_long_joint_bolted_req():
    """
     Returns:
        Long joint reduction factor
    Note:
              Reference:
              IS 800:2007,  cl 10.3.3.1
    """
    long_joint_bolted_eqn = Math(inline=True)
    long_joint_bolted_eqn.append(NoEscape(r'\begin{aligned} &if~l_j\geq 15 d~then~V_{rd} = \beta_{lj} V_{db} \\'))
    long_joint_bolted_eqn.append(NoEscape(r'& if~l_j < 15 d~then~V_{rd} = V_{db} \\'))
    long_joint_bolted_eqn.append(NoEscape(r'& where,\\'))
    long_joint_bolted_eqn.append(NoEscape(r'& l_j = ((nc~or~nr) - 1) \times (p~or~g) \\'))

    long_joint_bolted_eqn.append(NoEscape(r'& \beta_{lj} = 1.075 - l/(200 d) \\'))
    long_joint_bolted_eqn.append(NoEscape(r'& but~0.75\leq\beta_{lj}\leq1.0 \\'))
    long_joint_bolted_eqn.append(NoEscape(r'&[Ref.~IS~800:2007,~Cl.~10.3.3.1]\end{aligned}'))
    return long_joint_bolted_eqn


#
def cl_10_3_3_1_long_joint_bolted_prov(nc, nr, p, g, d, Tc, Tr, direction=None):
    """
    Calculate reduced bolt capacity in case of long joint

    Args:
         nc:No. of row of bolts in one line (int)
         nr:No. of  bolts in one line (int)
         p:Pitch distance of the plate in mm (float)
         g:Gauge distance of the plate in mm (float)
         d:Diameter of the bolt in mm (float)
         Tc:Bolt capacity  in KN (float)
         Tr: Reduced bolt capacity  in KN (float)
         direction: n_r or None(string)
    Returns:
        Long joint reduction factor
    Note:
              Reference:
              IS 800:2007,  cl 10.3.3.1
              If direction is n_r it will calculate long joint for no. of rows
              else max of rows and column length will be considered

    """
    lc = (nc - 1) * p
    lr = (nr - 1) * g
    l = max(lc, lr)
    lt = 15 * d
    B = 1.075 - (l / (200 * d))
    Bi = round(B, 2)
    nc = str(nc)
    nr = str(nr)
    g = str(g)
    p = str(p)
    d = str(d)
    Tc = str(Tc)
    Tr = str(Tr)
    if B <= 0.75:
        B = 0.75
    elif B >= 1:
        B = 1
    else:
        B = B
    B = str(round(B, 2))
    Bi = str(Bi)
    lc_str = str(lc)
    lr_str = str(lr)
    l_str = str(l)
    lt_str = str(lt)
    long_joint_bolted_eqn = Math(inline=True)
    # long_joint_bolted_eqn.append(NoEscape(r'\begin{aligned} &if~l\leq 15 * d~then~V_{rd} = \beta_{lj} * V_{db} \\'))
    # long_joint_bolted_eqn.append(NoEscape(r'& where,\\'))

    if direction == 'n_r':
        long_joint_bolted_eqn.append(NoEscape(r'\begin{aligned} l_j &= (n_r - 1) \times  p \\'))
        long_joint_bolted_eqn.append(NoEscape(r' &= (' + nr + r' - 1) \times ' + g + '=' + lr_str + r'\\'))
    else:
        long_joint_bolted_eqn.append(NoEscape(r'\begin{aligned} l_j &= ((n_c~or~n_r) - 1) \times  (p~or~g) \\'))
        long_joint_bolted_eqn.append(NoEscape(r' &= (' + nc + r' - 1) \times  ' + p + '=' + lc_str + r'\\'))
        long_joint_bolted_eqn.append(NoEscape(r' &= (' + nr + r' - 1) \times  ' + g + '=' + lr_str + r'\\'))
    long_joint_bolted_eqn.append(NoEscape(r' l&= ' + l_str + r'\\'))
    long_joint_bolted_eqn.append(NoEscape(r'& 15 \times d = 15 \times ' + d + ' = ' + lt_str + r' \\'))
    if l < (lt):
        long_joint_bolted_eqn.append(NoEscape(r'& since,~l_j < 15 \times d~then~\beta_{lj} = 1.0 \\'))
        # long_joint_bolted_eqn.append(NoEscape(r'& V_{rd} = '+Tc+r' \\'))
        long_joint_bolted_eqn.append(NoEscape(r'&[Ref.~IS~800:2007,~Cl.~10.3.3.1]\end{aligned}'))
    else:
        long_joint_bolted_eqn.append(NoEscape(r'& since,~l_j \geq 15~d~then~V_{rd} = \beta_{lj}~V_{db} \\'))
        long_joint_bolted_eqn.append(NoEscape(r'& \beta_{lj} = 1.075 - ' + l_str + r'/(200~\times' + d + ') =' + Bi + r'\\'))
        # long_joint_bolted_eqn.append(NoEscape(r'& V_{rd} = '+B+' * '+Tc+'='+Tr+ r' \\'))
        long_joint_bolted_eqn.append(NoEscape(r'&[Ref.~IS~800:2007,~Cl.~10.3.3.1]\end{aligned}'))

    return long_joint_bolted_eqn


def cl_10_3_3_2_large_grip_bolted_req():
    """
     Returns:
        Large grip reduction factor
    Note:
              Reference:
              IS 800:2007,  cl 10.3.3.2
    """
    large_grip_bolted_eqn = Math(inline=True)
    large_grip_bolted_eqn.append(NoEscape(r'\begin{aligned} &if~l_g\geq 5~d~then~V_{rd} = \beta_{lg}~V_{db} \\'))
    large_grip_bolted_eqn.append(NoEscape(r'& if~l_g < 5d~then~V_{rd} = V_{db} \\'))
    large_grip_bolted_eqn.append(NoEscape(r'& l_g \leq 8d \\'))
    large_grip_bolted_eqn.append(NoEscape(r'& where,\\'))
    large_grip_bolted_eqn.append(NoEscape(r'& l_g = \Sigma (t_{ep}+t_{member}) \\'))
    large_grip_bolted_eqn.append(NoEscape(r'& \beta_{lg} = 8d/(3d + l_g) \\'))
    large_grip_bolted_eqn.append(NoEscape(r'& but~\beta_{lg}\leq \beta_{lj} \\'))
    large_grip_bolted_eqn.append(NoEscape(r'&[Ref.~IS~800:2007,~Cl.~10.3.3.2]\end{aligned}'))
    return large_grip_bolted_eqn


def cl_10_3_3_2_large_grip_bolted_prov(t_sum, d, beta_lj=1.0):
    """
    Calculate reduced bolt capacity in case of large grip

    Args:
         t_sum : Sum of thickness of the connected plates
         d:Diameter of the bolt in mm (float)
    Returns:
        Large grip reduction factor
    Note:
              Reference:
              IS 800:2007,  cl 10.3.3.2

    """
    lg = t_sum
    B = 8 * d / (3 * d + lg)
    Bi = round(B, 2)
    #
    # Tc = str(Tc)
    # Tr = str(Tr)
    if lg <= 5 * d:
        B = 1.0
    # elif B>=beta_lj:
    #     B = beta_lj
    else:
        B = B
    d5_str = str(5 * d)
    d_str = str(d)
    # B = str(round(B,3))
    Bi = str(Bi)
    lg_str = str(lg)
    t_sum_str = str(t_sum)
    beta_lj_str = str(round(beta_lj, 2))
    large_grip_bolted_eqn = Math(inline=True)
    # large_grip_bolted_eqn.append(NoEscape(r'\begin{aligned} &if~l\leq 15 * d~then~V_{rd} = \beta_{ij} * V_{db} \\'))
    # large_grip_bolted_eqn.append(NoEscape(r'& where,\\'))

    large_grip_bolted_eqn.append(NoEscape(r'\begin{aligned} l_g &= \Sigma (t_{p}+t_{member}) \\'))
    # large_grip_bolted_eqn.append(NoEscape(r' &= ' + t_sum_str + r'\\'))
    large_grip_bolted_eqn.append(NoEscape(r' &= ' + t_sum_str + r'\\'))
    large_grip_bolted_eqn.append(NoEscape(r' 5d &= ' + d5_str + r'\\'))
    if lg <= 5 * d:
        large_grip_bolted_eqn.append(NoEscape(r'& since,~l_g < 5d~then~\beta_{lg} = 1.0 \\'))
        # large_grip_bolted_eqn.append(NoEscape(r'& V_{rd} = V_{db} \\'))
        large_grip_bolted_eqn.append(NoEscape(r'&[Ref.~IS~800:2007,~Cl.~10.3.3.2]\end{aligned}'))
    else:
        large_grip_bolted_eqn.append(NoEscape(r'& since,~l_g \geq 5d~then~V_{rd} = \beta_{lg}~V_{db} \\'))
        large_grip_bolted_eqn.append(NoEscape(r'& \beta_{lg} = 8d/(3d + l_g) \\'))
        large_grip_bolted_eqn.append(NoEscape(r'& \beta_{lg} = 8\times' + d_str + r'/(3\times' + d_str + ' + ' + lg_str + ') =' + Bi + r'\\'))
        if B > beta_lj:
            large_grip_bolted_eqn.append(NoEscape(r'& since,~\beta_{lg} \geq \beta_{lj}~then~\beta_{lg} = \beta_{lj} \\'))
            large_grip_bolted_eqn.append(NoEscape(r'& \beta_{lg} = ' + beta_lj_str + r'\\'))
        # large_grip_bolted_eqn.append(NoEscape(r'& V_{rd} = '+B+' * '+Tc+'='+Tr+ r' \\'))
        large_grip_bolted_eqn.append(NoEscape(r'&[Ref.~IS~800:2007,~Cl.~10.3.3.2]\end{aligned}'))

    return large_grip_bolted_eqn


def packing_plate_bolted_req():
    """
     Returns:
        Packing plate reduction factor
    Note:
              Reference:
              IS 800:2007,  cl 10.3.3.3
    """
    packing_plate_bolted_eqn = Math(inline=True)
    packing_plate_bolted_eqn.append(NoEscape(r'\begin{aligned} &if~t_{pk}\geq 6 mm~then~V_{rd} = \beta_{pk}V_{db} \\'))
    packing_plate_bolted_eqn.append(NoEscape(r'& if~t_{pk} < 6 mm~then~V_{rd} = V_{db} \\'))
    packing_plate_bolted_eqn.append(NoEscape(r'& where,\\'))
    packing_plate_bolted_eqn.append(NoEscape(r'& t_{pk} = packing~plate~thickness \\'))
    packing_plate_bolted_eqn.append(NoEscape(r'& \beta_{pk} = 1.0 - 0.0125~t_{pk} \\'))
    packing_plate_bolted_eqn.append(NoEscape(r'&[Ref.~IS~800:2007,~Cl.~10.3.3.3]\end{aligned}'))
    return packing_plate_bolted_eqn


def packing_plate_bolted_prov(gap):
    """
    Calculate reduced bolt capacity in case of large grip

    Args:
         gap: Gap between connector plate and the supporting element
    Returns:
        Packing plate reduction factor
    Note:
              Reference:
              IS 800:2007,  cl 10.3.3.3

    """
    tpk = gap
    B = 1 - 0.0125 * tpk
    Bi = round(B, 3)

    if tpk <= 6:
        B = 1.0
    # elif B>=beta_lj:
    #     B = beta_lj
    else:
        B = B
    tpk_str = str(tpk)
    # B = str(round(B,3))
    Bi = str(Bi)
    packing_plate_bolted_eqn = Math(inline=True)
    # packing_plate_bolted_eqn.append(NoEscape(r'\begin{aligned} &if~l\leq 15 * d~then~V_{rd} = \beta_{ij} * V_{db} \\'))
    # packing_plate_bolted_eqn.append(NoEscape(r'& where,\\'))

    packing_plate_bolted_eqn.append(NoEscape(r'\begin{aligned} t_{pk}&= gap \\'))
    packing_plate_bolted_eqn.append(NoEscape(r' &= ' + tpk_str + ' mm 'r'\\'))
    if tpk <= 6:
        packing_plate_bolted_eqn.append(NoEscape(r'& since,~t_{pk} ~\leq~ 6 mm ~then~V_{rd} = V_{db}\\'))
        # packing_plate_bolted_eqn.append(NoEscape(r'& V_{rd} = '+Tc+r' \\'))
        packing_plate_bolted_eqn.append(NoEscape(r'&[Ref.~IS~800:2007,~Cl.~10.3.3.3]\end{aligned}'))
    else:
        packing_plate_bolted_eqn.append(NoEscape(r'& since,~t_{pk} \geq 6 mm~then~V_{rd} = \beta_{pk}~V_{db} \\'))
        packing_plate_bolted_eqn.append(NoEscape(r'& \beta_{pk} = 1.0 - 0.0125 \times ' + tpk_str + ' =' + Bi + r'\\'))

        # packing_plate_bolted_eqn.append(NoEscape(r'& V_{rd} = '+B+' \times '+Tc+'='+Tr+ r' \\'))
        packing_plate_bolted_eqn.append(NoEscape(r'&[Ref.~IS~800:2007,~Cl.~10.3.3.3]\end{aligned}'))

    return packing_plate_bolted_eqn


def bolt_capacity_reduced_req():
    """
     Returns:
        Bolt capacity post reduction factors
    Note:
              Reference:
              IS 800:2007,  cl 10.3.3
    """
    bolt_capacity_reduced_eqn = Math(inline=True)
    bolt_capacity_reduced_eqn.append(NoEscape(r'\begin{aligned} V_{rd} &= \beta_{lj}~\beta_{lg}~\beta_{pk}~V_{db} \\'))

    return bolt_capacity_reduced_eqn


def bolt_capacity_reduced_prov(beta_lj, beta_lg, beta_pk, Vdb):
    """
    Calculate reduced bolt capacity

    Args:
         beta_lj : Long joint reduction factor
         beta_lg : Large grip reduction factor
         beta_pk : Packing plate reduction factor
         V_{db} : Original Bolt Capacity
    Returns:
        Reduced bolt capacity
    Note:
              Reference:
              IS 800:2007,  cl 10.3.3

    """
    Blj = beta_lj
    Blg = beta_lg
    Bpk = beta_pk
    Vred = Blj * Blg * Bpk * Vdb
    Vdb = round(Vdb, 2)
    Vred = round(Vred, 2)
    Blj_str = str(round(Blj, 3))
    Blg_str = str(round(Blg, 3))
    Bpk_str = str(round(Bpk, 3))
    Vdb_str = str(round(Vdb, 2))
    Vred_str = str(Vred)

    bolt_capacity_reduced_eqn = Math(inline=True)
    # packing_plate_bolted_eqn.append(NoEscape(r'\begin{aligned} &if~l\leq 15 * d~then~V_{rd} = \beta_{ij} * V_{db} \\'))
    # packing_plate_bolted_eqn.append(NoEscape(r'& where,\\'))
    bolt_capacity_reduced_eqn.append(
        NoEscape(r'\begin{aligned} V_{rd} &= \beta_{lj}~\beta_{lg} \beta_{pk} \times V_{db} \\'))
    bolt_capacity_reduced_eqn.append(
        NoEscape(r' &= ' + Blj_str + r' \times ' + Blg_str + r' \times ' + Bpk_str + r' \times ' + Vdb_str + r'\\'))

    bolt_capacity_reduced_eqn.append(NoEscape(r' &= ' + Vred_str + r'\\'))

    bolt_capacity_reduced_eqn.append(NoEscape(r'&[Ref.~IS~800:2007,~Cl.~10.3.3]\end{aligned}'))

    return bolt_capacity_reduced_eqn


def long_joint_bolted_beam(nc, nr, p, g, d, Tc, Tr, joint, end_dist, gap, edge_dist, web_thickness, root_radius, conn=None):
    """
    Calculate reduced bolt capacity in case of long joint

    Args:

        nc:No. of row of bolts in one line (int)
        nr:No. of  bolts in one line (int)
        p:Pitch distance of the plate in mm (float)
        g:Gauge distance of the plate in mm (float)
        d:Diameter of the bolt in mm (float)
        Tc:Bolt capacity  in KN (float)
        Tr: Reduced bolt capacity  in KN (float)
        joint:Flange or web (str)
        end_dist: flange plate end distance in mm (float)
        gap:gap between flange plate in mm (float)
        edge_dist: flane plate edge distance in mm (float)
        web_thickness: web thickness in mm (float)
        root_radius: root radius of the section in mm (float)
    Returns:
        reduced bolt capacity in case of long joint
    Note:
              Reference:
              IS 800:2007,  cl 10.3.3.1

    """

    if joint == 'web':
        lc = round(2 * ((nc / 2 - 1) * p + end_dist) + gap, 2)
        lr = round((nr - 1) * g, 2)
    else:
        lc = round(2 * ((nc / 2 - 1) * p + end_dist) + gap, 2)
        lr = round(2 * ((nr / 2 - 1) * g + edge_dist + root_radius) + web_thickness, 2)

    l = round(max(lc, lr), 2)

    lt = 15 * d
    B = 1.075 - (l / (200 * d))
    # Bi = round(B,2)
    nc = str(nc)
    nr = str(nr)
    g = str(g)
    p = str(p)
    d = str(d)
    Tc = str(Tc)
    Tr = str(Tr)
    if B <= 0.75:
        B = 0.75
    elif B >= 1:
        B = 1
    else:
        B = B
    B = round(B, 2)
    Bi = str(B)
    lc_str = str(lc)
    lr_str = str(lr)
    l_str = str(l)
    lt_str = str(lt)
    end_dist = str(end_dist)

    edge_dist = str(edge_dist)
    web_thickness = str(web_thickness)
    gap = str(gap)
    root_radius = str(root_radius)
    long_joint_bolted_eqn = Math(inline=True)
    # long_joint_bolted_eqn.append(NoEscape(r'\begin{aligned} &if~l\leq 15 * d~then~V_{rd} = \beta_{lj} * V_{db} \\'))
    # long_joint_bolted_eqn.append(NoEscape(r'& where,\\'))
    if l < (lt):

        if joint == 'web':
            long_joint_bolted_eqn.append(NoEscape(r'\begin{aligned} l&= ((nc~or~nr) - 1) \times (p~or~g) \\'))
            if conn == "beam_beam":
                long_joint_bolted_eqn.append(
                    NoEscape(r' lr &= 2\times((\frac{' + nc + r'}{2} - 1) \times ' + p + '+' + end_dist + ')+ ' + gap + r'\\&=' + lc_str + r'\\'))
                long_joint_bolted_eqn.append(NoEscape(r' lc &= (' + nr + r' - 1) \times ' + g + '=' + lr_str + r'\\'))
            elif conn == "col_col":
                long_joint_bolted_eqn.append(
                    NoEscape(r' lc &= 2 \times ((\frac{' + nc + r'}{2} - 1) \times ' + p + '+' + end_dist + ')+ ' + gap + r'\\&=' + lc_str + r'\\'))
                long_joint_bolted_eqn.append(NoEscape(r' lr &= (' + nr + r' - 1) \times ' + g + '=' + lr_str + r'\\'))
            else:
                long_joint_bolted_eqn.append(
                    NoEscape(r' lc &= 2\times((\frac{' + nc + r'}{2} - 1) \times ' + p + '+' + end_dist + ')+ ' + gap + r'\\&=' + lc_str + r'\\'))
                long_joint_bolted_eqn.append(NoEscape(r' lr &= (' + nr + r' - 1) \times ' + g + '=' + lr_str + r'\\'))

            long_joint_bolted_eqn.append(NoEscape(r' l&= ' + l_str + r'\\'))
            long_joint_bolted_eqn.append(NoEscape(r'& 15d = 15 \times ' + d + ' = ' + lt_str + r' \\'))
            long_joint_bolted_eqn.append(NoEscape(r'& since,~l < 15d~\\&then~V_{rd} = V_{db} \\'))
            long_joint_bolted_eqn.append(NoEscape(r'& V_{rd} = ' + Tc + r' \\'))
            long_joint_bolted_eqn.append(NoEscape(r'&[Ref.~IS~800:2007,~Cl.~10.3.3.1]\end{aligned}'))
        else:
            long_joint_bolted_eqn.append(NoEscape(r'\begin{aligned} l~&= ((nc~or~nr) - 1) \times (p~or~g) \\'))
            if conn == "beam_beam":
                long_joint_bolted_eqn.append(
                    NoEscape(r' lr&= 2\times((\frac{' + nc + r'}{2} - 1) \times ' + p + '+' + end_dist + ')+ ' + gap + r'\\&=' + lc_str + r'\\'))
                long_joint_bolted_eqn.append(NoEscape(
                    r' lc&= 2\times((\frac{' + nr + r'}{2} - 1) \times ' + g + '+' + edge_dist + r'\\& +' + root_radius + ')+ ' + web_thickness + '=' + lr_str + r'\\'))
            elif conn == "col_col":
                long_joint_bolted_eqn.append(
                    NoEscape(r' lc&= 2\times((\frac{' + nc + r'}{2} - 1) \times ' + p + '+' + end_dist + ')+ ' + gap + r'\\&=' + lc_str + r'\\'))
                long_joint_bolted_eqn.append(NoEscape(
                    r' lr&= 2\times((\frac{' + nr + r'}{2} - 1) \times ' + g + '+' + edge_dist + r'\\& +' + root_radius + ')+ ' + web_thickness + '=' + lr_str + r'\\'))
            else:
                long_joint_bolted_eqn.append(
                    NoEscape(r' lc&= 2\times((\frac{' + nc + r'}{2} - 1) \times ' + p + '+' + end_dist + ')+ ' + gap + r'\\&=' + lc_str + r'\\'))
                long_joint_bolted_eqn.append(NoEscape(
                    r' lr&= 2\times((\frac{' + nr + r'}{2} - 1) \times ' + g + '+' + edge_dist + r'\\& +' + root_radius + ')+ ' + web_thickness + '=' + lr_str + r'\\'))

            long_joint_bolted_eqn.append(NoEscape(r' l~&= ' + l_str + r'\\'))
            long_joint_bolted_eqn.append(NoEscape(r'& 15d = 15 \times ' + d + ' = ' + lt_str + r' \\'))
            long_joint_bolted_eqn.append(NoEscape(r'& since,~l < 15d~ \\& then~V_{rd} = V_{db} \\'))
            long_joint_bolted_eqn.append(NoEscape(r'& V_{rd} = ' + Tc + r' \\'))
            long_joint_bolted_eqn.append(NoEscape(r'&[Ref.~IS~800:2007,~Cl.~10.3.3.1]\end{aligned}'))
    else:
        if joint == 'web':
            long_joint_bolted_eqn.append(NoEscape(r'\begin{aligned} l&= ((nc~or~nr) - 1) \times (p~or~g) \\'))
            if conn == "beam_beam":
                long_joint_bolted_eqn.append(
                    NoEscape(r' lr&= 2\times((\frac{' + nc + r'}{2} - 1) \times' + p + '+' + end_dist + ')+ ' + gap + r'\\&=' + lc_str + r'\\'))
                long_joint_bolted_eqn.append(NoEscape(r' lc&= (' + nr + r' - 1) \times' + g + '=' + lr_str + r'\\'))
            elif conn == "col_col":
                long_joint_bolted_eqn.append(
                    NoEscape(r' lc&= 2\times((\frac{' + nc + r'}{2} - 1) \times ' + p + '+' + end_dist + ')+ ' + gap + r'\\&=' + lc_str + r'\\'))
                long_joint_bolted_eqn.append(NoEscape(r' lr&= (' + nr + r' - 1) \times ' + g + '=' + lr_str + r'\\'))
            else:
                long_joint_bolted_eqn.append(
                    NoEscape(r' lc&= 2\times((\frac{' + nc + r'}{2} - 1) \times ' + p + '+' + end_dist + ')+ ' + gap + r'\\&=' + lc_str + r'\\'))
                long_joint_bolted_eqn.append(NoEscape(r' lr&= (' + nr + r' - 1) \times ' + g + '=' + lr_str + r'\\'))

            long_joint_bolted_eqn.append(NoEscape(r' l&= ' + l_str + r'\\'))
            long_joint_bolted_eqn.append(NoEscape(r'& 15d = 15 \times' + d + ' = ' + lt_str + r' \\'))
            long_joint_bolted_eqn.append(NoEscape(r'&since,~l \geq 15d~ \\&then~V_{rd} = \beta_{lj} \times V_{db} \\'))
            long_joint_bolted_eqn.append(NoEscape(r'\beta_{lj} &= 1.075 - ' + l_str + r'/(200 \times' + d + r') \\&=' + Bi + r'\\'))
            long_joint_bolted_eqn.append(NoEscape(r'V_{rd} &= ' + Bi + r' \times' + Tc + '=' + Tr + r' \\'))
            long_joint_bolted_eqn.append(NoEscape(r'[Ref.&~IS~800:2007,~Cl.~10.3.3.1]&\end{aligned}'))
        else:
            long_joint_bolted_eqn.append(NoEscape(r'\begin{aligned} l~&= ((nc~or~nr) - 1) \times (p~or~g) \\'))
            if conn == "beam_beam":
                long_joint_bolted_eqn.append(
                    NoEscape(r' lr&= 2\times((\frac{' + nc + r'}{2} - 1) \times ' + p + '+' + end_dist + ')+ ' + gap + r'\\&=' + lc_str + r'\\'))
                long_joint_bolted_eqn.append(NoEscape(
                    r' lc&= 2\times((\frac{' + nr + r'}{2} - 1) \times ' + g + '+' + edge_dist + r'\\& +' + root_radius + ')+ ' + web_thickness + '=' + lr_str + r'\\'))
            elif conn == "col_col":
                long_joint_bolted_eqn.append(
                    NoEscape(r' lc&= 2\times((\frac{' + nc + r'}{2} - 1) \times ' + p + '+' + end_dist + ')+ ' + gap + r'\\&=' + lc_str + r'\\'))
                long_joint_bolted_eqn.append(NoEscape(
                    r' lr&= 2\times((\frac{' + nr + r'}{2} - 1) \times ' + g + '+' + edge_dist + r'\\& +' + root_radius + ')+ ' + web_thickness + '=' + lr_str + r'\\'))
            else:
                long_joint_bolted_eqn.append(
                    NoEscape(r' lc&= 2\times((\frac{' + nc + r'}{2} - 1) \times ' + p + '+' + end_dist + ')+ ' + gap + r'\\&=' + lc_str + r'\\'))
                long_joint_bolted_eqn.append(NoEscape(
                    r' lr&= 2\times((\frac{' + nr + r'}{2} - 1) \times ' + g + '+' + edge_dist + r'\\& +' + root_radius + ')+ ' + web_thickness + '=' + lr_str + r'\\'))

            long_joint_bolted_eqn.append(NoEscape(r' l~&= ' + l_str + r'\\'))
            long_joint_bolted_eqn.append(NoEscape(r'&15d = 15 \times' + d + ' = ' + lt_str + r' \\'))
            long_joint_bolted_eqn.append(NoEscape(r'&since,~l \geq 15d~\\ &then~V_{rd} = \beta_{lj} \times V_{db} \\'))
            long_joint_bolted_eqn.append(NoEscape(r'\beta_{lj} &= 1.075 - ' + l_str + r'/(200\times' + d + r')\\& =' + Bi + r'\\'))
            long_joint_bolted_eqn.append(NoEscape(r' V_{rd}& = ' + Bi + r' \times ' + Tc + '=' + Tr + r' \\'))
            long_joint_bolted_eqn.append(NoEscape(r'[Ref.&~IS~800:2007,~Cl.~10.3.3.1]&\end{aligned}'))
    return long_joint_bolted_eqn


def long_joint_welded_req():
    long_joint_bolted_eqn = Math(inline=True)
    long_joint_bolted_eqn.append(NoEscape(r'\begin{aligned} &if~l\geq 150 t_t~then~V_{rd} = \beta_{l_w} V_{db} \\'))
    long_joint_bolted_eqn.append(NoEscape(r'& if~l < 150 t_t~then~V_{rd} = V_{db} \\'))
    long_joint_bolted_eqn.append(NoEscape(r'& where,\\'))
    long_joint_bolted_eqn.append(NoEscape(r'&  l ~= pt.length ~ or ~ pt.height \\'))
    long_joint_bolted_eqn.append(NoEscape(r'& \beta_{l_w} = 1.2 - \frac{(0.2 l )}{(150 t_t)}  \\'))
    long_joint_bolted_eqn.append(NoEscape(r'& but~0.6\leq\beta_{l_w}\leq1.0 \\'))
    long_joint_bolted_eqn.append(NoEscape(r'&[Ref.~IS~800:2007,~Cl.~10.5.7.3]&\end{aligned}'))
    return long_joint_bolted_eqn


def long_joint_welded_beam_prov(plate_height, l_w, t_w, gap, t_t, Tc, Tr):
    """
    Calculate Reduced flange weld strength  in case of long joint

    Args:
         plate_height:flange plate height in mm (float)
         l_w:available long flane length in mm (float)
         t_w:flange weld size in mm (float)
         gap:flange plate gap  in mm (float)
         t_t:flange weld throat thickness in mm (float)
         Tc:flange weld strength in KN (float)
         Tr:reduced flange weld strength in KN/mm (float)
    Returns:
        reduced flange weld strength in KN/mm (float)
    Note:
              Reference:
              IS 800:2007,  cl 10.5.7.3

    """
    ll = round(2 * (l_w + (2 * t_w)) + gap, 2)
    lh = plate_height
    l = round(max(ll, lh), 2)
    lt = 150 * t_t
    B = 1.2 - ((0.2 * l) / (150 * t_t))
    if B <= 0.6:
        B = 0.6
    elif B >= 1:
        B = 1
    else:
        B = B
    Bi = str(round(B, 2))
    t_t = str(t_t)
    # l =str(l)
    l_str = str(l)
    # lt = str(lt)
    lt_str = str(lt)

    # B = str(round(B, 2))
    # Bi = str(Bi)
    t_t = str(t_t)
    ll_str = str(ll)
    lh_str = str(lh)
    plate_height = str(plate_height)
    Tc = str(Tc)
    Tr = str(Tr)
    l_w = str(l_w)

    t_w = str(t_w)
    l_w = str(l_w)
    gap = str(gap)
    long_joint_welded_beam_prov = Math(inline=True)
    # if conn =="web":
    if l < lt:
        long_joint_welded_beam_prov.append(NoEscape(r'\begin{aligned} l ~&= pt.length ~ or ~ pt.height \\'))
        long_joint_welded_beam_prov.append(NoEscape(r' l_l &= 2(' + l_w + r'+(2\times' + t_w + '))+' + gap + r' \\'))
        long_joint_welded_beam_prov.append(NoEscape(r' &=' + ll_str + r' \\'))
        long_joint_welded_beam_prov.append(NoEscape(r'l_h& =' + lh_str + r' \\'))
        long_joint_welded_beam_prov.append(NoEscape(r' l~&= ' + l_str + r'\\'))
        long_joint_welded_beam_prov.append(NoEscape(r'& 150 \times t_t =150 \times' + t_t + ' = ' + lt_str + r' \\'))
        long_joint_welded_beam_prov.append(NoEscape(r'& since,~l < 150 \times t_t~\\&then~V_{rd} = V_{db} \\'))
        long_joint_welded_beam_prov.append(NoEscape(r' V_{rd} &= ' + Tc + r' \\'))
        long_joint_welded_beam_prov.append(NoEscape(r'[Ref.~&IS~800:2007,~Cl.~10.5.7.3]&\end{aligned}'))
    else:
        long_joint_welded_beam_prov.append(NoEscape(r'\begin{aligned} l~&= pt.length ~or ~pt.height \\'))
        long_joint_welded_beam_prov.append(NoEscape(r' l_l &= 2(' + l_w + r'+(2\times' + t_w + '))+' + gap + r' \\'))
        long_joint_welded_beam_prov.append(NoEscape(r' &=' + ll_str + r' \\'))
        long_joint_welded_beam_prov.append(NoEscape(r' l_h& =' + lh_str + r' \\'))
        long_joint_welded_beam_prov.append(NoEscape(r' l~&= ' + l_str + r'\\'))
        long_joint_welded_beam_prov.append(NoEscape(r'& 150 \times t_t =150 \times' + t_t + ' = ' + lt_str + r' \\'))
        long_joint_welded_beam_prov.append(NoEscape(r'&since,~l \geq 150 \times t_t~ \\&then~V_{rd} = \beta_{lw} \times V_{db} \\'))
        long_joint_welded_beam_prov.append(NoEscape(r'\beta_{l_w}& = 1.2 - (0.2\times' + l_str + r')/(150\times' + t_t + r')\\& =' + Bi + r'\\'))
        long_joint_welded_beam_prov.append(NoEscape(r' V_{rd}& = ' + Bi + r' \times' + Tc + '=' + Tr + r' \\'))
        long_joint_welded_beam_prov.append(NoEscape(r'[Ref.&~IS~800:2007,~Cl.~10.5.7.3]\end{aligned}'))

    return long_joint_welded_beam_prov


def bolt_red_capacity_prov(blj, blg, V, Vrd, type):
    blj = str(blj)
    blg = str(blg)
    V = str(V)
    Vrd = str(Vrd)
    bolt_capacity_eqn = Math(inline=True)
    if type == "b":
        bolt_capacity_eqn.append(NoEscape(r'\begin{aligned}V_{rd} &= \beta_{lj} \beta_{lg} V_{db} \\'))
        bolt_capacity_eqn.append(NoEscape(r' &= ' + blj + r'\times' + blg + r'\times' + V + r'\\'))
        bolt_capacity_eqn.append(NoEscape(r'& = ' + Vrd + r'\end{aligned}'))
    else:
        bolt_capacity_eqn.append(NoEscape(r'\begin{aligned}V_{rd} &= \beta_{lj} V_{db} \\'))
        bolt_capacity_eqn.append(NoEscape(r' &= ' + blj + r'\times' + V + r'\\'))
        bolt_capacity_eqn.append(NoEscape(r'& = ' + Vrd + r'\end{aligned}'))

    return bolt_capacity_eqn


########################################
# End of IS Code functions
##########################################
# Minimum loads functions
##########################################


def ir_sum_bb_cc(Al, M, A_c, M_c, IR_axial, IR_moment, sum_IR):
    """

    :param Al:
    :param M:
    :param A_c:
    :param M_c:
    :param IR_axial:
    :param IR_moment:
    :param sum_IR:
    :return:
    """
    IR_axial = str(IR_axial)
    IR_moment = str(IR_moment)
    Al = str(Al)
    M = str(M)
    A_c = str(A_c)
    M_c = str(M_c)
    sum_IR = str(sum_IR)
    ir_sum_bb_cc_eqn = Math(inline=True)
    ir_sum_bb_cc_eqn.append(NoEscape(r'\begin{aligned} IR ~axial~~~~&= A_l / A_c \\'))
    ir_sum_bb_cc_eqn.append(NoEscape(r'& =' + Al + '/' + A_c + r' \\'))
    ir_sum_bb_cc_eqn.append(NoEscape(r'& =' + IR_axial + r' \\'))

    ir_sum_bb_cc_eqn.append(NoEscape(r'IR ~moment &= M / M_c \\'))
    ir_sum_bb_cc_eqn.append(NoEscape(r'& =' + M + '/' + M_c + r' \\'))
    ir_sum_bb_cc_eqn.append(NoEscape(r'& =' + IR_moment + r' \\'))

    ir_sum_bb_cc_eqn.append(NoEscape(r'IR ~sum~~~~~ &= IR ~axial + IR ~moment  \\'))
    ir_sum_bb_cc_eqn.append(NoEscape(r'&= ' + IR_axial + '+ ' + IR_moment + r' \\'))
    ir_sum_bb_cc_eqn.append(NoEscape(r'& =' + sum_IR + r'\end{aligned}'))
    return ir_sum_bb_cc_eqn


def min_loads_required(conn):
    """

    :param conn:
    :return:
    """
    min_loads_required_eqn = Math(inline=True)
    min_loads_required_eqn.append(NoEscape(r'\begin{aligned}  &if~~ IR ~axial < 0.3 ~and~ IR ~moment < 0.5 \\'))
    min_loads_required_eqn.append(NoEscape(r' &~~~Ac_{min} = 0.3 \times A_c\\'))
    min_loads_required_eqn.append(NoEscape(r' &~~~Mc_{min}= 0.5 \times M_c\\'))
    if conn == "beam_beam":
        min_loads_required_eqn.append(NoEscape(r' &elif~~ sum ~IR <= 1.0 ~and~ IR ~moment < 0.5\\'))
        min_loads_required_eqn.append(NoEscape(r'&~~~if~~ (0.5 - IR ~moment) < (1 - sum ~IR)\\'))
        min_loads_required_eqn.append(NoEscape(r'&~~~~~~Mc_{min} = 0.5 \times M_c\\'))
        min_loads_required_eqn.append(NoEscape(r'& ~~~else\\'))
        min_loads_required_eqn.append(NoEscape(r'&~~~~~~Mc_{min} = M + ((1 - sum ~IR) \times M_c)\\'))
        min_loads_required_eqn.append(NoEscape(r'&~~~Ac_{min} = AL \\'))

        min_loads_required_eqn.append(NoEscape(r'&elif~~ sum ~IR <= 1.0~ and~ IR ~axial < 0.3\\'))
        min_loads_required_eqn.append(NoEscape(r'&~~~if~~ (0.3 - IR ~axial) < (1 -  sum ~IR)\\'))
        min_loads_required_eqn.append(NoEscape(r'&~~~~~~Ac_{min} = 0.3 \times A_c\\'))
        min_loads_required_eqn.append(NoEscape(r'&~~~else~~\\'))
        min_loads_required_eqn.append(NoEscape(r'&~~~~~~Ac_{min} = AL + ((1 - sum ~IR) \times A_c)\\'))
        min_loads_required_eqn.append(NoEscape(r'&~~~Mc_{min} = M \\'))
    else:
        min_loads_required_eqn.append(NoEscape(r'&elif~~ sum ~IR <= 1.0~ and~ IR ~axial < 0.3\\'))
        min_loads_required_eqn.append(NoEscape(r'&~~~if~~ (0.3 - IR ~axial) < (1 -  sum ~IR)\\'))
        min_loads_required_eqn.append(NoEscape(r'&~~~~~~Ac_{min} = 0.3 \times A_c\\'))
        min_loads_required_eqn.append(NoEscape(r'&~~~else~~\\'))
        min_loads_required_eqn.append(NoEscape(r'&~~~~~~Ac_{min} = AL + ((1 - sum ~IR) \times A_c)\\'))
        min_loads_required_eqn.append(NoEscape(r'&~~~Mc_{min} = M \\'))

        min_loads_required_eqn.append(NoEscape(r' &elif~~ sum ~IR <= 1.0 ~and~ IR ~moment < 0.5\\'))
        min_loads_required_eqn.append(NoEscape(r'&~~~if~~ (0.5 - IR ~moment) < (1 - sum ~IR)\\'))
        min_loads_required_eqn.append(NoEscape(r'&~~~~~~Mc_{min} = 0.5 \times M_c\\'))
        min_loads_required_eqn.append(NoEscape(r'& ~~~else\\'))
        min_loads_required_eqn.append(NoEscape(r'&~~~~~~Mc_{min} = M + ((1 - sum ~IR) \times M_c)\\'))
        min_loads_required_eqn.append(NoEscape(r'&~~~Ac_{min} = AL \\'))

    min_loads_required_eqn.append(NoEscape(r'&else~~\\'))
    min_loads_required_eqn.append(NoEscape(r'&~~~Ac_{min} = AL\\'))
    min_loads_required_eqn.append(NoEscape(r'&~~~Mc_{min} = M \\'))
    min_loads_required_eqn.append(NoEscape(r'&~Note:~AL=~User~Applied~Load\end{aligned}'))
    return min_loads_required_eqn


def min_loads_provided(min_ac, min_mc, conn):
    """

    :param min_ac:
    :param min_mc:
    :param conn:
    :return: minimum moment (kNm) and axial(kN)
     Note:
            Reference:
            IS 800:2007,  cl 10.7
    """
    min_ac = str(min_ac)
    min_mc = str(min_mc)

    if conn == "beam_beam":
        min_loads_provided_eqn = Math(inline=True)
        min_loads_provided_eqn.append(NoEscape(r'\begin{aligned} & Mc_{min} =' + min_mc + r'\\'))
        min_loads_provided_eqn.append(NoEscape(r'& Ac_{min} =' + min_ac + r'\\'))
        min_loads_provided_eqn.append(NoEscape(r'&[Ref.~IS~800:2007,~Cl.~10.7]\end{aligned}'))
    else:
        min_loads_provided_eqn = Math(inline=True)
        min_loads_provided_eqn.append(NoEscape(r'\begin{aligned} & Ac_{min} =' + min_ac + r'\\'))
        min_loads_provided_eqn.append(NoEscape(r'& Mc_{min} =' + min_mc + r'\\'))
        min_loads_provided_eqn.append(NoEscape(r'& [Ref.~IS~800:2007,~Cl.~10.7]\end{aligned}'))
    return min_loads_provided_eqn


def axial_capacity_req(axial_capacity, min_ac):
    """
    Calculate minimum  required axial capacity of member
    Args:
         axial_capacity:Axial capacity of member in KN
         min_ac: Minimum axial capacity of member in KN
    Returns:
         Minimum axial capacity of member in KN

    Note:
              Reference:
              IS 800:2007,  cl 10.7

    """

    min_ac = str(min_ac)
    axial_capacity = str(axial_capacity)
    ac_req_eqn = Math(inline=True)
    ac_req_eqn.append(NoEscape(r'\begin{aligned} Ac_{min} &= 0.3A_c\\'))
    ac_req_eqn.append(NoEscape(r'&= 0.3 \times' + axial_capacity + r'\\'))
    ac_req_eqn.append(NoEscape(r'&=' + min_ac + r'\\'))
    ac_req_eqn.append(NoEscape(r'Ac_{max} &=' + axial_capacity + r'\\'))
    ac_req_eqn.append(NoEscape(r'[Ref.~IS~&800:2007,~Cl.~10.7]&\end{aligned}'))

    return ac_req_eqn


def prov_axial_load(axial_input, min_ac, app_axial_load, axial_capacity):
    """
    Calculate load axial force for column end plate
    Args:
         axial_input:Axial load in KN (float)
         min_ac:Minimum axial load in KN (float)
         app_axial_load:Factored axial load in KN (float)
    Returns:
        Factored axial load
    Note:
              Reference:
              IS 800:2007,  cl 10.7

    """
    min_ac = str(min_ac)
    axial_input = str(axial_input)
    app_axial_load = str(app_axial_load)

    prov_axial_load_eqn = Math(inline=True)
    prov_axial_load_eqn.append(NoEscape(r'\begin{aligned} Au~~ &= max(A,Ac_{min} )\\'))
    prov_axial_load_eqn.append(NoEscape(r'&= max( ' + axial_input + ',' + min_ac + r')\\'))
    prov_axial_load_eqn.append(NoEscape(r'&=' + app_axial_load + r'\end{aligned}'))

    return prov_axial_load_eqn


def prov_shear_load(shear_input, min_sc, app_shear_load, shear_capacity_1):
    """
    Calculate maximum shear force
    Args:

        shear_input factored input shear force
        min_sc:Minimum shear force
        app_shear_load:Maximum of factored input shear force and minimum shear force
    Returns:
        maximum shear force
    Note:
              Reference:
              IS 800:2007,  cl 10.7


    """
    min_sc = str(min_sc)
    shear_input = str(shear_input)
    app_shear_load = str(app_shear_load)
    shear_capacity_1 = str(shear_capacity_1)
    app_shear_load_eqn = Math(inline=True)
    app_shear_load_eqn.append(NoEscape(r'\begin{aligned} Vc_{min} &=  min(0.15 \times V_{dy}, 40.0)\\'))
    app_shear_load_eqn.append(NoEscape(r'& =  min(0.15 \times' + shear_capacity_1 + r', 40.0)\\'))
    app_shear_load_eqn.append(NoEscape(r'&=' + min_sc + r'\\ \\'))

    app_shear_load_eqn.append(NoEscape(r' Vu~~ &= max(V,Vc_{min})\\'))
    app_shear_load_eqn.append(NoEscape(r'&=  max(' + shear_input + ',' + min_sc + r')\\'))
    app_shear_load_eqn.append(NoEscape(r'&=' + app_shear_load + r'\\ \\'))

    app_shear_load_eqn.append(NoEscape(r'[Ref&.~IS~800:2007,~Cl.~10.7] \end{aligned}'))

    return app_shear_load_eqn


def prov_shear_force(shear_input, min_sc, app_shear_load, shear_capacity_1):
    """
    Calculate maximum shear force
    Args:

        shear_input factored input shear force
        min_sc:Minimum shear force
        app_shear_load:Maximum of factored input shear force and minimum shear force
    Returns:
        maximum shear force
    Note:
              Reference:
              IS 800:2007,  cl 10.7


    """
    min_sc_1 = str(round(0.15 * shear_capacity_1, 2))
    min_sc = str(min_sc)
    shear_input = str(shear_input)
    app_shear_load = str(app_shear_load)
    shear_capacity_1 = str(shear_capacity_1)

    app_shear_load_eqn = Math(inline=True)
    app_shear_load_eqn.append(NoEscape(r'\begin{aligned} V_{min} &=  min(0.15 \times V_{dy}, 40.0) \\'))
    app_shear_load_eqn.append(NoEscape(r'& =  min(0.15 \times' + shear_capacity_1 + r',~ 40.0) \\'))
    app_shear_load_eqn.append(NoEscape(r'& =  min(' + min_sc_1 + r',~ 40.0) \\'))
    app_shear_load_eqn.append(NoEscape(r'&=' + min_sc + r' \\ \\'))

    app_shear_load_eqn.append(NoEscape(r' V_{u} &= max(V,~V_{min}) \\'))
    app_shear_load_eqn.append(NoEscape(r'&=  max(' + shear_input + ',~' + min_sc + r') \\'))
    app_shear_load_eqn.append(NoEscape(r'&=' + app_shear_load + r' \\ \\'))

    app_shear_load_eqn.append(NoEscape(r'[Ref&.~IS~800:2007,~Cl.~10.7] \end{aligned}'))

    return app_shear_load_eqn


def allow_shear_capacity(V_d, S_c):
    V_d = str(V_d)
    S_c = str(S_c)
    allow_shear_capacity_eqn = Math(inline=True)
    allow_shear_capacity_eqn.append(NoEscape(r'\begin{aligned} S_{c} &= 0.6~V_{dy}\\'))
    allow_shear_capacity_eqn.append(NoEscape(r'&=0.6 \times' + V_d + r'\\'))
    allow_shear_capacity_eqn.append(NoEscape(r'&=' + S_c + r'\\'))
    allow_shear_capacity_eqn.append(NoEscape(r'[Limited~&to~low~shear~capacity]\end{aligned}'))
    return allow_shear_capacity_eqn


def prov_moment_load(moment_input, min_mc, app_moment_load, moment_capacity, type=None):
    """
    Calculate max moment load of input moment and min moment of the section
    Args:

         moment_input:Factored input moment in KN (float)
         min_mc:Min moment of the section in KN (float)
         app_moment_load:Factored moment max of input moment and min moment of the section in KN (float)
    Returns:
         max moment load of input moment and min moment of the section
    Note:
              Reference:
              IS 800:2007,  cl 8.2.1.2

    """

    min_mc = str(min_mc)
    moment_input = str(moment_input)
    app_moment_load = str(app_moment_load)
    moment_capacity = str(moment_capacity)

    app_moment_load_eqn = Math(inline=True)
    if type == 'EndPlateType':
        app_moment_load_eqn.append(NoEscape(r'\begin{aligned} M_{min} &= 0.5 * {M_{d}}_{z-z} \\'))
        app_moment_load_eqn.append(NoEscape(r'&= 0.5 \times' + moment_capacity + r' \\'))
        app_moment_load_eqn.append(NoEscape(r'&=' + min_mc + r' \\ \\'))

        app_moment_load_eqn.append(NoEscape(r'Mu &= max(M,~M_{min}) \\'))
        app_moment_load_eqn.append(NoEscape(r'&= max(' + moment_input + r',' + min_mc + r') \\'))
        app_moment_load_eqn.append(NoEscape(r'&=' + app_moment_load + r' \\ \\'))
        app_moment_load_eqn.append(NoEscape(r'[Re&f.~IS~800:2007,~Cl.~8.2.1.2]\end{aligned}'))

    else:
        # app_moment_load_eqn = Math(inline=True)
        # app_moment_load_eqn.append(NoEscape(r'\begin{aligned} Mc_{min} &= 0.5 * M_c\\'))
        # app_moment_load_eqn.append(NoEscape(r'&= 0.5 \times' + moment_capacity + r'\\'))
        # app_moment_load_eqn.append(NoEscape(r'&=' + min_mc + r'\\'))
        app_moment_load_eqn.append(NoEscape(r' \begin{aligned} Mu &= max(M,Mc_{min} )\\'))
        app_moment_load_eqn.append(NoEscape(r'&= max(' + moment_input + r',' + min_mc + r')\\'))
        app_moment_load_eqn.append(NoEscape(r'&=' + app_moment_load + r'\\'))
        app_moment_load_eqn.append(NoEscape(r'[Re&f.~IS~800:2007,~Cl.~8.2.1.2]\end{aligned}'))
    return app_moment_load_eqn


def effective_bending_moment_ep(bending_moment, axial_load, effective_moment, beam_D, beam_T):

    effective_moment_eqn = Math(inline=True)
<<<<<<< HEAD
    effective_moment_eqn.append(NoEscape(r'\begin{aligned} M_{ue} &= M_{u} ~+~ H \times (\frac{D}{2} - \frac{T}{2}) \times 10^{-3} \\'))
    effective_moment_eqn.append(NoEscape(r' &= ' + str(bending_moment) + r' ~+ \\'))
    effective_moment_eqn.append(NoEscape(r' & ' + str(axial_load) + r' \times \Big(\frac{'
                                         + str(beam_D) + r'}{2} - \frac{' + str(beam_T) + r'}{2}\Big) \times 10^{-3} \\'))
=======
    effective_moment_eqn.append(NoEscape(r'\begin{aligned} M_{ue} &= M_{u} ~+~ H \times \Bigg(\frac{D}{2} - \frac{T}{2} \Bigg) \times 10^{-3} \\ \\'))
    effective_moment_eqn.append(NoEscape(r' &= ' + str(bending_moment) + r' ~+ \\'))
    effective_moment_eqn.append(NoEscape(r' & ' + str(axial_load) + r' \times \Bigg(\frac{'
                                         + str(beam_D) + r'}{2} - \frac{' + str(beam_T) + r'}{2}\Bigg) \times 10^{-3} \\'))
>>>>>>> 4a10fb4e
    effective_moment_eqn.append(NoEscape(r' &= ' + str(effective_moment) + r' \end{aligned}'))

    return effective_moment_eqn


##################################
# End of Min load functions
###################################
# Other bolt functions
###################################

def force_in_bolt_due_to_load(P, n, T_ba, load='tension'):
    P = str(P)
    n = str(n)
    T_ba = str(T_ba)
    tension_in_bolt_due_to_axial_load_n_moment = Math(inline=True)
    if load == 'tension':
        tension_in_bolt_due_to_axial_load_n_moment.append(NoEscape(r'\begin{aligned} T_{ba} &= \frac{P}{\ n}\\'))
        tension_in_bolt_due_to_axial_load_n_moment.append(NoEscape(r'&=\frac{' + P + '}{' + n + r'}\\'))
    else:
        tension_in_bolt_due_to_axial_load_n_moment.append(NoEscape(r'\begin{aligned} V_{bv} &= \frac{V}{\ n}\\'))
        tension_in_bolt_due_to_axial_load_n_moment.append(NoEscape(r'&=\frac{' + P + '}{' + n + r'}\\'))
    tension_in_bolt_due_to_axial_load_n_moment.append(NoEscape(r'&= ' + T_ba + r'\end{aligned}'))
    return tension_in_bolt_due_to_axial_load_n_moment


def total_bolt_tension_force(T_ba, Q, T_b, bolt_type=''):
    T_ba = str(T_ba)
    Q = str(Q)
    T_b = str(T_b)

    total_tension_in_bolt = Math(inline=True)
    if bolt_type == "Bearing Bolt":
        total_tension_in_bolt.append(NoEscape(r'\begin{aligned} T_b &= T_{1} + Q \\'))
    else:
        total_tension_in_bolt.append(NoEscape(r'\begin{aligned} T_f &= T_{1} + Q \\'))
    total_tension_in_bolt.append(NoEscape(r'&=' + T_ba + '+' + Q + r' \\'))
    total_tension_in_bolt.append(NoEscape(r'&=' + T_b + r' \end{aligned}'))

    return total_tension_in_bolt


def tension_in_bolt_due_to_axial_load_n_moment(P, n, M, y_max, y_sqr, T_b):
    """
    Calculate tension in bolt due to axial load n moment

    Args:
          P: external axial load in KN (float)
          n: no. of bolts (int)
          M:external moment in KN-mm (float)
          y_max:vertical distance of farthest bolt from center of flange in mm (float)
          y_sqr: distance of each bolt from center of flange in mm square (float)
          T_b: tension in bolt due to axial load n moment in KN (float)
    Returns:
          tension in bolt due to axial load n moment
    """
    P = str(P)
    n = str(n)
    M = str(M)
    y_max = str(y_max)
    y_sqr = str(y_sqr)
    T_b = str(T_b)
    tension_in_bolt_due_to_axial_load_n_moment = Math(inline=True)
    tension_in_bolt_due_to_axial_load_n_moment.append(NoEscape(r'\begin{aligned} T_b &= \frac{P}{\ n} + \frac{M \times y_{max}}{\ y_{sqr}}\\'))
    tension_in_bolt_due_to_axial_load_n_moment.append(
        NoEscape(r'&=\frac{' + P + r'\times 10^3}{' + n + r'} + \frac{' + M + r'\times 10^6\times' + y_max + r'}{' + y_sqr + r'}\\'))
    tension_in_bolt_due_to_axial_load_n_moment.append(NoEscape(r'&= ' + T_b + r'\end{aligned}'))
    return tension_in_bolt_due_to_axial_load_n_moment


def design_capacity_of_end_plate(M_dp, b_eff, f_y, gamma_m0, t_p):
    """
    Calculate design capacity of end plate
    Args:
         M_dp:Design capacity of end plate in N-mm (float)
         b_eff:Effective width for load dispersion
         f_y:Yeild strength of  plate material in N/mm square (float)
         gamma_m0: IS800_2007.cl_5_4_1_Table_5["gamma_m0"]['yielding']  (float)
         t_p:Thickness of end plate
    Returns:
        design capacity of end plate

    """

    M_dp = str(M_dp)
    t_p = str(t_p)
    b_eff = str(b_eff)
    f_y = str(f_y)
    gamma_m0 = str(gamma_m0)

    design_capacity_of_end_plate = Math(inline=True)

    design_capacity_of_end_plate.append(NoEscape(r'\begin{aligned}  M_{dp} & = { \frac{ b_{eff}~t_p^2~f_y}{ 4~\gamma_{m0}}}\\'))

    design_capacity_of_end_plate.append(
        NoEscape(r'&={\frac{' + b_eff + r'\times' + t_p + r'^2' + r' \times' + f_y + r'}{4\times' + gamma_m0 + r'}}\\'))
    design_capacity_of_end_plate.append(NoEscape(r'&=' + M_dp + r'\end{aligned}'))

    return design_capacity_of_end_plate


#####################################
# End of other bolt functions
#####################################
# common utility functions
#####################################

def required_IR_or_utilisation_ratio(IR):
    """
    :param IR:
    :return:
    """
    IR = str(IR)
    IR_req_eqn = Math(inline=True)
    IR_req_eqn.append(NoEscape(r'\begin{aligned} \leq' + IR + '\end{aligned}'))
    return IR_req_eqn


def display_prov(v, t, ref=None):
    """
    Args:
          v: value of t (float or int)
          t: typically a notation (string) (float)
          ref: unit of the value (ex: mm, kN)
                (can be none if it has no units)
    Returns:
          equation in form of t = v

    """

    v = str(v)
    display_eqn = Math(inline=True)
    if ref is not None:
        display_eqn.append(NoEscape(r'\begin{aligned} ' + t + ' &=' + v + '~(' + ref + r') \end{aligned}'))
    else:
        display_eqn.append(NoEscape(r'\begin{aligned} ' + t + ' &=' + v + r' \end{aligned}'))

    return display_eqn


def lever_arm_end_plate(lever_arm, ep_type=''):

    display_eqn = Math(inline=True)

    display_eqn.append(NoEscape(r'\begin{aligned} r &=' + str(lever_arm) + r' \\ \\'))

    if ep_type == 'Flushed - Reversible Moment':
        display_eqn.append(NoEscape(r' Note:~ & r_{1}~ is ~the ~first ~row~ inside~ tension/top ~flange  \\'))
        display_eqn.append(NoEscape(r'  & r_{2}~ is~ the~ first~ row~ inside~ compression/bottom~ flange,~ and~ so~ on.  \\ \\'))
    elif ep_type == 'Extended One Way - Irreversible Moment':
        display_eqn.append(NoEscape(r' Note:~ & r_{1}~ is ~the~ first~ row~ outside~ tension/top~ flange  \\'))
        display_eqn.append(NoEscape(r' & r_{2} ~is~ the ~first~ row ~inside ~tension/top ~flange  \\'))
        display_eqn.append(NoEscape(r' & r_{3}~ is ~the ~first ~row ~inside ~compression/bottom ~flange  \\'))
        display_eqn.append(NoEscape(r' & r_{4}~ is ~the~ second~ row ~inside~ tension/top~ flange  \\'))
        display_eqn.append(NoEscape(r' & r_{5}~ is~ the~ second ~row ~outside~ tension/top~ flange  \\'))
        display_eqn.append(NoEscape(r' & row(s)~ r_{6} ~and~ beyond~ are~ rows ~inside~ the~ flange.  \\ \\'))
    elif ep_type == 'Extended Both Ways - Reversible Moment':
        display_eqn.append(NoEscape(r' Note:~ & r_{1}~ and~ r_{2}~ are~ the ~first~ rows~ outside \\'))
        display_eqn.append(NoEscape(r' & and ~inside~ the~ tension/top~ flange    \\'))
<<<<<<< HEAD
        display_eqn.append(NoEscape(r' & r_{3} ~and~ r_{4}~ are~ the~ first~ rows~ inside \\'))
        display_eqn.append(NoEscape(r' & and ~outside~ the~ compression/bottom~ flange    \\'))
=======
        display_eqn.append(NoEscape(r' & r_{3} ~and~ r_{4}~ are~ the~ first~ rows~ outside \\'))
        display_eqn.append(NoEscape(r' & and ~inside~ the~ compression/bottom~ flange    \\'))
>>>>>>> 4a10fb4e
        display_eqn.append(NoEscape(r' & r_{5}~ is~ the~ second~ row~ inside~ tension/top~ flange\\'))
        display_eqn.append(NoEscape(r' & and ~r_{6}~ is~ the~ second~ row~ inside~ the~ compression/bottom~ flange \\'))
        display_eqn.append(NoEscape(r' & r_{7}~ is~ the~ second~ row~ outside~ tension/top~ flange\\'))
        display_eqn.append(NoEscape(r' & and~ r_{8}~ is~ the~ second~ row~ outside~ the~ compression/bottom ~flange \\'))
        display_eqn.append(NoEscape(r' & row(s)~ r_{9}~ and~ beyond~ are~ rows~ inside~ the~ flange, \\'))
        display_eqn.append(NoEscape(r' & placed~ in~ a~ symmetrical~ manner. \\ \\'))
    else:
        pass

    display_eqn.append(NoEscape(r' Note:~ & The~ lever~ arm~ is~ computed~ by~ considering \\'))
    display_eqn.append(NoEscape(r' & the~ NA~ at~ the~ centre~of~ the~ bottom~ flange. \\'))
    display_eqn.append(NoEscape(r' & Rows~with~identical~lever~arm~values~ \\'))
<<<<<<< HEAD
    display_eqn.append(NoEscape(r' & means~they~are~considered~acting~as~bolt \\'))
    display_eqn.append(NoEscape(r' & group~near~the~tension~flange. \end{aligned}'))
=======
    display_eqn.append(NoEscape(r' & mean~they~are~considered~acting~as~bolt \\'))
    display_eqn.append(NoEscape(r' & group~near~the~tension~or~compression~flange. \end{aligned}'))
>>>>>>> 4a10fb4e

    return display_eqn


def get_pass_fail(required, provided, relation='greater'):
    if provided == 0 or required == 'N/A' or provided == 'N/A' or required == 0:
        return ''
    else:
        if relation == 'greater':
            if required > provided:
                return 'Pass'
            else:
                return 'Fail'
        elif relation == 'geq':
            if required >= provided:
                return 'Pass'
            else:
                return 'Fail'
        elif relation == 'leq':
            if required <= provided:
                return 'Pass'
            else:
                return 'Fail'
        else:
            if required < provided:
                return 'Pass'
            else:
                return 'Fail'


def min_prov_max(min, provided, max):
    """
    Calculate min and maximum axial capacity (provided)
    Args:
        min:0.3*tension yeilding caapcity of the section
        provided:resisting force
        max:tension yeilding caapcity of the section
    Returns:
        min and maximum axial capacity (provided)
    """
    min = float(min)
    provided = float(provided)
    max = float(max)
    if provided == 0:
        return 'N/A'
    else:
        if (max >= provided and min <= provided) or (min >= provided and max <= provided):
            return 'Pass'
        else:
            return 'Fail'


#####################################
# End of common utility functions
#####################################

def end_plate_gauge(connection, e_min, s, t_w, T_w, R_r, module='None'):
    g1 = round(2 * (e_min + s) + t_w, 2)
    g2 = round(2 * (e_min + R_r) + T_w, 2)
    g_min = round(max(g1, g2), 2)
    g1 = str(g1)
    g2 = str(g2)
    g_min = str(g_min)
    e_min = str(e_min)
    s = str(s)
    t_w = str(t_w)
    T_w = str(T_w)
    R_r = str(R_r)
    end_plate_gauge = Math(inline=True)
    if connection == VALUES_CONN_1[0]:
        end_plate_gauge.append(NoEscape(r'\begin{aligned}g_1 &= 2(e`_{min}+s)+t_w\\'))
        end_plate_gauge.append(NoEscape(r'&= 2(' + e_min + '+' + s + ')+' + t_w + r'\\'))
        end_plate_gauge.append(NoEscape(r'&=' + g1 + r'\\'))
        end_plate_gauge.append(NoEscape(r'g_2 &= 2(e`_{min}+R_r)+T_w\\'))
        end_plate_gauge.append(NoEscape(r'&= 2(' + e_min + '+' + R_r + ')+' + T_w + r'\\'))
        end_plate_gauge.append(NoEscape(r'&=' + g2 + r'\\'))
        end_plate_gauge.append(NoEscape(r'g_{min}&= max(g_1,g_2)\\'))
        end_plate_gauge.append(NoEscape(r'&=' + g_min + r' \end{aligned}'))
    else:
        end_plate_gauge.append(NoEscape(r'\begin{aligned}g_{min} &= 2(e`_{min}+s)+t_w\\'))
        end_plate_gauge.append(NoEscape(r'&= 2(' + e_min + '+' + s + ')+' + t_w + r'\\'))
        end_plate_gauge.append(NoEscape(r'&=' + g1 + r' \end{aligned}'))

    return end_plate_gauge


def row_col_limit(min=1, max=None, parameter="rows"):
    min = str(min)
    max = str(max)
    row_col_limit_eqn = Math(inline=True)
    if max != None and parameter == "rows":
        row_col_limit_eqn.append(NoEscape(r'\begin{aligned}' + min + r' \leq n_r \leq' + max + r' \end{aligned}'))
    elif max == None and parameter == "rows":
        row_col_limit_eqn.append(NoEscape(r'\begin{aligned} n_r \geq' + min + r' \end{aligned}'))
    elif max != None and parameter == "cols":
        row_col_limit_eqn.append(NoEscape(r'\begin{aligned}' + min + r' \leq n_c \leq' + max + r' \end{aligned}'))
    elif max == None and parameter == "cols":
        row_col_limit_eqn.append(NoEscape(r'\begin{aligned} n_c \geq' + min + r' \end{aligned}'))
    else:
        return None

    return row_col_limit_eqn


def get_trial_bolts(V_u, A_u, bolt_capacity, multiple=1, conn=None):
    """
    Calculate Total no. of bolts required for both side of web/ flange splices

    Args:
        V_u:Actual  shear force acting on the bolt(direct shear+ force due to eccentricity) in KN
        A_u: Axial force acting on the bolt in KN
        bolt_capacity: Capacity of  web/flange bolt  in KN
        multiple: 2 for web ,4 for flange  (int)
    Returns:
          Total no. of bolts required for both side of web/ flange splices
    """

    res_force = math.sqrt(V_u ** 2 + A_u ** 2)
    trial_bolts = multiple * math.ceil(res_force / bolt_capacity)
    V_u = str(V_u)
    A_u = str(A_u)
    bolt_capacity = str(bolt_capacity)
    trial_bolts = str(trial_bolts)
    trial_bolts_eqn = Math(inline=True)
    trial_bolts_eqn.append(NoEscape(r'\begin{aligned}R_{u} &= \sqrt{V_u^2+A_u^2}\\'))
    trial_bolts_eqn.append(NoEscape(r'n_{trial} &= R_u/ V_{bolt}\\'))
    if conn == "flange_web":
        trial_bolts_eqn.append(NoEscape(r'R_{u} &= \frac{2 \times \sqrt{' + V_u + r'^2+' + A_u + r'^2}}{' + bolt_capacity + r'}\\'))
    else:
        trial_bolts_eqn.append(NoEscape(r'R_{u} &= \frac{\sqrt{' + V_u + r'^2+' + A_u + r'^2}}{' + bolt_capacity + r'}\\'))
    trial_bolts_eqn.append(NoEscape(r'&=' + trial_bolts + r'\end{aligned}'))
    return trial_bolts_eqn


def parameter_req_bolt_force(bolts_one_line, gauge, ymax, xmax, bolt_line, pitch, length_avail, conn=None):
    """
    Calculate xmax and ymax
    Args:
        bolts_one_line: No. of bolts in one row (float)
        gauge: Gauge distance in mm (float)
        ymax: Vertical distance of farthest bolt from center of rotation of bolt group in mm (float)
        xmax: :Horizontal distance of farthest bolt from center of rotation of bolt group in mm (float)
        bolt_line: No. of row of bolts (float)
        pitch: Pitch distance in mm (float)
        length_avail: Length available in mm  (float)
        conn:Connection type (str)
    Returns:
         xmax and ymax

    """

    bolts_one_line = str(bolts_one_line)
    ymax = str(ymax)
    xmax = str(xmax)
    gauge = str(gauge)
    pitch = str(pitch)
    bolt_line = str(bolt_line)
    length_avail = str(length_avail)

    parameter_req_bolt_force_eqn = Math(inline=True)
    parameter_req_bolt_force_eqn.append(NoEscape(r'\begin{aligned} l_n~~~ &= length~available \\'))
    if conn == 'fin':
        parameter_req_bolt_force_eqn.append(NoEscape(r' l_n~~~ &= p~(n_r - 1)\\'))
    elif conn == 'beam_beam':
        parameter_req_bolt_force_eqn.append(NoEscape(r' l_n~~~ &= g~(n_r - 1)\\'))
    elif conn == 'col_col':
        parameter_req_bolt_force_eqn.append(NoEscape(r' l_n~~~ &= g~(n_c - 1)\\'))
    parameter_req_bolt_force_eqn.append(NoEscape(r' &= ' + gauge + r' \times (' + bolts_one_line + r' - 1)\\'))
    parameter_req_bolt_force_eqn.append(NoEscape(r' & =' + length_avail + r'\\'))

    parameter_req_bolt_force_eqn.append(NoEscape(r' y_{max} &= l_n / 2\\'))
    parameter_req_bolt_force_eqn.append(NoEscape(r' &= ' + length_avail + r' / 2 \\'))
    parameter_req_bolt_force_eqn.append(NoEscape(r' & =' + ymax + r'\\'))

    if conn == 'fin':
        parameter_req_bolt_force_eqn.append(NoEscape(r'x_{max} &= g(n_c - 1)/2 \\'))
        parameter_req_bolt_force_eqn.append(NoEscape(r' &= ' + pitch + r' \times (\frac{' + bolt_line + r'}{2} - 1) / 2 \\'))
    elif conn == 'col_col':
        parameter_req_bolt_force_eqn.append(NoEscape(r'x_{max} &= p(\frac{n_r}{2} - 1) / 2 \\'))
        parameter_req_bolt_force_eqn.append(NoEscape(r' &= ' + pitch + r' \times (\frac{' + bolt_line + r'}{2} - 1) / 2 \\'))
    else:
        parameter_req_bolt_force_eqn.append(NoEscape(r'x_{max} &= p(\frac{n_c}{2} - 1) / 2 \\'))
        parameter_req_bolt_force_eqn.append(NoEscape(r' &= ' + pitch + r' \times (\frac{' + bolt_line + r'}{2} - 1) / 2 \\'))

    parameter_req_bolt_force_eqn.append(NoEscape(r' & =' + xmax + r'\end{aligned}'))

    return parameter_req_bolt_force_eqn


def moment_demand_req_bolt_force(shear_load, web_moment, moment_demand, ecc):
    """
     Calculate moment demand on web section
     Args:
          shear_load: Factored shear force acting on member in KN (float)
          web_moment: Moment in web in KN-m (float)
          moment_demand: Moment demand by section in N-mm (float)
          ecc:Distance between bolt center line toface of connected supporting section in mm (float)
    Returns:
          Moment demand on  web section in N-mm (float)

    """

    ecc = str(ecc)
    web_moment = str(web_moment)
    moment_demand = str(moment_demand)
    shear_load = str(shear_load)
    loads_req_bolt_force_eqn = Math(inline=True)

    loads_req_bolt_force_eqn.append(NoEscape(r'\begin{aligned}  M_d &= (V_u \times ecc + M_w)\\'))
    loads_req_bolt_force_eqn.append(NoEscape(r'ecc &= eccentricity\\'))
    loads_req_bolt_force_eqn.append(NoEscape(r'M_w &= external~moment~acting~on~web\\'))
    loads_req_bolt_force_eqn.append(
        NoEscape(r' &= \frac{(' + shear_load + r' \times 10^3 \times' + ecc + ' + ' + web_moment + r'\times10^6)}{10^6}\\'))
    loads_req_bolt_force_eqn.append(NoEscape(r' & =' + moment_demand + r'\end{aligned}'))
    return loads_req_bolt_force_eqn


def Vres_bolts(bolts_one_line, ymax, xmax, bolt_line, axial_load, moment_demand, r, vbv, tmv, tmh, abh, vres, shear_load, conn=None):
    """
    Calculte resultant shear load on each bolt
    Args:
         bolts_one_line: No. of bolts provided in one row (int)
         ymax: Vertical distance of farthest bolt from center of rotation of bolt group in mm (float)
         xmax:Horizontal   distance of farthest bolt from center of rotation of bolt group in mm (float)
         bolt_line: NO. of row of bolts (int)
         axial_load: Axial compressive force due to factored loads in KN (float)
         moment_demand:Moment demand on  web section in KN-mm (float)
         r: Distance of each bolt from center of rotation of each group in mm (float)
         vbv: Horizontal force acting on each bolt in KN (float)
         tmv:Vertical shear force acting on each bolt due to moment devloped by ecentricity in KN (float)
         tmh: Horizontal shear force acting on each bolt due to moment devloped by ecentricity in KN (float)
         abh: Vertical force acting on each bolt in KN (float)
         vres: Resultant sher load on  each bolt in KN (float)
         shear_load: Factored shear force acting on member in KN (float)
    Returns:
          Resultant shear load on bolt in KN (float)

    """

    bolts_one_line = str(bolts_one_line)
    ymax = str(ymax)
    xmax = str(xmax)
    bolt_line = str(bolt_line)

    r = str(r)
    moment_demand = str(moment_demand)
    axial_load = str(axial_load)
    shear_load = str(shear_load)
    vbv = str(vbv)
    tmv = str(tmv)
    tmh = str(tmh)
    abh = str(abh)
    vres = str(vres)
    Vres_bolts_eqn = Math(inline=True)
    if conn == "beam_beam":
        Vres_bolts_eqn.append(NoEscape(r'\begin{aligned} vbv~~ &= V_u / (n_r \times (n_c/2))\\'))
        Vres_bolts_eqn.append(NoEscape(r' &= \frac{' + shear_load + '}{ (' + bolts_one_line + r'\times(' + bolt_line + r'/2))}\\'))
    elif conn == "col_col":
        Vres_bolts_eqn.append(NoEscape(r'\begin{aligned} vbv~~ &= V_u / ((n_r/2) \times n_c)\\'))
        Vres_bolts_eqn.append(NoEscape(r' &= \frac{' + shear_load + '}{ (' + bolts_one_line + r'\times(' + bolt_line + r'/2))}\\'))
    else:
        Vres_bolts_eqn.append(NoEscape(r'\begin{aligned} vbv~~ &= V_u / (n_r \times n_c)\\'))
        Vres_bolts_eqn.append(NoEscape(r' &= \frac{' + shear_load + '}{ (' + bolts_one_line + r'\times' + bolt_line + r')}\\'))

    Vres_bolts_eqn.append(NoEscape(r' & =' + vbv + r'\\'))
    Vres_bolts_eqn.append(NoEscape(r'tmh~ &= \frac{M_d \times y_{max} }{ \Sigma r_i^2} \\'))
    Vres_bolts_eqn.append(NoEscape(r' &= \frac{' + moment_demand + r'\times' + ymax + '}{' + r + r'}\\'))
    Vres_bolts_eqn.append(NoEscape(r' & =' + tmh + r'\\'))

    Vres_bolts_eqn.append(NoEscape(r' tmv ~&= \frac{M_d \times x_{max}}{\Sigma r_i^2}\\'))
    Vres_bolts_eqn.append(NoEscape(r'&= \frac{' + moment_demand + r'\times ' + xmax + '}{' + r + r'}\\'))
    Vres_bolts_eqn.append(NoEscape(r' & =' + tmv + r'\\'))
    if conn == "beam_beam":
        Vres_bolts_eqn.append(NoEscape(r' abh~ & = \frac{A_u }{(n_r \times n_c/2)}\\'))
        Vres_bolts_eqn.append(NoEscape(r'  & =\frac{' + axial_load + '}{ (' + bolts_one_line + r' \times(' + bolt_line + r'/2))}\\'))
    elif conn == "col_col":
        Vres_bolts_eqn.append(NoEscape(r' abh~ & = \frac{A_u }{((n_r/2) \times n_c)}\\'))
        Vres_bolts_eqn.append(NoEscape(r'  & =\frac{' + axial_load + '}{ (' + bolts_one_line + r' \times(' + bolt_line + r'/2))}\\'))
    else:
        Vres_bolts_eqn.append(NoEscape(r' abh~ & = \frac{A_u }{(n_r \times n_c)}\\'))
        Vres_bolts_eqn.append(NoEscape(r'  & =\frac{' + axial_load + '}{ (' + bolts_one_line + r' \times' + bolt_line + r')}\\'))

    Vres_bolts_eqn.append(NoEscape(r' & =' + abh + r'\\'))
    Vres_bolts_eqn.append(NoEscape(r' vres &=\sqrt{(vbv +tmv) ^ 2 + (tmh+abh) ^ 2}\\'))
    # Vres_bolts_eqn.append(NoEscape(r' vres &= \sqrt((vbv + tmv) ^ 2 + (tmh + abh) ^ 2)\\'))
    Vres_bolts_eqn.append(NoEscape(r'  &= \sqrt{(' + vbv + ' +' + tmv + ') ^2 + (' + tmh + '+' + abh + r') ^ 2}\\'))
    Vres_bolts_eqn.append(NoEscape(r' & =' + vres + r'\end{aligned}'))

    return Vres_bolts_eqn


def forces_in_web(Au, T, A, t, D, Zw, Mu, Z, Mw, Aw):
    """
    Calculate axial force in web and moment in web
    Args:
         Au: Gross area of web cover plate in mm^2 (float)
         T: Thickness of flaNGE in mm (float)
         A: Total area of smaller column in mm square (float)
         t: Thickness of web in mm (float)
         D: Depth of the column in mm (float)
         Zw: Section modules of web in mm^4 (float)
         Mu: Factored bending moment in N-mm (float)
         Z: Section modules of section in mm^4 (float)
         Mw:Moment in web in N-mm (float)
         Aw: Vertical compression force carried by web of the section
    Returns:
          Web axial force and moment in web
    """
    Au = str(Au)
    T = str(T)
    A = str(A)
    t = str(t)
    D = str(D)
    Zw = str(Zw)
    Mu = str(Mu)
    Z = str(Z)
    Mw = str(Mw)
    Aw = str(Aw)
    forcesinweb_eqn = Math(inline=True)

    forcesinweb_eqn.append(NoEscape(r'\begin{aligned}A_w &= Axial~ force~ in~ web  \\'))
    forcesinweb_eqn.append(NoEscape(r'  &= \frac{(D- 2T)~t~Au }{A} \\'))
    forcesinweb_eqn.append(NoEscape(r'&= \frac{(' + D + r'- 2 \times' + T + r')\times' + t + r'\times' + Au + ' }{' + A + r'} \\'))
    forcesinweb_eqn.append(NoEscape(r'&=' + Aw + r'~ kN\\'))
    forcesinweb_eqn.append(NoEscape(r'M_w &= Moment ~in ~web  \\'))
    forcesinweb_eqn.append(NoEscape(r' &= \frac{Z_w \times Mu}{Z} \\'))
    forcesinweb_eqn.append(NoEscape(r'&= \frac{' + Zw + r' \times ' + Mu + '}{' + Z + r'} \\'))
    forcesinweb_eqn.append(NoEscape(r'&=' + Mw + r'~{kNm}\end{aligned}'))
    return forcesinweb_eqn


def forces_in_flange(Au, B, T, A, D, Mu, Mw, Mf, Af, ff):
    """
    Calculate forces in flange and flange moment
    Args:
         Au: Factored axial force in KN (float)
         B: Width of flange in mm (float)
         T: Thikness of flange in mm (float)
         A: Total area of smaller column in mm square (float)
         D: Depth of column in mm (float)
         Mu: Factored bending moment in KN-mm (float)
         Mw: Moment in web in KN-mm (float)
         Mf: Moment in flange in KN-mm (float)
         Af: Axial force in flange in KN (float)
         ff: Force in each cover plate due to moment in KN (float)
    Returns:
          Flange moment,force in each cover plate due to moment,Axial and flange force

    """
    Au = str(Au)
    B = str(B)
    T = str(T)
    A = str(A)
    D = str(D)
    Mu = str(Mu)
    Mw = str(Mw)
    Mf = str(Mf)
    Af = str(Af)
    ff = str(ff)
    forcesinflange_eqn = Math(inline=True)
    forcesinflange_eqn.append(NoEscape(r'\begin{aligned} A_f&= Axial~force~ in ~flange  \\'))
    forcesinflange_eqn.append(NoEscape(r'&= \frac{Au~B~T}{A} \\'))
    forcesinflange_eqn.append(NoEscape(r'&= \frac{' + Au + r' \times ' + B + r'\times' + T + '}{' + A + r'} \\'))
    forcesinflange_eqn.append(NoEscape(r'&=' + Af + r'~ kN\\'))
    forcesinflange_eqn.append(NoEscape(r'M_f& =Moment~ in~ flange \\'))
    forcesinflange_eqn.append(NoEscape(r' & = Mu-M_w\\'))
    forcesinflange_eqn.append(NoEscape(r'&= ' + Mu + '-' + Mw + r'\\'))
    forcesinflange_eqn.append(NoEscape(r'&=' + Mf + r'~{kNm}\\'))
    forcesinflange_eqn.append(NoEscape(r' F_f& =flange~force  \\'))
    forcesinflange_eqn.append(NoEscape(r'& = \frac{M_f \times10^3}{D-T} + A_f \\'))
    forcesinflange_eqn.append(NoEscape(r'&= \frac{' + Mf + r'\times 10^3}{' + D + '-' + T + '} +' + Af + r' \\'))
    forcesinflange_eqn.append(NoEscape(r'&=' + ff + r'~kN \end{aligned}'))

    return forcesinflange_eqn


def min_plate_ht_req(beam_depth, min_plate_ht):
    """
    Calculate min plate height required
    Args:
        beam_depth: Depth of section in mm (float)
        min_plate_ht:Min plate height required in mm (float)
    Returns:
          Min plate height required
    Note:
            Reference:
            INSDAG - Chapter 5, Section 5.2.3

    """
    beam_depth = str(beam_depth)
    min_plate_ht = str(round(min_plate_ht, 2))
    min_plate_ht_eqn = Math(inline=True)
    min_plate_ht_eqn.append(NoEscape(r'\begin{aligned}&0.6~d_b= 0.6 \times ' + beam_depth + r'=' + min_plate_ht + r'\\'))
    min_plate_ht_eqn.append(NoEscape(r'&[Ref.~ INSDAG-Chpt.5,~Sect. 5.2.3]\end{aligned}'))

    return min_plate_ht_eqn


def min_flange_plate_ht_req(beam_width, min_flange_plate_ht):  ## when only outside plate is considered
    """
    Calculate  Min flane plate height
    Args:
           beam_width: Width of section in mm (float)
           min_flange_plate_ht:Min flange plate height in mm (float)
    Returns:
           Required min flange plate height in mm (float)
    """
    beam_width = str(beam_width)
    min_flange_plate_ht = str(min_flange_plate_ht)
    min_flange_plate_ht_eqn = Math(inline=True)
    min_flange_plate_ht_eqn.append(NoEscape(r'\begin{aligned}min~flange~plate~ht &= beam~width\\'))
    min_flange_plate_ht_eqn.append(NoEscape(r'&=' + min_flange_plate_ht + r'\end{aligned}'))

    return min_flange_plate_ht_eqn


def min_inner_flange_plate_ht_req(beam_width, web_thickness, root_radius,
                                  min_inner_flange_plate_ht):  ## when inside and outside plate is considered #todo
    """
    Calculate minimum inner flange plate height
    Args:
        beam_width: Width of section in mm (float)
        web_thickness: Web thickness in mm (float)
        root_radius: Root radius in mm (float)
        min_inner_flange_plate_ht: Min inner flange plate height  in mm (float)
    Returns:
         Minimum inner flange plate height
    """
    beam_width = str(beam_width)  ### same function used for max height
    min_inner_flange_plate_ht = str(min_inner_flange_plate_ht)
    web_thickness = str(web_thickness)
    root_radius = str(root_radius)
    min_inner_flange_plate_ht_eqn = Math(inline=True)
    min_inner_flange_plate_ht_eqn.append(NoEscape(r'\begin{aligned}&= \frac{B -t- (2R1)}{2}\\'))
    min_inner_flange_plate_ht_eqn.append(NoEscape(r'&=\frac{' + beam_width + r' -' + web_thickness + r' - 2\times' + root_radius + r'}{2}\\'))
    min_inner_flange_plate_ht_eqn.append(NoEscape(r'&=' + min_inner_flange_plate_ht + r'\end{aligned}'))

    return min_inner_flange_plate_ht_eqn


def max_plate_ht_req(connectivity, beam_depth, beam_f_t, beam_r_r, notch, max_plate_h):
    """
    Calculate maximum height for fin plate
    Args:
          connectivity:
          beam_depth:Section depth in mm (float)
          beam_f_t: Flange thickness in mm  (float)
          beam_r_r:Root radius in mm  (float)
          notch: Supported section notch height in mm  (float)
          max_plate_h: Fin plate of max height in mm  (float)
    Returns:
          Maximum height for Fin plate
    """
    beam_depth = str(beam_depth)
    beam_f_t = str(beam_f_t)
    beam_r_r = str(beam_r_r)
    max_plate_h = str(max_plate_h)
    notch = str(notch)
    max_plate_ht_eqn = Math(inline=True)
    if connectivity in VALUES_CONN_1:
        max_plate_ht_eqn.append(NoEscape(r'\begin{aligned} &d_b - 2 (t_{bf} + r_{b1} + gap)\\'))
        max_plate_ht_eqn.append(NoEscape(r'&=' + beam_depth + r'- 2\times (' + beam_f_t + '+' + beam_r_r + r'+ 10)\\'))
    else:
        max_plate_ht_eqn.append(NoEscape(r'\begin{aligned} &d_b - t_{bf} + r_{b1} - notch_h\\'))
        max_plate_ht_eqn.append(NoEscape(r'&=' + beam_depth + '-' + beam_f_t + '+' + beam_r_r + '-' + notch + r'\\'))
    max_plate_ht_eqn.append(NoEscape(r'&=' + max_plate_h + '\end{aligned}'))
    return max_plate_ht_eqn


def ep_min_plate_width_req(g, e_min, wp_min):
    g = str(g)
    e_min = str(e_min)
    wp_min = str(wp_min)
    ep_min_plate_w_eqn = Math(inline=True)
    ep_min_plate_w_eqn.append(NoEscape(r'\begin{aligned} w_{p_{min}} &= g` + e`_{min}~2 \\'))
    ep_min_plate_w_eqn.append(NoEscape(r'&=' + g + '+' + e_min + r'\times2\\'))
    ep_min_plate_w_eqn.append(NoEscape(r'&=' + wp_min + r'\end{aligned}'))
    return ep_min_plate_w_eqn


def ep_max_plate_width_avail(conn, D, T_w, R_r, T_f, wp_max):
    conn = str(conn)
    D = str(D)
    T_w = str(T_w)
    R_r = str(R_r)
    T_f = str(T_f)
    wp_max = str(wp_max)
    ep_max_plate_w_eqn = Math(inline=True)
    if conn == VALUES_CONN_1[0]:
        ep_max_plate_w_eqn.append(NoEscape(r'\begin{aligned} w_{p_{max}} &= T_f \\'))
        ep_max_plate_w_eqn.append(NoEscape(r'&=' + wp_max + '\end{aligned}'))
    elif conn == VALUES_CONN_1[1]:
        ep_max_plate_w_eqn.append(NoEscape(r'\begin{aligned} w_{p_{max}} &= D - 2T_f - 2R_r \\'))
        ep_max_plate_w_eqn.append(NoEscape(r'&=' + D + r'-2\times' + T_f + r'-2\times' + R_r + r'\\'))
        ep_max_plate_w_eqn.append(NoEscape(r'&=' + wp_max + '\end{aligned}'))
    else:
        ep_max_plate_w_eqn.append(NoEscape(r'\begin{aligned} N/A \end{aligned}'))
    return ep_max_plate_w_eqn


# TODO: YASH --- Try using ep_min_plate_width_req
def end_plate_ht_req(D, e, h_p):
    """Calculate end plate height foe column end plate connection
    Args:
         D:section depth in mm (float)
         e: End distance in mm (float)
         h_p:End plate height in mm (float)
    Returns:
         End plate height
    """

    D = str(D)
    h_p = str(h_p)
    e = str(e)
    end_plate_ht_eqn = Math(inline=True)

    end_plate_ht_eqn.append(NoEscape(r'\begin{aligned} &D + 4e \\'))
    end_plate_ht_eqn.append(NoEscape(r'&=' + D + '+' + r' 4 \times' + e + r'\\'))
    end_plate_ht_eqn.append(NoEscape(r'&=' + h_p + '\end{aligned}'))
    return end_plate_ht_eqn


def end_plate_thk_req(M_ep, b_eff, f_y, gamma_m0, t_p):
    """
    Calculate end plate thickness
     Args:
         M_ep:Moment acting on the end plate in N-mm (float)
         b_eff:Effective width for load dispersion
         f_y:Yeild strength of  plate material in N/mm square (float)
         gamma_m0: IS800_2007.cl_5_4_1_Table_5["gamma_m0"]['yielding']  (float)
         t_p:Thickness of end plate
    Returns:
        end plate thickness
    """

    M_ep = str(M_ep)
    t_p = str(t_p)
    b_eff = str(int(b_eff))
    f_y = str(f_y)
    gamma_m0 = str(gamma_m0)

    end_plate_thk_eqn = Math(inline=True)

    end_plate_thk_eqn.append(NoEscape(r'\begin{aligned} t_p &=  \sqrt{\frac{4 M_{cr}} {b_{e} (f_{y} / \gamma_{m0})} } \\'))
    end_plate_thk_eqn.append(NoEscape(r'&=  \sqrt{\frac{4 \times ' + M_ep + r' \times 10^{6}} {' + b_eff + r' \times (' + f_y + r' / '
                                      + gamma_m0 + r')} } \\'))
    end_plate_thk_eqn.append(NoEscape(r'&=' + t_p + ' \end{aligned}'))
    return end_plate_thk_eqn


def end_plate_moment_capacity(M_ep, b_eff, f_y, gamma_m0, t_p):
    """
    Calculate end plate moment capacity
     Args:
         M_ep:Moment acting on the end plate in N-mm (float)
         b_eff:Effective width for load dispersion
         f_y:Yeild strength of  plate material in N/mm square (float)
         gamma_m0: IS800_2007.cl_5_4_1_Table_5["gamma_m0"]['yielding']  (float)
         t_p:Thickness of end plate
    Returns:
        end plate M_p
    """

    M_ep = str(M_ep)
    t_p = str(int(t_p))
    b_eff = str(int(b_eff))
    f_y = str(f_y)
    gamma_m0 = str(gamma_m0)

    moment_capacity = Math(inline=True)

    moment_capacity.append(NoEscape(r'\begin{aligned} M_{p} &=  \frac{b_{e} t_{p}^{2}} {4} \times \frac{f_{y}}{\gamma_{m0}} \\'))
    moment_capacity.append(NoEscape(r'&=  \frac{' + b_eff + r' \times ' + t_p + r'^{2}} {4} \times \frac{' + f_y + r'}{'
                                    + gamma_m0 + r'} \times 10^{-6} \\'))
    moment_capacity.append(NoEscape(r'&=' + M_ep + ' \end{aligned}'))

    return moment_capacity


def moment_acting_on_end_plate(M_ep, t_b, e):
    """  Calculate moment acting on the  end plate
    Args:
         M_ep:  moment acting on the  end plate in N-mm (float)
         b_eff:Effective width for load dispersion
         f_y:Yeild strength of  plate material in N/mm square (float)
         gamma_m0: IS800_2007.cl_5_4_1_Table_5["gamma_m0"]['yielding']  (float)
         t_p:Thickness of end plate
    Returns:
         moment acting on the end plate

    """

    M_ep = str(M_ep)
    t_b = str(t_b)
    e = str(e)

    # gamma_m0= str(gamma_m0)

    moment_acting_on_end_plate = Math(inline=True)

    moment_acting_on_end_plate.append(NoEscape(r'\begin{aligned}  M_{ep}&= Tension~ in~ Bolt \times End~ dist\\'))
    moment_acting_on_end_plate.append(NoEscape(r'&= T_b \times e\\'))

    moment_acting_on_end_plate.append(NoEscape(r'&=' + t_b + r'\times' + e + r'\\'))
    moment_acting_on_end_plate.append(NoEscape(r'&=' + M_ep + '\end{aligned}'))
    return moment_acting_on_end_plate


def moment_acting_on_end_plate_flush(M_ep, t_b, e, tb_2):
    """  Calculate moment acting on the  end plate
    Args:
         M_ep:  moment acting on the  end plate in N-mm (float)
         b_eff:Effective width for load dispersion
         f_y:Yeild strength of  plate material in N/mm square (float)
         gamma_m0: IS800_2007.cl_5_4_1_Table_5["gamma_m0"]['yielding']  (float)
         t_p:Thickness of end plate
    Returns:
         moment acting on the end plate

    """

    M_ep = str(M_ep)
    t_b = str(t_b)
    tb_2 = str(tb_2)
    e = str(e)

    # gamma_m0= str(gamma_m0)

    moment_acting_on_end_plate = Math(inline=True)

    moment_acting_on_end_plate.append(NoEscape(r'\begin{aligned}  M_{ep}&= max (0.5 \times Tension~ in~ First~ Bolt \times End~ \\'))
    moment_acting_on_end_plate.append(NoEscape(r'& dist, Tension~ in~ Second~ Bolt \times End~ dist)\\'))
    moment_acting_on_end_plate.append(NoEscape(r'&= max(0.5 \times  T_b1  \times  e, T_b2  \times  e)\\'))

    moment_acting_on_end_plate.append(NoEscape(r'&= max(0.5  \times  ' + t_b + r'\times' + e + ',' + tb_2 + r'\times' + e + r'\\'))
    moment_acting_on_end_plate.append(NoEscape(r'&=' + M_ep + '\end{aligned}'))
    return moment_acting_on_end_plate


def ht_of_stiff(t_s):
    t_s = str(t_s)
    stiff_ht = Math(inline=True)
    stiff_ht.append(NoEscape(r'\begin{aligned}  h_{s}&= 14~ts \\'))
    stiff_ht.append(NoEscape(r'&=' + t_s + '\end{aligned}'))
    return stiff_ht


def ht_of_stiff1(t_s):
    t_s = str(t_s)
    stiff_ht = Math(inline=True)
    stiff_ht.append(NoEscape(r'\begin{aligned}  h_{s}&= 14~ts \\'))
    stiff_ht.append(NoEscape(r'& if~<~100~mm\\'))
    stiff_ht.append(NoEscape(r'&=' + t_s + '\end{aligned}'))
    return stiff_ht


def wt_of_stiff(w_s, e):
    w_s = str(w_s)
    e = str(e)
    stiff_wt = Math(inline=True)
    stiff_wt.append(NoEscape(r'\begin{aligned}  w_{s}&= 2~e \\'))
    stiff_wt.append(NoEscape(r'&= 2 \times' + e + r'\\'))
    stiff_wt.append(NoEscape(r'&=' + w_s + '\end{aligned}'))
    return stiff_wt


def min_plate_length_req(min_pitch, min_end_dist, bolt_line, min_length):
    """
    Calculate minimum length of fin plate
     Args:

        min_pitch: minimum pitch distance in mm (float)
        min_end_dist: minimum end distance in mm (float)
        bolt_line: no. of rows of bolts in fin plate (int)
        min_length: minimum length of fin plate in  mm (float)
    Returns:
           minimum length of fin plate
    """

    min_pitch = str(min_pitch)
    min_end_dist = str(min_end_dist)
    bolt_line = str(bolt_line)
    min_length = str(min_length)
    min_plate_length_eqn = Math(inline=True)
    min_plate_length_eqn.append(NoEscape(r'\begin{aligned} &2e_{min} + (n_c-1) p_{min})\\'))
    min_plate_length_eqn.append(NoEscape(r'&=2\times' + min_end_dist + '+(' + bolt_line + r'-1)  \times  ' + min_pitch + r'\\'))
    min_plate_length_eqn.append(NoEscape(r'&=' + min_length + '\end{aligned}'))
    return min_plate_length_eqn


def min_angle_leg_length(min_pitch, min_end_dist, gap, angle_thickness, root_radius, bolt_line, min_leg_length):
    min_pitch = str(min_pitch)
    min_end_dist = str(min_end_dist)
    bolt_line = str(bolt_line)
    angle_thickness = str(angle_thickness)
    root_radius = str(root_radius)
    min_leg_length = str(min_leg_length)
    min_plate_length_eqn = Math(inline=True)
    if gap > 0.0:
        gap = str(gap)
        min_plate_length_eqn.append(NoEscape(
            r'\begin{aligned} &max(gap, t_{cleat}+r_{r-angle}) + 2e`_{min} + (n_c-1) g_{min}\\'))
        min_plate_length_eqn.append(NoEscape(r'&=max(' + gap + ',~' + angle_thickness + '+' + root_radius + ')' + r'+2\times' +
                                             min_end_dist + '+(' + bolt_line + r'-1)  \times  ' + min_pitch + r'\\'))
    else:
        min_plate_length_eqn.append(NoEscape(
            r'\begin{aligned} &t_{cleat}+r_{r-angle} + 2e`_{min} + (n_c-1) g_{min}\\'))
        min_plate_length_eqn.append(
            NoEscape(r'&=' + angle_thickness + '+' + root_radius + r' +2\times' + min_end_dist +
                     '+(' + bolt_line + r'-1)  \times  ' + min_pitch + r'\\'))
    min_plate_length_eqn.append(NoEscape(r'&=' + min_leg_length + '\end{aligned}'))
    return min_plate_length_eqn


def min_flange_plate_length_req(min_pitch, min_end_dist, bolt_line, min_length, gap, sec=None):
    """
    Calculate minimum flange plate length required
    Args:

        min_pitch:Min pitch distance of flange bolt in mm (float)
        min_end_dist: Min end distance of flange bolt in mm (float)
        bolt_line: No. of bolts provided in one line in mm (int)
        min_length: Flange plate of minimum lenght in mm (float)
        gap: Gap between flange plate in mm (float)
        sec: Beam or Column (str)
    Returns:
        minimum flange plate length required
    """

    min_pitch = str(min_pitch)
    min_end_dist = str(min_end_dist)
    bolt_line = str(bolt_line)
    min_length = str(min_length)
    gap = str(gap)
    min_flange_plate_length_eqn = Math(inline=True)
    if sec == "column":
        min_flange_plate_length_eqn.append(NoEscape(r'\begin{aligned} & 2 \times [2e_{min} + ({\frac{n_r}{2}}-1)p_{min})]\\'))
        min_flange_plate_length_eqn.append(NoEscape(r'& +\frac{gap}{2}]\\'))
        min_flange_plate_length_eqn.append(
            NoEscape(r'&=2 \times [(2\times' + min_end_dist + r' + (\frac{' + bolt_line + r'}{2}' + r'-1)  \times  ' + min_pitch + r'\\'))
        min_flange_plate_length_eqn.append(NoEscape(r'&= + \frac{' + gap + r'}{2}]\\'))
        min_flange_plate_length_eqn.append(NoEscape(r'&=' + min_length + '\end{aligned}'))
    else:
        min_flange_plate_length_eqn.append(NoEscape(r'\begin{aligned} & 2 \times [2e_{min} + ({\frac{n_c}{2}}-1)  \times  p_{min})]\\'))
        min_flange_plate_length_eqn.append(NoEscape(r'& +\frac{gap}{2}]\\'))
        min_flange_plate_length_eqn.append(
            NoEscape(r'&=2 \times [(2\times' + min_end_dist + r' + (\frac{' + bolt_line + r'}{2}' + r'-1)  \times  ' + min_pitch + r'\\'))
        min_flange_plate_length_eqn.append(NoEscape(r'&= + \frac{' + gap + r'}{2}]\\'))
        min_flange_plate_length_eqn.append(NoEscape(r'&=' + min_length + '\end{aligned}'))
    return min_flange_plate_length_eqn


def min_plate_thk_req(t_w):
    """
    Calculate min thickness of the fin plate
    Args:
        t_w:Web thickness in mm (float)
    Returns:
        min thickness of the fin plate
    """
    t_w = str(t_w)
    min_plate_thk_eqn = Math(inline=True)
    min_plate_thk_eqn.append(NoEscape(r'\begin{aligned} t_w=' + t_w + '\end{aligned}'))
    return min_plate_thk_eqn


def vres_cap_bolt_check(V_u, A_u, bolt_capacity, bolt_req, multiple=1, conn=None):
    """
    Calculate no. of bolts required for flange and web
    Args:

         V_u:Shear force  in KN (float)
         A_u:Axial force  in KN (float)
         bolt_capacity:Bolt capacity  in KN (float)
         bolt_req:no. of bolts required (int)
         multiple:1
         conn:
    Returns:
         no. of bolts required (int)
    """

    res_force = math.sqrt(V_u ** 2 + A_u ** 2)
    trial_bolts = multiple * math.ceil(res_force / bolt_req)
    V_u = str(V_u)
    A_u = str(A_u)
    bolt_req = str(bolt_req)
    bolt_capacity = str(bolt_capacity)
    trial_bolts = str(trial_bolts)
    trial_bolts_eqn = Math(inline=True)

    if conn == "flange_web":
        trial_bolts_eqn.append(NoEscape(r' \begin{aligned} V_{res} &= \frac{2~\sqrt{V_u^2+A_u^2}} {bolt_{req}}\\'))
        trial_bolts_eqn.append(NoEscape(r' &= \frac{2 \times \sqrt{' + V_u + r'^2+' + A_u + r'^2}}{' + bolt_req + r'}\\'))
    else:
        trial_bolts_eqn.append(NoEscape(r' \begin{aligned} V_{res} &= \frac{\sqrt{V_u^2+A_u^2}} {bolt_{req}}\\'))
        trial_bolts_eqn.append(NoEscape(r' &= \frac{\sqrt{' + V_u + r'^2+' + A_u + r'^2}}{' + bolt_req + r'}\\'))
    trial_bolts_eqn.append(NoEscape(r'&=' + bolt_capacity + r'\end{aligned}'))
    return trial_bolts_eqn


def height_of_flange_cover_plate(B, sp, b_fp):  # weld
    """
    Calculate height of falnge cover plate
    Args:
        B:Width of  flange section in mm (float)
        sp: Spacing between flange plate in mm (float)
        b_fp: Height of flange cover plate in mm (float)
    Returns:
          Height of flange cover plate in mm (float)
    """
    B = str(B)
    sp = str(sp)
    b_fp = str(b_fp)
    height_for_flange_cover_plate_eqn = Math(inline=True)

    height_for_flange_cover_plate_eqn.append(NoEscape(r'\begin{aligned} B_{fp} &= {B - 2sp} \\'))
    height_for_flange_cover_plate_eqn.append(NoEscape(r'&= {' + B + r' - 2  \times  ' + sp + r'} \\'))

    height_for_flange_cover_plate_eqn.append(NoEscape(r'&=' + b_fp + r'\end{aligned}'))
    return height_for_flange_cover_plate_eqn


def height_of_web_cover_plate(D, sp, b_wp, T, R_1):  # weld
    """
    Calculate height of web cover plate
    Args:
        D: Depth of the section in mm (float)
        sp: Space between web plate in mm (float)
        b_wp: Height of web cover plate in mm (float)
        T: Thickness of flange in mm (float)
        R_1: Root radius in mm (float)
    Returns:
         Height of web cover plate in mm (float)
    """
    D = str(D)
    sp = str(sp)
    b_wp = str(b_wp)
    R_1 = str(R_1)
    T = str(T)
    height_for_web_cover_plate_eqn = Math(inline=True)

    height_for_web_cover_plate_eqn.append(NoEscape(r'\begin{aligned} W_{wp} &= {D-2T -2R1- 2sp} \\'))
    height_for_web_cover_plate_eqn.append(NoEscape(r'&= {' + D + r' - 2  \times  ' + T + r'- (2 \times' + R_1 + r')- 2 \times' + sp + r'} \\'))

    height_for_web_cover_plate_eqn.append(NoEscape(r'&=' + b_wp + '\end{aligned}'))
    return height_for_web_cover_plate_eqn


def inner_plate_height_weld(B, sp, t, r_1, b_ifp):  # weld
    """
    Calculate inner flange plate height for beam welded
    Args:

        B:Width of flange in mm (float)
        sp: Spacing between flange plate in mm (float)
        t: Web thickness in mm (float)
        r_1: Root radius in mm (float)
        b_ifp: Height of inner flange plate in mm (float)
    Returns:
         Height of inner flange plate in mm (float)
    """
    B = str(B)
    sp = str(sp)
    t = str(t)
    r_1 = str(r_1)
    b_ifp = str(b_ifp)
    inner_plate_height_weld_eqn = Math(inline=True)
    inner_plate_height_weld_eqn.append(NoEscape(r'\begin{aligned} B_{ifp} &= \frac{B - 4sp - t- 2R1}{2} \\'))
    inner_plate_height_weld_eqn.append(NoEscape(r'&= \frac{' + B + r'- 4\times' + sp + '-' + t + r'- 2\times' + r_1 + r'} {2} \\'))
    inner_plate_height_weld_eqn.append(NoEscape(r'&=' + b_ifp + '\end{aligned}'))
    return inner_plate_height_weld_eqn


def plate_Length_req(l_w, t_w, g, l_fp, conn=None):  # weld
    """
    Calculate minimum flange plate length
    Args:
       l_w: Weld length of flange in mm (float)
       t_w:Flange weld size in mm (float)
       g: Gap between flange plate in mm (float)
       l_fp: Minimum flange plate length in mm (float)
       conn: Flange or web (str)
    Returns:
          Minimum flange plate length  in mm (float)
    """
    l_w = str(l_w)
    t_w = str(t_w)
    g = str(g)
    l_fp = str(l_fp)
    min_plate_Length_eqn = Math(inline=True)
    if conn == "Flange":
        min_plate_Length_eqn.append(NoEscape(r'\begin{aligned} L_{fp} & = [2 \times(l_{w} + 2\times t_w) + g]\\'))
        min_plate_Length_eqn.append(NoEscape(r'&= [2\times(' + l_w + r'+2\times' + t_w + ') +' + g + r']\\'))
        min_plate_Length_eqn.append(NoEscape(r'&=' + l_fp + '\end{aligned}'))
    else:
        min_plate_Length_eqn.append(NoEscape(r'\begin{aligned} L_{wp} & = [2\times(l_{w} + 2\times t_w) + g]\\'))
        min_plate_Length_eqn.append(NoEscape(r'&= [2\times(' + l_w + r'+2\times' + t_w + ') +' + g + r']\\'))
        min_plate_Length_eqn.append(NoEscape(r'&=' + l_fp + '\end{aligned}'))

    return min_plate_Length_eqn


# TODO: DARSHAN, ANJALI (Tension rupture for welded is not required)
# def tension_rupture_welded_prov(w_p, t_p, fu,gamma_m1,T_dn,multiple =1):
#     """
#     Calculate design in tension as governed by rupture of net
#          cross-sectional area in case of welded connection
#     Args:
#          w_p: Width of given section in mm (float)
#          t_p: Thikness of given section in mm (float)
#          fu: Ultimate stress of material in N/mm square (float)
#          gamma_m1:Partial safety factor for failure at ultimate stress  (float)
#          T_dn: rupture strength of net cross-sectional area in N (float)
#          multiple: 1 (int)
#     Returns:
#           design in tension as governed by rupture of net cross-sectional area
#     Note:
#             Reference:
#             IS 800:2007,  cl 6.3
#
#
#     """
#     w_p = str(w_p)
#     t_p = str(t_p)
#     f_u = str(fu)
#     T_dn = str(T_dn)
#     gamma_m1 = str(gamma_m1)
#     multiple = str(multiple)
#     T_dn = str(T_dn)
#     gamma_m1 = str(gamma_m1)
#     Tensile_rup_eqnw = Math(inline=True)
#     Tensile_rup_eqnw.append(NoEscape(r'\begin{aligned} T_{dn} &= \frac{0.9 A_{n}~f_u}{\gamma_{m1}}\\'))
#     # Tensile_rup_eqnw.append(NoEscape(r'&=\frac{0.9\times'+w_p+'\times'+t_p+'\times'+f_u+'}{'+gamma_m1+r'}\\'))
#     Tensile_rup_eqnw.append(NoEscape(r'&=\frac{' + multiple + r'\times 0.9 \times' + w_p + r'\times' + t_p + r'\times' + f_u + '}{' + gamma_m1 + r'}\\'))
#     Tensile_rup_eqnw.append(NoEscape(r'&=' + T_dn +r'\\'))
#     Tensile_rup_eqnw.append(NoEscape(r'[Ref&.~IS~800:2007,~Cl.~6.3]\end{aligned}'))
#
#     return Tensile_rup_eqnw


def spacing(sp, t_w):
    """
    Calculate spacing
    Args:
        sp:Spacing required in mm (float)
        t_w:Size of weld in mm (float)
    Returns:
        Required spacing (float)
    """

    # sp = max(15,s+5)
    sp = str(sp)
    t_w = str(t_w)
    space_provided_eqn = Math(inline=True)
    space_provided_eqn.append(NoEscape(r'\begin{aligned} sp &= max(15,(t_w+5))\\'))
    space_provided_eqn.append(NoEscape(r'&= max(15,(' + t_w + r'+5))\\'))
    space_provided_eqn.append(NoEscape(r'&=' + sp + r'\end{aligned}'))
    return space_provided_eqn


# TODO: ANJALI, Keep only one of the following if possible
def weld_strength_req(V, A, M, Ip_w, y_max, x_max, l_w, R_w):
    # def weld_strength_stress(V_u, A_w, M_d, Ip_w, y_max, x_max, l_eff, R_w):

    """
    Calculate resultant stress on weld
    Args:
        V:Factored shear force acting on the member in KN (float)
        A:Vertical compression force carried by web of the section in KN (float)

        M:Moment devloped by ecentricity in KN/mm(float)
        Ip_w:Polar moment inertia of the web group in mm^4 (float)
        y_max:Vertical distance of farthest point in weld group from shear center of the weld group in mm (float)
        x_max:Horizontal distance of farthest point in weld group from shear center of the weld group in mm (float)

        l_w:Required effective web weld length in mm (float)
        R_w:Resultant stress on the weld in KN/mm (float)
    Returns:
         Resultant stress on the weld
    Note:
            Reference:
            Subramanyan (TODO: add page number)


    """

    V_wv = str(round(V / l_w, 2))
    A_wh = str(round(A / l_w, 2))

    V = str(V)
    A = str(A)
    l_w = str(l_w)
    R_w = str(R_w)

    if M > 0.0:
        T_wh = str(round(M * y_max / Ip_w, 2))
        T_wv = str(round(M * x_max / Ip_w, 2))
        y_max = str(y_max)
        x_max = str(x_max)
        Ip_w = str(Ip_w)
        M = str(M)

        weld_stress_eqn = Math(inline=True)
        weld_stress_eqn.append(NoEscape(r'\begin{aligned} R_w&=\sqrt{(T_{wh}+A_{wh})^2 + (T_{wv}+V_{wv})^2}\\'))
        weld_stress_eqn.append(NoEscape(r'T_{wh}&=\frac{M\times y_{max}}{I{pw}}=\frac{' + M + r'\times' + y_max + '}{' + Ip_w + r'}\\'))
        weld_stress_eqn.append(NoEscape(r'T_{wv}&=\frac{M\times x_{max}}{I{pw}}=\frac{' + M + r'\times' + x_max + '}{' + Ip_w + r'}\\'))
        weld_stress_eqn.append(NoEscape(r'V_{wv}&=\frac{V}{l_w}=\frac{' + V + '}{' + l_w + r'}\\'))
        weld_stress_eqn.append(NoEscape(r'A_{wh}&=\frac{A}{l_w}=\frac{' + A + '}{' + l_w + r'}\\'))
        weld_stress_eqn.append(NoEscape(r'R_w&=\sqrt{(' + T_wh + '+' + A_wh + r')^2 + (' + T_wv + '+' + V_wv + r')^2}\\'))
        weld_stress_eqn.append(NoEscape(r'&=' + R_w + r'\end{aligned}'))
    else:
        weld_stress_eqn = Math(inline=True)
        weld_stress_eqn.append(NoEscape(r'\begin{aligned} R_w&=\sqrt{(A_{wh})^2 + (V_{wv})^2}\\'))
        weld_stress_eqn.append(NoEscape(r'V_{wv}&=\frac{V}{l_w}=\frac{' + V + '}{' + l_w + r'}\\'))
        weld_stress_eqn.append(NoEscape(r'A_{wh}&=\frac{A}{l_w}=\frac{' + A + '}{' + l_w + r'}\\'))
        weld_stress_eqn.append(NoEscape(r'R_w&=\sqrt{(' + A_wh + r')^2 + (' + V_wv + r')^2}\\'))
        weld_stress_eqn.append(NoEscape(r'&=' + R_w + r'\end{aligned}'))

    return weld_stress_eqn


def weld_strength_stress(V_u, A_w, M_d, Ip_w, y_max, x_max, l_eff, R_w):
    """
    Calculate resultant stress on weld
    Args:
          V_u:factored shear force acting on the member in KN (float)
          A_w:vertical compression force carried by web of the section in KN (float)
          M_d:moment devloped by ecentricity in KN/mm(float)
          Ip_w:moment devloped by ecentricity in KN/mm(float)
          y_max:moment devloped by ecentricity in KN/mm(float)
          x_max:horizontal distance of farthest point in weld group from shear center of the weld group in mm (float)
          l_eff:required effective web weld length in mm (float)
          R_w:resultant stress on the weld in KN/mm (float)
    Returns:
          resultant stress on the weld
    Note:
            Reference:
            Subramanyan (TODO: add page number)



    """
    T_wh = str(round(M_d * y_max / Ip_w, 2))
    T_wv = str(round(M_d * x_max / Ip_w, 2))
    V_wv = str(round(V_u / l_eff, 2))
    A_wh = str(round(A_w / l_eff, 2))

    V_u = str(V_u)
    A_w = str(A_w)
    M_d = str(M_d)
    Ip_w = str(Ip_w)
    y_max = str(y_max)
    x_max = str(x_max)
    l_eff = str(l_eff)
    R_w = str(R_w)
    weld_stress_eqn = Math(inline=True)
    weld_stress_eqn.append(NoEscape(r'\begin{aligned} R_w&=\sqrt{(T_{wh}+A_{wh})^2 + (T_{wv}+V_{wv})^2}\\'))
    weld_stress_eqn.append(NoEscape(r'T_{wh}&=\frac{M_d\times y_{max}}{I{pw}}\\'))
    weld_stress_eqn.append(NoEscape(r'&=\frac{' + M_d + r'\times' + y_max + '}{' + Ip_w + r'}\\'))
    weld_stress_eqn.append(NoEscape(r'T_{wv}&=\frac{M_d \times x_{max}}{I{pw}}\\'))
    weld_stress_eqn.append(NoEscape(r'&=\frac{' + M_d + r'\times' + x_max + '}{' + Ip_w + r'}\\'))
    weld_stress_eqn.append(NoEscape(r'V_{wv}&=\frac{V_u}{l_{eff}}\\ '))
    weld_stress_eqn.append(NoEscape(r'&=\frac{' + V_u + '}{' + l_eff + r'}\\'))
    weld_stress_eqn.append(NoEscape(r'A_{wh}&=\frac{A_u}{l_{eff}}\\'))
    weld_stress_eqn.append(NoEscape(r'&=\frac{' + A_w + '}{' + l_eff + r'}\\'))
    weld_stress_eqn.append(NoEscape(r'R_w&=\sqrt{(' + T_wh + '+' + A_wh + r')^2 + (' + T_wv + '+' + V_wv + r')^2}\\'))
    weld_stress_eqn.append(NoEscape(r'&=' + R_w + r'\end{aligned}'))

    return weld_stress_eqn


# TODO: ANJALI Shear rupture check is not required for weld
def shear_Rupture_prov_weld(h, t, fu, v_dn, gamma_m1, multiple=1):  # weld

    """
      Calculate design strength in tension due to rupture of critical section in case of welded connection
      Args:
           h:Height of the flange in mm (float)
           t:Thickness of the flange in mm (float)
           fu:Ultimate stress of the material N/ mm square (float)
           v_dn:Design strength due to ruoture in N (float)
           gamma_m1:Partial safety factor for failure at ultimate stress (float)
           multiple:1
      Returns:
          design strength in tension due to rupture of critical section in case of welded connection

      Note:
                Reference:
                IS 800:2007,  cl 6.3

      """

    h = str(h)
    t = str(t)
    gamma_m1 = str(gamma_m1)
    f_u = str(fu)
    v_dn = str(v_dn)
    multiple = str(multiple)

    shear_rup_eqn = Math(inline=True)
    shear_rup_eqn.append(NoEscape(r'\begin{aligned} V_{dn} &= \frac{0.75\times A_{vn}~f_u}{\sqrt{3}~\gamma_{m1}}\\'))
    shear_rup_eqn.append(
        NoEscape(r'&=\frac{' + multiple + r'\times 0.75\times' + h + r'\times' + t + r'\times' + f_u + r'}{\sqrt{3}\times' + gamma_m1 + r'}\\'))
    shear_rup_eqn.append(NoEscape(r'&=' + v_dn + r'\\'))
    shear_rup_eqn.append(NoEscape(r'[Ref.&~IS~800:2007,~Cl.~6.3]\end{aligned}'))
    return shear_rup_eqn


def flange_weld_stress(F_f, l_eff, F_ws):
    """
    Calculate flange weld stress

    Args:

        F_f:flange force in KN (float)
        l_eff:available effective length in mm (float)
        F_ws:flange weld stress in N/mm (float)
    Returns:
        flange weld stress
    """
    F_f = str(F_f)
    l_eff = str(l_eff)
    F_ws = str(F_ws)
    flange_weld_stress_eqn = Math(inline=True)
    flange_weld_stress_eqn.append(NoEscape(r'\begin{aligned} Stress &= \frac{F_f\times10^3}{l_{eff}}\\'))
    flange_weld_stress_eqn.append(NoEscape(r' &= \frac{' + F_f + r'\times10^3}{' + l_eff + r'}\\'))
    flange_weld_stress_eqn.append(NoEscape(r'&= ' + F_ws + r'\end{aligned}'))

    return flange_weld_stress_eqn


def no_of_bolts_along_web(D, T_f, e, p, n_bw):
    """
    Calculate no. of bolts along web

    Args:
        D: section depth in mm  (float)
        T_f:flange thickness in mm  (float)
        e: end distance in mm  (float)
        p:pitch distance in mm  (float)
        n_bw: no. of bolts along web (int)
    Returns:
         no. of bolts along web
    """

    D = str(D)
    e = str(e)
    p = str(p)
    T_f = str(T_f)
    n_bw = str(n_bw)
    no_of_bolts_along_web = Math(inline=True)
    no_of_bolts_along_web.append(NoEscape(r'\begin{aligned} n_{bw} &= 2 \times ( \frac{D -(2\times T_f) -(2\times e)}{\ p}  + 1 )\\'))
    no_of_bolts_along_web.append(NoEscape(r'&= 2 \times (\frac{' + D + r' -(2\times' + T_f + r')-(2\times' + e + r')}{' + p + r'} +1 ) \\'))
    no_of_bolts_along_web.append(NoEscape(r'&= ' + n_bw + r'\end{aligned}'))
    return no_of_bolts_along_web


def no_of_bolts_along_flange(b, T_w, e, p, n_bf):
    """
    Calculate no of bolts along flange

    Args:
          b:flange width in mm  (float)
          T_w:web thickness in mm  (float)
          e: end distance in mm  (float)
          p: pitch distance in mm  (float)
          n_bf: no. of bolts along flange (int)
    Returns:
          no. of bolts along flange
    """
    b = str(b)
    e = str(e)
    p = str(p)
    T_w = str(T_w)
    n_bf = str(n_bf)
    no_of_bolts_along_flange = Math(inline=True)
    no_of_bolts_along_flange.append(NoEscape(r'\begin{aligned} n_{bf} &= 2 \times ( \frac{b/2 -(T_w / 2) -(2\times e)}{\ p}  + 1 )\\'))
    no_of_bolts_along_flange.append(NoEscape(r'&= 2 \times (\frac{' + b + r'/2 -(0.5\times' + T_w + r')-(2\times' + e + r')}{' + p + r'} +1 )\\'))
    no_of_bolts_along_flange.append(NoEscape(r'&= ' + n_bf + r'\end{aligned}'))
    return no_of_bolts_along_flange


def shear_force_in_bolts_near_web(V, n_wb, V_sb):
    """
    Calculate shear force in each bolts near web

    Args:
           V: factored shear load in KN (float)
           n_wb: no. of bolts in web (int)
           V_sb:shear force in each bolts near web in KN (float)
    Returns:
        shear force in bolts near web
    """
    V = str(V)
    n_wb = str(n_wb)
    V_sb = str(V_sb)
    shear_force_in_bolts_near_web = Math(inline=True)
    shear_force_in_bolts_near_web.append(NoEscape(r'\begin{aligned} V_{sb} &= \frac{V}{\ n_{wb}} \\'))
    shear_force_in_bolts_near_web.append(NoEscape(r'&=\frac{' + V + '}{' + n_wb + r'} \\'))
    shear_force_in_bolts_near_web.append(NoEscape(r'&= ' + V_sb + r'\end{aligned}'))
    return shear_force_in_bolts_near_web


def depth_req(e, g, row, sec=None):
    """
    Calculate depth required for web spacing check

    Args:
        e:edge distance for web plate in mm (float)
        g:gauge distance for web plate in mm (float)
        row: row (float)
        sec:coulmn or beam (str)
    Returns:
        depth required for web spacing check
    """

    d = 2 * e + (row - 1) * g
    depth = d
    depth = str(depth)
    e = str(e)
    g = str(g)
    row = str(row)

    depth_eqn = Math(inline=True)
    if sec == "C":
        depth_eqn.append(NoEscape(r'\begin{aligned} depth & = 2~e + (rl -1)~g \\'))
        depth_eqn.append(NoEscape(r'& = 2\times ' + e + '+(' + row + r'-1) \times' + g + r' \\'))
        depth_eqn.append(NoEscape(r'& = ' + depth + r'\end{aligned}'))
    elif sec == "column":
        depth_eqn.append(NoEscape(r'\begin{aligned} depth & = 2~e + (c_l -1)~g\\'))
        depth_eqn.append(NoEscape(r'& = 2 \times ' + e + '+(' + row + r'-1)\times' + g + r'\\'))
        depth_eqn.append(NoEscape(r'& = ' + depth + r'\end{aligned}'))
    elif sec == "beam":
        depth_eqn.append(NoEscape(r'\begin{aligned} depth & = 2~e + (r_l -1)~g\\'))
        depth_eqn.append(NoEscape(r'& = 2 \times ' + e + '+(' + row + r'-1)\times' + g + r'\\'))
        depth_eqn.append(NoEscape(r'& = ' + depth + r'\end{aligned}'))
    else:
        depth_eqn.append(NoEscape(r'\begin{aligned} depth & = 2~e + (r_l -1)~g\\'))
        depth_eqn.append(NoEscape(r'& = 2 \times ' + e + '+(' + row + r'-1)\times' + g + r'\\'))
        depth_eqn.append(NoEscape(r'& = ' + depth + r'\end{aligned}'))

    return depth_eqn


def end_plate_moment_demand(connectivity, g, T_w, R_r, t_w, s, T_e, M):
    ecc1 = round(g / 2 - t_w / 2 - s, 2)
    ecc2 = round(g / 2 - T_w / 2 - R_r, 2)
    ecc = max(ecc1, ecc2)
    T_e = str(T_e)
    M = str(M)
    ecc1 = str(ecc1)
    ecc2 = str(ecc2)
    ecc = str(ecc)

    EP_Mom = Math(inline=True)
    EP_Mom.append(NoEscape(r'\begin{aligned}M &= T_e \times ecc \\'))
    if connectivity == VALUES_CONN_1[0]:
        EP_Mom.append(NoEscape(r'ecc_1 &=\frac{g}{2}-\frac{t_w}{2}-s &=' + ecc1 + r'\\'))
        EP_Mom.append(NoEscape(r'ecc_2 &=\frac{g}{2}-\frac{T_w}{2}-R_r &=' + ecc2 + r'\\'))
        EP_Mom.append(NoEscape(r'&max(ecc_1,ecc_2) &=' + ecc + r'\\'))
    else:
        EP_Mom.append(NoEscape(r'ecc &=\frac{g}{2}-\frac{t_w}{2}-s &=' + ecc1 + r'\\'))
    EP_Mom.append(NoEscape(r'M&=' + T_e + r'\times' + ecc + r'\times10^{-3} &=' + M + r'\end{aligned}'))
    return EP_Mom


def gusset_ht_prov(beam_depth, clearance, height, mul=1):
    """
    Calculate gusset plate height
    Args:
         beam_depth:Section depth in mm (float)
         clearance:clearence between gusset plates in mm (float)
         height:Height of the gusset plate in mm (float)
         mul:
    Returns:
         gusset plate height
    """
    beam_depth = str(beam_depth)
    clearance = str(clearance)
    height = str(height)
    mul = str(mul)
    plate_ht_eqn = Math(inline=True)
    plate_ht_eqn.append(
        NoEscape(r'\begin{aligned} H &= ' + mul + r'\times Depth + clearance 'r'\\'))
    plate_ht_eqn.append(
        NoEscape(r'&=(' + mul + r'\times' + beam_depth + ')+' + clearance + r'\\'))
    plate_ht_eqn.append(NoEscape(r'&= ' + height + r'\end{aligned}'))
    return plate_ht_eqn


def gusset_lt_b_prov(nc, p, e, length):
    """
    Calculate length of the gusset plate in case of bolted connection

    Args:

        nc:No. of row of bolts (int)
        p: pitch distance of the gusset plate in mm (float)
        e:Edge distance of the gusset plate in mm (float)
        length:length of the gusset plate in mm (float)
    Returns:
        length of the gusset plate in case of bolted connection
    """
    nc = str(nc)
    p = str(p)
    e = str(e)
    length = str(length)
    length_htb_eqn = Math(inline=True)
    length_htb_eqn.append(
        NoEscape(r'\begin{aligned} L &= (nc -1) p + 2  e\\'))
    length_htb_eqn.append(
        NoEscape(r'&= (' + nc + r'-1) \times' + p + r'+ (2 \times' + e + r')\\'))
    length_htb_eqn.append(NoEscape(r'&= ' + length + r'\end{aligned}'))
    return length_htb_eqn


def gusset_lt_w_prov(weld, cls, length):
    """
    Calculate length of the gusset plate in case of welded connection

    Args:
          weld:weld length in mm (float)
          cls:clearance in mm (float)
          length:plate length in mm (float)
    Returns:
        length of the gusset plate in case of welded connection

    """
    weld = str(weld)
    cls = str(cls)
    length = str(length)
    length_htw_eqn = Math(inline=True)
    length_htw_eqn.append(
        NoEscape(r'\begin{aligned} L &= Flange weld + clearance 'r'\\'))
    length_htw_eqn.append(
        NoEscape(r'&= ' + weld + '+' + cls + r'\\'))
    length_htw_eqn.append(NoEscape(r'&= ' + length + r'\end{aligned}'))
    return length_htw_eqn


def bearing_length(V, t_w, t_f, r_r, f_y, gamma_m0, t, r_ra, gap):
    bearing_length = round((float(V) * 1000) * gamma_m0 / t_w / f_y, 3)
    b1_req = round(bearing_length - (t_f + r_r), 2)
    k = round(t_f + r_r, 2)
    b1 = round(max(b1_req, k), 2)
    b2 = round(max(b1 + gap - t - r_ra, 0.0), 2)

    b1_req = str(b1_req)
    k = str(k)
    b1 = str(b1)
    V = str(V)
    t_w = str(t_w)
    t_f = str(t_f)
    gamma_m0 = str(gamma_m0)
    r_r = str(r_r)
    b2 = str(b2)
    f_y = str(f_y)
    gap = str(gap)
    t = str(t)
    r_ra = str(r_ra)

    bearing_length = Math(inline=True)
    bearing_length.append(NoEscape(r'\begin{aligned} b_{lreq} &= \frac{V\times \gamma_m0}{t_w \times f_y} - t_f - r_r \\'))
    bearing_length.append(NoEscape(r'&= \frac{' + V + r'\times' + gamma_m0 + '}{' + t_w + r'\times' + f_y + '} - ' + t_f + '-' + r_r + r' \\'))
    bearing_length.append(NoEscape(r'&=' + b1_req + r' \\'))
    bearing_length.append(NoEscape(r'k &= t_f +r_r \\'))
    bearing_length.append(NoEscape(r'k &=' + t_f + '+' + r_r + '=' + k + r'\\'))
    bearing_length.append(NoEscape(r'b_1&= max(b_{1req},k)=' + b1 + r'\\'))
    bearing_length.append(NoEscape(r'b_2 &= b_1+gap-t-r_{ra}\\'))
    bearing_length.append(NoEscape(r'b_2 &=' + b1 + '+' + gap + '-' + t + '-' + r_ra + r'\\'))
    bearing_length.append(NoEscape(r'b_2&= max(b_2,0)=' + b2 + r'\end{aligned}'))
    return bearing_length


def moment_demand_SA(b_1, b_2, V, M):
    if b_2 == 0.0:
        ecc = 0.0
    elif b_2 <= b_1:
        ecc = round((b_2 / b_1) * (b_2 / 2), 2)
    else:
        ecc = round((b_2 - b_1 / 2), 2)

    V = str(V)
    b_1 = str(b_1)
    b_2 = str(b_2)
    M = str(M)
    ecc = str(ecc)

    moment_demand_eqn = Math(inline=True)
    moment_demand_eqn.append(NoEscape(r'\begin{aligned} M &= V \times ecc \\'))
    if float(b_2) == 0.0:
        moment_demand_eqn.append(NoEscape(r'if ~b_2 = 0, &ecc = 0 \\'))
        moment_demand_eqn.append(NoEscape(r'M = 0 \\'))
    elif float(b_2) <= float(b_1):
        moment_demand_eqn.append(NoEscape(r'if~b_2 \leq b_1, ecc &= \frac{b_2}{b_1}\times\frac{b_2}{2} \\'))
        moment_demand_eqn.append(NoEscape(r'ecc &=\frac{' + b_2 + '}{' + b_1 + r'}\times\frac{' + b_2 + r'}{2}\\'))
        moment_demand_eqn.append(NoEscape(r'&=' + ecc + r'\\'))
    else:
        moment_demand_eqn.append(NoEscape(r'if ~b_2 > b_1, ecc &= \frac{b_2-b_1}{2} \\'))
        moment_demand_eqn.append(NoEscape(r'ecc &=\frac{' + b_2 + '-' + b_1 + r'}{2}\\'))
        moment_demand_eqn.append(NoEscape(r'&=' + ecc + r'\\'))
    moment_demand_eqn.append(NoEscape(r'M &=' + V + r'\times' + ecc + r'\times10^{-3}\\'))
    moment_demand_eqn.append(NoEscape(r' &=' + M + r'\end{aligned}'))
    return moment_demand_eqn


def efficiency_prov(F, Td, eff):
    """
    Calculate efficiency of the tension member(provided)

    Args:
         F:axial force on the member in KN (float)
         Td:tension capacity of the section in KN (float)
         eff:efficiency of the tension member  (float)
    Returns:
        efficiency of the tension member
    """
    F = str(F)
    Td = str(round(Td / 1000, 2))
    eff = str(eff)
    eff_eqn = Math(inline=True)
    eff_eqn.append(NoEscape(r'\begin{aligned} Utilization~Ratio &= \frac{F}{T_d}&=\frac{' + F + '}{' + Td + r'}\\'))
    eff_eqn.append(NoEscape(r'&= ' + eff + r'\end{aligned}'))

    return eff_eqn


def moment_cap(beta, m_d, f_y, gamma_m0, m_fd, mom_cap):
    """
     Calculate  moment capacity of the column when (class_of_section == 1 or self.class_of_section == 2)

     Args:
             beta: value according to the class of section
             m_d: bending moment acting on the column
             f_y: yield strength of material
             gamma_m0: partial safety factor
             m_fd:factored bending moment acting on the column
             mom_cap: moment capacity of the column
    Returns:
             moment capacity of the column
    """
    # todo reference
    beta = str(beta)
    m_d = str(m_d)
    f_y = str(f_y)
    gamma_m0 = str(gamma_m0)
    m_fd = str(m_fd)
    mom_cap = str(mom_cap)
    moment_cap = Math(inline=True)

    moment_cap.append(NoEscape(r'\begin{aligned} M_{c} &=  m_d - \beta(m_d -m_{fd})  \\'))
    moment_cap.append(NoEscape(r'&= ' + m_d + r'-' + beta + r'(' + m_d + r'-' + m_fd + r') \\'))
    moment_cap.append(NoEscape(r'&= ' + mom_cap + r'\end{aligned}'))
    return moment_cap


def eff_len_prov(l_eff, b_fp, t_w, l_w, con=None):
    """
    Calculate required flange length

    Args:
        l_eff:required flange length in mm (float)
        b_fp:flange plate height in mm (float)
        t_w:flange weld size in mm (float)
        l_w:flange weld length in mm (float)
        con:flange or web (str)
    Returns:
         required flange length
    """
    l_eff = str(l_eff)
    l_w = str(l_w)
    b_fp = str(b_fp)
    t_w = str(t_w)
    eff_len_eqn = Math(inline=True)
    if con == "Flange":
        eff_len_eqn.append(NoEscape(r'\begin{aligned} l_{eff} &= (2\times l_w) + B_{fp} - 2\times t_w\\'))
        eff_len_eqn.append(NoEscape(r'&= (2\times' + l_w + ') +' + b_fp + r' - 2\times' + t_w + r'\\'))
        eff_len_eqn.append(NoEscape(r'& = ' + l_eff + r'\end{aligned}'))
    else:
        eff_len_eqn.append(NoEscape(r'\begin{aligned} l_{eff} &= (2\times l_w) + W_{wp} - 2\times t_w\\'))
        eff_len_eqn.append(NoEscape(r'&= (2\times' + l_w + ') +' + b_fp + r' - 2\times' + t_w + r'\\'))
        eff_len_eqn.append(NoEscape(r'& = ' + l_eff + r'\end{aligned}'))

    return eff_len_eqn


def eff_len_prov_out_in(l_eff, b_fp, b_ifp, t_w, l_w):
    """
    Calculate effective length provided on outside

    Args:
           l_eff:required length of flange in mm (float)
           b_fp:flange plate height in mm (float)
           b_ifp:flange plate inner height in mm (float)
           t_w:flange weld size in mm (float)
           l_w:flange weld length in mm (float)
    Returns:
          effective length provided on outside
    """
    l_eff = str(l_eff)
    l_w = str(l_w)
    b_fp = str(b_fp)
    b_ifp = str(b_ifp)
    t_w = str(t_w)
    eff_len_prov_out_in_eqn = Math(inline=True)
    eff_len_prov_out_in_eqn.append(NoEscape(r'\begin{aligned} l_{eff} &= (6\times l_w) + B_{fp} + (2 \times B_{ifp})- 6\times t_w\\'))
    eff_len_prov_out_in_eqn.append(NoEscape(r'&= (6\times' + l_w + ') +' + b_fp + r'+ 2\times' + b_ifp + r'- 6\times' + t_w + r'\\'))
    eff_len_prov_out_in_eqn.append(NoEscape(r'& = ' + l_eff + r'\end{aligned}'))

    return eff_len_prov_out_in_eqn


def plate_area_req(crs_area, flange_web_area):
    """
    Calculate plate area required

    Args:
         crs_area:cross sectional area of plate in mm square (float)
         flange_web_area:combined area of flange and web in mm square (float)
    Returns:
         plate area required
     Note:
         [Ref: cl.8.6.3.2 IS 800:2007]
    """

    crs_area = str(crs_area)
    flange_web_area = str(flange_web_area)

    plate_crs_sec_area_eqn = Math(inline=True)
    plate_crs_sec_area_eqn.append(NoEscape(r'\begin{aligned} &pt.area >= \\& connected~member~area \times 1.05\\'))
    # plate_crs_sec_area_eqn.append(NoEscape(r'& = '+crs_area+ r' * 1.05 \\'))
    plate_crs_sec_area_eqn.append(NoEscape(r' &= ' + flange_web_area + r'\\'))
    plate_crs_sec_area_eqn.append(NoEscape(r' &[Ref: Cl.8.6.3.2 ~IS ~800:2007]\end{aligned}'))
    return plate_crs_sec_area_eqn


def width_pt_chk(B, t, r_1, pref):
    """
    Check the plate width

    Args:
          B:flange width in mm (float)
          t:web thickness in mm  (float)
          r_1:root radius in mm  (float)
          pref:"Outside" or "Outside +Inside" (str)
    Returns:
         the plate width
    """
    if pref == "Outside":
        outerwidth = round(B - (2 * 21), 2)
        outerwidth = str(outerwidth)
    else:
        innerwidth = round((B - t - (2 * r_1) - (4 * 21)) / 2, 2)
        innerwidth = str(innerwidth)

    B = str(B)
    t = str(t)
    r_1 = str(r_1)
    Innerwidth_pt_chk_eqn = Math(inline=True)
    if pref == "Outside":
        Innerwidth_pt_chk_eqn.append(NoEscape(r'\begin{aligned} B_{fp} &= B-(2 \times 21)\\'))
        Innerwidth_pt_chk_eqn.append(NoEscape(r'&=' + B + r'-(2 \times 21)\\'))
        Innerwidth_pt_chk_eqn.append(NoEscape(r'&= ' + outerwidth + r'\end{aligned}'))
    else:
        Innerwidth_pt_chk_eqn.append(NoEscape(r'\begin{aligned} B_{ifp} &= \frac{B-t-(2 \times R1)-(4 \times 21)}{2}\\'))
        Innerwidth_pt_chk_eqn.append(NoEscape(r'&=\frac{' + B + '-' + t + r'-(2 \times' + r_1 + r')-(4 \times 21)}{2}\\'))
        Innerwidth_pt_chk_eqn.append(NoEscape(r'&= ' + innerwidth + r'\end{aligned}'))
    return Innerwidth_pt_chk_eqn


def width_pt_chk_bolted(B, t, r_1):
    """
    Check the width of plate (bolted connection)

    Args:
           B:flange width
           t:web thickness
           r_1:root radius
    Returns:
          width of plate
    """
    innerwidth = round((B - t - (2 * r_1)) / 2, 2)
    B = str(B)
    t = str(t)
    r_1 = str(r_1)
    innerwidth = str(innerwidth)
    width_pt_chk_bolted_eqn = Math(inline=True)

    width_pt_chk_bolted_eqn.append(NoEscape(r'\begin{aligned} B_{fp} &= \frac{B-t-(2 \times R1)}{2}\\'))
    width_pt_chk_bolted_eqn.append(NoEscape(r'&=\frac{' + B + '-' + t + r'-(2 \times' + r_1 + r')}{2}\\'))
    width_pt_chk_bolted_eqn.append(NoEscape(r'&= ' + innerwidth + r'\end{aligned}'))
    return width_pt_chk_bolted_eqn


def web_width_chk_bolt(pref, D, tk, T, R_1, webplatewidth, webclearance=None):
    """
    Calculate web plate width

    Args:
          pref:prefference (outside or outside+inside) (str)
          D:Section depth in mm (float)
          tk:flange plate thickness (provided) in mm (float)
          T:flange thickness in mm (float)
          R_1: root radius in mm (float)
          webplatewidth: web width in mm (float)
          webclearance: web clearance in mm (float)
    Returns:
          web plate width
    """
    T = str(T)
    tk = str(tk)
    R_1 = str(R_1)
    webplatewidth = str(webplatewidth)
    webclearance = str(webclearance)
    web_width_chk_bolt_eqn = Math(inline=True)
    if pref == "Outside":
        D = str(D)
        web_width_chk_bolt_eqn.append(NoEscape(r'\begin{aligned} W_{wp} &= D - (2 \times T) - (2 \times R1)\\'))
        web_width_chk_bolt_eqn.append(NoEscape(r' &= ' + D + r' - (2 \times' + T + r') - (2 \times' + R_1 + r')\\'))
        web_width_chk_bolt_eqn.append(NoEscape(r' &=' + webplatewidth + r'\end{aligned}'))
    else:

        if D > 600.00:
            web_width_chk_bolt_eqn.append(NoEscape(r'\begin{aligned} C~~ &= max((R1, t_{ifp}) + 25) \\'))
            web_width_chk_bolt_eqn.append(NoEscape(r'&= max((' + R_1 + ',' + tk + r') + 25) \\'))
            web_width_chk_bolt_eqn.append(NoEscape(r'&= ' + webclearance + r' \\'))

        else:
            web_width_chk_bolt_eqn.append(NoEscape(r'\begin{aligned} C~~ &= max((R1, t_{ifp}) + 10) \\'))
            web_width_chk_bolt_eqn.append(NoEscape(r'&= max((' + R_1 + ',' + tk + r') +10) \\'))
            web_width_chk_bolt_eqn.append(NoEscape(r'&= ' + webclearance + r' \\'))
        D = str(D)
        web_width_chk_bolt_eqn.append(NoEscape(r' W_{wp} &= D - (2 \times T) - (2 \times C)\\'))
        web_width_chk_bolt_eqn.append(NoEscape(r' &= ' + D + r' - (2 \times ' + T + r') - (2 \times' + webclearance + r')\\'))
        web_width_chk_bolt_eqn.append(NoEscape(r' &=' + webplatewidth + r'\end{aligned}'))

    return web_width_chk_bolt_eqn


def web_width_chk_weld(D, tk, R_1, webplatewidth):
    """
    Calculate web plate height in case of beam_beam welded connection

     Args:
         D:Section depth in mm (float)
         tk:flange thickness in mm (float)
         R_1:root radius of the section in mm (float)
         webplatewidth:web plate height in mm (float)
    Returns:
         web plate height
    """
    tk = str(tk)
    R_1 = str(R_1)
    D = str(D)
    webplatewidth = str(webplatewidth)
    web_width_chk_weld_eqn = Math(inline=True)
    web_width_chk_weld_eqn.append(NoEscape(r'\begin{aligned} W_{wp} &= D - (2 \times T) - (2 \times R1)- (2\times21)\\'))
    web_width_chk_weld_eqn.append(NoEscape(r' &= ' + D + r' - (2 \times ' + tk + r') - (2 \times' + R_1 + r')- (2\times21)\\'))
    web_width_chk_weld_eqn.append(NoEscape(r' &=' + webplatewidth + r'\end{aligned}'))
    return web_width_chk_weld_eqn


def web_width_min(D, min_req_width):
    """
    Calculate minimum web plate height

    Args:
         D:Section depth in mm (float)
         min_req_width:minimum web plate height in mm (float)
    Returns:
         minimum web plate height
     Note:
           [Ref: INSDAG - Chapter 5, Sect. 5.2.3]
    """
    D = str(D)
    min_req_width = str(min_req_width)
    web_width_min_eqn = Math(inline=True)
    web_width_min_eqn.append(NoEscape(r'\begin{aligned}  &= 0.6 \times D\\'))
    web_width_min_eqn.append(NoEscape(r' &= 0.6 \times' + D + r'\\'))
    web_width_min_eqn.append(NoEscape(r' &= ' + min_req_width + r'\\'))
    web_width_min_eqn.append(NoEscape(r' &[Ref:INSDAG-Chp~ 5,\\&Sect.5.2.3]\end{aligned}'))
    return web_width_min_eqn


def flange_plate_area_prov(B, pref, y, outerwidth, fp_area, t, r_1, innerwidth=None):
    """
    Calculate flange plate area

    Args:
         B:Width of the section in mm (float)
         pref:Outside or OUtside +inside (str)
         y:flange thickness in mm (float)
         outerwidth:over width in mm (float)
         fp_area:flange plate area in mm square (float)
         t:web thickness in mm (float)
         r_1:root radius in mm (float)
         innerwidth:Innerwidth in mm (float)
    Returns:
         flange plate area
    """

    outerwidth = str(outerwidth)
    B = str(B)
    fp_area = str(fp_area)
    t = str(t)
    r_1 = str(r_1)
    innerwidth = str(innerwidth)
    y = str(y)
    flangeplate_crs_sec_area_eqn = Math(inline=True)

    if pref == "Outside":
        flangeplate_crs_sec_area_eqn.append(NoEscape(r'\begin{aligned} B_{fp} &= B - (2 \times 21)\\'))
        flangeplate_crs_sec_area_eqn.append(NoEscape(r'&= ' + B + r' - (2 \times 21)\\'))
        flangeplate_crs_sec_area_eqn.append(NoEscape(r'&= ' + outerwidth + r' \\'))
        flangeplate_crs_sec_area_eqn.append(NoEscape(r' pt.area &= ' + y + r' \times' + outerwidth + r'\\'))
        flangeplate_crs_sec_area_eqn.append(NoEscape(r'&= ' + fp_area + r'\end{aligned}'))
    else:
        flangeplate_crs_sec_area_eqn.append(NoEscape(r'\begin{aligned} B_{fp} &= B-(2 \times 21)\\'))
        flangeplate_crs_sec_area_eqn.append(NoEscape(r'&=' + B + r'-(2 \times 21)\\'))
        flangeplate_crs_sec_area_eqn.append(NoEscape(r'&= ' + outerwidth + r' \\'))
        flangeplate_crs_sec_area_eqn.append(NoEscape(r'B_{ifp}&= \frac{B-t-(2 \times R1)-(4 \times 21)}{2}\\'))
        flangeplate_crs_sec_area_eqn.append(NoEscape(r'&=\frac{' + B + '-' + t + r'-(2 \times ' + r_1 + r')-(4 \times 21)}{2}\\'))
        flangeplate_crs_sec_area_eqn.append(NoEscape(r'&= ' + innerwidth + r' \\'))
        flangeplate_crs_sec_area_eqn.append(NoEscape(r' pt.area &=(' + outerwidth + r'+(2 \times' + innerwidth + r')) \times' + y + r'\\'))
        flangeplate_crs_sec_area_eqn.append(NoEscape(r'&= ' + fp_area + r'\end{aligned}'))

    return flangeplate_crs_sec_area_eqn


def plate_recheck_area_weld(outerwidth, innerwidth=None, f_tp=None, t_wp=None, conn=None, pref=None):
    """
    Re-check plate area

    Args:
          flange_plate_area: area of the flange plate in mm square (float)
          web_plate_area:area of the web plate in mm square (float)
          outerwidth: flange plate height in mm  (float)
          innerwidth: flange plate Innerheight  in mm  (float)
          f_tp: flange plate thickness provided  in mm  (float)
          t_wp:None
          conn:"flange" or "web" (str)
          pref: "Outside+Inside" or "outside" (str)
    Returns:
          plate area
    """

    if conn == "flange":
        if pref == "Outside":
            flange_plate_area = (outerwidth * f_tp)

        else:
            flange_plate_area = (outerwidth + (2 * innerwidth)) * f_tp
            # flange_plate_area = str(flange_plate_area)
    else:
        web_plate_area = (2 * outerwidth * t_wp)
        # web_plate_area = str(web_plate_area)
    outerwidth = str(outerwidth)
    innerwidth = str(innerwidth)
    f_tp = str(f_tp)
    t_wp = str(t_wp)
    # flange_plate_area  = str(flange_plate_area)
    # web_plate_area  = str(web_plate_area)
    plate_recheck_area_weld_eqn = Math(inline=True)
    if conn == "flange":
        if pref == "Outside":
            flange_plate_area = str(flange_plate_area)
            plate_recheck_area_weld_eqn.append(NoEscape(r'\begin{aligned}  pt.area &=B_{fp} \times t_{ifp}\\'))
            plate_recheck_area_weld_eqn.append(NoEscape(r' &=' + outerwidth + r'\times' + f_tp + r'\\'))
            plate_recheck_area_weld_eqn.append(NoEscape(r'&= ' + flange_plate_area + r'\end{aligned}'))
        else:
            flange_plate_area = str(flange_plate_area)
            plate_recheck_area_weld_eqn.append(NoEscape(r'\begin{aligned}  pt.area &=(B_{fp} +(2\times B_{ifp}))\times  t_{ifp}  \\'))
            plate_recheck_area_weld_eqn.append(NoEscape(r' &=(' + outerwidth + r'+(2\times' + innerwidth + r'))\times' + f_tp + r'\\'))
            plate_recheck_area_weld_eqn.append(NoEscape(r'&= ' + flange_plate_area + r'\end{aligned}'))
    else:
        web_plate_area = str(web_plate_area)
        plate_recheck_area_weld_eqn.append(NoEscape(r'\begin{aligned}  pt.area &=2\times W_{wp} \times t_{wp}  \\'))
        plate_recheck_area_weld_eqn.append(NoEscape(r' &=2\times' + outerwidth + r' \times' + t_wp + r'\\'))
        plate_recheck_area_weld_eqn.append(NoEscape(r'&= ' + web_plate_area + r'\end{aligned}'))
    return plate_recheck_area_weld_eqn


def flange_plate_area_prov_bolt(B, pref, y, outerwidth, fp_area, t, r_1, innerwidth=None):
    """
     Calculate the flange plate area for column-column bolted connection

     Args:

          B:flange width of the section in mm (float)
          pref:outside or (outside +inside) (string)
          y: web thickness in mm (float)
          outerwidth: outerwidth of flange width in mm (float)
          fp_area:area of flange plate in mm square (float)
          t: flange thickness in mm (float)
          r_1:root radius of the section in mm (float)
          innerwidth:innerwidth of flange plate in mm (float)
     Returns:
          flange plate area
    """
    outerwidth = str(outerwidth)
    B = str(B)
    fp_area = str(fp_area)
    t = str(t)
    r_1 = str(r_1)
    innerwidth = str(innerwidth)
    y = str(y)
    flangeplate_crs_sec_area_bolt_eqn = Math(inline=True)
    if pref == "Outside":

        flangeplate_crs_sec_area_bolt_eqn.append(NoEscape(r'\begin{aligned} B_{fp} &= B\\'))
        flangeplate_crs_sec_area_bolt_eqn.append(NoEscape(r'&= ' + outerwidth + r'\\'))

        flangeplate_crs_sec_area_bolt_eqn.append(NoEscape(r' pt.area &= ' + y + r' \times ' + outerwidth + r'\\'))
        flangeplate_crs_sec_area_bolt_eqn.append(NoEscape(r'&= ' + fp_area + r'\end{aligned}'))
    else:

        flangeplate_crs_sec_area_bolt_eqn.append(NoEscape(r'\begin{aligned} B_{fp} &= B\\'))
        flangeplate_crs_sec_area_bolt_eqn.append(NoEscape(r'&= ' + outerwidth + r' \\'))
        flangeplate_crs_sec_area_bolt_eqn.append(NoEscape(r'B_{ifp} &= \frac{B-t-(2 \times R1)}{2}\\'))
        flangeplate_crs_sec_area_bolt_eqn.append(NoEscape(r'&=\frac{' + B + '-' + t + r'-(2 \times' + r_1 + r')}{2}\\'))
        flangeplate_crs_sec_area_bolt_eqn.append(NoEscape(r'&= ' + innerwidth + r' \\'))
        flangeplate_crs_sec_area_bolt_eqn.append(NoEscape(r' pt.area &=(' + outerwidth + r'+(2 \times' + innerwidth + r')) \times' + y + r'\\'))
        flangeplate_crs_sec_area_bolt_eqn.append(NoEscape(r'&= ' + fp_area + r'\end{aligned}'))

    return flangeplate_crs_sec_area_bolt_eqn


def web_plate_area_prov(D, y, webwidth, wp_area, T, r_1):
    """
    Calculate   area of provided plate for web in case of welded connection

    Args:
           D:section depth in mm (float)
           y:thickness of web in mm (float)
           webwidth:width of web section  in mm (float)
           wp_area:  area of provided plate for web in mm square (float)
           T: flange thickness  in mm (float)
           r_1:  section root radius in mm (float)

    Returns:
          area of provided plate for web
    """
    D = str(D)
    T = str(T)
    r_1 = str(r_1)
    webwidth = str(webwidth)
    wp_area = str(wp_area)
    y = str(y)

    web_plate_area_prov = Math(inline=True)
    # web_plate_area_prov.append(NoEscape(r'\begin{aligned} W_{wp}&= D-(2*T)-(2*R1)-(2*21)\\'))
    # web_plate_area_prov.append(NoEscape(r'&='+D+'-(2\times'+T+')-(2\times'+r_1+r')-(2*21)\\'))
    # web_plate_area_prov.append(NoEscape(r'&= ' + webwidth + r' \\'))
    web_plate_area_prov.append(NoEscape(r'\begin{aligned} pt.area &= t_{wp} \times 2 \times W_{wp}\\'))
    web_plate_area_prov.append(NoEscape(r'  &= ' + y + r'\times 2 \times ' + webwidth + r'\\'))
    web_plate_area_prov.append(NoEscape(r'&= ' + wp_area + r'\end{aligned}'))
    return web_plate_area_prov


def web_plate_area_prov_bolt(D, y, webwidth, wp_area, T, r_1):
    """
    Calculate   area of provided plate for web

    Args:
          D:section depth in mm (float)
          y:thickness of web in mm (float)
          webwidth:width of web section  in mm (float)
          wp_area:  area of provided plate for web in mm square (float)
          T: flange thickness  in mm (float)
          r_1: root radius in mm (float)
    Returns:
         area of provided plate for web
    """
    D = str(D)
    T = str(T)
    r_1 = str(r_1)
    webwidth = str(webwidth)
    wp_area = str(wp_area)
    y = str(y)

    web_plate_area_prov = Math(inline=True)
    # web_plate_area_prov.append(NoEscape( W_{wp}&= D-(2*T)-(2*R1)\\'))
    # web_plate_area_prov.append(NoEscape(r'&=' + D + '-(2\times' + T + ')-(2\times' + r_1 + r')\\'))
    # web_plate_area_prov.append(NoEscape(r'&= ' + webwidth + r' \\'))
    web_plate_area_prov.append(NoEscape(r'\begin{aligned}pt.area &= t_{wp} \times 2 \times  W_{wp} \\'))
    web_plate_area_prov.append(NoEscape(r'&= ' + y + r'\times 2 \times' + webwidth + r'\\'))
    web_plate_area_prov.append(NoEscape(r'&= ' + wp_area + r'\end{aligned}'))
    return web_plate_area_prov


# functions for base plate


def square_washer_size(side):
    """ equation for the size of square plate washer """
    side = str(side)

    washer_dim = Math(inline=True)
    washer_dim.append(NoEscape(r'\begin{aligned} & Square - ' + side + r'  X ' + side + r' \\ \\'))
    washer_dim.append(NoEscape(r'&[Ref.~IS~6649:1985,~Table~2] \end{aligned}'))

    return washer_dim


def square_washer_thk(thickness):
    """ equation for the thickness of square plate washer """
    thickness = str(thickness)

    washer_thk = Math(inline=True)
    washer_thk.append(NoEscape(r'\begin{aligned} t_{w} &= ' + thickness + r' \\ \\'))
    washer_thk.append(NoEscape(r'&[Ref.~IS~6649:1985,~Table~2] \end{aligned}'))

    return washer_thk


def square_washer_in_dia(dia):
    """ equation for the hole diameter of square plate washer """
    dia = str(dia)

    washer_in_dia = Math(inline=True)
    washer_in_dia.append(NoEscape(r'\begin{aligned} d_{h} &= ' + dia + r' \\ \\'))
    washer_in_dia.append(NoEscape(r'&[Ref.~IS~6649:1985,~Table~2] \end{aligned}'))

    return washer_in_dia


def hexagon_nut_thickness(nut_thick):
    """ equation for the thickness of the hexagon nut """
    nut_thick = str(nut_thick)

    nut_thickness = Math(inline=True)
    nut_thickness.append(NoEscape(r'\begin{aligned} t_{n} &= ' + nut_thick + r' \\ \\'))
    nut_thickness.append(NoEscape(r'&[Ref.~IS~1364-3:2002,~Table~1] \end{aligned}'))

    return nut_thickness


def anchor_len_above_footing(length):
    """ equation for the length of the anchor bolt above footing """
    length = str(length)

    anchor_len = Math(inline=True)
    anchor_len.append(NoEscape(r'\begin{aligned} grout thickness + thickness of base plate + thickness of plate washer +nut thickness + 20 \\'))
    anchor_len.append(NoEscape(r' &= ' + length + r' \end{aligned}'))

    return anchor_len


def bp_length(col_depth, end_distance, length):
    """ equation for the min length of the base plate"""
    col_depth = str(col_depth)
    end_distance = str(end_distance)
    length = str(length)

    bp_length_min = Math(inline=True)
    bp_length_min.append(NoEscape(r'\begin{aligned} L &= D ~+~2 ~ (e~+~e) \\'))
    bp_length_min.append(NoEscape(r'   &= ' + col_depth + r' ~+~2 \times (' + end_distance + r'~+~' + end_distance + r') \\'))
    bp_length_min.append(NoEscape(r'   &= ' + length + r' \\ \\'))
    bp_length_min.append(NoEscape(r'&[Ref.~based~on~detailing~requirement] \end{aligned}'))

    return bp_length_min


def bp_length_sb(col_depth, end_distance, length, projection, col_type=''):
    """ equation for the min length of the welded slab base/base plate for hollow/tubular sections"""
    col_depth = str(col_depth)
    end_distance = str(end_distance)
    length = str(length)
    projection = str(projection)

    bp_length_min = Math(inline=True)
    if col_type == 'CHS':
        bp_length_min.append(NoEscape(r'\begin{aligned} L &= OD ~+~2~(c~+~e) \\'))
    else:
        bp_length_min.append(NoEscape(r'\begin{aligned} L &= D ~+~2~(c~+~e) \\'))
    bp_length_min.append(NoEscape(r'   &= ' + col_depth + r' ~+~2 \times ~(' + projection + r'~+~' + end_distance + r') \\'))
    bp_length_min.append(NoEscape(r'   &= ' + length + r' \\ \\'))
    bp_length_min.append(NoEscape(r'&[Ref.~based~on~detailing~requirement] \end{aligned}'))

    return bp_length_min


def bp_width_case1(load_axial, bp_min_len, bearing_strength, bp_width, min_req_width):
    """ """
    load_axial = str(load_axial * 10 ** -3)
    bp_min_len = str(bp_min_len)
    bearing_strength = str(bearing_strength)
    bp_width = str(bp_width)

    bp_length_min = Math(inline=True)
    bp_length_min.append(NoEscape(r'\begin{aligned} W &= \frac{2P} {\sigma_{br} ~ L} \\'))
    bp_length_min.append(
        NoEscape(r'   &= \frac{2 \times ' + load_axial + r' \times 10^{3}} {' + bearing_strength + r' \times ' + bp_min_len + r'} \\'))
    bp_length_min.append(NoEscape(r'   &= ' + str(min_req_width) + r' \\'))
    bp_length_min.append(NoEscape(r'   &= ' + bp_width + r' \end{aligned}'))

    return bp_length_min


def bp_width(flange_width, edge_distance, width, designation, projection, bp_type='welded_moment_bp', mom_bp_case='None'):
    """ equation for the min length of the base plate"""
    flange_width = str(flange_width)
    edge_distance = str(edge_distance)
    width = str(width)

    bp_width_min = Math(inline=True)

    if bp_type == 'welded_moment_bp':
        if mom_bp_case == 'Case1':
            bp_width_min.append(NoEscape(r'\begin{aligned} W &= (0.85 B) ~+~2~(e`~+~e`) \\'))
            bp_width_min.append(NoEscape(r'    &= (0.85 \times' + flange_width + r') ~+~2 \times (' + edge_distance + r'~+~' + edge_distance + r') \\'))
        else:
            bp_width_min.append(NoEscape(r'\begin{aligned} W &= (0.85 B) ~+~2 ~(e`~+~e`) \\'))
            bp_width_min.append(NoEscape(r'    &= (0.85 \times ' + flange_width + r') ~+~2 \times (' + edge_distance + r'~+~' + edge_distance + r') \\'))
    else:
        if designation[1:4] == 'CHS':
            bp_width_min.append(NoEscape(r'\begin{aligned} W &= OD ~+~2~ (c~+~e`) \\'))
            bp_width_min.append(NoEscape(r' &= ' + flange_width + r' ~+~2 \times (' + str(projection) + r'~+~' + edge_distance + r') \\'))
        else:
            bp_width_min.append(NoEscape(r'\begin{aligned} W &= B ~+~2~ (c~+~e`) \\'))
            bp_width_min.append(NoEscape(r' &= ' + flange_width + r' ~+~2 \times (' + str(projection) + r'~+~' + edge_distance + r') \\'))

    bp_width_min.append(NoEscape(r'    &= ' + width + r' \\ \\'))
    bp_width_min.append(NoEscape(r'&[Ref.~based~on~detailing~requirement] \end{aligned}'))

    return bp_width_min


def bearing_strength_concrete(concrete_grade, bearing_strength_value):
    """ equation for the bearing strength of concrete"""
    concrete_grade = str(concrete_grade)
    bearing_strength_value = str(bearing_strength_value)

    bearing_strength = Math(inline=True)
    bearing_strength.append(NoEscape(r'\begin{aligned} \sigma_{br} &= 0.45fck \\'))
    bearing_strength.append(NoEscape(r' &= 0.45 \times ' + concrete_grade + r' \\'))
    bearing_strength.append(NoEscape(r' &= ' + bearing_strength_value + r' \\ \\'))
    bearing_strength.append(NoEscape(r' &[Ref.~IS~456:2000,~Cl.~34.4] \end{aligned}'))

    return bearing_strength


def actual_bearing_pressure(axial_load, bp_area_provided, bearing_pressure):
    """ """
    axial_load = str(axial_load * 10 ** -3)
    bp_area_provided = str(round(bp_area_provided * 10 ** -3, 2))
    bearing_pressure = str(round(bearing_pressure, 2))

    bp_bearing_pressure = Math(inline=True)
    bp_bearing_pressure.append(NoEscape(r'\begin{aligned} {\sigma_{br}}_{actual} &= \frac{P}{A_{provided}} \\'))
    bp_bearing_pressure.append(
        NoEscape(r'                        &= \frac{' + axial_load + r'\times 10^{3}}{' + bp_area_provided + r'\times 10^{3}} \\'))
    bp_bearing_pressure.append(NoEscape(r'                        &= ' + bearing_pressure + r' \end{aligned}'))

    return bp_bearing_pressure


def bp_allowable_thk(connecting_thk1, connecting_thk2, maximum_thk):
    """ """
    connecting_thk1 = str(connecting_thk1)
    connecting_thk2 = str(connecting_thk2)
    maximum_thk = str(maximum_thk)

    thk_allowable = Math(inline=True)
    thk_allowable.append(NoEscape(r'\begin{aligned} (T, ~t) &< t_p \leq ' + maximum_thk + r' \\'))
    thk_allowable.append(NoEscape(r' (' + connecting_thk1 + r', ~' + connecting_thk2 + r') &< t_p \leq ' + maximum_thk + r' \end{aligned}'))

    return thk_allowable


def bp_thk_1(plate_thk, plate_thk_provided, projection, actual_bearing_stress, gamma_m0, fy_plate):
    """ """
    plate_thk = str(plate_thk)
    plate_thk_provided = str(plate_thk_provided)
    projection = str(projection)
    actual_bearing_stress = str(round(actual_bearing_stress, 2))
    gamma_m0 = str(gamma_m0)
    fy_plate = str(fy_plate)

    thk = Math(inline=True)
    thk.append(NoEscape(r'\begin{aligned} t_p &= c~\Bigg[\frac{2.5~{\sigma_{br}}_{actual}~\gamma_{m0}}{{f_{y}}_{plate}}\Bigg]^{0.5} \\'))
    thk.append(NoEscape(r'      &= ' + projection + r' \times \Bigg[\frac{2.5~\times ' + actual_bearing_stress + r'\times ~' + gamma_m0 + r' }{'
                        + fy_plate + r'}\Bigg]^{0.5} \\'))
    thk.append(NoEscape(r'     &= ' + plate_thk + r' \\ '))
    thk.append(NoEscape(r'     &= ' + plate_thk_provided + r' \\ \\'))
    thk.append(NoEscape(r' & [Ref.~IS~800:2007,~Cl.7.4.3.1] \end{aligned}'))

    return thk


def minimum_load(action_load, zp_column, fy_column, gamma_m0, axis='major'):
    """ calculate eccentricity along the major axis"""
    action_load = str(round(action_load, 2))
    zp_column = str(round(zp_column, 2))
    fy_column = str(fy_column)
    gamma_m0 = str(gamma_m0)

    load = Math(inline=True)
    if axis == 'major':
        load.append(NoEscape(r'\begin{aligned} M_{zz} &= 0.5 \times M_{d} \\'))
        load.append(NoEscape(r'        &= 0.5 \times \beta_{b} Z_{pz} f_y / \gamma_{m0} \\'))
    else:
        load.append(NoEscape(r'\begin{aligned} M_{yy} &= 0.5 \times M_{d} \\'))
        load.append(NoEscape(r'        &= 0.5 \times \beta_{b} Z_{py} f_y / \gamma_{m0} \\'))

    load.append(NoEscape(r'        &= 0.5 \times 1 \times ' + zp_column + r'\times 10^{3} \times ' + fy_column + r'~ /~ ' + gamma_m0 + r' \\'))
    load.append(NoEscape(r'        &= ' + action_load + r' \\'))
    load.append(NoEscape(r' & [Ref.~IS~800:2007,~Cl.8.2.1.2] \end{aligned}'))

    return load


def eccentricity(moment, axial_load, eccentricity_zz):
    """ calculate eccentricity along the major axis"""
    moment = str(moment)
    axial_load = str(axial_load)
    eccentricity_zz = str(round(eccentricity_zz, 2))

    ecc_zz = Math(inline=True)
    ecc_zz.append(NoEscape(r'\begin{aligned} e_{zz} &= \frac{M_{zz}}{P} \\'))
    ecc_zz.append(NoEscape(r'        &= \frac{' + moment + r'\times 10^{6}}{' + axial_load + r'\times 10^{3}} \\'))
    ecc_zz.append(NoEscape(r'        &= ' + eccentricity_zz + r' \end{aligned}'))

    return ecc_zz


def k1(ecc_zz, bp_length, k1_value):
    """ calculate k1

    Args:
        ecc_zz (e) - end distance in mm (float)
        bp_length (L) - length of the base plate in mm (float)
        k1_value - value of k1 (float)

    Returns:
        k1 [k1 = 3 * (e - L/2)] (float)
    """
    ecc_zz = str(ecc_zz)
    bp_length = str(bp_length)
    k1_value = str(round(k1_value, 2))

    k1 = Math(inline=True)
    k1.append(NoEscape(r'\begin{aligned} k_{1} &= 3~\Big(e_{zz} ~-~\frac{L}{2}\Big) \\'))
    k1.append(NoEscape(r'       &= 3~\Big(' + ecc_zz + r'~-~\frac{' + bp_length + r'}{2}\Big) \\'))
    k1.append(NoEscape(r'       &= ' + k1_value + r' \\ \\'))
    k1.append(NoEscape(r'& [Ref.~Design~of~Welded~Structures \\ '))
    k1.append(NoEscape(r'& -~Omer~W~Blodgett~,section~3.3] \end{aligned}'))

    return k1


def modular_ratio(E_s, f_ck, modular_ratio):
    """ calculate modular ratio

    """
    E_s = str(E_s)
    E_c = round((5000 * math.sqrt(f_ck)), 3)
    E_c = str(E_c)
    f_ck = str(f_ck)
    modular_ratio = str(modular_ratio)

    n = Math(inline=True)
    n.append(NoEscape(r'\begin{aligned} E_s &= 2 \times 10 ^ {5}~(N/mm^{2}) \\'))
    n.append(NoEscape(r' E_c &= 5000~\sqrt{f_{ck}}~(N/mm^{2}) \\'))
    n.append(NoEscape(r' &= 5000~\times \sqrt{' + f_ck + r'}~=~' + E_c + r' \\ \\'))
    n.append(NoEscape(r' n &= \frac{E_{s}}{E_{c}} \\'))
    n.append(NoEscape(r' n &= \frac{' + E_s + r'}{' + E_c + r'} \\'))
    n.append(NoEscape(r' &=  ' + modular_ratio + r'\\ \\'))
    n.append(NoEscape(r' &[Ref.~IS~800:2007,~IS~456:2000] \end{aligned}'))
    # n.append(NoEscape(r' & [Ref.~Design~of~Welded~Structures~- \\'))
    # n.append(NoEscape(r' & Omer~W~Blodgett~(section~3.3)] \end{aligned}'))

    return n


def epsilon(yield_stress, epsilon_value):
    """ """
    yield_stress = str(yield_stress)
    epsilon_value = str(epsilon_value)

    value = Math(inline=True)
    value.append(NoEscape(r'\begin{aligned} \epsilon_{st} &= \sqrt{\frac{250}{{f_{y}}_{st}}} \\'))
    value.append(NoEscape(r'&= \sqrt{\frac{250}{' + yield_stress + r'}} \\'))
    value.append(NoEscape(r'&= ' + epsilon_value + r' \\ \\'))
    value.append(NoEscape(r' &[Ref.~IS~800:2007,~Table~2] \end{aligned}'))

    return value


def total_anchor_area_tension(anchor_dia, anchor_nos_tension, anchor_area_tension):
    """

    """
    anchor_dia = str(anchor_dia)
    anchor_nos_tension = str(anchor_nos_tension)
    anchor_area_tension = str(anchor_area_tension)

    total_anchor_area = Math(inline=True)
    total_anchor_area.append(NoEscape(r'\begin{aligned} A_{s} &= n \times~\Big(\frac{\pi}{4}\Big)~d^{2} \\'))
    total_anchor_area.append(NoEscape(r'&       = ' + anchor_nos_tension + r' \times~\Big(\frac{\pi}{4}\Big)~ \times'
                                      + anchor_dia + r'^{2} \\'))
    total_anchor_area.append(NoEscape(r'& = ' + anchor_area_tension + r'\end{aligned}'))

    return total_anchor_area


def calc_f(end_distance, bp_length, f):
    """

    """
    end_distance = str(end_distance)
    bp_length = str(bp_length)
    f = str(f)

    dist_f = Math(inline=True)
    dist_f.append(NoEscape(r'\begin{aligned} f &= \Big(\frac{L}{2} - e\Big) \\'))
    dist_f.append(NoEscape(r'&   = \Big(\frac{' + bp_length + r'}{2} - ' + end_distance + r'\Big) \\'))
    dist_f.append(NoEscape(r'&   = ' + f + r' \\ \\'))
    dist_f.append(NoEscape(r'& [Ref.~Design~of~Welded~Structures \\ '))
    dist_f.append(NoEscape(r'& -~Omer~W~Blodgett~,section~3.3] \end{aligned}'))

    return dist_f


def k2(n, anchor_area_tension, bp_width, f, e, k2_value):
    """ calculate k2

    Args:
        n - modular ratio (float)
        anchor_area_tension (A_s) - total area of the anchor hold down bolts under tension (float)
        bp_width (B) - width of the base plate in mm (float)
        f = distance between the centre of the base plate and the centre of the anchor bolt(s) under tension (float)
        e = eccentricity (float)
        k2_value (float)

    Returns:
        k2 [k2 = (6*n*A_s / W) * (f + e) ] (float)
    """
    n = str(n)
    anchor_area_tension = str(anchor_area_tension)
    bp_width = str(bp_width)
    f = str(f)
    e = str(e)
    k2_value = str(round(k2_value, 2))

    k2 = Math(inline=True)
    k2.append(NoEscape(r'\begin{aligned} k_2 &= \frac{6~n~A_s}{W}~\Big(f~+~e_{zz}\Big) \\'))
    k2.append(
        NoEscape(r'&     = \frac{6~ \times' + n + r'~\times' + anchor_area_tension + r'}{' + bp_width + r'}~\times \Big(' + f + r'~+~' + e + r'\Big) \\'))
    k2.append(NoEscape(r'&     = ' + k2_value + r' \\ \\'))

    k2.append(NoEscape(r'& Note:~n ~is~ the~ modular~ ratio \\ \\ '))
    k2.append(NoEscape(r'& [Ref.~Design~of~Welded~Structures \\ '))
    k2.append(NoEscape(r'& -~Omer~W~Blodgett~,section~3.3] \end{aligned}'))

    return k2


def k3(k2_value, bp_length, f, k3_value):
    """ calculate k3 """
    k2_value = str(round(k2_value, 2))
    bp_length = str(bp_length)
    f = str(f)
    k3_value = str(round(k3_value, 2))

    k3 = Math(inline=True)
    k3.append(NoEscape(r'\begin{aligned} k_3 &= - ~k_2~\Big(\frac{L}{2}~+~f\Big) \\'))
    k3.append(NoEscape(r'&     = - ~' + k2_value + r'~\Big(\frac{' + bp_length + r'}{2}~+~' + f + r'\Big) \\'))
    k3.append(NoEscape(r'&     = ' + k3_value + r' \\ \\'))
    k3.append(NoEscape(r'& [Ref.~Design~of~Welded~Structures \\ '))
    k3.append(NoEscape(r'& -~Omer~W~Blodgett~,section~3.3] \end{aligned}'))

    return k3


def y(k1_value, k2_value, k3_value, y_value):
    """ calculate the distance (y) of the base plate under compression"""
    k1_value = round(k1_value, 2)
    if k1_value > 0:
        k1_value = '+ ' + str(k1_value)
    else:
        k1_value = str(k1_value)

    k2_value = round(k2_value, 2)
    if k2_value > 0:
        k2_value = '+ ' + str(k2_value)
    else:
        k2_value = str(k2_value)

    k3_value = round(k3_value, 2)
    if k3_value > 0:
        k3_value = '+ ' + str(k3_value)
    else:
        k3_value = str(k3_value)

    y_value = str(y_value)

    y = Math(inline=True)
    y.append(NoEscape(r'\begin{aligned} & y^{3}~+~k_{1}~y^{2}~+~k_{2}~y~+~k_{3} = 0 \\'))
    y.append(NoEscape(r' & y^{3}~' + k1_value + r'\times y^{2}~' + k2_value + r'\times y~' + k3_value + r' = 0 \\'))
    y.append(NoEscape(r'& y = ' + y_value + r' \\ \\'))
    y.append(NoEscape(r'& [Ref.~Design~of~Welded~Structures \\ '))
    y.append(NoEscape(r'& -~Omer~W~Blodgett~,section~3.3] \end{aligned}'))

    return y


def tension_demand_anchor(axial_load, bp_length, dist_y, ecc_zz, f, anchor_tension):
    """ calculate total tension demand on the hold down bolt(s)"""
    axial_load = str(axial_load)
    bp_length = str(bp_length)
    dist_y = str(dist_y)
    ecc_zz = str(ecc_zz)
    f = str(f)
    anchor_tension = str(anchor_tension)

    tension_total = Math(inline=True)
    tension_total.append(NoEscape(r'\begin{aligned} P_t &= -~P_c~\Bigg[\frac{\frac{L}{2}-\frac{y}{3}-e_{zz}}{\frac{L}{2}-\frac{y}{3}+f}\Bigg] \\'))
    tension_total.append(
        NoEscape(r'&     = -~' + axial_load + r'\times ~\Bigg[\frac{\frac{' + bp_length + r'}{2}-\frac{' + dist_y + r'}{3}-' + ecc_zz + r'}'
                                                                                                                                        r'{\frac{' + bp_length + r'}{2}-\frac{' + dist_y + r'}{3}+' + f + r'}\Bigg] \\'))
    tension_total.append(NoEscape(r'&     = ' + anchor_tension + r' \\ \\'))
    tension_total.append(NoEscape(r'& [Ref.~Design~of~Welded~Structures \\ '))
    tension_total.append(NoEscape(r'& -~Omer~W~Blodgett~,section~3.3] \end{aligned}'))

    return tension_total


def tension_demand_each_anchor(total_tension_demand, anchor_nos, tension_each_anchor):
    """ """
    total_tension_demand = str(total_tension_demand)
    anchor_nos = str(anchor_nos)
    tension_each_anchor = str(tension_each_anchor)

    tension_total = Math(inline=True)
    tension_total.append(NoEscape(r'\begin{aligned} T_{d} = \frac{P_{t}}{n} \\'))
    tension_total.append(NoEscape(r'&       = \frac{' + total_tension_demand + r'}{' + anchor_nos + r'} \\'))
    tension_total.append(NoEscape(r'&       = ' + tension_each_anchor + r'\end{aligned}'))

    return tension_total


def eff_bearing_area(col_depth, col_flange_width, col_flange_thk, col_web_thk, col_type='I-section'):
    """ calculate min area req for base plate (only for axial loads)"""
    col_depth = str(col_depth)
    col_flange_width = str(col_flange_width)
    col_flange_thk = str(col_flange_thk)
    col_web_thk = str(col_web_thk)

    area = Math(inline=True)

    if col_type == 'I-section':
        area.append(NoEscape(r'\begin{aligned} {A_{br}}_{eff} &= (D~+~2 c) (B~+~2 c) - \Big[ \big(D - 2(T~+~c)\big) \big(B - t\big) \Big] \\ \\'))
        area.append(NoEscape(r'&                = (' + col_depth + r' ~+~2 c) (' + col_flange_width + r' ~+~2 c)~ - \\'))
        area.append(NoEscape(r'& \Big[ \big(' + col_depth + r' - 2 \times (' + col_flange_thk + r'~+~c)\big) \big(' + col_flange_width + r' - '
                                                                                                                                 r'' + col_web_thk + r'\big) \Big] \\ \\'))
    if col_type == 'SHS&RHS':
        area.append(NoEscape(r'\begin{aligned} {A_{br}}_{eff} &= (D~+~2 c) (B~+~2 c) \\ \\'))
        area.append(NoEscape(r'&                = (' + col_depth + r' ~+~2 c) (' + col_flange_width + r' ~+~2 c) \\ '))
    if col_type == 'CHS':
        area.append(NoEscape(r'\begin{aligned} {A_{br}}_{eff} &= \frac{\pi}{4} \times (OD~+~2 c)^{2} \\ '))
        area.append(NoEscape(r'&                = \frac{\pi}{4} \times (' + col_depth + r' ~+~2 c)^{2} \\ \\'))

    area.append(NoEscape(r' Note:&~ c~ is~ the~ projection~ beyond~ the~ face~ of~ the~ column \\ \\'))
    area.append(NoEscape(r'& [Reference:~Design~of~Steel~Structures \\'))
    area.append(NoEscape(r'& -~N.Subramanian,~(2019~edition)~Chapter~15,] \end{aligned} '))

    return area


def eff_projection(col_depth, col_flange_width, col_flange_thk, col_web_thk, min_area, projection, end_distance, col_type='I-section'):
    """ calculate min area req for base plate (only for axial loads)"""
    col_depth = str(col_depth)
    col_flange_width = str(col_flange_width)
    col_flange_thk = str(col_flange_thk)
    col_web_thk = str(col_web_thk)
    min_area = str(round(min_area * 10 ** -3, 2))
    projection_val = max(projection, end_distance)
    projection_val = str(projection_val)
    projection = str(round(projection, 2))
    end_distance = str(end_distance)

    c = Math(inline=True)
    c.append(NoEscape(r'\begin{aligned} {A_{br}}_{eff} &= {A_{req}}_{min} \\'))
    c.append(NoEscape(r'&                = ' + min_area + r' \times 10^{3} \\ \\'))

    if col_type == 'I-section':
        c.append(NoEscape(r' Therefore,&~(' + col_depth + r' ~+~2 c) (' + col_flange_width + r' ~+~2 c)~- \\'))
        c.append(NoEscape(r'& \Big[ \big(' + col_depth + r' - 2(' + col_flange_thk +
                          r'~+~c)\big) \big(' + col_flange_width + r' - ' + col_web_thk + r'\big) \Big] \\ '))
        c.append(NoEscape(r'& = ' + min_area + r' \times 10^{3} \\ '))

    if col_type == 'SHS&RHS':
        c.append(NoEscape(r' Therefore,&~(' + col_depth + r' ~+~2 c) (' + col_flange_width + r' ~+~2 c)~ =~ ' + min_area + r' \times 10^{3} \\'))

    if col_type == 'CHS':
        c.append(NoEscape(r'Therefore,&~ \frac{\pi}{4} \times (' + col_depth + r'~+~2 c)^{2}~=~ ' + min_area + r' \times 10^{3} \\'))

    c.append(NoEscape(r'              c &  = ' + projection + r' \\ \\'))

    c.append(NoEscape(r' projection &= max(c,~e) \\'))
    c.append(NoEscape(r'            &= max(' + projection + r',~' + end_distance + r') \\'))
    c.append(NoEscape(r'&            = ' + projection_val + r' \\ \\'))

    c.append(NoEscape(r'& [Reference:~Design~of~Steel~Structures \\'))
    c.append(NoEscape(r'& -~N.Subramanian,~(2019~edition)~Chapter~15,] \end{aligned} '))

    return c


def min_area_req(axial_load, bearing_strength, bp_min_area):
    """ calculate min area req for base plate (only for axial loads)"""
    axial_load = str(axial_load * 10 ** -3)
    bearing_strength = str(bearing_strength)
    bp_min_area = str(round(bp_min_area * 10 ** -3, 2))

    area = Math(inline=True)
    area.append(NoEscape(r'\begin{aligned} {A_{req}}_{min} &= \frac{P_c}{\sigma_{br}} \\'))
    area.append(NoEscape(r'&                 = \frac{' + axial_load + r' \times 10^{3}}{' + bearing_strength + r'} \\'))
    area.append(NoEscape(r'&        = ' + bp_min_area + r'\times 10^{3} \end{aligned}'))

    return area


def min_area_provided(bp_area_provided, bp_len, bp_w):
    """ area provided for base plate (only for axial loads)"""
    bp_len = str(bp_len)
    bp_w = str(bp_w)
    bp_area_provided = str(round(bp_area_provided * 10 ** -3, 2))

    area_prov = Math(inline=True)
    area_prov.append(NoEscape(r'\begin{aligned} A_{provided} &= L \times W \\'))
    area_prov.append(NoEscape(r'  &= ' + bp_len + r' \times ' + bp_w + r' \\'))
    area_prov.append(NoEscape(r' &= ' + bp_area_provided + r'\times 10^{3} \end{aligned}'))

    return area_prov


def mom_bp_case(case, eccentricity, bp_length):
    """ """
    case = str(case)
    eccentricity = str(round(eccentricity, 2))

    bp_case = Math(inline=True)

    if case == 'Case1':
        bp_length = round(bp_length, 2)
        value = round(bp_length / 6, 2)
        value = str(value)
        bp_length = str(bp_length)

        bp_case.append(NoEscape(r'\begin{aligned} e_{zz} & \leq \frac{L_{min}}{6} \\'))
        bp_case.append(NoEscape(r' ' + eccentricity + r' & \leq \frac{' + bp_length + r'}{6} \\'))
        bp_case.append(NoEscape(r' ' + eccentricity + r' & \leq ' + value + r' \end{aligned}'))
    elif case == 'Case2':
        bp_length = round(bp_length, 2)
        value1 = round(bp_length / 6, 2)
        value2 = round(bp_length / 3, 2)
        value1 = str(value1)
        value2 = str(value2)
        bp_length = str(bp_length)

        bp_case.append(NoEscape(r'\begin{aligned} \frac{L_{min}}{6} & < e_{zz} < \frac{L_{min}}{3} \\'))
        bp_case.append(NoEscape(r' \frac{' + bp_length + r'}{6} & < ' + eccentricity + r' < \frac{' + bp_length + r'}{3} \\'))
        bp_case.append(NoEscape(r' ' + value1 + r' & < ' + eccentricity + r' < ' + value2 + r'\end{aligned}'))

    elif case == 'Case3':
        bp_length = round(bp_length, 2)
        value = round(bp_length / 3, 2)
        value = str(value)
        bp_length = str(bp_length)

        bp_case.append(NoEscape(r'\begin{aligned} e_{zz} & \geq \frac{L_{min}}{3} \\'))
        bp_case.append(NoEscape(r' ' + eccentricity + r' & \geq \frac{' + bp_length + r'}{3} \\'))
        bp_case.append(NoEscape(r' ' + eccentricity + r' & \geq ' + value + r'\end{aligned}'))

    return bp_case


def bp_section_modulus(bp_length, bp_width, section_modulus):
    """ """
    bp_length = str(bp_length)
    bp_width = str(bp_width)
    section_modulus = str(round(section_modulus * 10 ** -3, 2))

    ze_zz = Math(inline=True)
    ze_zz.append(NoEscape(r'\begin{aligned} {z_{e}}_{plate} &= \frac{W L^{2}}{6} \\'))
    ze_zz.append(NoEscape(r'&                 = \frac{' + bp_width + r' \times ' + bp_length + r'^{2}}{6} \\'))
    ze_zz.append(NoEscape(r'&                 = ' + section_modulus + r'\times 10^{3} \end{aligned}'))

    return ze_zz


def bending_stress(axial_load, moment_major, bp_length, bp_width, bp_area, section_modulus, sigma_max, sigma_min):
    """ """
    axial_load = str(axial_load)
    moment_major = str(round(moment_major, 2))
    bp_length = str(bp_length)
    bp_width = str(bp_width)
    bp_area = str(round(bp_area, 2))
    section_modulus = str(round(section_modulus * 10 ** -3, 2))
    sigma_max = str(round(sigma_max, 2))
    sigma_min = str(round(sigma_min, 2))

    sigma = Math(inline=True)
    sigma.append(NoEscape(r'\begin{aligned} {\sigma_{b}}_{max} &= \frac{P_{c}}{A}~+~\frac{M_{zz}}{{z_{e}}_{plate}} \\'))
    sigma.append(NoEscape(r'&                    = \frac{' + axial_load + r' \times 10^{3}}{' + bp_length + r' \times '
                          + bp_width + r'}~+~'r'\frac{' + moment_major + r' \times 10^{6}}{' + section_modulus + r' \times 10^{3}} \\'))

    sigma.append(NoEscape(r'&            = \frac{' + axial_load + r'\times 10^{3}}{' + bp_area + r'}~+~\frac{' + moment_major + r' \times 10^{6}}{' +
                          section_modulus + r' \times 10^{3}} \\'))
    sigma.append(NoEscape(r'&                 = ' + sigma_max + r' \\ \\'))

    sigma.append(NoEscape(r' {\sigma_{b}}_{min} &= \frac{P_{c}}{A}~-~\frac{M_{zz}}{{z_{e}}_{plate}} \\'))
    sigma.append(NoEscape(r'&                    = \frac{' + axial_load + r' \times 10^{3}}{' + bp_length + r' \times '
                          + bp_width + r'}~-~' r'\frac{' + moment_major + r' \times 10^{6}}{' + section_modulus + r' \times 10^{3}} \\'))
    sigma.append(NoEscape(r'&         = \frac{' + axial_load + r'\times 10^{3}}{' + bp_area + r'}~-~\frac{' + moment_major + r' \times 10^{6}}{' +
                          section_modulus + r' \times 10^{3}} \\'))
    sigma.append(NoEscape(r'&                 = ' + sigma_min + r'\end{aligned}'))

    return sigma


def critical_section(bp_length, col_depth, critical_len):
    """ """
    bp_length = str(bp_length)
    col_depth = str(col_depth)
    critical_len = str(critical_len)

    length = Math(inline=True)
    length.append(NoEscape(r'\begin{aligned} y_{critical} &= \frac{L ~- ~(0.95D)}{2} \\'))
    length.append(NoEscape(r'&              = \frac{' + bp_length + r' ~- ~(0.95 \times ' + col_depth + r')}{2} \\'))
    length.append(NoEscape(r'&              = ' + critical_len + r'\end{aligned}'))

    return length


def critical_section_case_2_3(critical_xx, y, bp_length, column_D):
    """ """
    critical_len = Math(inline=True)

    critical_len.append(NoEscape(r'\begin{aligned} y_{critical} &= \frac{L - 0.95D}{2} \\'))
    critical_len.append(NoEscape(r'                             &= \frac{' + str(bp_length) + r' - (0.95 \times ' + str(column_D) + r')}{2} \\'))
    critical_len.append(NoEscape(r'                             &= ' + str(critical_xx) + r' \\ \\'))

    if y > critical_xx:
        critical_xx = str(critical_xx)
        y = str(y)
        critical_len.append(NoEscape(r' y~ &> ~y_{critical}~~~ (' + y + r'~ > ~' + critical_xx + r') \\'))
        critical_len.append(NoEscape(r'& Therefore,~ y_{critical} = ' + critical_xx + r'\\ \\'))
    else:
        critical_xx = str(critical_xx)
        y = str(y)
        critical_len.append(NoEscape(r' y~ &< ~y_{critical}~~~ (' + y + r'~ < ~' + critical_xx + r') \\'))
        critical_len.append(NoEscape(r' Therefore,&~ y_{critical} = ' + y + r'\\ \\'))

    critical_len.append(NoEscape(r' Note:&~ The~ critical~ section~ lies~ at \\'))
    critical_len.append(NoEscape(r' & 0.95D ~ of ~ the ~column~section \end{aligned}'))

    return critical_len


def bending_stress_critical_sec(bending_stress_critical):
    """ """
    bending_stress_critical = str(round(bending_stress_critical, 2))

    stress = Math(inline=True)
    stress.append(NoEscape(r'\begin{aligned} {\sigma_{b}}_{critical} = ' + bending_stress_critical + r'\end{aligned}'))

    return stress


def moment_critical_section(sigma_x, sigma_max, critical_len, moment, concrete_bearing_stress, bp_width, case='Case1'):
    """ """
    sigma_x = str(round(sigma_x, 2))
    sigma_max = str(round(sigma_max, 2))
    critical_len = str(critical_len)
    concrete_bearing_stress = str(concrete_bearing_stress)
    bp_width = str(bp_width)

    critical_moment = Math(inline=True)

    if case == 'Case1':
        moment = str(round(moment * 10 ** -6, 2))
        critical_moment.append(NoEscape(r'\begin{aligned} M_{critical} &= \Bigg[ \bigg( {\sigma_{b}}_{critical} \times y_{critical} \times '
                                        r'\frac{y_{critical}} {2} \bigg)~ + \\ '))
        critical_moment.append(NoEscape(r' & \bigg( \frac{1}{2} \times y_{critical} \times '
                                        r'\big({\sigma_{b}}_{max} - {\sigma_{b}}_{critical} \big) \times \\'))
        critical_moment.append(NoEscape(r' & \frac{2}{3} \times y_{critical} \bigg) \Bigg] \times W \\ \\'))

        critical_moment.append(NoEscape(r' &= \Bigg[ \bigg( ' + sigma_x + r' \times ' + critical_len + r' \times '
                                        r'\frac{' + critical_len + r'} {2} \bigg)~ + \\ '))
        critical_moment.append(NoEscape(r' & \bigg( \frac{1}{2} \times ' + critical_len + r' \times '
                                        r'\big(' + sigma_max + r' - ' + sigma_x + r' \big) \times \\'))
        critical_moment.append(NoEscape(r' & \frac{2}{3} \times ' + critical_len + r' \bigg) \Bigg] \times ' + bp_width + r' \\ \\'))

        critical_moment.append(NoEscape(r'&              = ' + moment + r'\times 10 ^ {6} \end{aligned}'))
    else:
        moment = str(round(moment * 10 ** -6, 2))
        critical_moment.append(
            NoEscape(r'\begin{aligned} {M_{critical}}_{1} &= 0.45f_{ck} W y_{critical}\times\bigg(\frac{y_{critical}}{2}\bigg) \\'))
        critical_moment.append(NoEscape(r'  &= 0.45 \times ' + concrete_bearing_stress + r'\times' + bp_width + r'\times'
                                        + critical_len + r'\times\bigg(\frac{' + critical_len + r'}{2}\bigg) \\'))
        critical_moment.append(NoEscape(r'&                    = ' + moment + r'\times 10 ^ {6} \end{aligned}'))

    return critical_moment


def lever_arm_tension(bp_len, column_D, column_T, end_distance, lever_arm):
    """ """
    bp_len = str(bp_len)
    column_D = str(column_D)
    column_T = str(column_T)
    end_distance = str(end_distance)
    lever_arm = str(round(lever_arm, 2))

    dist = Math(inline=True)
    dist.append(NoEscape(r'\begin{aligned} l &= \frac{L}{2}-\frac{D}{2}+\frac{T}{2}-e \\'))
    dist.append(NoEscape(r'&   = \frac{' + bp_len + r'}{2}-\frac{' + column_D + r'}{2}+\frac{' + column_T + r'}{2}-'
                         + end_distance + r' \\'))
    dist.append(NoEscape(r'&  = ' + lever_arm + r'\end{aligned}'))

    return dist


def lever_arm_moment(tension_demand, lever_arm, moment):
    """ """
    tension_demand = str(round(tension_demand, 2))
    lever_arm = str(round(lever_arm, 2))

    moment_critical = Math(inline=True)
    moment_critical.append(NoEscape(r'\begin{aligned} {M_{critical}}_{2} &= P_{t}~l \\'))
    moment_critical.append(NoEscape(r'&   = ' + tension_demand + r'\times 1000 \times ' + lever_arm + r' \\'))
    if moment <= 1e6:
        moment = round(moment * 1e-3, 2)
        moment_critical.append(NoEscape(r'&  = ' + str(moment) + r'\times 10 ^ {3} \end{aligned}'))
    else:
        moment = round(moment * 10 ** -6, 2)
        moment_critical.append(NoEscape(r'&  = ' + str(moment) + r'\times 10 ^ {6} \end{aligned}'))

    return moment_critical


def max_moment(critical_mom_1, critical_mom_2):
    """ """
    moment = max(critical_mom_1, critical_mom_2)
    moment = str(round(moment * 10 ** -6, 2))
    critical_mom_1 = str(round(critical_mom_1 * 10 ** -6, 2))

    moment_critical = Math(inline=True)
    moment_critical.append(NoEscape(r'\begin{aligned} M_{critical} &= max~\big({M_{critical}}_{1}, ~{M_{critical}}_{2}\big) \\'))

    if critical_mom_2 > 1e6:
        critical_mom_2 = round(critical_mom_2 * 1e-6, 2)
        moment_critical.append(NoEscape(r'&              = max~\big(' + critical_mom_1 + r'\times 10 ^{6}, ~'
                                    + str(critical_mom_2) + r'\times 10 ^{6} \big) \\'))
    else:
        critical_mom_2 = round(critical_mom_2 * 1e-3, 2)
        moment_critical.append(NoEscape(r'&              = max~\big(' + critical_mom_1 + r'\times 10 ^{6}, ~'
                                        + str(critical_mom_2) + r'\times 10 ^{3} \big) \\'))

    moment_critical.append(NoEscape(r'&              = ' + moment + r'\times 10 ^{6} \end{aligned}'))

    return moment_critical


def md_plate():
    """ """
    moment_demand = Math(inline=True)
<<<<<<< HEAD
    moment_demand.append(NoEscape(r'\begin{aligned} {z_{e}}_{plate} &= \frac{b {t_{p}}^{2}} {6} ,~where~(b = 1) \\ \\'))

    moment_demand.append(NoEscape(r' {M_{d}}_{plate} &= 1.5 {z_{e}}_{plate} {f_{y}}_{p}~ / ~ \gamma_{m0} \\'))
    moment_demand.append(NoEscape(r'                 &= \frac{ 1.5~ \bigg( \frac{b\times t_p^{2}} {6} \bigg) ~{f_{y}}_{p} } {\gamma_{m0}} \\ \\'))
=======
    moment_demand.append(NoEscape(r'\begin{aligned} {z_{e}}_{plate} &= \frac{W {t_{p}}^{2}} {6} \\ \\'))

    moment_demand.append(NoEscape(r' {M_{d}}_{plate} &= 1.5 {z_{e}}_{plate} {f_{y}}_{p}~ / ~ \gamma_{m0} \\'))
    moment_demand.append(NoEscape(r'                 &= \frac{ 1.5~ \bigg( \frac{W\times t_p^{2}} {6} \bigg) ~{f_{y}}_{p} } {\gamma_{m0}} \\ \\'))

>>>>>>> 4a10fb4e
    moment_demand.append(NoEscape(r' [Ref.&~IS~800:2007,~Cl.8.2.1.2] \end{aligned}'))

    return moment_demand


def plate_thk_required(flange_thk, web_thk, key1, key1_thk, key2, key2_thk, maximum_thk):
    """ """
    thk_required = Math(inline=True)

    if (key1 == 'Yes') and (key2 == 'Yes'):
        if flange_thk == web_thk:
            thk_required.append(NoEscape(r'\begin{aligned} (t,~t_1,~t_2) &< t_p \leq ' + str(maximum_thk) + r' \\'))
            thk_required.append(NoEscape(r' (' + str(flange_thk) + r',~' + str(key1_thk) + r',~'
                                         + str(key2_thk) + r') &< t_p \leq ' + str(maximum_thk) + r' \\ \\'))
        else:
            thk_required.append(NoEscape(r'\begin{aligned} (T,~t,~t_1,~t_2) &< t_p \leq ' + str(maximum_thk) + r' \\'))
            thk_required.append(NoEscape(r' (' + str(flange_thk) + r',~' + str(web_thk) + r',~' + str(key1_thk) + r',~'
                                         + str(key2_thk) + r') &< t_p \leq ' + str(maximum_thk) + r' \\ \\'))
        thk_required.append(NoEscape(r' [Note: ~t_1~and~t_2~ & is~the~thickness~of~shear~key] \end{aligned}'))

    elif key1 == 'Yes':
        if flange_thk == web_thk:
            thk_required.append(NoEscape(r'\begin{aligned} (t,~t_1) &< t_p \leq ' + str(maximum_thk) + r' \\'))
            thk_required.append(NoEscape(r' (' + str(flange_thk) + r',~' + str(key1_thk) + r') &< t_p \leq '
                                         + str(maximum_thk) + r' \\ \\'))
        else:
            thk_required.append(NoEscape(r'\begin{aligned} (T,~t,~t_1) &< t_p \leq ' + str(maximum_thk) + r' \\'))
            thk_required.append(NoEscape(r' (' + str(flange_thk) + r',~' + str(web_thk) + r',~' + str(key1_thk) + r') &< t_p \leq '
                                         + str(maximum_thk) + r' \\ \\'))
        thk_required.append(NoEscape(r' [Note: ~t_1~ & is~the~thickness~of~shear~key] \end{aligned}'))

    elif key2 == 'Yes':
        if flange_thk == web_thk:
            thk_required.append(NoEscape(r'\begin{aligned} (t,~t_2) &< t_p \leq ' + str(maximum_thk) + r' \\'))
            thk_required.append(NoEscape(r' (' + str(flange_thk) + r',~' + str(key2_thk) + r') &< t_p \leq '
                                         + str(maximum_thk) + r' \\ \\'))
        else:
            thk_required.append(NoEscape(r'\begin{aligned} (T,~t,~t_2) &< t_p \leq ' + str(maximum_thk) + r' \\'))
            thk_required.append(NoEscape(r' (' + str(flange_thk) + r',~' + str(web_thk) + r',~' + str(key2_thk) + r') &< t_p \leq '
                                         + str(maximum_thk) + r' \\ \\'))
        thk_required.append(NoEscape(r' [Note: ~t_2~ & is~the~thickness~of~shear~key] \end{aligned}'))

    else:
        if flange_thk == web_thk:
            thk_required.append(NoEscape(r'\begin{aligned} t &< t_p \leq ' + str(maximum_thk) + r' \\'))
            thk_required.append(NoEscape(r' ' + str(flange_thk) + r' &< t_p \leq ' + str(maximum_thk) + r' \end{aligned}'))
        else:
            thk_required.append(NoEscape(r'\begin{aligned} (T,~t) &< t_p \leq ' + str(maximum_thk) + r' \\'))
            thk_required.append(NoEscape(r' (' + str(flange_thk) + r',~' + str(web_thk) + r') &< t_p \leq ' + str(maximum_thk) + r' \end{aligned}'))

    return thk_required


def plate_thk1(critical_mom, plate_thk, plate_thk_provided, gamma_m0, f_y_plate, bp_width, case='Case1'):
    """ """
    plate_thk = str(plate_thk)
    plate_thk_provided = str(plate_thk_provided)
    gamma_m0 = str(gamma_m0)
    f_y_plate = str(f_y_plate)
    bp_width = str(bp_width)

    thk = Math(inline=True)
    thk.append(NoEscape(r'\begin{aligned} {M_{d}}_{plate} &= M_{critical} \\'))
    thk.append(NoEscape(r' t_{p} &= \bigg[\frac{4~M_{critical}} { W~ ({f_{y}}_{p} / \gamma_{m0}) }\bigg]^{0.5}  \\'))
    if case == 'Case1':
<<<<<<< HEAD
        critical_mom = str(round(critical_mom * 10 ** -3, 2))
        thk.append(NoEscape(r' t_{p} &= \bigg[\frac{4 \times~' + critical_mom + r'\times 10 ^{3}} { ' + bp_width + r' \times~ ('
=======
        critical_mom = str(round(critical_mom * 10 ** -6, 2))
        thk.append(NoEscape(r' t_{p} &= \bigg[\frac{4 \times~' + critical_mom + r'\times 10 ^{6}} { ' + bp_width + r' \times~ ('
>>>>>>> 4a10fb4e
                            + f_y_plate + r' / ' + gamma_m0 + r') }\bigg]^{0.5}  \\'))
    else:  # 'Case2&3'
        critical_mom = str(round(critical_mom * 10 ** -6, 2))
        thk.append(NoEscape(r' t_{p} &= \bigg[\frac{4~ \times' + critical_mom + r'\times 10 ^{6}} { ' + bp_width + r' \times ~ ('
                            + f_y_plate + r' / ' + gamma_m0 + r') }\bigg]^{0.5}  \\'))

    thk.append(NoEscape(r'&       = ' + plate_thk + r' \\'))
    thk.append(NoEscape(r'&       = ' + plate_thk_provided + r'\end{aligned}'))

    return thk


def sigma_allowalbe(concrete_bearing_strength):
    """ """
    concrete_bearing_strength = str(concrete_bearing_strength)

    sigma_allowable = Math(inline=True)
    sigma_allowable.append(NoEscape(r'\begin{aligned} {\sigma_{c}}_{_{{allowable}}} &= \sigma_{br}  \\'))
    sigma_allowable.append(NoEscape(r'&       = ' + concrete_bearing_strength + r'\end{aligned}'))

    return sigma_allowable


def max_bearing_stress(tension_demand, y, area_anchor_tension, n, bp_length, f, sigma_c):
    """ """
    tension_demand = str(tension_demand)
    y = str(y)
    area_anchor_tension = str(area_anchor_tension)
    n = str(n)
    bp_length = str(bp_length)
    f = str(f)
    y = str(y)
    sigma_c = str(round(sigma_c, 2))

    sigma_max = Math(inline=True)
    sigma_max.append(NoEscape(r'\begin{aligned} {\sigma_{c}}_{_{{max}}} &= \frac{P_{t}~y}{A_{s}~n~\bigg(\frac{L}{2} - y + f\bigg)}  \\'))
    sigma_max.append(
        NoEscape(r'&                         = \frac{' + tension_demand + r'\times 10^{3} \times' + y + r'}{' + area_anchor_tension + r'\times'
                 + n + r' \times \bigg| \bigg(\frac{' + bp_length + r'}{2} - ' + y + r' + ' + f + r'\bigg) \bigg| } \\'))
    sigma_max.append(NoEscape(r'&       = ' + sigma_c + r'\end{aligned}'))

    return sigma_max


def anchor_len_above(grout_thk, plate_thk, plate_washer_thk, nut_thk, len):
    """ """
    grout_thk = str(grout_thk)
    plate_thk = str(plate_thk)
    plate_washer_thk = str(plate_washer_thk)
    nut_thk = str(nut_thk)
    len = str(len)

    length = Math(inline=True)
    length.append(NoEscape(r'\begin{aligned} l_{1} &= t_{g}~+~t_{p}~+~t_{w}~+~t_{n}~+~20 \\'))
    length.append(NoEscape(r'&       = ' + grout_thk + r'~+~' + plate_thk + r'~+~' + plate_washer_thk + r'~+~' + nut_thk + r'~+~20 \\'))
    length.append(NoEscape(r'&       = ' + len + r' \end{aligned}'))

    return length


def anchor_len_below(bolt_tension, bearing_strength, len, anchor_len_calculated_out, anchor_provided_out, anchor_len_min_out, nut_thk,
                     connectivity='Moment Base Plate', case='Case2&3'):
    """ """
    bolt_tension = str(bolt_tension)
    bearing_strength = str(bearing_strength)
    len = str(len)

    length = Math(inline=True)
    if connectivity == 'Moment Base Plate' and case == 'Case2&3':
        length.append(NoEscape(r'\begin{aligned} l_{2} &= \Bigg[\frac{T_{db}}{15.5\sqrt{f_{ck}}}\Bigg]^{0.67} \\'))
        length.append(NoEscape(r' &= \Bigg[\frac{' + bolt_tension + r' \times 10^{3}}{15.5 \times \sqrt{' + bearing_strength + r'}}\Bigg]^{0.67} \\'))
        length.append(NoEscape(r' &= ' + str(anchor_len_calculated_out) + r' \\'))
        length.append(NoEscape(r' &= ' + str(anchor_provided_out) + r' \\'))
<<<<<<< HEAD
        length.append(NoEscape(r' &= max(' + str(anchor_provided_out) + r',~' + str(anchor_len_min_out) + r') \\'))
        length.append(NoEscape(r' &= ' + str(anchor_provided_out) + r' \\ \\'))

        length.append(NoEscape(r' &= ' + str(anchor_provided_out) + r' + t_{n} + 20 \\'))
        length.append(NoEscape(r' &= ' + str(anchor_provided_out) + r' + ' + str(nut_thk) + r' + 20 \\'))
=======

        length.append(NoEscape(r' &= max(' + str(anchor_provided_out) + r',~' + str(anchor_len_min_out) + r') \\'))
        anchor_len = max(anchor_provided_out, anchor_len_min_out)
        length.append(NoEscape(r' &= ' + str(anchor_len) + r' \\ \\'))

        length.append(NoEscape(r' &= ' + str(anchor_len) + r' + t_{n} + 20 \\'))
        length.append(NoEscape(r' &= ' + str(anchor_len) + r' + ' + str(nut_thk) + r' + 20 \\'))
>>>>>>> 4a10fb4e
        length.append(NoEscape(r' &= ' + str(len) + r' \\ \\'))

        length.append(NoEscape(r'& [Reference:~Design~of~Steel~Structures \\'))
        length.append(NoEscape(r'& -~N.Subramanian,~(2019~edition), \\ '))
        length.append(NoEscape(r'& Chapter~15,~Example~15.5] \end{aligned}'))
    else:
        length.append(NoEscape(r'\begin{aligned} l_{2} &= ' + len + r' \\ \\'))
        length.append(NoEscape(r' [Reference:&~ IS ~5624:1993,~ Table ~1] \end{aligned}'))

    return length


def anchor_range(anchor_len_min, anchor_len_max):
    """ """
    anchor_len_min = str(anchor_len_min)
    anchor_len_max = str(anchor_len_max)

    len_range = Math(inline=True)
    len_range.append(NoEscape(r'\begin{aligned} & ' + anchor_len_min + r' \leq ~l_{a}~\leq ' + anchor_len_max + r' \\ \\'))
    len_range.append(NoEscape(r'&[Reference:~ IS ~5624:1993,~ Table ~1] \end{aligned}'))

    return len_range


def anchor_length(anchor_len_above, anchor_len_below, anchor_len_total):
    """ """
    anchor_len_above = str(anchor_len_above)
    anchor_len_below = str(anchor_len_below)
    anchor_len_total = str(anchor_len_total)

    length = Math(inline=True)
    length.append(NoEscape(r'\begin{aligned} l_{a} &= l_{1}~+~l_{2} \\'))
    length.append(NoEscape(r'&            = ' + anchor_len_above + r' ~+~' + anchor_len_below + r' \\'))
    length.append(NoEscape(r'&            = ' + anchor_len_total + r' \end{aligned}'))

    return length


def uplift_demand(uplift_tension):
    """ """
    uplift_tension = str(uplift_tension)

    tension = Math(inline=True)
    tension.append(NoEscape(r'\begin{aligned} P_{uplift} = ' + uplift_tension + r' \end{aligned}'))

    return tension


def no_bolts_uplift(uplift_force, tension_capa):
    """ """
    bolts = round(uplift_force / tension_capa, 2)
    bolts = str(bolts)
    uplift_force = str(uplift_force)
    tension_capa = str(tension_capa)

    n = Math(inline=True)
    n.append(NoEscape(r'\begin{aligned} n_{in} &= \frac{P_{uplift}}{T_{db}} \\'))
    n.append(NoEscape(r'&        = \frac{' + uplift_force + r'}{' + tension_capa + r'} \\'))
    n.append(NoEscape(r'&        = ' + bolts + r' \end{aligned}'))

    return n


def stiff_len_flange(bp_width, col_flange_width, stiff_length):
    """ """
    bp_width = str(bp_width)
    col_flange_width = str(col_flange_width)
    stiff_length = str(stiff_length)

    len = Math(inline=True)
    len.append(NoEscape(r'\begin{aligned} {L_{st}}_{f} &= \frac{W - B}{2} \\'))
    len.append(NoEscape(r'&              = \frac{' + bp_width + r' - ' + col_flange_width + r'}{2} \\'))
    len.append(NoEscape(r'&              = ' + stiff_length + r' \\ \\'))
    len.append(NoEscape(r' [Ref.&~based~on~detailing~requirement] \end{aligned}'))

    return len


def stiff_height_flange(stiff_length_flange, stiff_height):
    """ """
    stiff_height = str(stiff_height)
    stiff_length_flange = str(stiff_length_flange)

    height = Math(inline=True)
    height.append(NoEscape(r'\begin{aligned} {H_{st}}_{f} &= {L_{st}}_{f}~+~50 \\'))
    height.append(NoEscape(r'&              = ' + stiff_length_flange + r'~+~50 \\'))
    height.append(NoEscape(r'&              = ' + stiff_height + r' \end{aligned}'))

    return height


def stiff_thk_flange(stiff_thk, stiff_length_flange, epsilon, col_flange_thk):
    """ """
    stiff_thk = str(stiff_thk)
    stiff_length_flange = str(stiff_length_flange)
    epsilon = str(epsilon)
    col_flange_thk = str(col_flange_thk)

    thickness = Math(inline=True)
    thickness.append(NoEscape(r'\begin{aligned} {t_{st}}_{f} &= \bigg(\frac{{L_{st}}_{f}}{13.6\times \epsilon_{st}}\bigg) \geq T \\'))
    thickness.append(NoEscape(r'&        = max \Bigg(\bigg(\frac{' + stiff_length_flange + r'}{13.6\times ' + epsilon + r'}\bigg),~ '
                              + col_flange_thk + r' \Bigg) \\'))
    thickness.append(NoEscape(r'&        = max(' + stiff_thk + r' , ' + col_flange_thk + r') \\ \\'))

    thickness.append(NoEscape(r' Note:~& The~ stiffener~ is~ assumed \\'))
    thickness.append(NoEscape(r' & to ~be~ semi-compact \\'))
    thickness.append(NoEscape(r' [Ref.&~IS~800:2007,~Table~2] \end{aligned}'))

    return thickness


def stiff_len_web(bp_length, col_depth, stiff_length):
    """ """
    bp_length = str(bp_length)
    col_depth = str(col_depth)
    stiff_length = str(stiff_length)

    len = Math(inline=True)
    len.append(NoEscape(r'\begin{aligned} {L_{st}}_{w} &= \frac{L - D}{2} \\'))
    len.append(NoEscape(r'&              = \frac{' + bp_length + r' - ' + col_depth + r'}{2} \\'))
    len.append(NoEscape(r'&              = ' + stiff_length + r' \\'))
    len.append(NoEscape(r'&[Ref.~based~on~detailing~requirement \end{aligned}'))

    return len


def stiff_height_web(stiff_length_web, stiff_height):
    """ """
    stiff_height = str(stiff_height)
    stiff_length_web = str(stiff_length_web)

    height = Math(inline=True)
    height.append(NoEscape(r'\begin{aligned} {H_{st}}_{w} &= {L_{st}}_{w}~+~50 \\'))
    height.append(NoEscape(r'&              = ' + stiff_length_web + r'~+~50 \\'))
    height.append(NoEscape(r'&              = ' + stiff_height + r' \end{aligned}'))
    # height.append(NoEscape(r'&[Ref.~stiffener~drawing~attached~below \end{aligned}'))

    return height


def stiff_thk_web(stiff_thk, stiff_length_web, epsilon, col_web_thk, bolt_columns_outside_flange):
    """ """
    stiff_thk = str(stiff_thk)
    stiff_length_web = str(stiff_length_web)
    epsilon = str(epsilon)
    col_web_thk = str(col_web_thk)

    thickness = Math(inline=True)
    if bolt_columns_outside_flange == 1:
        thickness.append(NoEscape(r'\begin{aligned} {t_{st}}_{w} &= \bigg(\frac{{L_{st}}_{w}}{13.6\times \epsilon_{st}}\bigg) \geq t \\'))
        thickness.append(NoEscape(r'&        =max \Bigg(\bigg(\frac{' + stiff_length_web + r'}{13.6\times ' + epsilon + r'}\bigg) , '
                                  + col_web_thk + r'\Bigg) \\'))
    else:
        thickness.append(NoEscape(r'\begin{aligned} {t_{st}}_{w} &= \bigg(\frac{{L_{st}}_{w}~ /~ 2}{13.6\times \epsilon_{st}}\bigg) \geq t \\'))
        thickness.append(NoEscape(r' &= \bigg(\frac{' + stiff_length_web + r'~ /~ 2}{13.6\times ' + epsilon + r'}\bigg) \geq '
                                  + col_web_thk + r' \\'))

    thickness.append(NoEscape(r'&        = max(' + stiff_thk + r' , ' + col_web_thk + r') \\ \\'))
    thickness.append(NoEscape(r'&[Ref.~IS~800:2007~,Table~2] \end{aligned}'))

    return thickness


def stiff_len_across_web(stiff_length_flange, stiff_length_web, stiff_length, connectivity):
    """ """
    stiff_length_flange = str(stiff_length_flange)
    stiff_length_web = str(stiff_length_web)
    stiff_length = str(stiff_length)

    len = Math(inline=True)

    if connectivity == 'Welded Column Base':
        len.append(NoEscape(r'\begin{aligned} {L_{st}}_{aw} &= ' + stiff_length + r' \end{aligned}'))
    else:
        len.append(NoEscape(r'\begin{aligned} {L_{st}}_{aw} &= max~({L_{st}}_{f}, ~{L_{st}}_{w}) \\'))
        len.append(NoEscape(r'&               = max~(' + stiff_length_flange + r', ~' + stiff_length_web + r') \\'))
        len.append(NoEscape(r'&               = ' + stiff_length + r' \end{aligned}'))

    return len


def stiff_height_across_web(stiff_length_across_web, stiff_height):
    """ """
    stiff_height = str(stiff_height)
    stiff_length_across_web = str(stiff_length_across_web)

    height = Math(inline=True)
    height.append(NoEscape(r'\begin{aligned} {H_{st}}_{aw} &= {L_{st}}_{aw}~+~50 \\'))
    height.append(NoEscape(r'&              = ' + stiff_length_across_web + r'~+~50 \\'))
    height.append(NoEscape(r'&              = ' + stiff_height + r' \end{aligned}'))

    return height


def stiff_thk_across_web(stiff_thk, stiff_length_across_web, epsilon, col_web_thk, max_thk):
    """ """
    max_thk = str(max_thk)
    stiff_thk = str(stiff_thk)
    stiff_length_across_web = str(stiff_length_across_web)
    epsilon = str(epsilon)
    col_web_thk = str(col_web_thk)

    thickness = Math(inline=True)
    thickness.append(NoEscape(r'\begin{aligned} {t_{st}}_{aw} &= \bigg(\frac{{L_{st}}_{aw}}{13.6\times \epsilon_{st}}\bigg) \geq t \\'))
    thickness.append(NoEscape(r'&        = max \Bigg(\bigg(\frac{' + stiff_length_across_web + r'}{13.6 \times ' + epsilon + r'}\bigg) ,~ '
                              + col_web_thk + r'\Bigg) \\'))
    thickness.append(NoEscape(r'&        = max(' + stiff_thk + r' , ' + col_web_thk + r') \\ \\'))
    thickness.append(NoEscape(r'& [Ref.~IS~800:2007,~Table~2] \end{aligned}'))

    return thickness


def stiffener_stress_flange(sigma_crit, max_bearing_stress, sigma_min, bp_len, col_D, y, criticall_xx, sigma_avg, sigma_lby2, connectivity, bp_case):
    """ """

    stress_along_flange = Math(inline=True)

    if connectivity == 'Welded Column Base':
<<<<<<< HEAD
        stress_along_flange.append(NoEscape(r'\begin{aligned} {\sigma_{st}}_{f} &= \frac{{\sigma_{c}}_{max} + \sigma_{crt}} {2} \end{aligned}'))
    else:
        if bp_case == 'Case1':
            stress_along_flange.append(NoEscape(r'\begin{aligned} \sigma_{L/2} &= {\sigma_{c}}_{min} + \Big(\frac{{\sigma_{c}}_{max} - '
                                                r'{\sigma_{c}}_{min}}{2} \Big) \\ \\'))
            stress_along_flange.append(NoEscape(r' &= ' + str(sigma_min) + r' + \Big(\frac{' + str(max_bearing_stress) + r' - '
                                                r'' + str(sigma_min) + r'}{2} \Big) \\ \\'))
            stress_along_flange.append(NoEscape(r'  &= ' + str(sigma_lby2) + r' \\ \\'))

            stress_along_flange.append(NoEscape(r' {\sigma_{st}}_{f} &= \frac{' + str(max_bearing_stress) + r' + '
                                                + str(sigma_lby2) + r'} {2} \\ \\'))
            stress_along_flange.append(NoEscape(r' &= \frac{' + str(sigma_avg) + r' \end{aligned}'))
=======
        stress_along_flange.append(NoEscape(r'\begin{aligned} \sigma_{st} &= \frac{{\sigma_{c}}_{max} + \sigma_{crt}} {2} \end{aligned}'))
    else:
        if bp_case == 'Case1':
            stress_along_flange.append(NoEscape(r'\begin{aligned} \sigma_{L/2} &= {\sigma_{c}}_{min} + \Big( \frac{ {\sigma_{c}}_{max} - '
                                                r'{\sigma_{c}}_{min} } {2} \Big) \\'))

            stress_along_flange.append(NoEscape(r' &= ' + str(sigma_min) + r' + \Big(\frac{' + str(max_bearing_stress) + r' - '
                                                r'' + str(sigma_min) + r'}{2} \Big) \\ '))

            stress_along_flange.append(NoEscape(r'  &= ' + str(sigma_lby2) + r' \\ \\'))

            stress_along_flange.append(NoEscape(r' {\sigma_{st}}_{f} &= \frac{{\sigma_{c}}_{max} + \sigma_{L/2}} {2} \\'))
            stress_along_flange.append(NoEscape(r'  &= \frac{' + str(max_bearing_stress) + r' + '
                                                + str(sigma_lby2) + r'} {2} \\ '))
            stress_along_flange.append(NoEscape(r' &= ' + str(sigma_avg) + r' \end{aligned}'))
>>>>>>> 4a10fb4e
        else:
            if y > criticall_xx:
                stress_along_flange.append(NoEscape(r'\begin{aligned} Since,~ y & > y_{critical} ~~~ (' + str(y) + r' > '
                                                    + str(criticall_xx) + r') \\ \\'))

                stress_along_flange.append(NoEscape(r' {\sigma_{st}}_{f} &= \frac{{\sigma_{c}}_{max}} {2} \\'))
                stress_along_flange.append(NoEscape(r'  &= \frac{' + str(max_bearing_stress) + r'} {2} \\'))
                stress_along_flange.append(NoEscape(r'&                   = ' + str(sigma_avg) + r' \end{aligned}'))
            else:
                stress_along_flange.append(NoEscape(r'\begin{aligned} Since,~ y & \leq y_{critical} ~~~ (' + str(y) + r' > '
                                                    + str(criticall_xx) + r') \\ \\'))

                stress_along_flange.append(NoEscape(r' \sigma_{crt} &= \frac{y - y_{critical}}{y} \times {\sigma_{c}}_{max} \\'))
                stress_along_flange.append(NoEscape(r'  &= \frac{' + str(y) + r' - ' + str(criticall_xx) + r'}{' + str(y) + r'} \times '
                                                    + str(max_bearing_stress) + r' \\'))
                stress_along_flange.append(NoEscape(r' &= ' + str(sigma_crit) + r' \\ \\'))

                stress_along_flange.append(NoEscape(r' {\sigma_{st}}_{f} &= \frac{{\sigma_{c}}_{max} + \sigma_{crt}} {2} \\'))
                stress_along_flange.append(NoEscape(r'  &= \frac{' + str(max_bearing_stress) + r' + ' + str(sigma_crit) + r'} {2} \\'))
                stress_along_flange.append(NoEscape(r' &= ' + str(sigma_avg) + r' \end{aligned}'))

    return stress_along_flange


def stiffener_stress_web(sigma_max, sigma_crit, sigma_val, type='welded_hollow_bp'):
    """ """

    stress_along_web = Math(inline=True)

    if type == 'welded_hollow_bp':
        stress_along_web.append(NoEscape(r'\begin{aligned} {\sigma_{st}}_{w} &= {\sigma_{br}}_{actual} \\'))
        stress_along_web.append(NoEscape(r'&                   = ' + str(sigma_val) + r' \end{aligned}'))
    else:
        stress_along_web.append(NoEscape(r'\begin{aligned} {\sigma_{st}}_{w} &= \frac{{\sigma_{c}}_{max} + \sigma_{crt}}{2} \\'))
        stress_along_web.append(NoEscape(r'&                   = \frac{' + str(sigma_max) + r' + ' + str(sigma_crit) + r'}{2} \\'))
        stress_along_web.append(NoEscape(r'&                   = ' + str(sigma_val) + r' \end{aligned}'))

    return stress_along_web


def stiffener_stress_across_web(sigma, sigma_max, sigma_min, type='welded_hollow_bp', case='None'):
    """ """
    sigma = str(round(sigma, 2))

    stress_across_web = Math(inline=True)

    if (type == 'welded_hollow_bp') and (case == 'None'):
        stress_across_web.append(NoEscape(r'\begin{aligned} {\sigma_{st}}_{aw} &= {\sigma_{br}}_{actual} \\'))
    elif (type == 'moment_bp') and (case == 'Case2&3'):
        stress_across_web.append(NoEscape(r'\begin{aligned} {\sigma_{st}}_{aw} &= {\sigma_{br}}_{actual} \\'))
    else:
        sigma_max = str(round(sigma_max, 2))
        sigma_min = str(round(sigma_min, 2))

        stress_across_web.append(NoEscape(r'\begin{aligned} {\sigma_{st}}_{aw} &= \frac{{\sigma_{b}}_{max}~ - ~{\sigma_{b}}_{min}}{2} \\'))
        stress_across_web.append(NoEscape(r'&                    = \frac{' + sigma_max + r'~ - ~' + sigma_min + r'}{2} \\'))

    stress_across_web.append(NoEscape(r'&                    = ' + sigma + r' \end{aligned}'))

    return stress_across_web


def stiffener_stress_allowable(sigma_allowable):
    """ """
    sigma_allowable = str(sigma_allowable)

    stress_allowable = Math(inline=True)
    stress_allowable.append(NoEscape(r'\begin{aligned} &= {\sigma_{c}}_{allowable} \\'))
    stress_allowable.append(NoEscape(r'&                = ' + sigma_allowable + r' \end{aligned}'))

    return stress_allowable


<<<<<<< HEAD
def shear_demand_stiffener(sigma_avg, y, y_critical, bp_len, bp_width, col_B, shear, connectivity, moment_bp_case, anchors_outside_flange,
                           location='flange'):
=======
def shear_demand_stiffener(sigma_avg, y, y_critical, col_B, bp_len, shear, connectivity, moment_bp_case, anchors_outside_flange, stiffener_len_flange,
                           stiffener_len_web, location='flange'):
>>>>>>> 4a10fb4e
    """ """

    shear_demand = Math(inline=True)

    if location == 'flange':

        if connectivity == 'Moment Base Plate':
            if moment_bp_case == 'Case1':
<<<<<<< HEAD
                shear_demand.append(NoEscape(r'\begin{aligned} {V_{st}}_{f} &=  {\sigma_{st}}_{f}~ \Bigg( \frac{L}{2} \times '
                                             r'\frac{W - (0.85B)}{2} \Bigg) \\'))
                shear_demand.append(NoEscape(r' &=  ' + str(sigma_avg) + r' \times \Bigg( \frac{' + str(bp_len) + r'}{2} \times '
                                             r'\frac{' + str(bp_width) + r' - (0.85 \times ' + str(col_B) + r')}{2} \Bigg) \times 10^{-3} \\'))
=======
                shear_demand.append(NoEscape(r'\begin{aligned} {V_{st}}_{f} &=  {\sigma_{st}}_{f}~ \Bigg( \frac{L}{2} \times {L_{st}}_{f} \Bigg) \\'))
                shear_demand.append(NoEscape(r' &=  ' + str(sigma_avg) + r' \times \Bigg( \frac{' + str(bp_len) + r'}{2} \times '
                                             + str(stiffener_len_flange) + r' \Bigg) \times 10^{-3} \\'))
>>>>>>> 4a10fb4e
                shear_demand.append(NoEscape(r' &=  ' + str(shear) + r' \end{aligned}'))

            else:
                if anchors_outside_flange == 2 or anchors_outside_flange == 4:
<<<<<<< HEAD
                    shear_demand.append(NoEscape(r'\begin{aligned} {V_{st}}_{f} &=  {\sigma_{st}}_{f}~ '
                                                 r'\Bigg(y \times \frac{W - (0.85B)}{2} \Bigg) \\'))
                    shear_demand.append(NoEscape(r' &=  ' + str(sigma_avg) + r'\times 'r'\Bigg(' + str(y) + r' \times \frac{'
                                                 + str(bp_width) + r' - (0.85 \times ' + str(col_B) + r')}{2} \Bigg) \times 10^{-3}\\'))
=======
                    shear_demand.append(NoEscape(r'\begin{aligned} {V_{st}}_{f} &=  {\sigma_{st}}_{f}~\Big(y \times {L_{st}}_{f} \Big) \\'))
                    shear_demand.append(NoEscape(r' &=  ' + str(sigma_avg) + r' \times \Big(' + str(y) + r' \times '
                                                 + str(stiffener_len_flange) + r' \Big) \times 10^{-3} \\'))
>>>>>>> 4a10fb4e
                    shear_demand.append(NoEscape(r' &=  ' + str(shear) + r' \end{aligned}'))

                else:
                    if y > y_critical:
<<<<<<< HEAD
                        shear_demand.append(NoEscape(r'\begin{aligned} {V_{st}}_{f} &=  {\sigma_{st}}_{f} \times \\'))
                        shear_demand.append(NoEscape(r' \Bigg(\frac{W - (0.85B)}{2} '
                                                     r' & \times \Big(y - \frac{y_{critical}}{2} \Big) \Bigg) \\ \\'))

                        shear_demand.append(NoEscape(r' &=  ' + str(sigma_avg) + r' \times \\'))
                        shear_demand.append(NoEscape(r' \Bigg(\frac{' + str(bp_width) + r' - (0.85 \times '
                                                     + str(col_B) + r')}{2} '
                                                     r' & \times \Big(' + str(y) + r' - \frac{' + str(y_critical) + r'}{2} \Big) \Bigg) 'r' \\'))
                        shear_demand.append(NoEscape(r' & \times 10^{-3} \\ '))
                        shear_demand.append(NoEscape(r' &=  ' + str(shear) + r' \end{aligned}'))

                    else:
                        shear_demand.append(NoEscape(r'\begin{aligned} {V_{st}}_{f} &=  {\sigma_{st}}_{f} \times \\'))
                        shear_demand.append(NoEscape(r'  \Bigg(\frac{1}{2} \times y '
                                                     r' & \times \frac{W - (0.85B)}{2} \Bigg) \\ \\'))

                        shear_demand.append(NoEscape(r' &=  ' + str(sigma_avg) + r' \times \\'))
                        shear_demand.append(NoEscape(r' \Bigg(\frac{1}{2} \times ' + str(y) + r' '
                                                     r' & \times \frac{' + str(bp_width) + r' - (0.85 \times ' + str(col_B) + r')}{2} \Bigg) '
                                                                                                                           r'\\'))
                        shear_demand.append(NoEscape(r' & \times 10^{-3} \\'))
                        shear_demand.append(NoEscape(r' &=  ' + str(shear) + r' \end{aligned}'))
        else:
            shear_demand.append(NoEscape(r'\begin{aligned} {V_{st}}_{f} &=  {\sigma_{st}}_{f} \times \Bigg(\frac{L}{2} \times '
                                         r'\frac{W - (0.85B)}{2} \Bigg) \\'))
            shear_demand.append(NoEscape(r' &=  ' + str(sigma_avg) + r' \times \Bigg(\frac{' + str(bp_len) + r'}{2} \times '
                                         r'\frac{' + str(bp_width) + r' - (0.85 \times ' + str(col_B) + r')}{2} \Bigg) \times 10^{-3} \\'))
            shear_demand.append(NoEscape(r' &=  ' + str(shear) + r' \end{aligned}'))

    elif location == 'web':
        shear_demand.append(NoEscape(r'\begin{aligned} {V_{st}}_{w} &=  {\sigma_{st}}_{w} \times ({L_{st}}_{w}~{H_{st}}_{w}) \\'))

    elif location == 'across_web':
        shear_demand.append(NoEscape(r'\begin{aligned} {V_{st}}_{aw} &=  {\sigma_{st}}_{aw} \times ({L_{st}}_{aw}~{H_{st}}_{aw}) \\'))

    else:
        shear_demand.append(NoEscape(r'\begin{aligned} V_{st} &=  \sigma_{st} \times (L_{st}~H_{st}) \\'))

    # shear_demand.append(NoEscape(r'&              =  \frac{' + str(sigma) + r' \times (' + str(stiff_length) + r'\times'
    #                              + str(stiff_height) + r')}{1000} \\'))
    # shear_demand.append(NoEscape(r'&              =  ' + str(shear) + r' \end{aligned}'))
=======
                        shear_demand.append(NoEscape(r'\begin{aligned} {V_{st}}_{f} &=  {\sigma_{st}}_{f} \times '
                                                     r'\Bigg( \Big(y - \frac{y_{critical}}{2} \Big) \times {L_{st}}_{f} \Bigg) \\'))
                        shear_demand.append(NoEscape(r' &=  ' + str(sigma_avg) + r' \times '
                                                     r'\Bigg( \Big(' + str(y) + r' - \frac{' + str(y_critical) + r'}{2} \Big) \times '
                                                     + str(stiffener_len_flange) + r' \Bigg) \\'))
                        shear_demand.append(NoEscape(r' & \times 10^{-3} \\'))
                        shear_demand.append(NoEscape(r' &=  ' + str(shear) + r' \end{aligned}'))

                    else:
                        shear_demand.append(NoEscape(r'\begin{aligned} {V_{st}}_{f} &=  {\sigma_{st}}_{f} \times \Bigg(\frac{1}{2} \times y '
                                                     r'\times {L_{st}}_{f} \Bigg) \\'))
                        shear_demand.append(NoEscape(r' &=  ' + str(sigma_avg) + r' \times \Bigg(\frac{1}{2} \times ' + str(y) + r' '
                                                     r'\times ' + str(stiffener_len_flange) + r' \Bigg) \times 10^{-3} \\'))
                        shear_demand.append(NoEscape(r' &=  ' + str(shear) + r' \end{aligned}'))
        else:
            shear_demand.append(NoEscape(r'\begin{aligned} {V_{st}}_{f} &=  {\sigma_{st}}_{f} \times \Bigg(\frac{L}{2} \times {L_{st}}_{f} \Bigg) \\'))
            shear_demand.append(NoEscape(r' &=  ' + str(sigma_avg) + r' \times \Bigg(\frac{' + str(bp_len) + r'}{2} \times '
                                         + str(stiffener_len_flange) + r' \Bigg) \times 10^{-3} \\'))
            shear_demand.append(NoEscape(r' &=  ' + str(shear) + r' \end{aligned}'))

    elif location == 'web':
        if (connectivity == 'Moment Base Plate') and (moment_bp_case == 'Case3' or moment_bp_case == 'Case2'):
            if (anchors_outside_flange == 3) or (anchors_outside_flange == 6):
                shear_demand.append(NoEscape(r'\begin{aligned} {V_{st}}_{w} &= {\sigma_{st}}_{w} \Bigg( y_{critical} \times '
                                             r'\frac{{L_{st}}_{f}}{2} +  \\'))
                shear_demand.append(NoEscape(r'& {L_{st}}_{w} \times \frac{B}{2} \Bigg) \\ \\'))

                shear_demand.append(NoEscape(r' &= ' + str(sigma_avg) + r' \times \Bigg( ' + str(y_critical) + r' \times '
                                             r'\frac{' + str(stiffener_len_flange) + r'}{2} + \\'))
                shear_demand.append(NoEscape(r' & ' + str(stiffener_len_web) + r' \times \frac{' + str(col_B) + r'}{2} \Bigg) \times 10^{-3} \\ \\'))
                shear_demand.append(NoEscape(r' &= ' + str(shear) + r' \end{aligned}'))
            else:
                shear_demand.append(NoEscape(r'\begin{aligned} {V_{st}}_{w} &= {\sigma_{st}}_{w} \Big( B ~{L_{st}}_{w} \Big) \\'))
                shear_demand.append(NoEscape(r' &= ' + str(sigma_avg) + r' \times \Big( ' + str(col_B) + r' \times '
                                             + str(stiffener_len_web) + r' \Big) \times 10^{-3} \\'))
                shear_demand.append(NoEscape(r' &= ' + str(shear) + r'  \end{aligned}'))
        else:
            shear_demand.append(NoEscape(r'\begin{aligned} {V_{st}}_{w} &= {\sigma_{st}}_{w} \Big( B~ \times {L_{st}}_{w} \Big) \\'))
            shear_demand.append(NoEscape(r' &= ' + str(sigma_avg) + r' \times \Big(' + str(col_B) + r' \times '
                                         + str(stiffener_len_web) + r' \Big) \times 10^{-3} \\'))
            shear_demand.append(NoEscape(r' &= ' + str(shear) + r'  \end{aligned}'))

    elif location == 'across_web':
        shear_demand.append(NoEscape(r'\begin{aligned} {V_{st}}_{aw} &=  {\sigma_{st}}_{aw} \times ({L_{st}}_{aw}~{H_{st}}_{aw}) \\'))

    else:
        if moment_bp_case == 'N/A-CHS':
            shear_demand.append(NoEscape(r'\begin{aligned} V_{st} &=  \sigma_{st}~ (W ~ L_{st}) \\'))
            shear_demand.append(NoEscape(r' &=  ' + str(sigma_avg) + r' \times (' + str(bp_len) + r' \times ' + str(stiffener_len_web) + r') \\'))
            shear_demand.append(NoEscape(r' &= ' + str(shear) + r'  \end{aligned}'))
>>>>>>> 4a10fb4e

    return shear_demand


def shear_capacity_stiffener(stiff_thk, stiff_height, stiff_fy, shear_capa, gamma_m0, location='flange'):
    """ """
    stiff_thk = str(stiff_thk)
    stiff_height = str(stiff_height)
    stiff_fy = str(stiff_fy)
    shear_capa = str(shear_capa)
    gamma_m0 = str(gamma_m0)

    shear_capacity = Math(inline=True)

    if location == 'flange':
        shear_capacity.append(NoEscape(r'\begin{aligned} {V_{d}}_{f} &=  \frac{A_{vg}~{f_{y}}_{st}}{\sqrt{3}~\gamma_{m0}} \\'))
        shear_capacity.append(NoEscape(r'&             =  \frac{{(H_{st}}_{f}\times {t_{st}}_{f}){f_{y}}_{st}}{\sqrt{3}~\gamma_{m0}} \\'))
    elif location == 'web':
        shear_capacity.append(NoEscape(r'\begin{aligned} {V_{d}}_{w} &=  \frac{A_{vg}~{f_{y}}_{st}}{\sqrt{3}~\gamma_{m0}} \\'))
        shear_capacity.append(NoEscape(r'&             =  \frac{{(H_{st}}_{w}\times {t_{st}}_{w}){f_{y}}_{st}}{\sqrt{3}~\gamma_{m0}} \\'))
    elif location == 'across_web':
        shear_capacity.append(NoEscape(r'\begin{aligned} {V_{d}}_{aw} &=  \frac{A_{vg}~{f_{y}}_{st}}{\sqrt{3}~\gamma_{m0}} \\'))
        shear_capacity.append(NoEscape(r'&             =  \frac{{(H_{st}}_{aw}\times {t_{st}}_{aw}){f_{y}}_{st}}{\sqrt{3}~\gamma_{m0}} \\'))
    else:
        shear_capacity.append(NoEscape(r'\begin{aligned} {V_{d}}_{st} &=  \frac{A_{vg}~{f_{y}}_{st}}{\sqrt{3}~\gamma_{m0}} \\'))
        shear_capacity.append(NoEscape(r'&             =  \frac{(H_{st} \times t_{st}) \times {f_{y}}_{st}} {\sqrt{3} \times \gamma_{m0}} \\'))

    shear_capacity.append(NoEscape(r'&             =  \frac{(' + stiff_height + r' \times ' + stiff_thk + r') \times ' + stiff_fy + r'}'
                                                                                r'{\sqrt{3} \times ' + gamma_m0 + r' \times 10^{3}} \\'))
    shear_capacity.append(NoEscape(r'&              =  ' + shear_capa + r' \\ \\'))

    shear_capacity.append(NoEscape(r' Note:~& Stiffener ~is~restricted ~to~low~shear \\'))
    shear_capacity.append(NoEscape(r'&[Ref.~IS~800:2007~(Cl.~8.4.1) \end{aligned}'))

    return shear_capacity


def moment_demand_stiffener(sigma_max, sigma_x, sigma_avg, y, y_critical, bp_len, col_B, stiffener_len_flange, stiffener_len_web, moment,
                            anchors_outside_flange, connectivity, moment_bp_case, location='flange'):
    """ """

    moment_demand = Math(inline=True)

    if location == 'flange':

        if connectivity == 'Moment Base Plate':
            if moment_bp_case == 'Case1':

                moment_demand.append(NoEscape(r'\begin{aligned} {M_{st}}_{f} &= {\sigma_{st}}_{f} \Bigg( \frac{L}{2} \times '
                                              r'\frac{{{L_{st}}_{f}}^{2}}{2} \Bigg) \\'))
                moment_demand.append(NoEscape(r' &= ' + str(sigma_avg) + r' \times \Bigg( \frac{' + str(bp_len) + r'}{2} \times '
                                              r'\frac{{' + str(stiffener_len_flange) + r'}^{2}}{2} \Bigg) \times 10^{-6} \\'))
                moment_demand.append(NoEscape(r' &=  ' + str(moment) + r' \end{aligned}'))

            else:
                if anchors_outside_flange == 2 or anchors_outside_flange == 4:
                    moment_demand.append(NoEscape(r'\begin{aligned} {M_{st}}_{f} &= {\sigma_{st}}_{f} \Bigg( y \times '
                                                  r'\frac{{{L_{st}}_{f}}^{2}}{2} \Bigg) \\'))
                    moment_demand.append(NoEscape(r' &= ' + str(sigma_avg) + r' \times \Bigg( ' + str(y) + r' \times '
                                                                                                           r'\frac{{' + str(
                        stiffener_len_flange) + r'}^{2}}{2} \Bigg) \times 10^{-6} \\'))
                    moment_demand.append(NoEscape(r' &=  ' + str(moment) + r' \end{aligned}'))

                else:
                    if y > y_critical:
                        moment_demand.append(NoEscape(r'\begin{aligned} {M_{st}}_{f} &= {\sigma_{st}}_{f} \Bigg( \Big(y - \frac{y_{critical}}{2} '
                                                      r'\Big) \times \frac{{{L_{st}}_{f}}^{2}}{2} \Bigg) \\'))
                        moment_demand.append(NoEscape(r' &= ' + str(sigma_avg) + r' \times \Bigg( \Big(' + str(y) + r' - \frac{'
                                                      + str(y_critical) + r'}{2} '
                                                      r'\Big) \times \frac{{' + str(stiffener_len_flange) + r'}^{2}}{2} \Bigg) \\'))
                        moment_demand.append(NoEscape(r' & \times 10^{-6} \\'))
                        moment_demand.append(NoEscape(r' &=  ' + str(moment) + r' \end{aligned}'))

                    else:
                        moment_demand.append(NoEscape(r'\begin{aligned} {M_{st}}_{f} &= {\sigma_{st}}_{f} \Bigg(  y \times '
                                                      r'\frac{{{L_{st}}_{f}}^{2}}{4} \Bigg) \\'))
                        moment_demand.append(NoEscape(r' &= ' + str(sigma_avg) + r' \Bigg(  ' + str(y) + r' \times '
                                                      r'\frac{{' + str(stiffener_len_flange) + r'}^{2}}{4} \Bigg) \times 10^{-6} \\'))
                        moment_demand.append(NoEscape(r' &=  ' + str(moment) + r' \end{aligned}'))
        else:
            moment_demand.append(NoEscape(r'\begin{aligned} {M_{st}}_{f} &= {\sigma_{st}}_{f} \Bigg( \frac{L}{2} \times '
                                          r'\frac{{{L_{st}}_{f}}^{2}}{2} \Bigg) \\'))
            moment_demand.append(NoEscape(r' &= ' + str(sigma_avg) + r' \times \Bigg( \frac{' + str(bp_len) + r'}{2} \times '
                                                                                                              r'\frac{{' + str(
                stiffener_len_flange) + r'}^{2}}{2} \Bigg) \times 10^{-6} \\'))
            moment_demand.append(NoEscape(r' &=  ' + str(moment) + r' \end{aligned}'))

    elif location == 'web':

        if connectivity == 'Moment Base Plate':
            if moment_bp_case == 'Case1':

                moment_demand.append(NoEscape(r'\begin{aligned} {M_{st}}_{w} &= \Bigg(\sigma_{crt} \times B \times \frac{ {{L_{st}}_{w}}^{2} }'
                                              r' {2} \Bigg) + \\'))
                moment_demand.append(NoEscape(r' & \Bigg( \Big({\sigma_{c}}_{max} - \sigma_{crt} \Big) \times B \times '
                                              r'\frac{ {{L_{st}}_{w}}^{2} } {3} \Bigg) \\ \\'))

                moment_demand.append(NoEscape(r' &= \Bigg(' + str(sigma_x) + r' \times ' + str(col_B) + r' \times \frac{ {'
                                              + str(stiffener_len_web) + r'}^{2} }'r' {2} \Bigg) + \\'))
                moment_demand.append(NoEscape(r' & \Bigg( \Big(' + str(sigma_max) + r' - ' + str(sigma_x) + r' \Big) \times ' + str(col_B) + r' \times '
                                              r'\frac{ {' + str(stiffener_len_web) + r'}^{2} } {3} \Bigg) \times 10^{-6} \\ \\'))

                moment_demand.append(NoEscape(r' &=  ' + str(moment) + r' \end{aligned}'))

            else:
                if anchors_outside_flange == 2 or anchors_outside_flange == 4:
                    moment_demand.append(NoEscape(r'\begin{aligned} {M_{st}}_{w} &= \Bigg(\sigma_{crt} \times B \times \frac{ {{L_{st}}_{w}}^{2} }'
                                                  r' {2} \Bigg) + \\'))
                    moment_demand.append(NoEscape(r' & \Bigg( \Big({\sigma_{c}}_{max} - \sigma_{crt} \Big) \times B \times '
                                                  r'\frac{ {{L_{st}}_{w}}^{2} } {3} \Bigg) \\ \\'))

                    moment_demand.append(NoEscape(r' &= \Bigg[ \Bigg(' + str(sigma_x) + r' \times ' + str(col_B) + r' \times \frac{ {'
                                                  + str(stiffener_len_web) + r'}^{2} }'r' {2} \Bigg) + \\'))
                    moment_demand.append(
                        NoEscape(r' & \Bigg( \Big(' + str(sigma_max) + r' - ' + str(sigma_x) + r' \Big) \times ' + str(col_B) + r' \times '
                                                                                                                                r'\frac{ {' + str(
                            stiffener_len_web) + r'}^{2} } {3} \Bigg) \Bigg] \times 10^{-6} \\ \\'))

                    moment_demand.append(NoEscape(r' &=  ' + str(moment) + r' \end{aligned}'))

                else:
                    if y > y_critical:
                        moment_demand.append(
                            NoEscape(r'\begin{aligned} {M_{st}}_{w} &= \frac{\sigma_{crt}}{2} \Bigg( B~ {L_{st}}_{w} + '
                                     r'{L_{st}}_{w} ~{L_{st}}_{f} \Bigg) \frac{{L_{st}}_{w} }{2} ~+ \\'))
                        moment_demand.append(NoEscape(r' & \frac{\Big({\sigma_{c}}_{max} - \sigma_{crt} \Big)}{2} \Bigg( \frac{B~ '
                                                      r'{L_{st}}_{w}}{2} + {L_{st}}_{w} ~{L_{st}}_{f} \Bigg) \\'))
                        moment_demand.append(NoEscape(r' & \times\frac{2}{3} {L_{st}}_{w} \\ \\'))

                        moment_demand.append(
                            NoEscape(r' &= \frac{' + str(sigma_x) + r'}{2} \times \Bigg( ' + str(col_B) + r' \times ' + str(stiffener_len_web) + r' + '
                                     r'' + str(stiffener_len_web) + r' \times ' + str(stiffener_len_flange) + r' \Bigg) \\'))
                        moment_demand.append(NoEscape(r' & \times\frac{' + str(stiffener_len_web) + r' }{2} ~+~ \frac{\Big('
                                                      + str(sigma_max) + r' - ' + str(sigma_x) + r' \Big)}{2} \times \\'))
                        moment_demand.append(NoEscape(r' & \Bigg( \frac{'
                                                      + str(col_B) + r' \times '
                                                      r'' + str(stiffener_len_web) + r'}{2} + ' + str(stiffener_len_web) + r' \times '
                                                      + str(stiffener_len_flange) + r' \Bigg) \times \\'))
                        moment_demand.append(NoEscape(r' & \frac{2}{3} \times '
                                                      + str(stiffener_len_web) + r' \times 10^{-6} \\ \\'))

                        moment_demand.append(NoEscape(r' &=  ' + str(moment) + r' \end{aligned}'))

                    else:
                        moment_demand.append(NoEscape(r'\begin{aligned} {M_{st}}_{w} &= \frac{{\sigma_{c}}_{max}}{2} \times '
                                                      r'\Bigg( B~ {L_{st}}_{w} + {L_{st}}_{w} ~{L_{st}}_{f} \Bigg) \times\frac{{L_{st}}_{w} }{2} \\ \\'))

                        moment_demand.append(NoEscape(r' &= \frac{' + str(sigma_max) + r'}{2} \times '
                                                      r'\Bigg( ' + str(col_B) + r' \times ' + str(stiffener_len_web) + r' + '
                                                      + str(stiffener_len_web) + r' \times ' + str(stiffener_len_flange) + r' \Bigg) \times\frac{'
                                                      + str(stiffener_len_web) + r' }{2} \times 10^{-6} \\'))
                        moment_demand.append(NoEscape(r' &=  ' + str(moment) + r' \end{aligned}'))
        else:
            moment_demand.append(NoEscape(r' \begin{aligned} {M_{st}}_{w} &= {\sigma_{st}}_{w} \times (B + {L_{st}}_{w}) \times '
                                          r'\frac{{L_{st}}_{w}}{2} \\'))
            moment_demand.append(NoEscape(r' &= ' + str(sigma_max) + r' \times (' + str(col_B) + r' + '
                                          + str(stiffener_len_web) + r') \times 'r'\frac{' + str(stiffener_len_web) + r'}{2} \times 10^{-6} \\'))
            moment_demand.append(NoEscape(r' &=  ' + str(moment) + r' \end{aligned}'))

    elif location == 'across_web':
        moment_demand.append(NoEscape(r'\begin{aligned} {V_{st}}_{aw} &=  {\sigma_{st}}_{aw} \times ({L_{st}}_{aw}~{H_{st}}_{aw}) \\'))

    else:
        if moment_bp_case == 'N/A-CHS':
            moment_demand.append(NoEscape(r'\begin{aligned} M_{st} &=  V_{st} \times \frac{L_{st}} {2} \\'))
            moment_demand.append(NoEscape(r' &=  ' + str(sigma_max) + r' \times \frac{' + str(stiffener_len_web) + r'}{2} \times 10^{-3} \\'))
            moment_demand.append(NoEscape(r' &=  ' + str(moment) + r' \end{aligned}'))
        else:
            moment_demand.append(NoEscape(r'\begin{aligned} M_{st} &=  V_{st} \times \frac{L_{st}}{2} \\'))

    return moment_demand


def section_modulus_stiffener(z_val, modulus='plastic'):
    """ """
    z_val = str(round(z_val * 10 ** -3, 2))

    z = Math(inline=True)
    if modulus == 'plastic':
        z.append(NoEscape(r'\begin{aligned} {z_{p}}_{st} = ' + z_val + r' \times 10^{3} \end{aligned}'))
    else:
        z.append(NoEscape(r'\begin{aligned} {z_{e}}_{st} = ' + z_val + r' \times 10^{3} \end{aligned}'))

    return z


def moment_capacity_stiffener(zp, stiff_fy, gamma_m0, moment_capa, location='flange', modulus='elastic'):
    """ """
    zp = str(round(zp * 10 ** -3, 2))
    stiff_fy = str(stiff_fy)
    moment_capa = str(moment_capa)
    gamma_m0 = str(gamma_m0)

    moment_capacity = Math(inline=True)

    if modulus == 'plastic':
        if location == 'flange':
            moment_capacity.append(NoEscape(r'\begin{aligned} {M_{d}}_{f} &=  \frac{\beta_{b}~ {z_{p}}_{st}~{f_{y}}_{st}}{\gamma_{m0}} \\'))
        elif location == 'web':
            moment_capacity.append(NoEscape(r'\begin{aligned} {M_{d}}_{w} &=  \frac{\beta_{b}~ {z_{p}}_{st}~{f_{y}}_{st}}{\gamma_{m0}} \\'))
        elif location == 'across_web':
            moment_capacity.append(NoEscape(r'\begin{aligned} {M_{d}}_{aw} &=  \frac{\beta_{b}~ {z_{p}}_{st}~{f_{y}}_{st}}{\gamma_{m0}} \\'))
        else:
            moment_capacity.append(NoEscape(r'\begin{aligned} {M_{d}}_{st} &=  \frac{\beta_{b}~ {z_{e}}_{st}~{f_{y}}_{st}}{\gamma_{m0}} \\'))

        moment_capacity.append(NoEscape(r'&             =  \frac{1\times~ {z_{p}}_{st}~{f_{y}}_{st}}{\gamma_{m0}}~~~~(\beta_{b} = 1) \\'))
    else:
        if location == 'flange':
            moment_capacity.append(NoEscape(r'\begin{aligned} {M_{d}}_{f} &=  \frac{\beta_{b}~ {z_{e}}_{st}~{f_{y}}_{st}}{\gamma_{m0}} \\'))
<<<<<<< HEAD

=======
>>>>>>> 4a10fb4e
        elif location == 'web':
            moment_capacity.append(NoEscape(r'\begin{aligned} {M_{d}}_{w} &=  \frac{\beta_{b}~ {z_{e}}_{st}~{f_{y}}_{st}}{\gamma_{m0}} \\'))
        elif location == 'across_web':
            moment_capacity.append(NoEscape(r'\begin{aligned} {M_{d}}_{aw} &=  \frac{\beta_{b}~ {z_{e}}_{st}~{f_{y}}_{st}}{\gamma_{m0}} \\'))
        else:
            moment_capacity.append(NoEscape(r'\begin{aligned} {M_{d}}_{st} &=  \frac{\beta_{b}~ {z_{e}}_{st}~{f_{y}}_{st}}{\gamma_{m0}} \\'))

        moment_capacity.append(NoEscape(r'&             =  \frac{1\times~ {z_{e}}_{st}~{f_{y}}_{st}}{\gamma_{m0}}~~~~(\beta_{b} = 1) \\'))

<<<<<<< HEAD
    moment_capacity.append(
        NoEscape(r'&             =  \frac{1\times~' + zp + r'\times 10^{3} \times' + stiff_fy + r'}{' + gamma_m0 + r' \times 10^{6}} \\'))
=======
    moment_capacity.append(NoEscape(r'&             =  \frac{1\times~' + zp + r'\times 10^{3} \times' + stiff_fy + r'}{'
                                    + gamma_m0 + r' \times 10^{6}} \\'))
>>>>>>> 4a10fb4e
    moment_capacity.append(NoEscape(r'&              =  ' + moment_capa + r' \\ \\'))

    moment_capacity.append(NoEscape(r'&[Ref.~IS~800:2007~(Cl.~8.2.1.2) \end{aligned}'))

    return moment_capacity


def continuity_plate_len_bp(len_out, len_in, col_D, col_T, notch_size):
    """ """
    len = Math(inline=True)

    len.append(NoEscape(r'\begin{aligned} l_{out} &= D - (2T) \\'))
    len.append(NoEscape(r'                       &= D - (2 \times ' + str(col_T) + r') \\'))
    len.append(NoEscape(r'                       &= ' + str(len_out) + r' \\ \\'))

    len.append(NoEscape(r'  l_{in} &= l_{out} - notch \\'))
    len.append(NoEscape(r'  &= l_{out} - ' + str(notch_size) + r' \\'))
    len.append(NoEscape(r'  &= ' + str(len_in) + r' \end{aligned}'))

    return len


def continuity_plate_width_bp(col_B, col_t, notch_size, stiffener_width):
    """ """
    len = Math(inline=True)

    len.append(NoEscape(r'\begin{aligned} W &= \frac{B - t - (2 \times notch)} {2} \\'))
    len.append(NoEscape(r'                  &= \frac{' + str(col_B) + r' - ' + str(col_t) + r' - (2 \times ' + str(notch_size) + r')} {2} \\'))
    len.append(NoEscape(r'                  &= ' + str(stiffener_width) + r' \end{aligned}'))

    return len


def continuity_plate_thk_req_bp(thk_1, thk_2, col_T, stiffener_len, stiffener_thk_along_web):
    """ """
    thickness = Math(inline=True)

    thickness.append(NoEscape(r'\begin{aligned} t_{1} &= \frac{l_{out}} {29.3 \epsilon} \\'))
    thickness.append(NoEscape(r'                  &= \frac{' + str(stiffener_len) + r'} {29.3 \times 1.0} \\'))
    thickness.append(NoEscape(r'                  &= ' + str(thk_1) + r' \\ \\'))

    thickness.append(NoEscape(r' t_{2} &= max(T,~{t_{st}}_{w}) \\'))
    thickness.append(NoEscape(r'                  &= max(' + str(col_T) + r',~' + str(stiffener_thk_along_web) + r') \\'))
    thickness.append(NoEscape(r'                  &= ' + str(thk_2) + r' \end{aligned}'))

    return thickness


def continuity_plate_thk_prov_bp(thk):
    """ """
    thickness = Math(inline=True)

    thickness.append(NoEscape(r'\begin{aligned} t &= ' + str(thk) + r' \end{aligned}'))

    return thickness


def stiff_len_chs(bp_length, od, stiff_length):
    """ """
    bp_length = str(bp_length)
    od = str(od)
    stiff_length = str(stiff_length)

    len = Math(inline=True)

    len.append(NoEscape(r'\begin{aligned} L_{st} &= \frac{L - OD}{2} \\'))
    len.append(NoEscape(r'                       &= \frac{' + bp_length + r' - ' + od + r'}{2} \\'))
    len.append(NoEscape(r'                       &= ' + stiff_length + r' \end{aligned}'))

    return len


def stiff_len_shs_rhs(bp_length, bp_width, col_D, col_B, stiff_length_along_D, stiff_length_along_B):
    """ """
    len = Math(inline=True)

    len.append(NoEscape(r'\begin{aligned} {L_{st}}_{1} &= \frac{L - D}{2}~~~ along~column~D \\'))
    len.append(NoEscape(r'                             &= \frac{' + str(bp_length) + r' - ' + str(col_D) + r'}{2} \\'))
    len.append(NoEscape(r'                             &= ' + str(stiff_length_along_D) + r' \\ \\'))

    len.append(NoEscape(r'                {L_{st}}_{2} &= \frac{W - B}{2}~~~ along~column~B \\'))
    len.append(NoEscape(r'                             &= \frac{' + str(bp_width) + r' - ' + str(col_B) + r'}{2} \\'))
    len.append(NoEscape(r'                             &= ' + str(stiff_length_along_B) + r' \\ \end{aligned}'))

    return len


def stiff_height_chs(stiff_length, stiff_height):
    """ """

    height = Math(inline=True)

    height.append(NoEscape(r'\begin{aligned} H_{st} &= L_{st} + 50 \\'))
    height.append(NoEscape(r'                       &= ' + str(stiff_length) + r' + 50 \\'))
    height.append(NoEscape(r'                       &= ' + str(stiff_height) + r' \end{aligned}'))

    return height


def stiff_height_shs_rhs(stiff_length_D, stiff_length_B, stiff_height_D, stiff_height_B):
    """ """

    height = Math(inline=True)

    height.append(NoEscape(r'\begin{aligned} {H_{st}}_{1} &= {L_{st}}_{1} + 50 \\'))
    height.append(NoEscape(r'                       &= ' + str(stiff_length_D) + r' + 50 \\'))
    height.append(NoEscape(r'                       &= ' + str(stiff_height_D) + r' \\ \\'))

    height.append(NoEscape(r'          {H_{st}}_{2} &= {L_{st}}_{2} + 50 \\'))
    height.append(NoEscape(r'                       &= ' + str(stiff_length_B) + r' + 50 \\'))
    height.append(NoEscape(r'                       &= ' + str(stiff_height_B) + r' \end{aligned}'))

    return height


def stiff_thk_hollow(stiff_length, epsilon, stiff_thk, tube_thk):
    """ """

    thickness = Math(inline=True)

    thickness.append(NoEscape(r'\begin{aligned} t_{st} &= \bigg(\frac{L_{st}}{13.6 \times \epsilon_{st}}\bigg) \geq T \\'))
    thickness.append(NoEscape(r'&        = \bigg(\frac{' + str(stiff_length) + r'}{13.6 \times ' + str(epsilon) + r'}\bigg) \geq '
                              + str(tube_thk) + r' \\'))
    thickness.append(NoEscape(r'&        = max(' + str(stiff_thk) + r' , ' + str(tube_thk) + r') \\ \\'))

    thickness.append(NoEscape(r'& [Ref.~IS~800:2007,~Table~2] \end{aligned}'))

    return thickness


def stiffener_stress(actual_bearing_stress):
    """ """

    stress = Math(inline=True)
    stress.append(NoEscape(r'\begin{aligned} \sigma_{st} &= {\sigma_{br}}_{actual}  \\'))
    stress.append(NoEscape(r'&                    = ' + str(actual_bearing_stress) + r' \end{aligned}'))

    return stress


def high_shear_req(shear_capa_stiffener):
    """ """
    shear_req = Math(inline=True)

    shear_req.append(NoEscape(r'\begin{aligned} V_{st} &\leq  0.6 \times {V_{d}}_{st} \\'))
    shear_req.append(NoEscape(r'                       &\leq  0.6 \times ' + str(shear_capa_stiffener) + r' \\'))
    shear_req.append(NoEscape(r'                       &\leq  ' + str(round(0.6 * shear_capa_stiffener, 2)) + r' \end{aligned}'))

    return shear_req


def shear_resistance(axial_load, mu, shear_resistance_val):
    """ """
    resistance = Math(inline=True)
    resistance.append(NoEscape(r'\begin{aligned} V_{r} &= P_{c} \times \mu  \\'))
    resistance.append(NoEscape(r'&                      = ' + str(axial_load) + r' \times ' + str(mu) + r' \\'))
    resistance.append(NoEscape(r'&                      = ' + str(shear_resistance_val) + r' \end{aligned}'))

    return resistance


def shear_load(shear_load, location='L1'):
    """ """
    shear = Math(inline=True)

    if location == 'L1':
        shear.append(NoEscape(r'\begin{aligned} V_{1} &= ' + str(shear_load) + r' ~~kN \end{aligned}'))
    else:
        shear.append(NoEscape(r'\begin{aligned} V_{2} &= ' + str(shear_load) + r' ~~kN \end{aligned}'))

    return shear


def shear_resistance_check(shear_load, shear_resistance_val, remark='', location='L1'):
    """ """
    resistance_check = Math(inline=True)

    if location == 'L1':
        if remark == 'Shear key required':
            resistance_check.append(NoEscape(r'\begin{aligned} V_{1} &> V_{r}  \\'))
            resistance_check.append(NoEscape(r'  ' + str(shear_load) + r' &> ' + str(shear_resistance_val) + r'  \end{aligned}'))
        else:
            resistance_check.append(NoEscape(r'\begin{aligned} V_{1} &\leq V_{r}  \\'))
            resistance_check.append(NoEscape(r'  ' + str(shear_load) + r' &\leq ' + str(shear_resistance_val) + r'  \end{aligned}'))
    else:
        if remark == 'Shear key required':
            resistance_check.append(NoEscape(r'\begin{aligned} V_{2} &> V_{r}  \\'))
            resistance_check.append(NoEscape(r'  ' + str(shear_load) + r' &> ' + str(shear_resistance_val) + r'  \end{aligned}'))
        else:
            resistance_check.append(NoEscape(r'\begin{aligned} V_{2} &\leq V_{r}  \\'))
            resistance_check.append(NoEscape(r'  ' + str(shear_load) + r' &\leq ' + str(shear_resistance_val) + r'  \end{aligned}'))

    return resistance_check


def key_length(length, location='L1'):
    """ """
    length_eqn = Math(inline=True)

    if location == 'L1':
        length_eqn.append(NoEscape(r'\begin{aligned} L_{1} &= ' + str(length) + r' \end{aligned}'))
    else:
        length_eqn.append(NoEscape(r'\begin{aligned} L_{2} &= ' + str(length) + r' \end{aligned}'))

    return length_eqn


def key_depth(depth, location='L1'):
    """ """
    depth_eqn = Math(inline=True)

    if location == 'L1':
        depth_eqn.append(NoEscape(r'\begin{aligned} H_{1} &= ' + str(depth) + r' \end{aligned}'))
    else:
        depth_eqn.append(NoEscape(r'\begin{aligned} H_{2} &= ' + str(depth) + r' \end{aligned}'))

    return depth_eqn


def key_bearing_stress(load_shear, shear_resistance, key_length, key_depth, key_bearing_stress, location='L1'):
    """ """
    bearing_stress = Math(inline=True)

    if location == 'L1':
        bearing_stress.append(NoEscape(r'\begin{aligned} \sigma_{1} &= \frac{V_{1} - V_{r}} {L_{1} \times H_{1}} \\'))
    else:
        bearing_stress.append(NoEscape(r'\begin{aligned} \sigma_{2} &= \frac{V_{2} - V_{r}} {L_{2} \times H_{2}} \\'))

    bearing_stress.append(NoEscape(r' &= \frac{(' + str(load_shear * 1e-3) + r' - ' + str(shear_resistance * 1e-3) + r') \times 10^{3} } {'
                                   + str(key_length) + r' \times ' + str(key_depth) + r'} \\'))
    bearing_stress.append(NoEscape(r' &= ' + str(key_bearing_stress) + r' \end{aligned}'))

    return bearing_stress


def key_moment_demand(load_shear, shear_resistance, key_len, load_unit_len, key_depth, moment_demand, location='L1'):
    """ """
    key_md = Math(inline=True)

    if location == 'L1':
        key_md.append(NoEscape(r' \begin{aligned} w_{1} &= \frac{V_{1} - V_{r}}{L_{1}}~~~~(kN/mm) \\'))
    else:
        key_md.append(NoEscape(r' \begin{aligned} w_{2} &= \frac{V_{2} - V_{r}}{L_{2}}~~~~(kN/mm) \\'))

    key_md.append(NoEscape(r' &= \frac{' + str(load_shear * 1e-3) + r' - ' + str(shear_resistance * 1e-3) + r'}'r'{' + str(key_len) + r'} \\'))
    key_md.append(NoEscape(r'                       &= ' + str(round(load_unit_len * 1e-3, 2)) + r' \\ \\'))

    if location == 'L1':
        key_md.append(NoEscape(r'                {M_{d}}_{1} &= w_{1} \times \frac{{H_{1}}^{2}} {2} \\'))
    else:
        key_md.append(NoEscape(r'                {M_{d}}_{2} &= w_{2} \times \frac{{H_{2}}^{2}} {2} \\'))

    key_md.append(NoEscape(r'                            &= ' + str(round(load_unit_len * 1e-3, 2)) + r' \times \frac{{' + str(key_depth) + r'}^{2}} {2} '
                                                                                                                                  r'\times 10^{-3} \\'))
    key_md.append(NoEscape(r'                            &= ' + str(round(moment_demand * 1e-3, 2)) + r' \end{aligned}'))

    return key_md


def key_moment_capacity(key_len, key_thk, key_fy, gamma_m0, moment_capacity, beta_b=1, location='L1'):
    """ """
    key_capacity = Math(inline=True)

    if location == 'L1':
        key_capacity.append(NoEscape(r' \begin{aligned} {M_{p}}_{1} &= \beta_{b} Z_{p} f_{y} / \gamma_{m0} \\'))
        key_capacity.append(NoEscape(r'&                           = \frac{\beta_{b} \bigg(\frac{L_{1}t_{1}^{2}} {4} \bigg) f_{y} } {\gamma_{m0}} \\'))
    else:
        key_capacity.append(NoEscape(r' \begin{aligned} {M_{p}}_{2} &= \beta_{b} Z_{p} f_{y} / \gamma_{m0} \\'))
        key_capacity.append(NoEscape(r'&                            = \frac{\beta_{b} \bigg(\frac{L_{2}t_{2}^{2}} {4} \bigg) f_{y} } {\gamma_{m0}} \\'))

    key_capacity.append(NoEscape(r'&                            = \frac{' + str(beta_b) + r' \times \bigg(\frac{' + str(key_len) + r' \times '
                           + str(key_thk) + r'^{2}} {4} \bigg) \times ' + str(key_fy) + r' } {' + str(gamma_m0) + r' \times 10^{6} } \\'))
    key_capacity.append(NoEscape(r'&  = ' + str(moment_capacity) + r' \end{aligned}'))

    return key_capacity


def key_thk(moment_demand, gamma_m0, key_fy, key_len, key_thk_val, column_tw, key_thk, location='L1'):
    """ """
    key_thk_eqn = Math(inline=True)

    if location == 'L1':
        key_thk_eqn.append(NoEscape(r' \begin{aligned} t_{1} &= \sqrt{\frac{4 {M_{d}}_{1}}{L_{1}~ (f_{y}/\gamma_{m0})}} \\'))
    else:
        key_thk_eqn.append(NoEscape(r' \begin{aligned} t_{2} &= \sqrt{\frac{4 {M_{d}}_{2}}{L_{2}~ (f_{y}/\gamma_{m0})}} \\'))

    key_thk_eqn.append(NoEscape(r'& = \sqrt{\frac{4 \times ' + str(round(moment_demand * 1e-6, 2)) + r' \times 10^{6}} {' + str(key_len) + r' \times ('
                                + str(key_fy) + r'/ '+ str(gamma_m0) + r')}} \\'))
    key_thk_eqn.append(NoEscape(r'& = ' + str(round(key_thk_val, 2)) + r' \\'))

    if location == 'L1':
        key_thk_eqn.append(NoEscape(r'& = max(t_{1},~t) \\'))
    else:
        key_thk_eqn.append(NoEscape(r'& = max(t_{2},~t) \\'))

    key_thk_eqn.append(NoEscape(r'& = max(' + str(round(key_thk_val, 2)) + r',~' + str(column_tw) + r') \\'))

    if location == 'L1':
        key_thk_eqn.append(NoEscape(r'& = ' + str(key_thk) + r' \end{aligned}'))
    else:
        key_thk_eqn.append(NoEscape(r'& = ' + str(key_thk) + r' \\ \\'))
        key_thk_eqn.append(NoEscape(r' [Note: If~t_{1} & ~is~provided,~ t_{2}~is~at-least \\'))
        key_thk_eqn.append(NoEscape(r' equal~to~t_{1}] \end{aligned}'))

    return key_thk_eqn


def high_shear_provided(shear_on_stiffener):
    """ """
    shear_provided = Math(inline=True)

    shear_provided.append(NoEscape(r'\begin{aligned} V_{st} &= ' + str(shear_on_stiffener) + r' \end{aligned}'))

    return shear_provided


def bolt_shear_demand(V, n_bolts, V_sb, type = None):

    """
    Calculate bolt shear demand in each bolts

    Args:
           V: factored shear load in KN (float)
           n_bolts: no. of bolts (int)
           V_d:bolt shear demand in KN (float)
    Returns:
        shear demand in bolts
    """
    V = str(V)
    n_bolts = str(n_bolts)
    V_sb = str(V_sb)
    type = str(type)
    bolt_shear_demand = Math(inline=True)
    if type == 'Bearing Bolt':
        bolt_shear_demand.append(NoEscape(r'\begin{aligned} V_{sb} &= \frac{V_{u}}{\ n} \\'))
    else:
        bolt_shear_demand.append(NoEscape(r'\begin{aligned} V_{sf} &= \frac{V}{\ n} \\'))
    bolt_shear_demand.append(NoEscape(r'&=\frac{' + V + '}{' + n_bolts + r'} \\'))
    bolt_shear_demand.append(NoEscape(r'&= ' + V_sb + r'\end{aligned}'))
    return bolt_shear_demand


def bb_endplate_height_prov(beam_D, end_distance_provided, pitch_distance_provided, height_plate, bolt_row=None, type=None):
    beam_D = str(beam_D)
    height_plate = str(height_plate)
    end_distance_provided = str(end_distance_provided)
    pitch_distance_provided = str(pitch_distance_provided)
    bb_endplate_height_prov = Math(inline=True)

    if type == 'Flushed - Reversible Moment':
        bb_endplate_height_prov.append(NoEscape(r'\begin{aligned} H_{p} &= D + 25 \\'))
        bb_endplate_height_prov.append(NoEscape(r' &= ' + beam_D + r'+ 25 \\'))
    elif type == 'Extended One Way - Irreversible Moment':
        if bolt_row <= 4:
            bb_endplate_height_prov.append(NoEscape(r'\begin{aligned} H_{p} &= D + 12.5 + (2 \times e)\\'))
            bb_endplate_height_prov.append(NoEscape(r' &= ' + beam_D + r'+ 12.5 + (2 \times ' + end_distance_provided + r')\\'))
        else:  # 2 rows above tension flange which is maximum allowable
            bb_endplate_height_prov.append(NoEscape(r'\begin{aligned} H_{p} &= D + 12.5 + (2 \times e)+ p\\'))
            bb_endplate_height_prov.append(
                NoEscape(r' &= ' + beam_D + r' + 12.5 + (2 \times ' + end_distance_provided + r')+ ' + pitch_distance_provided + r'\\'))
    else:
        if bolt_row < 8:  # 1 row outside tension and compressionflange
            bb_endplate_height_prov.append(NoEscape(r'\begin{aligned} H_{p} &= D + (2 \times (2 \times e))\\'))
            bb_endplate_height_prov.append(NoEscape(r' &= ' + beam_D + r' + (2 \times (2 \times ' + end_distance_provided + r'))\\'))
        else:  # 2 rows outside tension and compression flange which is maximum allowable
            bb_endplate_height_prov.append(NoEscape(r'\begin{aligned} H_{p} &= D + (2 \times (2 \times e))+(2 \times p)\\'))
            bb_endplate_height_prov.append(
                NoEscape(r'&= ' + beam_D + r' + (2 \times (2 \times ' + end_distance_provided + r'))+(2 \times ' + pitch_distance_provided + r'\\'))
    bb_endplate_height_prov.append(NoEscape(r'&= ' + height_plate + r'\end{aligned}'))
    return bb_endplate_height_prov


def bb_endplate_width_prov(B_ep, B):
    B = str(B)
    B_ep = str(B_ep)
    bb_endplate_width_prov = Math(inline=True)
    bb_endplate_width_prov.append(NoEscape(r'\begin{aligned} B_{p} &= B + 25 \\'))
    bb_endplate_width_prov.append(NoEscape(r' &= ' + B + r' + 25 \\'))
    bb_endplate_width_prov.append(NoEscape(r' &= ' + B_ep + r'\end{aligned}'))
    return bb_endplate_width_prov


def stiffener_height_prov(b_ep, t_w, h_ep, D, h_sp, type=None):
    h_ep = str(h_ep)
    b_ep = str(b_ep)
    t_w = str(t_w)
    D = str(D)
    h_sp = str(h_sp)
    stiffener_height_prov = Math(inline=True)
    if type == 'Flushed - Reversible Moment':

        stiffener_height_prov.append(NoEscape(r'\begin{aligned} H_{st} &= B_{p} - \frac{t}{2} \\'))
        stiffener_height_prov.append(NoEscape(r' &= '+b_ep+r' - \frac{'+t_w+r'}{2}\\'))

    else:
        if type == 'Extended Both Ways - Reversible Moment':
<<<<<<< HEAD
            stiffener_height_prov.append(NoEscape(r'\begin{aligned} H_{st} &= H_{p} - \frac{D}{2} \\'))
            stiffener_height_prov.append(NoEscape(r' &= ' + h_ep + r' - \frac{' + D + r'}{2}\\'))
        else:
            stiffener_height_prov.append(NoEscape(r'\begin{aligned} H_{st} &= H_{p} - D -12.5 \\'))
            stiffener_height_prov.append(NoEscape(r' &= '+h_ep+r' - '+D +r'-12.5 \\'))
=======
            stiffener_height_prov.append(NoEscape(r'\begin{aligned} H_{st} &= \frac{H_{p} - D} {2} \\'))
            stiffener_height_prov.append(NoEscape(r' &= \frac{' + h_ep + r' - ' + D + r'} {2} \\'))
        else:
            stiffener_height_prov.append(NoEscape(r'\begin{aligned} H_{st} &= H_{p} - D - 12.5 \\'))
            stiffener_height_prov.append(NoEscape(r' &= '+h_ep+r' - '+D +r'- 12.5 \\'))
>>>>>>> 4a10fb4e


    stiffener_height_prov.append(NoEscape(r' &= ' + h_sp + r'\end{aligned}'))
    return stiffener_height_prov


def stiffener_length_prov(h_sp, l_sp, type=None):
    h_sp = str(h_sp)
    l_sp = str(l_sp)
    stiffener_length_prov = Math(inline=True)
    if type == 'Flushed - Reversible Moment':

        stiffener_length_prov.append(NoEscape(r'\begin{aligned} L_{st} &= 2 * H_{st}  \\'))
        stiffener_length_prov.append(NoEscape(r'&= 2 * '+ h_sp +r' \\'))
    else:
        stiffener_length_prov.append(NoEscape(r'\begin{aligned} L_{st} &= \frac{H_{st}}{tan(30)}  \\'))
        stiffener_length_prov.append(NoEscape(r'&= \frac{'+h_sp+r'} {tan(30)}  \\'))

    stiffener_length_prov.append(NoEscape(r' &= ' + l_sp + r'\end{aligned}'))

    return stiffener_length_prov


def f_a_stress_due_to_axial_force(A_f, t_w, L_weld, f_a):
    """
    t_w = weld size of the weld (mm)
    A_f = Factored Axial load (N-mm)
    L_weld = weld_length_web (mm)
    :return:
    """
    A_f = str(A_f)
    t_w = str(t_w)
    L_weld = str(L_weld)
    f_a = str(f_a)
    f_a_stress_due_to_axial_force = Math(inline=True)

    f_a_stress_due_to_axial_force.append(NoEscape(r'\begin{aligned} f_a &= \frac{H}{0.7 \times t_w \times L_{w}}\\'))
    f_a_stress_due_to_axial_force.append(NoEscape(r' &= \frac{'+A_f+r'\times 10^3}{0.7 \times '+t_w+r' \times '+L_weld+r'}\\'))
    f_a_stress_due_to_axial_force.append(NoEscape(r' &= '+f_a+r'\\ \\'))
    f_a_stress_due_to_axial_force.append(NoEscape(r'[Ref.&~IS~800:2007,~Cl.~10.5.9]\end{aligned}'))

    return f_a_stress_due_to_axial_force


def q_stress_due_to_shear_force(V, t_w, L_weld, q):
    """
    t_w = weld size of the weld (mm)
    V = Factored Shear load (N-mm)
    L_weld = weld_length_web (mm)
    :return:
    """
    V = str(V)
    t_w = str(t_w)
    L_weld = str(L_weld)
    q = str(q)
    q_stress_due_to_shear_force = Math(inline=True)

    q_stress_due_to_shear_force.append(NoEscape(r'\begin{aligned} q &= \frac{V}{0.7 \times t_w \times L_{w}}\\'))
    q_stress_due_to_shear_force.append(NoEscape(r'&= \frac{'+V+ r' \times  10^3}{0.7 \times'+t_w+r' \times '+L_weld+r'}\\'))
    q_stress_due_to_shear_force.append(NoEscape(r' &= ' + q + r'\\ \\'))
    q_stress_due_to_shear_force.append(NoEscape(r'[Ref.&~IS~800:2007,~Cl.~10.5.9] \end{aligned}'))
    return q_stress_due_to_shear_force


def f_e_weld_stress_due_to_combined_load(f_a, f_e, q):
    """
    t_w = weld size of the weld (mm)
    V = Factored Shear load (N-mm)
    L_weld = weld_length_web (mm)
    :return:
    """
    f_a = str(f_a)
    f_e = str(f_e)
    q = str(q)

    f_e_weld_stress_due_to_combined_load = Math(inline=True)
    f_e_weld_stress_due_to_combined_load.append(NoEscape(r'\begin{aligned} f_e  &= \sqrt{f_a^{2} + 3 q^{2}}\\'))

    f_e_weld_stress_due_to_combined_load.append(NoEscape(r' &= \sqrt{'+f_a+r'^{2}  + (3 \times'+ q+r' ^ 2)}\\'))
    f_e_weld_stress_due_to_combined_load.append(NoEscape(r' &= ' + f_e+ r' \\ \\'))
    f_e_weld_stress_due_to_combined_load.append(NoEscape(r'[Ref.&~IS~800:2007,~Cl.~10.5.10.1.1] \end{aligned}'))

    return f_e_weld_stress_due_to_combined_load


def weld_fu(weld_material_fu, plate_material_fu):
    weld_fu_eqn = Math(inline=True)

    weld_fu_eqn.append(NoEscape(r'\begin{aligned} f_{uw} &= min(f_{w}, ~f_{u}) \\'))
    weld_fu_eqn.append(NoEscape(r'  &= min(' + str(weld_material_fu) + r', ~' + str(plate_material_fu) + r') \\ \\'))
    weld_fu_eqn.append(NoEscape(r'[Ref.&~IS~800:2007,~Cl.~10.5.7.1.1] \end{aligned}'))

    return weld_fu_eqn


def weld_fu_provided(weld_fu):
    weld_fu_eqn = Math(inline=True)

    weld_fu_eqn.append(NoEscape(r'\begin{aligned} f_{uw} &= ' + str(weld_fu) + r' \end{aligned}'))
    return weld_fu_eqn


def weld_length_web_prov(beam_D, beam_tf, beam_r1, L_weld):
    beam_D = str(beam_D)
    beam_r1 = str(beam_r1)
    beam_tf = str(beam_tf)
    L_weld = str(L_weld)
    weld_length_web_prov = Math(inline=True)

    weld_length_web_prov.append(NoEscape(r'\begin{aligned} L_{w} &= 2 \times \big[D - (2 \times T) - (2 \times R1) - 20 \big] \\'))
    weld_length_web_prov.append(NoEscape(r'&= 2 \times \big['+beam_D+r' - (2 \times '+beam_tf+r') - (2 \times'+beam_r1+r') - 20 \big] \\'))
    weld_length_web_prov.append(NoEscape(r' &= ' + L_weld+ r' \\ \\'))
    weld_length_web_prov.append(NoEscape(r' Note:~ & Weld~ is~ provided~ on~ both~ sides~ of~ the~ web \end{aligned}'))

    return weld_length_web_prov


def tension_critical_bolt_prov(M, t_ba, n_c, r_1, n_r, r_i, n, type, r_3=0):
    M= str(M)
    t_ba = str(t_ba)
    n_c = str(n_c)
    r_1 = str(r_1)
    n_r = str(n_r)
    r_i = str(r_i)
    r_3 = str(float(r_3))

    tension_critical_bolt_prov = Math(inline=True)

    if type == 'Flushed - Reversible Moment':
        tension_critical_bolt_prov.append(NoEscape(r'\begin{aligned} T_{1} &= \frac{M_{ue}} '
                                                   r'{n_c \times \Bigg(r_1 + \displaystyle\sum_{i = 2} ^ {n_r} \frac{r_i ^2}{r_1}\Bigg) }\\'))
        tension_critical_bolt_prov.append(NoEscape(r'&= \frac{'+ M + r' \times 10^{3}} '
                         r'{'+n_c+ r'\times \Bigg('+ r_1 +' + \displaystyle\sum_{i=2} ^ {'+ n_r +r'} \frac{r_i ^2}{'+ r_1 +r'}\Bigg) } \\'))
    else:
        if n_r == 3:
            i = 3
            i = str(i)
            tension_critical_bolt_prov.append(NoEscape(r'\begin{aligned} T_{1} &= \frac{M_{ue}}'
                                                       r'{2 \times n_c \times \Bigg(r_1 + \displaystyle\sum_{i} ^ {n_r} \frac{r_i ^2}{r_1}\Bigg) }\\'))
            tension_critical_bolt_prov.append(NoEscape(r'&= \frac{' + M + r' \times 10^{3}} {2 \times'
                                                       + n_c + r'\times \Bigg(' + r_1 + ' + \displaystyle\sum_{i=' + i + '} ^ {'
                                                       + n_r + r'} \frac{r_i ^2}{' + r_1 + r'}\Bigg) }\\'))
        elif n_r == 4:
            i = 3
            i = str(i)
            tension_critical_bolt_prov.append(NoEscape(r'\begin{aligned} T_{1} &= \frac{M_{ue}}'
                                                       r'{2 \times n_c \times \Bigg(r_1 + \displaystyle\sum_{i} ^ {n_r} \frac{r_i ^2}{r_1}\Bigg) }\\'))
            tension_critical_bolt_prov.append(NoEscape(r'&= \frac{' + M + r'\times 10^{3}}{2 \times' + n_c + r'\times \Bigg('
                                                       + r_1 + ' + \displaystyle\sum_{i=' + i + '} ^ {' + n_r + r'} \frac{r_i ^2}{'
                                                       + r_1 + r'}\Bigg) }\\'))
        elif n == 5:
            multi = 4
            i = 3
            i = str(i)
            multi = str(multi)

            tension_critical_bolt_prov.append(NoEscape(r'\begin{aligned} T_{1} &= \frac{M_{ue}}'
                                                       r'{4 \times n_c \times \Bigg(r_1 + \sum_{i} ^ {n_r} \frac{r_i ^2}{r_1}\Bigg) }\\'))
            tension_critical_bolt_prov.append(NoEscape(r'&= \frac{' + M + r'\times 10^{3}}{4 \times' + n_c + r'\times \Bigg(' + r_1 + ' + \sum_{i='
                                                       + i + '} ^ {' + n_r + r'} \frac{r_i ^2}{' + r_1 + r'}\Bigg) }\\'))

        elif n >= 6:
            i = 6
            i = str(i)
            r_3 = str(r_3)
            tension_critical_bolt_prov.append(NoEscape(r'\begin{aligned} T_{1} &= \frac{M_{ue}}'
                                                       r'{4 \times n_c \times \Bigg(r_1 + \frac{r_3^2}{r_1} + \displaystyle\sum_{i} ^ {n_r} '
                                                       r'\frac{r_i ^2}{r_1}\Bigg) }\\'))
            tension_critical_bolt_prov.append(NoEscape(r'&= \frac{' + M + r'\times 10^{3}}{4 \times' + n_c + r'\times \Bigg(' + r_1 + r' + \frac{'
                                                       + r_3 +'^2}{'+r_1+'} +\displaystyle\sum_{i=' + i + '} ^ {' + n_r + r'} \frac{r_i ^2}{'
                                                       + r_1 + r'}\Bigg) }\\'))
        else:
            i = 6
            i = str(i)
            r_3 = str(r_3)
            tension_critical_bolt_prov.append(NoEscape(r'\begin{aligned} T_{1} &= \frac{M_{ue}}'
                                                       r'{4 \times n_c \times \Bigg(r_1 + \frac{r_3^2}{r_1} + \displaystyle\sum_{i} ^ {n_r} '
                                                       r'\frac{r_i ^2}{r_1}\Bigg) }\\'))
            tension_critical_bolt_prov.append(NoEscape(r'&= \frac{' + M + r'\times 10^{3}}{4 \times' + n_c + r'\times \Bigg(' + r_1 + r' + \frac{'
                                                       + r_3 + '^2}{' + r_1 + '} +\displaystyle\sum_{i=' + i + '} ^ {'
                                                       + n_r + r'} \frac{r_i ^2}{' + r_1 + r'}\Bigg) }\\'))

    tension_critical_bolt_prov.append(NoEscape(r' &= ' + t_ba + r' \\ \\'))
    tension_critical_bolt_prov.append(NoEscape(r' Note:~ & T_{1}~is~ the~ tension~ in~ the~ critical~ bolt~  \\'))
    tension_critical_bolt_prov.append(NoEscape(r' & The~ critical~ bolt~ is~ the~ bolt~ nearest~ to~ the~ tension \\'))
    tension_critical_bolt_prov.append(NoEscape(r' & flange  \end{aligned}'))

    return tension_critical_bolt_prov


def req_para_end_plate(e, beam_r1, l_v, beam_bf, n_c, r_sum, b_e, bolt_fu, bolt_proof_stress):
    e = str(e)
    beam_r1 = str(beam_r1)
    l_v = str(l_v)
    beam_bf = str(beam_bf)
    n_c = str(n_c)
    r_sum = str(r_sum)
    b_e = str(b_e)
    bolt_fu = str(bolt_fu)
    bolt_proof_stress = str(bolt_proof_stress)

    req_para_end_plate = Math(inline=True)
    req_para_end_plate.append(NoEscape(r'\begin{aligned} l_v &= e~-~ \frac{R_1}{2} \\'))
    req_para_end_plate.append(NoEscape(r'&= '+e+r'~-~ \frac{'+beam_r1+r'}{2} \\'))
    req_para_end_plate.append(NoEscape(r'&= ' + l_v + r' \\ \\'))

    req_para_end_plate.append(NoEscape(r'b_e &= \frac{B}{n_c}\\'))
    req_para_end_plate.append(NoEscape(r'&= \frac{'+beam_bf+'}{'+n_c+r'}\\'))
    req_para_end_plate.append(NoEscape(r'&= '+ b_e + r' \\ \\'))

    req_para_end_plate.append(NoEscape(r' f_{o} &= 0.7 \times f_{ub} \\'))
    req_para_end_plate.append(NoEscape(r' &= 0.7 \times '+ bolt_fu + r' \\'))
    req_para_end_plate.append(NoEscape(r' &= '+ bolt_proof_stress + r' \end{aligned}'))

    return req_para_end_plate


def cl_10_4_6_friction_bolt_combined_shear_and_tension(V_sf, V_df, T_f, T_df, value):  # Todo:not done
    """
    Check for bolt subjected to combined shear and tension
    Args:
        V_sb - factored shear force acting on the bolt,
        V_db - design shear capacity,
        T_b - factored tensile force acting on the bolt,
        T_db - design tension capacity.
    Returns:
        combined shear and friction value
    Note:
        Reference:
        IS 800:2007,  cl 10.3.6
    """
    V_sf = str(V_sf)
    V_df = str(V_df)
    T_f = str(T_f)
    T_df = str(T_df)
    value = str(value)

    combined_capacity_eqn = Math(inline=True)
    combined_capacity_eqn.append(NoEscape(r'\begin{aligned}\bigg(\frac{V_{sf}}{V_{df}}\bigg)^2 + \bigg(\frac{T_{f}}{T_{df}}\bigg)^2  &\leq 1.0\\'))
    combined_capacity_eqn.append(NoEscape(r'\bigg(\frac{' + V_sf + '}{' + V_df + r'}\bigg)^2 + \bigg(\frac{' + T_f + '}{' + T_df + r'}\bigg)^2 &= '
                                          + value + r'\\ \\'))
    combined_capacity_eqn.append(NoEscape(r'[Ref.~IS~800:2007,~Cl.~10.3.6]\end{aligned}'))

    return combined_capacity_eqn


def moment_ep(t_1,lv,Q,le,mp_plate):
    t_1 =str(t_1)
    lv =str(lv)
    Q =str(Q)
    le =str(le)
    mp_plate =str(mp_plate)

    moment_ep_eqn = Math(inline=True)
    moment_ep_eqn.append(NoEscape(r'\begin{aligned} M_{cr} &= T_{1}~ l_{v} - Q ~l_{e} \\'))
    moment_ep_eqn.append(NoEscape(r'&= ('+t_1+ r' \times '+lv+' - '+Q+ r'\times '+le+r') \times 10^{-3} \\'))
    moment_ep_eqn.append(NoEscape(r'&= ' + mp_plate + r' \\ \\'))
    moment_ep_eqn.append(NoEscape(r' Note:~ & The~ critical~ section~ is~ at~ the~ toe~ of~ the~ weld~ or \\'))
    moment_ep_eqn.append(NoEscape(r' & the~ edge~ of~ the~ flange~ from~ bolt~ center-line \end{aligned}'))

    return moment_ep_eqn


def weld_size_ep_web_req(load_shear, gamma_mw, weld_length_web, fu, weld_size_web):
    load_shear=str(load_shear)
    gamma_mw =str(gamma_mw)
    weld_length_web =str(weld_length_web)
    fu =str(fu)
    weld_size_web=str( weld_size_web)

    weld_size_ep_web_req_eqn = Math(inline=True)
    weld_size_ep_web_req_eqn.append(NoEscape(r'\begin{aligned} t_{w} &= \frac{V_{u}}{f_{uw} k L_{w}} \times \sqrt{3}~ \gamma_{mw} \\'))
    weld_size_ep_web_req_eqn.append(NoEscape(r' &= \frac{'+load_shear+r' \times 10^{3}}{'+fu+r' \times 0.7 \times '+
                                             weld_length_web+r'} \times \sqrt{3} \times ' +gamma_mw+r' \\'))
    weld_size_ep_web_req_eqn.append(NoEscape(r'&= ' + weld_size_web + r' \\ \\'))
    weld_size_ep_web_req_eqn.append(NoEscape(r'[Ref.&~IS~800:2007,~Cl.~10.5.7]\end{aligned}'))

    return weld_size_ep_web_req_eqn


def max_weld_size_ep_web_prov(weld_size_web, max_size):
    weld_size_web = str(weld_size_web)
    max_size = str(max_size)

    weld_size_ep_web_prov_eqn = Math(inline=True)
<<<<<<< HEAD
# <<<<<<< HEAD
#     weld_size_ep_web_prov_eqn.append(NoEscape(r'\begin{aligned} t_w &= max(t_{ew},t_{wmin})\\'))
#     weld_size_ep_web_prov_eqn.append(NoEscape(r'&= max('+weld_size_web1+','+min_size+r')\\'))
#     weld_size_ep_web_prov_eqn.append(NoEscape(r'&= ' + weld_size_web + r'\end{aligned}'))
#     return weld_size_ep_web_prov_eqn
#
# =======
=======
>>>>>>> 4a10fb4e
    weld_size_ep_web_prov_eqn.append(NoEscape(r'\begin{aligned} t_w & \leq {t_{w}}_{max} \\'))
    weld_size_ep_web_prov_eqn.append(NoEscape(r' ' + weld_size_web + r' & \leq ' + max_size + r' \end{aligned}'))

    return weld_size_ep_web_prov_eqn


def min_weld_size_ep_web_prov(weld_size_web, weld_size_web_provided, min_size):
    weld_size_ep_web_prov_eqn = Math(inline=True)
    weld_size_ep_web_prov_eqn.append(NoEscape(r'\begin{aligned} t_w & = max(t_{w}, ~{t_{w}}_{min}) \\'))
    weld_size_ep_web_prov_eqn.append(NoEscape(r' & = max(' + str(weld_size_web) + r', ~' + str(min_size) + r') \\'))
    weld_size_ep_web_prov_eqn.append(NoEscape(r' & = ' + str(weld_size_web_provided) + r' \end{aligned}'))

<<<<<<< HEAD
    return weld_size_ep_web_prov_eqn
# >>>>>>> 1a4f41f957c3004664005ff81dea375296b3a6fd

def local_web_yielding(f_wc,k,t_fb,gamma_mo,column_tf , column_r1,column_fy,column_tw,P_bf_1):
    f_wc = str(f_wc)
    k = str(k)
    t_fb = str(t_fb)
    gamma_mo = str(gamma_mo)
    column_tf = str(column_tf)
    column_r1 = str(column_r1)
    column_fy = str(column_fy)
    column_tw = str(column_tw)
    P_bf_1 = str(P_bf_1)

    local_web_yielding_eqn = Math(inline=True)
    local_web_yielding_eqn.append(NoEscape(r'\begin{aligned} P_{cw_1} &= \frac{f_{wc}(5k +T_b)}{\gamma_mo}\\'))

    local_web_yielding_eqn.append(NoEscape(r'k &= (T_c  + R_{1c})\\'))
    local_web_yielding_eqn.append(NoEscape(r' &= ('+column_tf+' +' +column_r1+r')\\'))
    local_web_yielding_eqn.append(NoEscape(r' &= (' + k+ r')\\'))

    local_web_yielding_eqn.append(NoEscape(r' f_{wc} &= f_{yc} \times t_c \\'))
    local_web_yielding_eqn.append(NoEscape(r' &= ('+column_fy +r'\times' +column_tw+r') \\'))
    local_web_yielding_eqn.append(NoEscape(r' &= (' + f_wc+ r') \\'))

    local_web_yielding_eqn.append(NoEscape(r' P_{cw_1}&= \frac{'+f_wc+'(5'+k+' +'+t_fb+')}{'+gamma_mo+r'}\\'))
    local_web_yielding_eqn.append(NoEscape(r' &= ' + P_bf_1+ r'\end{aligned}'))
    return local_web_yielding_eqn

def compression_buckling_of_web(t_c,fy_c, h_c,k, gamma_mo, D_c , P_cw_2):
    t_c = str(t_c)
    h_c = str(h_c)
    fy_c = str(fy_c)
    gamma_mo = str(gamma_mo)
    k = str(k)
    D_c = str(D_c)
    P_cw_2 = str(P_cw_2)
    compression_buckling_of_web_eqn = Math(inline=True)
    compression_buckling_of_web_eqn.append(NoEscape(r'\begin{aligned} P_{cw_2} &= 10710 \times \frac{t_c^3}{h_c} \times \sqrt(\frac{fy_c}{\gamma_mo})\\'))
    compression_buckling_of_web_eqn.append(NoEscape(r'h_c &= D_c -(2\times k)\\'))
    compression_buckling_of_web_eqn.append(NoEscape(r'&= '+D_c+ r' -(2 \times '+k+r')\\'))
    compression_buckling_of_web_eqn.append(NoEscape(r' &= (' + h_c + r')\\'))
    compression_buckling_of_web_eqn.append(NoEscape(r' P_{cw_2}&= 10710 \times \frac{'+t_c+'^3}{'+h_c+r'} \times \sqrt(\frac{'+fy_c+r'}{'+gamma_mo+r'})\\'))
    compression_buckling_of_web_eqn.append(NoEscape(r' &= (' + P_cw_2 + r'\end{aligned}'))
    return compression_buckling_of_web_eqn

def web_cripling(t_c,fy_c,T_b, gamma_m1, D_c , P_cw_3,T_c):
    t_c = str(t_c)
    T_b = str(T_b)
    fy_c = str(fy_c)
    gamma_m1 = str(gamma_m1)
    T_c = str(T_c)
    D_c = str(D_c)
    P_cw_3 = str(P_cw_3)
    web_cripling_eqn = Math(inline=True)
    web_cripling_eqn.append(NoEscape(r'\begin{aligned} P_{cw_3} &= (\frac{300 t_c^2}{\gamma_m1}) \times (1+ 3(\frac{T_b}{D_c}) (\frac{t_c}{T_c})^\frac{3}{2})  \times \sqrt(f_{yc} (\frac{T_c}{t_c}))  \\'))
    web_cripling_eqn.append(NoEscape(r'&= (\frac{300 '+t_c+'^2}{'+gamma_m1+r'}) \times (1+ 3(\frac{'+T_b+'}{'+D_c+r'}) (\frac{'+t_c+'}{'+T_c+r'})^\frac{3}{2})  \times \sqrt('+fy_c+r' (\frac{'+T_c+'}{'+t_c+r'}))  \\'))
    web_cripling_eqn.append(NoEscape(r' &= (' + P_cw_3 + r'\end{aligned}'))
    return web_cripling_eqn

def compressioncheck(P_cw_1,P_cw_3,P_cw_2,P_bf):
    P_cw_1 = str(P_cw_1)
    P_cw_2 = str(P_cw_2)
    P_cw_3 = str(P_cw_3)
    P_bf = str(P_bf)
    compressioncheck_eqn = Math(inline=True)
    compressioncheck_eqn.append(NoEscape(r'\begin{aligned} P_{bf} &= min(P_{cw_1},P_{cw_2},P_{cw_3}) \\'))
    compressioncheck_eqn.append(NoEscape(r'  &= min(' + P_cw_1 + r', ~' + P_cw_2 + r', ~' + P_cw_3+ r') \\'))
    compressioncheck_eqn.append(NoEscape(r' &= (' + P_bf + r'\end{aligned}'))
    return compressioncheck_eqn

def comp_plate_length(l_cp1,l_cp2,D_c,T_c,n):
    l_cp1 = str(l_cp1)
    l_cp2 = str(l_cp2)
    D_c = str(D_c)
    T_c = str(T_c)
    n = str(n)
    comp_plate_length_eqn = Math(inline=True)
    comp_plate_length_eqn.append(NoEscape(r'\begin{aligned} l_{cp1} &= Outer~Plate\\'))
    comp_plate_length_eqn.append(NoEscape(r' l_{cp2} &= Inner~Plate\\'))
    comp_plate_length_eqn.append(NoEscape(r'l_{cp1} &= D_c -2\times T_c\\'))
    comp_plate_length_eqn.append(NoEscape(r' &= '+D_c+ r'-2 \times'+ T_c+r'\\'))
    comp_plate_length_eqn.append(NoEscape(r' &= ' + l_cp1  + r'\\'))
    comp_plate_length_eqn.append(NoEscape(r'l_{cp2} &= D_c -2(T_c+n)\\'))
    comp_plate_length_eqn.append(NoEscape(r'&= '+D_c+' -2('+T_c+'+'+n+r')\\'))
    # comp_plate_length_eqn.append(NoEscape(r' &= ' + D_c + r'-2 \times (' + T_c +'+' +n+r')\\'))
    comp_plate_length_eqn.append(NoEscape(r' &= ' + l_cp2  + r'\end{aligned}'))
    return comp_plate_length_eqn

def comp_plate_width(column_bf,column_tw,notch_size,w_cp):
    column_bf = str(column_bf)
    column_tw = str(column_tw)
    notch_size = str(notch_size)
    w_cp = str(w_cp)
    comp_plate_width_eqn = Math(inline=True)
    comp_plate_width_eqn.append(NoEscape(r'\begin{aligned} w_{cp} &= \frac{B_c - T_c - 2n}{2}\\'))
    comp_plate_width_eqn.append(NoEscape(r' &=\frac{'+column_bf+'- '+column_tw+' - 2'+notch_size+r'}{2}\\'))
    comp_plate_width_eqn.append(NoEscape(r' &= ' + w_cp + r'\end{aligned}'))
    return comp_plate_width_eqn

def comp_plate_thk_p(A_cp,w_cp,t_cp1,f_ycp,t_cp2,t_cp3,epsilon_cp,t_cp,beam_tf):
    A_cp = str(A_cp)
    w_cp = str(w_cp)
    t_cp1 = str(t_cp1)
    f_ycp = str(f_ycp)
    t_cp2 = str(t_cp2)
    t_cp3 = str(t_cp3)
    epsilon_cp = str(epsilon_cp)
    t_cp = str(t_cp)
    beam_tf = str(beam_tf)
    comp_plate_thk_p_eqn = Math(inline=True)
    # if type == "compression":
    comp_plate_thk_p_eqn.append(NoEscape(r'\begin{aligned}  t_{cp1} &= \frac{A_{cp}}{2} ~ w_{cp}\\'))
    comp_plate_thk_p_eqn.append(NoEscape(r' &= \frac{'+A_cp+'}{2} ~ '+w_cp+r'\\'))
    comp_plate_thk_p_eqn.append(NoEscape(r' &= '+t_cp1+r'\\'))
    comp_plate_thk_p_eqn.append(NoEscape(r't_{cp2} &= \frac{w_{cp}}{29.3} ~\epsilon_{cp}\\'))
    comp_plate_thk_p_eqn.append(NoEscape(r'&= \frac{'+w_cp+r'}{29.3} ~'+epsilon_cp+r'\\'))
    comp_plate_thk_p_eqn.append(NoEscape(r' &= ' + t_cp2 + r'\\'))
    comp_plate_thk_p_eqn.append(NoEscape(r'\epsilon_{cp}&= \sqrt(\frac{250}{f_{ycp}})\\'))
    comp_plate_thk_p_eqn.append(NoEscape(r'&= \sqrt(\frac{250}{'+f_ycp+r'})\\'))
    comp_plate_thk_p_eqn.append(NoEscape(r' &= '+epsilon_cp+ r'\\'))

    comp_plate_thk_p_eqn.append(NoEscape(r'&= '+beam_tf+r' \\'))
    comp_plate_thk_p_eqn.append(NoEscape(r't_{cp} &= max(t_{cp1},t_{cp2},t_{cp3} )\\'))
    comp_plate_thk_p_eqn.append(NoEscape(r' &= max('+t_cp1+','+t_cp2+','+t_cp3+ r')\\'))
    comp_plate_thk_p_eqn.append(NoEscape(r' &= ' + t_cp + r'\end{aligned}'))
    # else:

def ten_plate_thk_p(A_cp, w_cp, t_cp1,  t_cp2, t_cp):
    A_cp = str(A_cp)
    w_cp = str(w_cp)
    t_cp1 = str(t_cp1)
    # f_ycp = str(f_ycp)
    t_cp2 = str(t_cp2)
    # t_cp3 = str(t_cp3)
    # epsilon_cp = str(epsilon_cp)
    t_cp = str(t_cp)
    # beam_tf = str(beam_tf)
    ten_plate_thk_p_eqn = Math(inline=True)
    ten_plate_thk_p_eqn.append(NoEscape(r'\begin{aligned}  t_{st1} &= \frac{A_{st}}{w_{st}}\\'))
    ten_plate_thk_p_eqn.append(NoEscape(r' &= \frac{' + A_cp + '}{' + w_cp + r'}\\'))
    ten_plate_thk_p_eqn.append(NoEscape(r' &= ' + t_cp1 + r'\\'))
    ten_plate_thk_p_eqn.append(NoEscape(r't_{st2} &= t_c\\'))
    ten_plate_thk_p_eqn.append(NoEscape(r' &= ' + t_cp2 + r'\\'))
    ten_plate_thk_p_eqn.append(NoEscape(r't_{st} &= max(t_{st1},t_{st2} )\\'))
    ten_plate_thk_p_eqn.append(NoEscape(r' &= max(' + t_cp1 + ',' + t_cp2 +  r')\\'))
    ten_plate_thk_p_eqn.append(NoEscape(r' &= ' + t_cp + r'\end{aligned}'))

    return ten_plate_thk_p_eqn



def Area_req_cont_plate(A_cp, R_c,p_cw,f_ycp,gamma_m0):
    A_cp = str(A_cp)
    R_c = str(R_c)
    p_cw = str(p_cw)
    f_ycp = str(f_ycp)
    gamma_m0 = str(gamma_m0)


    Area_req_cont_plate_eqn = Math(inline=True)
    Area_req_cont_plate_eqn.append(NoEscape(r'\begin{aligned}  A_{cp} &= \frac{R_c  - p_{cw}}{f_ycp \times \gamma_m0 }\\'))
    Area_req_cont_plate_eqn.append(NoEscape(r' &= \frac{'+R_c+'  - '+p_cw+'}{'+f_ycp+r'\times '+gamma_m0+r' }\\'))
    Area_req_cont_plate_eqn.append(NoEscape(r' &= ' + A_cp + r'\end{aligned}'))
    return Area_req_cont_plate_eqn

def check_tension_flange(beam_bf, beam_tf,gamma_m0,t_bf):
    beam_bf = str(beam_bf)
    beam_tf = str(beam_tf)
    gamma_m0 = str(gamma_m0)
    t_bf = str(t_bf)
    # gamma_m0 = str(gamma_m0)
    check_tension_flange_eqn = Math(inline=True)
    check_tension_flange_eqn.append(NoEscape(r'\begin{aligned}  t_{bf} &= 0.4 \times \sqrt(\frac{(B_b \times T_b)}{\gamma_m0}\\'))
    check_tension_flange_eqn.append(NoEscape(r' &= 0.4  \sqrt(\frac{('+beam_bf+r'\times' +beam_tf+')}{'+gamma_m0+r'}\\'))
    check_tension_flange_eqn.append(NoEscape(r' &= ' + t_bf + r'\end{aligned}'))
    return check_tension_flange_eqn

def checkdiagonal_plate(M,D_c,D_b,fyc,t_req):
    M = str(M)
    D_c = str(D_c)
    D_b = str(D_b)
    fyc = str(fyc)
    t_req = str(t_req)
    checkdiagonal_plate_eqn = Math(inline=True)
    checkdiagonal_plate_eqn.append(NoEscape(r'\begin{aligned}  t_{bf} &= \frac{1.9 \times M}{D_c \times D_b \times fyc}\\'))
    checkdiagonal_plate_eqn.append(NoEscape(r'= \frac{1.9 \times'+ M+'}{'+D_c +r'\times '+D_b+r' \times'+ fyc+r'}\\'))
    checkdiagonal_plate_eqn.append(NoEscape(r' &= ' + t_req + r'\end{aligned}'))
    return checkdiagonal_plate_eqn
=======
    return weld_size_ep_web_prov_eqn
>>>>>>> 4a10fb4e
<|MERGE_RESOLUTION|>--- conflicted
+++ resolved
@@ -1421,19 +1421,11 @@
         tension_in_bolt_due_to_prying.append(NoEscape(r'\beta &= 1 ~(pre-tensioned~ bolt) \\ '))
     else:
         tension_in_bolt_due_to_prying.append(NoEscape(r'\beta &= 2 ~(non~ pre-tensioned~bolt) \\'))
-<<<<<<< HEAD
 
     tension_in_bolt_due_to_prying.append(NoEscape(r'l_e &= min\Bigg(e, 1.1~t~\sqrt{\frac{\beta~f_o}{f_y}}\Bigg) \\'))
     tension_in_bolt_due_to_prying.append(NoEscape(r' &= min\Bigg(' + end_dist + r', 1.1\times' + t + r'\times\sqrt{\frac{' + beta + r'\times'
                                                   + f_o + r'}{' + f_y + r'}}\Bigg) \\'))
 
-=======
-
-    tension_in_bolt_due_to_prying.append(NoEscape(r'l_e &= min\Bigg(e, 1.1~t~\sqrt{\frac{\beta~f_o}{f_y}}\Bigg) \\'))
-    tension_in_bolt_due_to_prying.append(NoEscape(r' &= min\Bigg(' + end_dist + r', 1.1\times' + t + r'\times\sqrt{\frac{' + beta + r'\times'
-                                                  + f_o + r'}{' + f_y + r'}}\Bigg) \\'))
-
->>>>>>> 4a10fb4e
     tension_in_bolt_due_to_prying.append(NoEscape(r' &= min(' + end_dist + ',' + le_2 + r') \\')) #todo please add  le2 as a parameter  whoever is using this function
 
     tension_in_bolt_due_to_prying.append(NoEscape(r' &= ' + l_e + r' \\'))
@@ -1573,21 +1565,13 @@
     thinner_plate = min(conn_plates_thk)
 
     min_weld_size_eqn = Math(inline=True)
-<<<<<<< HEAD
-    min_weld_size_eqn.append(NoEscape(r'\begin{aligned}  {t_{w}}_{min} - & ~based~on~thickness~of~the \\'))
-=======
     min_weld_size_eqn.append(NoEscape(r'\begin{aligned} 1)~~ {t_{w}}_{min} - & ~based~on~thickness~of~the \\'))
->>>>>>> 4a10fb4e
     min_weld_size_eqn.append(NoEscape(r' & thicker~part \\ \\'))
     min_weld_size_eqn.append(NoEscape(r' t_{thicker} & =~ max(' + str(conn_plates_thk[0]) + r',~ ' + str(conn_plates_thk[1]) + r') \\'))
     min_weld_size_eqn.append(NoEscape(r'             & =' + str(thicker_plate) + r' \\'))
     min_weld_size_eqn.append(NoEscape(r' {t_{w}}_{min} & =' + str(min_weld_size) + r' \\ \\'))
 
-<<<<<<< HEAD
-    min_weld_size_eqn.append(NoEscape(r' {t_{w}}_{min} - & ~based~on~thickness~of~the \\'))
-=======
     min_weld_size_eqn.append(NoEscape(r' 2)~~ {t_{w}}_{min} - & ~based~on~thickness~of~the \\'))
->>>>>>> 4a10fb4e
     min_weld_size_eqn.append(NoEscape(r' & thinner~part \\ \\'))
     min_weld_size_eqn.append(NoEscape(r' t_{thinner} & =~ min(' + str(conn_plates_thk[0]) + r',~ ' + str(conn_plates_thk[1]) + r') \\'))
     min_weld_size_eqn.append(NoEscape(r'             & =' + str(thinner_plate) + r' \\'))
@@ -2692,17 +2676,10 @@
 def effective_bending_moment_ep(bending_moment, axial_load, effective_moment, beam_D, beam_T):
 
     effective_moment_eqn = Math(inline=True)
-<<<<<<< HEAD
-    effective_moment_eqn.append(NoEscape(r'\begin{aligned} M_{ue} &= M_{u} ~+~ H \times (\frac{D}{2} - \frac{T}{2}) \times 10^{-3} \\'))
-    effective_moment_eqn.append(NoEscape(r' &= ' + str(bending_moment) + r' ~+ \\'))
-    effective_moment_eqn.append(NoEscape(r' & ' + str(axial_load) + r' \times \Big(\frac{'
-                                         + str(beam_D) + r'}{2} - \frac{' + str(beam_T) + r'}{2}\Big) \times 10^{-3} \\'))
-=======
     effective_moment_eqn.append(NoEscape(r'\begin{aligned} M_{ue} &= M_{u} ~+~ H \times \Bigg(\frac{D}{2} - \frac{T}{2} \Bigg) \times 10^{-3} \\ \\'))
     effective_moment_eqn.append(NoEscape(r' &= ' + str(bending_moment) + r' ~+ \\'))
     effective_moment_eqn.append(NoEscape(r' & ' + str(axial_load) + r' \times \Bigg(\frac{'
                                          + str(beam_D) + r'}{2} - \frac{' + str(beam_T) + r'}{2}\Bigg) \times 10^{-3} \\'))
->>>>>>> 4a10fb4e
     effective_moment_eqn.append(NoEscape(r' &= ' + str(effective_moment) + r' \end{aligned}'))
 
     return effective_moment_eqn
@@ -2862,13 +2839,8 @@
     elif ep_type == 'Extended Both Ways - Reversible Moment':
         display_eqn.append(NoEscape(r' Note:~ & r_{1}~ and~ r_{2}~ are~ the ~first~ rows~ outside \\'))
         display_eqn.append(NoEscape(r' & and ~inside~ the~ tension/top~ flange    \\'))
-<<<<<<< HEAD
-        display_eqn.append(NoEscape(r' & r_{3} ~and~ r_{4}~ are~ the~ first~ rows~ inside \\'))
-        display_eqn.append(NoEscape(r' & and ~outside~ the~ compression/bottom~ flange    \\'))
-=======
         display_eqn.append(NoEscape(r' & r_{3} ~and~ r_{4}~ are~ the~ first~ rows~ outside \\'))
         display_eqn.append(NoEscape(r' & and ~inside~ the~ compression/bottom~ flange    \\'))
->>>>>>> 4a10fb4e
         display_eqn.append(NoEscape(r' & r_{5}~ is~ the~ second~ row~ inside~ tension/top~ flange\\'))
         display_eqn.append(NoEscape(r' & and ~r_{6}~ is~ the~ second~ row~ inside~ the~ compression/bottom~ flange \\'))
         display_eqn.append(NoEscape(r' & r_{7}~ is~ the~ second~ row~ outside~ tension/top~ flange\\'))
@@ -2881,13 +2853,8 @@
     display_eqn.append(NoEscape(r' Note:~ & The~ lever~ arm~ is~ computed~ by~ considering \\'))
     display_eqn.append(NoEscape(r' & the~ NA~ at~ the~ centre~of~ the~ bottom~ flange. \\'))
     display_eqn.append(NoEscape(r' & Rows~with~identical~lever~arm~values~ \\'))
-<<<<<<< HEAD
-    display_eqn.append(NoEscape(r' & means~they~are~considered~acting~as~bolt \\'))
-    display_eqn.append(NoEscape(r' & group~near~the~tension~flange. \end{aligned}'))
-=======
     display_eqn.append(NoEscape(r' & mean~they~are~considered~acting~as~bolt \\'))
     display_eqn.append(NoEscape(r' & group~near~the~tension~or~compression~flange. \end{aligned}'))
->>>>>>> 4a10fb4e
 
     return display_eqn
 
@@ -5557,18 +5524,11 @@
 def md_plate():
     """ """
     moment_demand = Math(inline=True)
-<<<<<<< HEAD
-    moment_demand.append(NoEscape(r'\begin{aligned} {z_{e}}_{plate} &= \frac{b {t_{p}}^{2}} {6} ,~where~(b = 1) \\ \\'))
-
-    moment_demand.append(NoEscape(r' {M_{d}}_{plate} &= 1.5 {z_{e}}_{plate} {f_{y}}_{p}~ / ~ \gamma_{m0} \\'))
-    moment_demand.append(NoEscape(r'                 &= \frac{ 1.5~ \bigg( \frac{b\times t_p^{2}} {6} \bigg) ~{f_{y}}_{p} } {\gamma_{m0}} \\ \\'))
-=======
     moment_demand.append(NoEscape(r'\begin{aligned} {z_{e}}_{plate} &= \frac{W {t_{p}}^{2}} {6} \\ \\'))
 
     moment_demand.append(NoEscape(r' {M_{d}}_{plate} &= 1.5 {z_{e}}_{plate} {f_{y}}_{p}~ / ~ \gamma_{m0} \\'))
     moment_demand.append(NoEscape(r'                 &= \frac{ 1.5~ \bigg( \frac{W\times t_p^{2}} {6} \bigg) ~{f_{y}}_{p} } {\gamma_{m0}} \\ \\'))
 
->>>>>>> 4a10fb4e
     moment_demand.append(NoEscape(r' [Ref.&~IS~800:2007,~Cl.8.2.1.2] \end{aligned}'))
 
     return moment_demand
@@ -5634,13 +5594,8 @@
     thk.append(NoEscape(r'\begin{aligned} {M_{d}}_{plate} &= M_{critical} \\'))
     thk.append(NoEscape(r' t_{p} &= \bigg[\frac{4~M_{critical}} { W~ ({f_{y}}_{p} / \gamma_{m0}) }\bigg]^{0.5}  \\'))
     if case == 'Case1':
-<<<<<<< HEAD
-        critical_mom = str(round(critical_mom * 10 ** -3, 2))
-        thk.append(NoEscape(r' t_{p} &= \bigg[\frac{4 \times~' + critical_mom + r'\times 10 ^{3}} { ' + bp_width + r' \times~ ('
-=======
         critical_mom = str(round(critical_mom * 10 ** -6, 2))
         thk.append(NoEscape(r' t_{p} &= \bigg[\frac{4 \times~' + critical_mom + r'\times 10 ^{6}} { ' + bp_width + r' \times~ ('
->>>>>>> 4a10fb4e
                             + f_y_plate + r' / ' + gamma_m0 + r') }\bigg]^{0.5}  \\'))
     else:  # 'Case2&3'
         critical_mom = str(round(critical_mom * 10 ** -6, 2))
@@ -5714,13 +5669,6 @@
         length.append(NoEscape(r' &= \Bigg[\frac{' + bolt_tension + r' \times 10^{3}}{15.5 \times \sqrt{' + bearing_strength + r'}}\Bigg]^{0.67} \\'))
         length.append(NoEscape(r' &= ' + str(anchor_len_calculated_out) + r' \\'))
         length.append(NoEscape(r' &= ' + str(anchor_provided_out) + r' \\'))
-<<<<<<< HEAD
-        length.append(NoEscape(r' &= max(' + str(anchor_provided_out) + r',~' + str(anchor_len_min_out) + r') \\'))
-        length.append(NoEscape(r' &= ' + str(anchor_provided_out) + r' \\ \\'))
-
-        length.append(NoEscape(r' &= ' + str(anchor_provided_out) + r' + t_{n} + 20 \\'))
-        length.append(NoEscape(r' &= ' + str(anchor_provided_out) + r' + ' + str(nut_thk) + r' + 20 \\'))
-=======
 
         length.append(NoEscape(r' &= max(' + str(anchor_provided_out) + r',~' + str(anchor_len_min_out) + r') \\'))
         anchor_len = max(anchor_provided_out, anchor_len_min_out)
@@ -5728,7 +5676,6 @@
 
         length.append(NoEscape(r' &= ' + str(anchor_len) + r' + t_{n} + 20 \\'))
         length.append(NoEscape(r' &= ' + str(anchor_len) + r' + ' + str(nut_thk) + r' + 20 \\'))
->>>>>>> 4a10fb4e
         length.append(NoEscape(r' &= ' + str(len) + r' \\ \\'))
 
         length.append(NoEscape(r'& [Reference:~Design~of~Steel~Structures \\'))
@@ -5947,20 +5894,6 @@
     stress_along_flange = Math(inline=True)
 
     if connectivity == 'Welded Column Base':
-<<<<<<< HEAD
-        stress_along_flange.append(NoEscape(r'\begin{aligned} {\sigma_{st}}_{f} &= \frac{{\sigma_{c}}_{max} + \sigma_{crt}} {2} \end{aligned}'))
-    else:
-        if bp_case == 'Case1':
-            stress_along_flange.append(NoEscape(r'\begin{aligned} \sigma_{L/2} &= {\sigma_{c}}_{min} + \Big(\frac{{\sigma_{c}}_{max} - '
-                                                r'{\sigma_{c}}_{min}}{2} \Big) \\ \\'))
-            stress_along_flange.append(NoEscape(r' &= ' + str(sigma_min) + r' + \Big(\frac{' + str(max_bearing_stress) + r' - '
-                                                r'' + str(sigma_min) + r'}{2} \Big) \\ \\'))
-            stress_along_flange.append(NoEscape(r'  &= ' + str(sigma_lby2) + r' \\ \\'))
-
-            stress_along_flange.append(NoEscape(r' {\sigma_{st}}_{f} &= \frac{' + str(max_bearing_stress) + r' + '
-                                                + str(sigma_lby2) + r'} {2} \\ \\'))
-            stress_along_flange.append(NoEscape(r' &= \frac{' + str(sigma_avg) + r' \end{aligned}'))
-=======
         stress_along_flange.append(NoEscape(r'\begin{aligned} \sigma_{st} &= \frac{{\sigma_{c}}_{max} + \sigma_{crt}} {2} \end{aligned}'))
     else:
         if bp_case == 'Case1':
@@ -5976,7 +5909,6 @@
             stress_along_flange.append(NoEscape(r'  &= \frac{' + str(max_bearing_stress) + r' + '
                                                 + str(sigma_lby2) + r'} {2} \\ '))
             stress_along_flange.append(NoEscape(r' &= ' + str(sigma_avg) + r' \end{aligned}'))
->>>>>>> 4a10fb4e
         else:
             if y > criticall_xx:
                 stress_along_flange.append(NoEscape(r'\begin{aligned} Since,~ y & > y_{critical} ~~~ (' + str(y) + r' > '
@@ -6050,13 +5982,8 @@
     return stress_allowable
 
 
-<<<<<<< HEAD
-def shear_demand_stiffener(sigma_avg, y, y_critical, bp_len, bp_width, col_B, shear, connectivity, moment_bp_case, anchors_outside_flange,
-                           location='flange'):
-=======
 def shear_demand_stiffener(sigma_avg, y, y_critical, col_B, bp_len, shear, connectivity, moment_bp_case, anchors_outside_flange, stiffener_len_flange,
                            stiffener_len_web, location='flange'):
->>>>>>> 4a10fb4e
     """ """
 
     shear_demand = Math(inline=True)
@@ -6065,77 +5992,20 @@
 
         if connectivity == 'Moment Base Plate':
             if moment_bp_case == 'Case1':
-<<<<<<< HEAD
-                shear_demand.append(NoEscape(r'\begin{aligned} {V_{st}}_{f} &=  {\sigma_{st}}_{f}~ \Bigg( \frac{L}{2} \times '
-                                             r'\frac{W - (0.85B)}{2} \Bigg) \\'))
-                shear_demand.append(NoEscape(r' &=  ' + str(sigma_avg) + r' \times \Bigg( \frac{' + str(bp_len) + r'}{2} \times '
-                                             r'\frac{' + str(bp_width) + r' - (0.85 \times ' + str(col_B) + r')}{2} \Bigg) \times 10^{-3} \\'))
-=======
                 shear_demand.append(NoEscape(r'\begin{aligned} {V_{st}}_{f} &=  {\sigma_{st}}_{f}~ \Bigg( \frac{L}{2} \times {L_{st}}_{f} \Bigg) \\'))
                 shear_demand.append(NoEscape(r' &=  ' + str(sigma_avg) + r' \times \Bigg( \frac{' + str(bp_len) + r'}{2} \times '
                                              + str(stiffener_len_flange) + r' \Bigg) \times 10^{-3} \\'))
->>>>>>> 4a10fb4e
                 shear_demand.append(NoEscape(r' &=  ' + str(shear) + r' \end{aligned}'))
 
             else:
                 if anchors_outside_flange == 2 or anchors_outside_flange == 4:
-<<<<<<< HEAD
-                    shear_demand.append(NoEscape(r'\begin{aligned} {V_{st}}_{f} &=  {\sigma_{st}}_{f}~ '
-                                                 r'\Bigg(y \times \frac{W - (0.85B)}{2} \Bigg) \\'))
-                    shear_demand.append(NoEscape(r' &=  ' + str(sigma_avg) + r'\times 'r'\Bigg(' + str(y) + r' \times \frac{'
-                                                 + str(bp_width) + r' - (0.85 \times ' + str(col_B) + r')}{2} \Bigg) \times 10^{-3}\\'))
-=======
                     shear_demand.append(NoEscape(r'\begin{aligned} {V_{st}}_{f} &=  {\sigma_{st}}_{f}~\Big(y \times {L_{st}}_{f} \Big) \\'))
                     shear_demand.append(NoEscape(r' &=  ' + str(sigma_avg) + r' \times \Big(' + str(y) + r' \times '
                                                  + str(stiffener_len_flange) + r' \Big) \times 10^{-3} \\'))
->>>>>>> 4a10fb4e
                     shear_demand.append(NoEscape(r' &=  ' + str(shear) + r' \end{aligned}'))
 
                 else:
                     if y > y_critical:
-<<<<<<< HEAD
-                        shear_demand.append(NoEscape(r'\begin{aligned} {V_{st}}_{f} &=  {\sigma_{st}}_{f} \times \\'))
-                        shear_demand.append(NoEscape(r' \Bigg(\frac{W - (0.85B)}{2} '
-                                                     r' & \times \Big(y - \frac{y_{critical}}{2} \Big) \Bigg) \\ \\'))
-
-                        shear_demand.append(NoEscape(r' &=  ' + str(sigma_avg) + r' \times \\'))
-                        shear_demand.append(NoEscape(r' \Bigg(\frac{' + str(bp_width) + r' - (0.85 \times '
-                                                     + str(col_B) + r')}{2} '
-                                                     r' & \times \Big(' + str(y) + r' - \frac{' + str(y_critical) + r'}{2} \Big) \Bigg) 'r' \\'))
-                        shear_demand.append(NoEscape(r' & \times 10^{-3} \\ '))
-                        shear_demand.append(NoEscape(r' &=  ' + str(shear) + r' \end{aligned}'))
-
-                    else:
-                        shear_demand.append(NoEscape(r'\begin{aligned} {V_{st}}_{f} &=  {\sigma_{st}}_{f} \times \\'))
-                        shear_demand.append(NoEscape(r'  \Bigg(\frac{1}{2} \times y '
-                                                     r' & \times \frac{W - (0.85B)}{2} \Bigg) \\ \\'))
-
-                        shear_demand.append(NoEscape(r' &=  ' + str(sigma_avg) + r' \times \\'))
-                        shear_demand.append(NoEscape(r' \Bigg(\frac{1}{2} \times ' + str(y) + r' '
-                                                     r' & \times \frac{' + str(bp_width) + r' - (0.85 \times ' + str(col_B) + r')}{2} \Bigg) '
-                                                                                                                           r'\\'))
-                        shear_demand.append(NoEscape(r' & \times 10^{-3} \\'))
-                        shear_demand.append(NoEscape(r' &=  ' + str(shear) + r' \end{aligned}'))
-        else:
-            shear_demand.append(NoEscape(r'\begin{aligned} {V_{st}}_{f} &=  {\sigma_{st}}_{f} \times \Bigg(\frac{L}{2} \times '
-                                         r'\frac{W - (0.85B)}{2} \Bigg) \\'))
-            shear_demand.append(NoEscape(r' &=  ' + str(sigma_avg) + r' \times \Bigg(\frac{' + str(bp_len) + r'}{2} \times '
-                                         r'\frac{' + str(bp_width) + r' - (0.85 \times ' + str(col_B) + r')}{2} \Bigg) \times 10^{-3} \\'))
-            shear_demand.append(NoEscape(r' &=  ' + str(shear) + r' \end{aligned}'))
-
-    elif location == 'web':
-        shear_demand.append(NoEscape(r'\begin{aligned} {V_{st}}_{w} &=  {\sigma_{st}}_{w} \times ({L_{st}}_{w}~{H_{st}}_{w}) \\'))
-
-    elif location == 'across_web':
-        shear_demand.append(NoEscape(r'\begin{aligned} {V_{st}}_{aw} &=  {\sigma_{st}}_{aw} \times ({L_{st}}_{aw}~{H_{st}}_{aw}) \\'))
-
-    else:
-        shear_demand.append(NoEscape(r'\begin{aligned} V_{st} &=  \sigma_{st} \times (L_{st}~H_{st}) \\'))
-
-    # shear_demand.append(NoEscape(r'&              =  \frac{' + str(sigma) + r' \times (' + str(stiff_length) + r'\times'
-    #                              + str(stiff_height) + r')}{1000} \\'))
-    # shear_demand.append(NoEscape(r'&              =  ' + str(shear) + r' \end{aligned}'))
-=======
                         shear_demand.append(NoEscape(r'\begin{aligned} {V_{st}}_{f} &=  {\sigma_{st}}_{f} \times '
                                                      r'\Bigg( \Big(y - \frac{y_{critical}}{2} \Big) \times {L_{st}}_{f} \Bigg) \\'))
                         shear_demand.append(NoEscape(r' &=  ' + str(sigma_avg) + r' \times '
@@ -6186,7 +6056,6 @@
             shear_demand.append(NoEscape(r'\begin{aligned} V_{st} &=  \sigma_{st}~ (W ~ L_{st}) \\'))
             shear_demand.append(NoEscape(r' &=  ' + str(sigma_avg) + r' \times (' + str(bp_len) + r' \times ' + str(stiffener_len_web) + r') \\'))
             shear_demand.append(NoEscape(r' &= ' + str(shear) + r'  \end{aligned}'))
->>>>>>> 4a10fb4e
 
     return shear_demand
 
@@ -6396,10 +6265,6 @@
     else:
         if location == 'flange':
             moment_capacity.append(NoEscape(r'\begin{aligned} {M_{d}}_{f} &=  \frac{\beta_{b}~ {z_{e}}_{st}~{f_{y}}_{st}}{\gamma_{m0}} \\'))
-<<<<<<< HEAD
-
-=======
->>>>>>> 4a10fb4e
         elif location == 'web':
             moment_capacity.append(NoEscape(r'\begin{aligned} {M_{d}}_{w} &=  \frac{\beta_{b}~ {z_{e}}_{st}~{f_{y}}_{st}}{\gamma_{m0}} \\'))
         elif location == 'across_web':
@@ -6409,13 +6274,8 @@
 
         moment_capacity.append(NoEscape(r'&             =  \frac{1\times~ {z_{e}}_{st}~{f_{y}}_{st}}{\gamma_{m0}}~~~~(\beta_{b} = 1) \\'))
 
-<<<<<<< HEAD
-    moment_capacity.append(
-        NoEscape(r'&             =  \frac{1\times~' + zp + r'\times 10^{3} \times' + stiff_fy + r'}{' + gamma_m0 + r' \times 10^{6}} \\'))
-=======
     moment_capacity.append(NoEscape(r'&             =  \frac{1\times~' + zp + r'\times 10^{3} \times' + stiff_fy + r'}{'
                                     + gamma_m0 + r' \times 10^{6}} \\'))
->>>>>>> 4a10fb4e
     moment_capacity.append(NoEscape(r'&              =  ' + moment_capa + r' \\ \\'))
 
     moment_capacity.append(NoEscape(r'&[Ref.~IS~800:2007~(Cl.~8.2.1.2) \end{aligned}'))
@@ -6812,19 +6672,11 @@
 
     else:
         if type == 'Extended Both Ways - Reversible Moment':
-<<<<<<< HEAD
-            stiffener_height_prov.append(NoEscape(r'\begin{aligned} H_{st} &= H_{p} - \frac{D}{2} \\'))
-            stiffener_height_prov.append(NoEscape(r' &= ' + h_ep + r' - \frac{' + D + r'}{2}\\'))
-        else:
-            stiffener_height_prov.append(NoEscape(r'\begin{aligned} H_{st} &= H_{p} - D -12.5 \\'))
-            stiffener_height_prov.append(NoEscape(r' &= '+h_ep+r' - '+D +r'-12.5 \\'))
-=======
             stiffener_height_prov.append(NoEscape(r'\begin{aligned} H_{st} &= \frac{H_{p} - D} {2} \\'))
             stiffener_height_prov.append(NoEscape(r' &= \frac{' + h_ep + r' - ' + D + r'} {2} \\'))
         else:
             stiffener_height_prov.append(NoEscape(r'\begin{aligned} H_{st} &= H_{p} - D - 12.5 \\'))
             stiffener_height_prov.append(NoEscape(r' &= '+h_ep+r' - '+D +r'- 12.5 \\'))
->>>>>>> 4a10fb4e
 
 
     stiffener_height_prov.append(NoEscape(r' &= ' + h_sp + r'\end{aligned}'))
@@ -7110,7 +6962,6 @@
     max_size = str(max_size)
 
     weld_size_ep_web_prov_eqn = Math(inline=True)
-<<<<<<< HEAD
 # <<<<<<< HEAD
 #     weld_size_ep_web_prov_eqn.append(NoEscape(r'\begin{aligned} t_w &= max(t_{ew},t_{wmin})\\'))
 #     weld_size_ep_web_prov_eqn.append(NoEscape(r'&= max('+weld_size_web1+','+min_size+r')\\'))
@@ -7118,8 +6969,6 @@
 #     return weld_size_ep_web_prov_eqn
 #
 # =======
-=======
->>>>>>> 4a10fb4e
     weld_size_ep_web_prov_eqn.append(NoEscape(r'\begin{aligned} t_w & \leq {t_{w}}_{max} \\'))
     weld_size_ep_web_prov_eqn.append(NoEscape(r' ' + weld_size_web + r' & \leq ' + max_size + r' \end{aligned}'))
 
@@ -7132,7 +6981,6 @@
     weld_size_ep_web_prov_eqn.append(NoEscape(r' & = max(' + str(weld_size_web) + r', ~' + str(min_size) + r') \\'))
     weld_size_ep_web_prov_eqn.append(NoEscape(r' & = ' + str(weld_size_web_provided) + r' \end{aligned}'))
 
-<<<<<<< HEAD
     return weld_size_ep_web_prov_eqn
 # >>>>>>> 1a4f41f957c3004664005ff81dea375296b3a6fd
 
@@ -7321,7 +7169,4 @@
     checkdiagonal_plate_eqn.append(NoEscape(r'\begin{aligned}  t_{bf} &= \frac{1.9 \times M}{D_c \times D_b \times fyc}\\'))
     checkdiagonal_plate_eqn.append(NoEscape(r'= \frac{1.9 \times'+ M+'}{'+D_c +r'\times '+D_b+r' \times'+ fyc+r'}\\'))
     checkdiagonal_plate_eqn.append(NoEscape(r' &= ' + t_req + r'\end{aligned}'))
-    return checkdiagonal_plate_eqn
-=======
-    return weld_size_ep_web_prov_eqn
->>>>>>> 4a10fb4e
+    return checkdiagonal_plate_eqn