--- conflicted
+++ resolved
@@ -1884,19 +1884,6 @@
             if error is not None:
                 self.show_error_msg(error)
                 return
-<<<<<<< HEAD
-=======
-            last_design_folder = os.path.join('ResourceFiles', 'last_designs')
-            if not os.path.isdir(last_design_folder):
-                os.mkdir(last_design_folder)
-            last_design_file = str(main.module_name(main)).replace(' ', '') + ".osi"
-            last_design_file = os.path.join(last_design_folder, last_design_file)
-            for design_key in self.design_inputs.keys():
-                if self.design_inputs[design_key] == 'Disabled':
-                    self.design_inputs[design_key] = '0'
-            with open(str(last_design_file), 'w') as last_design:
-                yaml.dump(self.design_inputs, last_design)
->>>>>>> 555430b7
 
             out_list = main.output_values(main, status)
             for option in out_list:
