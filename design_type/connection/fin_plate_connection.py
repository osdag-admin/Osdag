--- conflicted
+++ resolved
@@ -47,55 +47,6 @@
 # material_grade = "E 250 (Fe 410 W)B"
 # material = Material(material_grade)
 
-def desired_location(self, filename, base_type):
-    if base_type == ".svg":
-        cairosvg.svg2png(file_obj=filename, write_to=os.path.join(str(self.maincontroller.folder), "images_html",
-                                                                  "cmpylogoExtendEndplate.svg"))
-    else:
-        shutil.copyfile(filename,
-                        os.path.join(str(self.maincontroller.folder), "images_html", "cmpylogoExtendEndplate.png"))
-
-def saveUserProfile(self):
-    inputData = self.get_report_summary()
-    filename, _ = QFileDialog.getSaveFileName(self, 'Save Files',
-                                              os.path.join(str(self.maincontroller.folder), "Profile"), '*.txt')
-    if filename == '':
-        flag = False
-        return flag
-    else:
-        infile = open(filename, 'w')
-        pickle.dump(inputData, infile)
-        infile.close()
-
-
-def getPopUpInputs(self):
-    input_summary = {}
-    input_summary["ProfileSummary"] = {}
-    input_summary["ProfileSummary"]["CompanyName"] = str(self.ui.lineEdit_companyName.text())
-    input_summary["ProfileSummary"]["CompanyLogo"] = str(self.ui.lbl_browse.text())
-    input_summary["ProfileSummary"]["Group/TeamName"] = str(self.ui.lineEdit_groupName.text())
-    input_summary["ProfileSummary"]["Designer"] = str(self.ui.lineEdit_designer.text())
-
-    input_summary["ProjectTitle"] = str(self.ui.lineEdit_projectTitle.text())
-    input_summary["Subtitle"] = str(self.ui.lineEdit_subtitle.text())
-    input_summary["JobNumber"] = str(self.ui.lineEdit_jobNumber.text())
-    input_summary["AdditionalComments"] = str(self.ui.txt_additionalComments.toPlainText())
-    input_summary["Client"] = str(self.ui.lineEdit_client.text())
-
-
-def useUserProfile(self):
-    filename, _ = QFileDialog.getOpenFileName(self, 'Open Files',
-                                              os.path.join(str(self.maincontroller.folder), "Profile"),
-                                              "All Files (*)")
-    if os.path.isfile(filename):
-        outfile = open(filename, 'r')
-        reportsummary = pickle.load(outfile)
-        self.ui.lineEdit_companyName.setText(reportsummary["ProfileSummary"]['CompanyName'])
-        self.ui.lbl_browse.setText(reportsummary["ProfileSummary"]['CompanyLogo'])
-        self.ui.lineEdit_groupName.setText(reportsummary["ProfileSummary"]['Group/TeamName'])
-        self.ui.lineEdit_designer.setText(reportsummary["ProfileSummary"]['Designer'])
-    else:
-        pass
 
 
 class FinPlateConnection(ShearConnection):
@@ -103,6 +54,7 @@
 
     def __init__(self):
         super(FinPlateConnection, self).__init__()
+
 
     def set_osdaglogger(key):
         global logger
@@ -309,6 +261,7 @@
 
     def set_input_values(self, design_dictionary):
         super(FinPlateConnection,self).set_input_values(self, design_dictionary)
+        self.module = design_dictionary[KEY_MODULE]
         self.plate = Plate(thickness=design_dictionary.get(KEY_PLATETHK, None),
                            material_grade=design_dictionary[KEY_MATERIAL], gap=design_dictionary[KEY_DP_DETAILING_GAP])
         self.weld = Weld(size=10, length= 100, material_grade=design_dictionary[KEY_MATERIAL])
@@ -334,7 +287,10 @@
         if self.supported_section.shear_yielding_capacity > self.load.shear_force and \
                 self.supported_section.tension_yielding_capacity > self.load.axial_force:
             self.get_bolt_details(self)
-        else:
+            self.design_status = True
+
+        else:
+            self.design_status = False
             logger.error(" : shear yielding capacity {} and/or tension yielding capacity {} is less "
                            "than applied loads, Please select larger sections or decrease loads"
                             .format(self.supported_section.shear_yielding_capacity,
@@ -501,8 +457,7 @@
         print(self.bolt)
         print(self.plate)
 
-<<<<<<< HEAD
-=======
+
     def block_shear_strength_section(self, A_vg, A_vn, A_tg, A_tn, f_u, f_y):
         """Calculate the block shear strength of bolted connections as per cl. 6.4.1
 
@@ -531,4 +486,3 @@
         Tdb = min(T_db1, T_db2)
         Tdb = round(Tdb / 1000, 3)
         return Tdb
->>>>>>> 181cddf6
