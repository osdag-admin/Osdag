"""
@Author:    Danish Ansari - Osdag Team, IIT Bombay [(P) danishdyp@gmail.com / danishansari@iitb.ac.in]

@Module - Beam-Beam End Plate Splice Connection
           - Flushed End Plate
           - Extended One Way End Plate
           - Extended Both Way End Plate


@Reference(s): 1) IS 800: 2007, General construction in steel - Code of practice (Third revision)
               2) IS 808: 1989, Dimensions for hot rolled steel beam, column, channel, and angle sections and
                                it's subsequent revision(s)
               3) IS 2062: 2011, Hot rolled medium and high tensile structural steel - specification
               4) Design of Steel Structures by N. Subramanian (Fifth impression, 2019, Chapter 15)
               5) Limit State Design of Steel Structures by S K Duggal (second edition, Chapter 11)

     other     6)
  references   7)

 Note: This file works with the helper file named 'end_plate_splice_helper.py' at ../Osdag/design_type/connection
"""

# Importing modules from the project directory

from design_type.connection.moment_connection import MomentConnection
from design_type.connection.end_plate_splice_helper import EndPlateSpliceHelper
from design_type.connection import end_plate_splice_helper
from design_type.connection.shear_connection import ShearConnection
from utils.common.is800_2007 import IS800_2007
from utils.common.other_standards import IS_5624_1993
from utils.common.component import *
from utils.common.material import *
from utils.common.common_calculation import *
from Common import *
from utils.common.load import Load
from utils.common.other_standards import *
from design_report.reportGenerator import save_html
from Report_functions import *
from design_report.reportGenerator_latex import CreateLatex

import logging
import math
import numpy as np


class BeamBeamEndPlateSplice(MomentConnection):

    def __init__(self):
        super(BeamBeamEndPlateSplice, self).__init__()

        self.load_moment = 0.0
        self.load_moment_effective = 0.0
        self.load_shear = 0.0
        self.load_axial = 0.0

        # self.supported_section = Beam
        self.bolt_diameter = []
        self.bolt_list = []
        self.bolt_diameter_provided = 0
        self.bolt_grade = []
        self.bolt_grade_provided = 0.0
        self.bolt_hole_diameter = 0.0
        self.bolt_type = ""
        self.plate_thickness = []

        self.beam_shear_capa = 0.0
        self.beam_plastic_mom_capa_zz = 0.0
        self.tension_due_to_moment = 0.0
        self.tension_due_to_axial_force = 0.0
        self.load_tension_flange = 0.0
        self.bolt_tension = 0.0
        self.bolt_fu = 0.0
        self.dp_bolt_fy = 0.0
        self.proof_load = 0.0
        self.proof_stress = 0.0
        self.beta = 0

        self.pitch_distance_provided = 0.0
        self.pitch_distance_max = 0.0
        self.pitch_distance_web = 0.0
        self.gauge_distance_provided = self.pitch_distance_provided
        self.end_distance_provided = 0.0
        self.edge_distance_provided = self.end_distance_provided
        self.gauge_cs_distance_provided = 0.0
        self.space_available_inside_D = 0.0
        self.space_min_req_inside_D = 0.0
        self.space_available_web = 0.0
        self.rows_inside_D_max = 0
        self.rows_outside_D_max = 0
        self.rows_total_max = 0
        self.rows_minimum_req = 0
        self.rows_outside_D_provided = 0
        self.rows_inside_D_provided = 0
        self.rows_near_tension_flange = (self.rows_outside_D_provided / 2) + (self.rows_inside_D_provided / 2)
        self.rows_near_web = 0
        self.rows_near_tension_flange_max = 0
        self.rows_near_web_max = 0
        self.bolt_numbers_tension_flange = 0
        self.bolt_numbers_web = 0
        self.mid_bolt_row = 0
        self.bolt_column = 0
        self.bolt_row = 0
<<<<<<< HEAD
=======

>>>>>>> 2035fa97
        self.bolt_row_web = 0
        self.bolt_numbers = self.bolt_column * self.bolt_row

        self.ep_width_provided = 0.0
        self.ep_height_provided = 0.0
        self.ep_moment_capacity = 0.0
        self.ep_height_max = 0.0

        self.beam_D = 0.0
        self.beam_bf = 0.0
        self.beam_tf = 0.0
        self.beam_tw = 0.0
        self.beam_r1 = 0.0
        self.beam_r2 = 0.0
        self.beam_zp_zz = 0.0
        self.dp_beam_fu = 0.0
        self.dp_beam_fy = 0.0
        self.dp_plate_fy = 0.0
        self.dp_plate_fu = 0.0

        self.minimum_load_status_shear = False
        self.minimum_load_status_moment = False
        self.plate_design_status = False
        self.helper_file_design_status = False
        self.deep_beam_status = False
        self.design_status = False

        self.beam_properties = {}
        self.safety_factors = {}
        self.gamma_m0 = 0.0
        self.gamma_m1 = 0.0
        self.gamma_mb = 0.0
        self.gamma_mw = 0.0

        self.bolt_shear_demand = 0.0
        self.bolt_shear_capacity = 0.0
        self.bolt_bearing_capacity = 0.0
        self.bolt_capacity = 0.0
        self.tension_critical_bolt = 0.0
        self.prying_critical_bolt = 0.0
        self.tension_demand_critical_bolt = 0.0
        self.tension_capacity_critical_bolt = 0.0
        self.combined_capacity_critical_bolt = 0.0
        self.stiffener_height = 0.0
        self.stiffener_length = 0.0
        self.stiffener_thickness = 0.0
        self.weld_fu = 0.0
        self.weld_length_web = 0.0
        self.weld_size_web = 0.0
        self.weld_size_web1 = 0.0
        self.allowable_stress = 0.0
        self.f_a = 0.0
        self.q = 0.0
        self.f_e = 0.0
        self.weld_size_stiffener = 0.0

        # self.func_for_validation(self, design_dictionary)

    # Set logger
    def set_osdaglogger(key):
        """ Function to set Logger for the module """
        global logger
        logger = logging.getLogger('osdag')

        logger.setLevel(logging.DEBUG)
        handler = logging.StreamHandler()
        formatter = logging.Formatter(fmt='%(asctime)s - %(name)s - %(levelname)s - %(message)s', datefmt='%H:%M:%S')

        handler.setFormatter(formatter)
        logger.addHandler(handler)
        handler = logging.FileHandler('logging_text.log')

        formatter = logging.Formatter(fmt='%(asctime)s - %(name)s - %(levelname)s - %(message)s', datefmt='%H:%M:%S')
        handler.setFormatter(formatter)
        logger.addHandler(handler)

        if key is not None:
            handler = OurLog(key)
            formatter = logging.Formatter(fmt='%(asctime)s - %(name)s - %(levelname)s - %(message)s', datefmt='%H:%M:%S')
            handler.setFormatter(formatter)
            logger.addHandler(handler)

    # set module name
    def module_name(self):
        """ display module name """
        return KEY_DISP_BB_EP_SPLICE

    # create UI for Input Dock
    def input_values(self):
        """ create a list of tuples to be displayed as the UI in Input Dock """
        self.module = KEY_DISP_BB_EP_SPLICE

        options_list = []

        t16 = (KEY_MODULE, KEY_DISP_BB_EP_SPLICE, TYPE_MODULE, None, True, 'No Validator')
        options_list.append(t16)

        t1 = (None, DISP_TITLE_CM, TYPE_TITLE, None, True, 'No Validator')
        options_list.append(t1)

        t2 = (KEY_CONN, KEY_CONN, TYPE_COMBOBOX, VALUES_CONN_SPLICE, True, 'No Validator', [1, 2])
        options_list.append(t2)

        t2 = (KEY_ENDPLATE_TYPE, KEY_DISP_ENDPLATE_TYPE, TYPE_COMBOBOX, VALUES_ENDPLATE_TYPE, True, 'No Validator')
        options_list.append(t2)

        t15 = (KEY_IMAGE, None, TYPE_IMAGE, "./ResourceFiles/images/flush_ep.png", True, 'No Validator')
        options_list.append(t15)

        t4 = (KEY_SUPTDSEC, KEY_DISP_BEAMSEC, TYPE_COMBOBOX, connectdb("Beams"), True, 'No Validator')
        options_list.append(t4)

        t5 = (KEY_MATERIAL, KEY_DISP_MATERIAL, TYPE_COMBOBOX, VALUES_MATERIAL, True, 'No Validator')
        options_list.append(t5)

        t6 = (None, DISP_TITLE_FSL, TYPE_TITLE, None, True, 'No Validator')
        options_list.append(t6)

        t17 = (KEY_MOMENT, KEY_DISP_MOMENT, TYPE_TEXTBOX, None, True, 'Int Validator')
        options_list.append(t17)

        t7 = (KEY_SHEAR, KEY_DISP_SHEAR, TYPE_TEXTBOX, None, True, 'Int Validator')
        options_list.append(t7)

        t8 = (KEY_AXIAL, KEY_DISP_AXIAL, TYPE_TEXTBOX, None, True, 'Int Validator')
        options_list.append(t8)

        t9 = (None, DISP_TITLE_BOLT, TYPE_TITLE, None, True, 'No Validator')
        options_list.append(t9)

        t10 = (KEY_D, KEY_DISP_D, TYPE_COMBOBOX_CUSTOMIZED, VALUES_D, True, 'No Validator')
        options_list.append(t10)

        t11 = (KEY_TYP, KEY_DISP_TYP, TYPE_COMBOBOX, VALUES_TYP, True, 'No Validator')
        options_list.append(t11)

        t12 = (KEY_GRD, KEY_DISP_GRD, TYPE_COMBOBOX_CUSTOMIZED, VALUES_GRD, True, 'No Validator')
        options_list.append(t12)

        t21 = (None, DISP_TITLE_ENDPLATE, TYPE_TITLE, None, True, 'No Validator')
        options_list.append(t21)

        t22 = (KEY_PLATETHK, KEY_DISP_ENDPLATE_THICKNESS, TYPE_COMBOBOX_CUSTOMIZED, VALUES_ENDPLATE_THICKNESS, True, 'No Validator')
        options_list.append(t22)

        t23 = (None, DISP_TITLE_WELD, TYPE_TITLE, None, True, 'No Validator')
        options_list.append(t23)

        t24 = (KEY_WELD_TYPE, KEY_DISP_WELD_TYPE, TYPE_COMBOBOX, VALUES_WELD_TYPE_BB_FLUSH, True, 'No Validator')
        options_list.append(t24)

        return options_list

    # add representative images in UI
    def input_value_changed(self):
        """ """
        lst = []

        t1 = ([KEY_ENDPLATE_TYPE], KEY_IMAGE, TYPE_IMAGE, self.fn_conn_image)
        lst.append(t1)

        t2 = ([KEY_MATERIAL], KEY_MATERIAL, TYPE_CUSTOM_MATERIAL, self.new_material)
        lst.append(t2)

        return lst

    def fn_conn_image(self):
        """ display representative images of end plate type """

        ep_type = self[0]
        if ep_type == VALUES_ENDPLATE_TYPE[0]:
            return './ResourceFiles/images/flush_ep.png'
        elif ep_type == VALUES_ENDPLATE_TYPE[1]:
            return './ResourceFiles/images/owe_ep.png'
        elif ep_type == VALUES_ENDPLATE_TYPE[2]:
            return './ResourceFiles/images/extended.png'
        else:
            return ''

    # create customized input for UI
    def customized_input(self):
        """ list of values available with customize option"""

        list1 = []
        t1 = (KEY_GRD, self.grdval_customized)
        list1.append(t1)

        t3 = (KEY_D, self.diam_bolt_customized)
        list1.append(t3)

        t6 = (KEY_PLATETHK, self.endplate_thick_customized)
        list1.append(t6)
        return list1

    # create UI for Output Dock
    def output_values(self, flag):
        """ create a list of tuples to be displayed as the UI in the Output Dock """
        out_list = []

        # Critical Bolt
        t1 = (None, DISP_TITLE_CRITICAL_BOLT, TYPE_TITLE, None, True)
        out_list.append(t1)

        t2 = (KEY_OUT_D_PROVIDED, KEY_OUT_DISP_D_PROVIDED, TYPE_TEXTBOX, int(self.bolt_diameter_provided) if flag else '', True)
        out_list.append(t2)

        t3 = (KEY_OUT_GRD_PROVIDED, KEY_OUT_DISP_PC_PROVIDED, TYPE_TEXTBOX, self.bolt_grade_provided if flag else '', True)
        out_list.append(t3)

        t12 = (KEY_OUT_BOLT_FORCE, KEY_OUT_DISP_BOLT_SHEAR_DEMAND, TYPE_TEXTBOX, self.bolt_shear_demand if flag else '', True)
        out_list.append(t12)

        t4 = (KEY_OUT_BOLT_SHEAR, KEY_OUT_DISP_BOLT_SHEAR, TYPE_TEXTBOX, self.bolt_shear_capacity if flag else '', True)
        out_list.append(t4)

        t5 = (KEY_OUT_BOLT_BEARING, KEY_OUT_DISP_BOLT_BEARING, TYPE_TEXTBOX, self.bolt_bearing_capacity if flag else '', True)
        out_list.append(t5)

        t6 = (KEY_OUT_BOLT_CAPACITY, DISP_TITLE_BOLT_CAPACITY, TYPE_TEXTBOX, self.bolt_capacity if flag else '', True)
        out_list.append(t6)

        t7 = (KEY_OUT_BOLT_TENSION_FORCE, KEY_OUT_DISP_CRITICAL_BOLT_TENSION, TYPE_TEXTBOX, self.tension_critical_bolt if flag else '', True)
        out_list.append(t7)

        t8 = (KEY_OUT_BOLT_PRYING_FORCE, KEY_OUT_DISP_BOLT_PRYING_FORCE_EP, TYPE_TEXTBOX, self.prying_critical_bolt if flag else '', True)
        out_list.append(t8)

        t9 = (KEY_OUT_BOLT_TENSION_TOTAL, KEY_OUT_DISP_BOLT_TENSION_DEMAND, TYPE_TEXTBOX, self.tension_demand_critical_bolt if flag else '', True)
        out_list.append(t9)

        t10 = (KEY_OUT_BOLT_TENSION_CAPACITY, KEY_OUT_CRITICAL_BOLT_TENSION_CAPACITY, TYPE_TEXTBOX, self.tension_capacity_critical_bolt if flag else '',
        True)
        out_list.append(t10)

        t11 = (KEY_OUT_BOLT_IR, KEY_OUT_DISP_BOLT_COMBINED_CAPACITY, TYPE_TEXTBOX, self.combined_capacity_critical_bolt if flag else '', True)
        out_list.append(t11)

        # Detailing
        t12 = (None, DISP_TITLE_DETAILING, TYPE_TITLE, None, True)
        out_list.append(t12)

        t13 = (KEY_OUT_DISP_DETAILING_BOLT_NUMBERS, KEY_OUT_DISP_DETAILING_BOLT_NUMBERS_EP, TYPE_TEXTBOX, self.bolt_numbers if flag else '', True)
        out_list.append(t13)

        t14 = (KEY_OUT_DISP_DETAILING_BOLT_COLUMNS, KEY_OUT_DISP_DETAILING_BOLT_COLUMNS_EP, TYPE_TEXTBOX, self.bolt_column if flag else '', True)
        out_list.append(t14)

        t15 = (KEY_OUT_DISP_DETAILING_BOLT_ROWS, KEY_OUT_DISP_DETAILING_BOLT_ROWS_EP, TYPE_TEXTBOX, self.bolt_row if flag else '', True)
        out_list.append(t15)

        t21 = (KEY_OUT_DETAILING_PITCH_DISTANCE, KEY_OUT_DISP_DETAILING_PITCH_DISTANCE, TYPE_TEXTBOX, self.pitch_distance_provided if flag else '', True)
        out_list.append(t21)

        t22 = (KEY_OUT_DETAILING_GAUGE_DISTANCE, KEY_OUT_DISP_DETAILING_GAUGE_DISTANCE, TYPE_TEXTBOX, self.gauge_distance_provided if flag else '', True)
        out_list.append(t22)

        t22 = (KEY_OUT_DETAILING_CS_GAUGE_DISTANCE, KEY_OUT_DISP_DETAILING_CS_GAUGE_DISTANCE, TYPE_TEXTBOX, self.gauge_cs_distance_provided if flag else '',
        True)
        out_list.append(t22)

        t16 = (KEY_OUT_DETAILING_END_DISTANCE, KEY_OUT_DISP_DETAILING_END_DISTANCE, TYPE_TEXTBOX, self.end_distance_provided if flag else '', True)
        out_list.append(t16)

        t17 = (KEY_OUT_DETAILING_EDGE_DISTANCE, KEY_OUT_DISP_EDGE_DIST, TYPE_TEXTBOX, self.edge_distance_provided if flag else '', True)
        out_list.append(t17)

        # End Plate
        t18 = (None, DISP_TITLE_ENDPLATE, TYPE_TITLE, None, True)
        out_list.append(t18)

        t19 = (KEY_OUT_PLATETHK, KEY_OUT_DISP_PLATETHK, TYPE_TEXTBOX, int(self.plate_thickness) if flag else '', True)
        out_list.append(t19)

        t20 = (KEY_OUT_PLATE_HEIGHT, KEY_OUT_DISP_PLATE_HEIGHT, TYPE_TEXTBOX, self.ep_height_provided if flag else '', True)
        out_list.append(t20)

        t21 = (KEY_OUT_PLATE_WIDTH, KEY_OUT_DISP_PLATE_WIDTH, TYPE_TEXTBOX, self.ep_width_provided if flag else '', True)
        out_list.append(t21)

        t22 = (KEY_OUT_EP_MOM_CAPACITY, KEY_OUT_DISP_EP_MOM_CAPACITY, TYPE_TEXTBOX, self.call_helper.plate_moment_capacity if flag else '', True)
        out_list.append(t22)

        # Stiffener Details
        t32 = (None, DISP_TITLE_STIFFENER_PLATE, TYPE_TITLE, None, True)
        out_list.append(t32)

        t33 = (KEY_OUT_STIFFENER_DETAILS, KEY_OUT_DISP_STIFFENER_DETAILS, TYPE_OUT_BUTTON, ['Stiffener Details', self.stiffener_details], True)
        out_list.append(t33)

        # Weld
        t23 = (None, DISP_TITLE_WELD, TYPE_TITLE, None, True)
        out_list.append(t23)

        t24 = (None, DISP_TITLE_WELD_WEB, TYPE_TITLE, None, True)
        out_list.append(t24)

        t25 = (KEY_OUT_WELD_SIZE, KEY_OUT_DISP_WELD_SIZE_EP, TYPE_TEXTBOX, self.weld_size_web if flag else '', True)
        out_list.append(t25)

        t28 = (KEY_OUT_WELD_LENGTH, KEY_OUT_DISP_WELD_LENGTH, TYPE_TEXTBOX, self.weld_length_web if flag else '', True)
        out_list.append(t28)

        t27 = (KEY_OUT_WELD_STRESS, KEY_OUT_DISP_WELD_STRESS, TYPE_TEXTBOX, self.q if flag else '', True)
        out_list.append(t27)

        t29 = (KEY_OUT_WELD_STRESS_COMBINED, KEY_OUT_DISP_WELD_STRESS_COMBINED, TYPE_TEXTBOX, self.f_e if flag else '', True)
        out_list.append(t29)

        t26 = (KEY_OUT_WELD_STRENGTH, KEY_OUT_DISP_WELD_STRENGTH, TYPE_TEXTBOX, self.allowable_stress if flag else '', True)
        out_list.append(t26)

        t30 = (None, DISP_TITLE_WELD_FLANGE, TYPE_TITLE, None, True)
        out_list.append(t30)

        t31 = (KEY_OUT_WELD_DETAILS, DISP_TITLE_WELD_FLANGE, TYPE_OUT_BUTTON, ['Weld Details', self.weld_details], True)
        out_list.append(t31)

        return out_list

    # stiffener details
    def stiffener_details(self, flag):

        stiffener = []

        t28 = (KEY_OUT_STIFFENER_LENGTH, KEY_OUT_DISP_STIFFENER_LENGTH, TYPE_TEXTBOX, float(self.stiffener_length) if flag else '', True)
        stiffener.append(t28)

        t29 = (KEY_OUT_STIFFENER_HEIGHT, KEY_OUT_DISP_STIFFENER_HEIGHT, TYPE_TEXTBOX, float(self.stiffener_height) if flag else '', True)
        stiffener.append(t29)

        t30 = (KEY_OUT_STIFFENER_THICKNESS, KEY_OUT_DISP_STIFFENER_THICKNESS, TYPE_TEXTBOX, str(self.stiffener_thickness) if flag else '', True)
        stiffener.append(t30)

        return stiffener

    # display weld details image
    def weld_details(self):

        weld = []

        t99 = (None, '', TYPE_IMAGE, './ResourceFiles/images/Butt_weld_double_bevel_flange.png')
        weld.append(t99)

        t99 = (None, '', TYPE_IMAGE, './ResourceFiles/images/Butt_weld_double_bevel_web.png')
        weld.append(t99)

        return weld

    # create UI for DP
    def tab_list(self):
        tabs = []

        t1 = (KEY_DISP_BEAMSEC, TYPE_TAB_1, self.tab_supported_section)
        tabs.append(t1)

        t6 = ("Connector", TYPE_TAB_2, self.plate_connector_values)
        tabs.append(t6)

        t2 = ("Bolt", TYPE_TAB_2, self.bolt_values)
        tabs.append(t2)

        t2 = ("Weld", TYPE_TAB_2, self.weld_values)
        tabs.append(t2)

        t4 = ("Detailing", TYPE_TAB_2, self.detailing_values)
        tabs.append(t4)

        t5 = ("Design", TYPE_TAB_2, self.design_values)
        tabs.append(t5)

        return tabs

    def edit_tabs(self):
        return []

    def tab_value_changed(self):

        change_tab = []

        # t1 = (KEY_DISP_COLSEC, [KEY_SUPTNGSEC_MATERIAL], [KEY_SUPTNGSEC_FU, KEY_SUPTNGSEC_FY], TYPE_TEXTBOX,
        # self.get_fu_fy_I_section_suptng)
        # change_tab.append(t1)

        t2 = (KEY_DISP_BEAMSEC, [KEY_SUPTDSEC_MATERIAL], [KEY_SUPTDSEC_FU, KEY_SUPTDSEC_FY], TYPE_TEXTBOX,
              self.get_fu_fy_I_section_suptd)
        change_tab.append(t2)

        t3 = ("Connector", [KEY_CONNECTOR_MATERIAL], [KEY_CONNECTOR_FU, KEY_CONNECTOR_FY_20, KEY_CONNECTOR_FY_20_40,
                                                      KEY_CONNECTOR_FY_40], TYPE_TEXTBOX, self.get_fu_fy)

        change_tab.append(t3)

        # t4 = (KEY_DISP_COLSEC, ['Label_1', 'Label_2', 'Label_3', 'Label_4', 'Label_5'],
        #       ['Label_11', 'Label_12', 'Label_13', 'Label_14', 'Label_15', 'Label_16', 'Label_17', 'Label_18',
        #        'Label_19', 'Label_20', 'Label_21', 'Label_22', KEY_IMAGE], TYPE_TEXTBOX, self.get_I_sec_properties)
        # change_tab.append(t4)

        t5 = (KEY_DISP_BEAMSEC, ['Label_1', 'Label_2', 'Label_3', 'Label_4', 'Label_5'],
              ['Label_11', 'Label_12', 'Label_13', 'Label_14', 'Label_15', 'Label_16', 'Label_17', 'Label_18',
               'Label_19', 'Label_20', 'Label_21', 'Label_22', KEY_IMAGE], TYPE_TEXTBOX, self.get_I_sec_properties)
        change_tab.append(t5)

        # t6 = (KEY_DISP_COLSEC, [KEY_SUPTNGSEC], [KEY_SOURCE], TYPE_TEXTBOX, self.change_source)
        # change_tab.append(t6)

        t7 = (KEY_DISP_BEAMSEC, [KEY_SUPTDSEC], [KEY_SOURCE], TYPE_TEXTBOX, self.change_source)
        change_tab.append(t7)

        return change_tab

    def refresh_input_dock(self):

        add_buttons = []

        # t1 = (KEY_DISP_COLSEC, KEY_SUPTNGSEC, TYPE_COMBOBOX, KEY_SUPTNGSEC, None, None, "Columns")
        # add_buttons.append(t1)

        t2 = (KEY_DISP_BEAMSEC, KEY_SUPTDSEC, TYPE_COMBOBOX, KEY_SUPTDSEC, None, None, "Beams")
        add_buttons.append(t2)

        return add_buttons

    def input_dictionary_design_pref(self):
        design_input = []

        t2 = (KEY_DISP_BEAMSEC, TYPE_COMBOBOX, [KEY_SUPTDSEC_MATERIAL])
        design_input.append(t2)

        t3 = ("Bolt", TYPE_COMBOBOX, [KEY_DP_BOLT_TYPE, KEY_DP_BOLT_HOLE_TYPE, KEY_DP_BOLT_SLIP_FACTOR])
        design_input.append(t3)

        t4 = ("Weld", TYPE_COMBOBOX, [KEY_DP_WELD_FAB])
        design_input.append(t4)

        t4 = ("Weld", TYPE_TEXTBOX, [KEY_DP_WELD_MATERIAL_G_O])
        design_input.append(t4)

        t5 = ("Detailing", TYPE_COMBOBOX, [KEY_DP_DETAILING_EDGE_TYPE, KEY_DP_DETAILING_CORROSIVE_INFLUENCES])
        design_input.append(t5)

        t5 = ("Detailing", TYPE_TEXTBOX, [KEY_DP_DETAILING_GAP])
        design_input.append(t5)

        t6 = ("Design", TYPE_COMBOBOX, [KEY_DP_DESIGN_METHOD])
        design_input.append(t6)

        t7 = ("Connector", TYPE_COMBOBOX, [KEY_CONNECTOR_MATERIAL])
        design_input.append(t7)

        return design_input

    def input_dictionary_without_design_pref(self):
        design_input = []

        t1 = (KEY_MATERIAL, [KEY_SUPTDSEC_MATERIAL], 'Input Dock')
        design_input.append(t1)

        t2 = (None, [KEY_DP_BOLT_TYPE, KEY_DP_BOLT_HOLE_TYPE, KEY_DP_BOLT_SLIP_FACTOR,
                     KEY_DP_WELD_FAB, KEY_DP_WELD_MATERIAL_G_O, KEY_DP_DETAILING_EDGE_TYPE, KEY_DP_DETAILING_GAP,
                     KEY_DP_DETAILING_CORROSIVE_INFLUENCES, KEY_DP_DESIGN_METHOD, KEY_CONNECTOR_MATERIAL], '')
        design_input.append(t2)

        return design_input

    def get_values_for_design_pref(self, key, design_dictionary):

        if design_dictionary[KEY_MATERIAL] != 'Select Material':
            fu = Material(design_dictionary[KEY_MATERIAL], 41).fu
        else:
            fu = ''

        val = {KEY_DP_BOLT_TYPE: "Pre-tensioned",
               KEY_DP_BOLT_HOLE_TYPE: "Standard",
               KEY_DP_BOLT_SLIP_FACTOR: str(0.3),
               KEY_DP_WELD_FAB: KEY_DP_FAB_SHOP,
               KEY_DP_WELD_MATERIAL_G_O: str(fu),
               KEY_DP_DETAILING_EDGE_TYPE: "Sheared or hand flame cut",
               KEY_DP_DETAILING_GAP: '0',
               KEY_DP_DETAILING_CORROSIVE_INFLUENCES: 'No',
               KEY_DP_DESIGN_METHOD: "Limit State Design",
               KEY_CONNECTOR_MATERIAL: str(design_dictionary[KEY_MATERIAL])
               }[key]

        return val

    # call individual 3D model in UI
    def get_3d_components(self):
        """ call individual 3D model in UI """
        components = []

        t1 = ('Model', self.call_3DModel)
        components.append(t1)

        t2 = ('Beam', self.call_3DBeam)
        components.append(t2)

        # t3 = ('Column', self.call_3DColumn)
        # components.append(t3)

        t4 = ('End Plate', self.call_3DPlate)
        components.append(t4)

        return components

    # display end plate
    def call_3DPlate(self, ui, bgcolor):
        from PyQt5.QtWidgets import QCheckBox
        from PyQt5.QtCore import Qt
        for chkbox in ui.frame.children():
            if chkbox.objectName() == 'End Plate':
                continue
            if isinstance(chkbox, QCheckBox):
                chkbox.setChecked(Qt.Unchecked)
        ui.commLogicObj.display_3DModel("Connector", bgcolor)

    # get the input values from UI and other functions
    def set_input_values(self, design_dictionary):
        """ get the input values from UI (input dock and DP) for performing the design etc. """
        super(BeamBeamEndPlateSplice, self).set_input_values(self, design_dictionary)

        self.mainmodule = "Moment Connection"
        self.module = KEY_DISP_BEAMENDPLATE
        self.connectivity = design_dictionary[KEY_CONN]
        self.endplate_type = design_dictionary[KEY_ENDPLATE_TYPE]
        self.material = Material(material_grade=design_dictionary[KEY_MATERIAL])

        self.supported_section = Beam(designation=design_dictionary[KEY_SUPTDSEC],
                                      material_grade=design_dictionary[KEY_SUPTDSEC_MATERIAL])

        # bolt details
        self.bolt = Bolt(grade=design_dictionary[KEY_GRD], diameter=design_dictionary[KEY_D],
                         bolt_type=design_dictionary[KEY_TYP],
                         bolt_hole_type=design_dictionary[KEY_DP_BOLT_HOLE_TYPE],
                         edge_type=design_dictionary[KEY_DP_DETAILING_EDGE_TYPE],
                         mu_f=design_dictionary.get(KEY_DP_BOLT_SLIP_FACTOR, None),
                         corrosive_influences=design_dictionary[KEY_DP_DETAILING_CORROSIVE_INFLUENCES],
                         bolt_tensioning=design_dictionary[KEY_DP_BOLT_TYPE])

        # force details
        self.load = Load(shear_force=float(design_dictionary[KEY_SHEAR]),
                         axial_force=float(design_dictionary[KEY_AXIAL]),
                         moment=float(design_dictionary[KEY_MOMENT]), unit_kNm=True)

        # plate details
        self.plate = Plate(thickness=design_dictionary.get(KEY_PLATETHK, None),
                           material_grade=design_dictionary[KEY_CONNECTOR_MATERIAL],
                           gap=design_dictionary[KEY_DP_DETAILING_GAP])
        self.plate.design_status_capacity = False

        self.input_shear_force = float(design_dictionary[KEY_SHEAR])
        self.input_axial_force = float(design_dictionary[KEY_AXIAL])
        self.input_moment = float(design_dictionary[KEY_MOMENT])

        # weld details
        # self.top_flange_weld = Weld(material_g_o=design_dictionary[KEY_DP_WELD_MATERIAL_G_O],
        #                             type=design_dictionary[KEY_DP_WELD_TYPE],
        #                             fabrication=design_dictionary[KEY_DP_WELD_FAB])
        # self.bottom_flange_weld = Weld(material_g_o=design_dictionary[KEY_DP_WELD_MATERIAL_G_O],
        #                                type=design_dictionary[KEY_DP_WELD_TYPE],
        #                                fabrication=design_dictionary[KEY_DP_WELD_FAB])
        self.web_weld = Weld(material_g_o=design_dictionary[KEY_DP_WELD_MATERIAL_G_O],
                             type=design_dictionary[KEY_DP_WELD_TYPE], fabrication=design_dictionary[KEY_DP_WELD_FAB])

<<<<<<< HEAD
        self.warn_text(self)

        # properties from design preferences

=======
        self.stiffener_weld = Weld(material_g_o=design_dictionary[KEY_DP_WELD_MATERIAL_G_O],
                             type=design_dictionary[KEY_DP_WELD_TYPE], fabrication=design_dictionary[KEY_DP_WELD_FAB])

        self.warn_text(self)

        # properties from design preferences

>>>>>>> 2035fa97
        # beam properties
        self.beam_D = self.supported_section.depth
        self.beam_bf = self.supported_section.flange_width
        self.beam_tf = self.supported_section.flange_thickness
        self.beam_tw = self.supported_section.web_thickness
        self.beam_r1 = self.supported_section.root_radius
        self.beam_r2 = self.supported_section.toe_radius
        self.beam_zp_zz = self.supported_section.plast_sec_mod_z

        self.dp_beam_fu = float(self.supported_section.fu)
        self.dp_beam_fy = float(self.supported_section.fy)

        # bolt
        # TODO: check if required
        if self.bolt.bolt_tensioning == 'Pretensioned':
            self.beta = 1
        else:
            self.beta = 2

        # weld
        self.dp_weld_fab = str(design_dictionary[KEY_DP_WELD_FAB])
        self.dp_weld_fu_overwrite = float(design_dictionary[KEY_DP_WELD_MATERIAL_G_O])

        # safety factors (Table 5, IS 800:2007)
        self.gamma_m0 = self.cl_5_4_1_Table_5["gamma_m0"]["yielding"]  # gamma_mo = 1.10
        self.gamma_m1 = self.cl_5_4_1_Table_5["gamma_m1"]["ultimate_stress"]  # gamma_m1 = 1.25
        self.gamma_mb = self.cl_5_4_1_Table_5["gamma_mb"][self.dp_weld_fab]  # gamma_mb = 1.25
        self.gamma_mw = self.cl_5_4_1_Table_5["gamma_mw"][self.dp_weld_fab]  # gamma_mw = 1.25 for 'Shop Weld' and 1.50 for 'Field Weld'

        # initialize design status
        self.plate_design_status = False
        self.helper_file_design_status = False
        self.design_status = False

        # helper function
<<<<<<< HEAD
        self.call_helper = EndPlateSpliceHelper(supported_section=self.supported_section, load=self.load, bolt=self.bolt, ep_type=self.endplate_type,
                                                plate_design_status=False, helper_file_design_status=False)
=======

        self.call_helper = EndPlateSpliceHelper(supported_section=self.supported_section, load=self.load,
                                                bolt=self.bolt, ep_type=self.endplate_type,
                                                plate_design_status=False, helper_file_design_status=False)

        self.projection = 12.5
>>>>>>> 2035fa97

        self.set_parameters(self)
        self.design_connection(self)
        self.design_stiffener(self)
        self.design_weld(self)

    # warn if a beam of older version of IS 808 is selected
    def warn_text(self):
        """ give logger warning when a beam from the older version of IS 808 is selected """
        global logger
        red_list = red_list_function()
        if self.supported_section.designation in red_list:
            logger.warning(
                " : You are using a section (in red color) that is not available in latest version of IS 808")
            logger.info(
                " : You are using a section (in red color) that is not available in latest version of IS 808")

    # start of design simulation

    def set_parameters(self):
        """ set/initialize parameters for performing the analyses and design """

        # defining loads in appropriate units
        self.load.moment = round(self.load.moment * 1e-6, 2)  # kN-m
        self.load_shear = round(self.load.shear_force * 1e-3, 2)  # kN
        self.load_axial = round(self.load.axial_force * 1e-3, 2)  # kN

        # set minimum load (Cl. 10.7, IS 800:2007)

        # minimum shear load
        # Note: Shear force is assumed to be transferred through the web, hence Cl.10.7 point 2 is considered for minimum shear load
<<<<<<< HEAD
        self.beam_shear_capa = (((self.beam_D - (2 * self.beam_tf)) * self.beam_tw) * self.dp_beam_fy) / self.gamma_m0
        self.beam_shear_capa = round(self.beam_shear_capa * 1e-3, 2)  # kN

        if self.load_shear < min((0.15 * self.beam_shear_capa), 40):
            self.minimum_load_status_shear = True
            self.load_shear = min((0.15 * self.beam_shear_capa), 40)
            logger.warning("[Minimum Factored Load] The external factored shear force ({} kN) is less than the minimum recommended design action on "
                           "the member".format(self.load_shear))
            logger.info("The minimum factored shear force should be at least {} (0.15 times the shear capacity of the beam) or 40 kN whichever is "
                        "less [Ref. Cl. 10.7, IS 800:2007]".format(0.15 * self.beam_shear_capa))
            logger.info("Designing the connection for a factored shear load of {} kN-m".format(self.load_shear))
=======
        self.beam_shear_capa = (((self.beam_D - (2 * self.beam_tf)) * self.beam_tw) * self.supported_section.fy) / (math.sqrt(3) * self.gamma_m0)
        self.beam_shear_capa = round(self.beam_shear_capa * 1e-3, 2)  # kN

        if self.load_shear > self.beam_shear_capa:
            logger.warning("[High Shear] The external factored shear force ({} kN) is greater than 0.6 times the plastic shear capacity of the "
                           "beam ({} kN)".format(self.load_shear, self.beam_shear_capa))
            logger.info("Design of beam with high shear is not recommended by Osdag")
            logger.info("Restricting the shear capacity of the beam to {} kN ".format(self.beam_shear_capa))

        if self.load_shear < min((0.15 * self.beam_shear_capa), 40):
            self.minimum_load_status_shear = True
            self.load_shear = min(round(0.15 * self.beam_shear_capa, 2), 40)
            logger.warning("[Minimum Factored Load] The external factored shear force ({} kN) is less than the minimum recommended design action on "
                           "the member".format(round(self.load.shear_force * 1e-3, 2)))
            logger.info("The minimum factored shear force should be at least {} (0.15 times the shear capacity of the beam) or 40 kN whichever is "
                        "less [Ref. Cl. 10.7, IS 800:2007]".format(round(0.15 * self.beam_shear_capa, 2)))
            logger.info("Designing the connection for a factored shear load of {} kN".format(self.load_shear))
>>>>>>> 2035fa97

        # minimum moment (major axis)
        # moment capacity of beam (cl 8.2.1.2, IS 800:2007)
        self.beam_plastic_mom_capa_zz = round(((1 * self.supported_section.plast_sec_mod_z * self.supported_section.fy) / self.gamma_m0) * 1e-6,
                                              2)  # kN-m

        if self.load.moment < (0.5 * self.beam_plastic_mom_capa_zz):
            self.minimum_load_status_moment = True
            # update moment value
            self.load_moment = round(0.5 * self.beam_plastic_mom_capa_zz, 2)  # kN

            logger.warning("[Minimum Factored Load] The external factored bending moment ({} kN-m) is less than 0.5 times the plastic moment "
                           "capacity of the beam ({} kN-m)".format(self.load.moment, self.load_moment))
            logger.info("The minimum factored bending moment should be at least 0.5 times the plastic moment capacity of the beam to qualify the "
                        "connection as rigid and transfer full moment from the spliced beam (Cl. 10.7, IS 800:2007)")
            logger.info("Designing the connection for a moment of {} kN-m".format(self.load_moment))

        elif self.load.moment > self.beam_plastic_mom_capa_zz:
            self.load_moment = self.beam_plastic_mom_capa_zz  # kN
            self.minimum_load_status_moment = True
            self.design_status = False
            logger.error("[Maximum Factored Load] The external factored bending moment ({} kN-m) is greater than the plastic moment capacity of the "
                         "beam ({} kN-m)".format(self.load.moment, self.beam_plastic_mom_capa_zz))
            logger.warning("The maximum capacity of the connection is {} kN-m".format(self.beam_plastic_mom_capa_zz))
            logger.info("Define the value of factored bending moment as {} kN-m or less".format(self.beam_plastic_mom_capa_zz))
        else:
            self.design_status = True
            self.minimum_load_status_moment = False
            self.load_moment = self.load.moment  # kN-m

        # effective moment is the moment due to external factored moment plus moment due to axial force
        self.load_moment_effective = round(self.load_moment + (self.load_axial * ((self.beam_D / 2) - (self.beam_tf / 2))) * 1e-3, 2)  # kN-m

        # setting bolt ist
        self.bolt_diameter = self.bolt.bolt_diameter
        self.bolt_grade = self.bolt.bolt_grade
        self.bolt_type = self.bolt.bolt_type

        # set plate thickness list [minimum to maximum]
        # Note: minimum plate thk is at-least equal to the thk of thicker connecting element (flange thk or web thk)
        self.plate_thickness = []
        for i in self.plate.thickness:
            if i > max(self.beam_tf, self.beam_tw):
                self.plate_thickness.append(i)
            else:
                logger.warning("[End Plate] The end plate of {} mm is thinner than the thickest of the elements being connected".format(i))
                logger.info("Selecting a plate of higher thickness which is at least {} mm thick".format(max(self.beam_tf, self.beam_tw)))

        # final sorted list as per compatibility check
        self.plate_thickness = self.plate_thickness  # final list of plate thicknesses considered for simulation

        # checking if the list contains at least one plate of thk higher than the minimum required
<<<<<<< HEAD
        if len(self.plate_thickness) is 0:
=======
        if len(self.plate_thickness) == 0:
>>>>>>> 2035fa97
            self.design_status = False
            logger.error("[End Plate] The list of plate thicknesses passed into the solver is insufficient to perform end plate design")
            logger.warning("The end plate should at least be thicker than the maximum thickness of the connecting element(s)")
            logger.info("Provide a plate/list of plates with a minimum thickness of {} mm".format(max(self.beam_tf, self.beam_tw)))

        # set bolt diameter, grade combination
        self.bolt_list = []  # this list will be used to run the iteration

        # combine each diameter with each grade
        for j in self.bolt.bolt_diameter:
            for k in self.bolt.bolt_grade:
                self.bolt_list.append(j)
                self.bolt_list.append(k)

        self.bolt_list = self.bolt_list
        logger.info("[Bolt Design] Bolt diameter and grade combination ready to perform bolt design")
        logger.info("The solver has selected {} combinations of bolt diameter and grade to perform optimum bolt design in an iterative manner "
                    .format(int(len(self.bolt_list) / 2)))

        # create a list of tuple with a combination of each bolt diameter with each grade for iteration
        # list is created using the approach --- minimum diameter, small grade to maximum diameter, high grade
        self.bolt_list = [x for x in zip(*[iter(self.bolt_list)] * 2)]
        logger.info("Checking the design with the following bolt diameter-grade combination {}".format(self.bolt_list))

    def design_connection(self):
        """ perform analysis and design of bolt and end plate """

        # Check 1: calculate tension due to external factored moment and axial force in the tension flange
        # Assumption: the NA is assumed at the centre of the bottom flange

        self.tension_due_to_moment = round((self.load_moment * 1e3 / (self.beam_D - self.beam_tf)), 2)  # kN
        self.tension_due_to_axial_force = round(self.load_axial / 2, 2)  # kN
        self.load_tension_flange = self.tension_due_to_moment + self.tension_due_to_axial_force  # kN

        # performing the check with minimum plate thickness and a suitable bolt dia-grade combination (thin plate - large dia approach)
        logger.info("[Optimisation] Performing the design by optimising the plate thickness, using the thin plate and large (suitable) bolt diameter "
                    "approach")
        logger.info("If you wish to optimise the bolt diameter-grade combination, pass a higher value of plate thickness using the Input Dock")

        # loop starts
        self.helper_file_design_status = False  # initialise status to False to activate the loop for first (and subsequent, if required) iteration(s)

        for i in self.plate_thickness:
            if self.helper_file_design_status == False:

                self.plate_thickness = i  # assigns plate thickness from the list

                # self.helper_file_design_status = False  # initialize helper file status as False to activate the bolt design loop

                # selecting a single dia-grade combination (from the list of a tuple) each time for performing all the checks
                for j in self.bolt_list:
                    if self.helper_file_design_status == False:

                        test_list = j  # choose a tuple from the list of bolt dia and grade - (dia, grade)
                        self.bolt_diameter_provided = test_list[0]  # select trial diameter
                        self.bolt_grade_provided = test_list[1]  # select trial grade
                        self.bolt_hole_diameter = IS800_2007.cl_10_2_1_bolt_hole_size(self.bolt_diameter_provided, self.bolt.bolt_hole_type)

                        # assign bolt mechanical properties
                        bolt_fu_fy = IS1367_Part3_2002.get_bolt_fu_fy(self.bolt_grade_provided, self.bolt_diameter_provided)
                        self.bolt_fu = bolt_fu_fy[0]
                        self.dp_bolt_fy = bolt_fu_fy[1]
                        # self.proof_load = self.bolt.proof_load
                        self.proof_stress = round(0.7 * self.bolt_fu, 2)  # N/mm^2

                        # assign plate mechanical properties
                        self.plate.connect_to_database_to_get_fy_fu(grade=self.plate.material, thickness=self.plate_thickness)
                        self.dp_plate_fu = self.plate.fu
                        self.dp_plate_fy = self.plate.fy

                        # Check 2: detailing checks

                        # pitch/gauge
                        self.pitch_distance_provided = self.cl_10_2_2_min_spacing(self.bolt_diameter_provided)  # mm
                        # add nut size (half on each side)
                        self.pitch_distance_provided = self.pitch_distance_provided + ((1 / 2) * IS1364Part3.nut_size(self.bolt_diameter_provided))
                        self.pitch_distance_provided = round_up(self.pitch_distance_provided, 5)
                        self.gauge_distance_provided = self.pitch_distance_provided

                        # end/edge
<<<<<<< HEAD
                        # end_distance = self.cl_10_2_4_2_min_edge_end_dist(self.bolt_diameter_provided, self.bolt.bolt_hole_type, self.bolt.edge_type)
                        # end_distance = end_distance + ((1 / 2) * IS1364Part3.nut_size(self.bolt_diameter_provided))  # add nut size (half on each side)

=======
>>>>>>> 2035fa97
                        self.end_distance_provided = self.cl_10_2_4_2_min_edge_end_dist(self.bolt_diameter_provided, self.bolt.bolt_hole_type,
                                                                                        self.bolt.edge_type)
                        self.end_distance_provided = round_up(self.end_distance_provided, 5)  # mm
                        self.edge_distance_provided = self.end_distance_provided

                        # cross-centre gauge
                        # self.gauge_cs_distance_provided = self.beam_tw + (2 * self.beam_r1) + (2 * self.end_distance_provided)
                        self.gauge_cs_distance_provided = self.beam_tw + (2 * self.end_distance_provided)
                        self.gauge_cs_distance_provided = round_up(self.gauge_cs_distance_provided, 2)  # mm

                        # Check 3: end plate dimensions (designed for groove weld at flange only)

                        # plate width (provided and maximum are same)
                        self.ep_width_provided = self.beam_bf + 25  # mm, 12.5 mm on each side

                        # plate height (maximum) - fixing maximum two rows above and below flange for ep extending beyond the flange
                        if self.endplate_type == 'Flushed - Reversible Moment':
                            self.ep_height_max = self.beam_D + 25  # mm, 12.5 mm beyond either flanges
                        else:  # assuming two rows
                            space_available_above_flange = (2 * self.end_distance_provided) + self.pitch_distance_provided  # mm, extension on each side

                            if self.endplate_type == 'Extended One Way - Irreversible Moment':
                                self.ep_height_max = self.beam_D + space_available_above_flange  # mm
                            else:
                                self.ep_height_max = self.beam_D + (2 * space_available_above_flange)  # mm

                        # Check 4: number of rows of bolt - above and below beam depth
                        # Note: space_available_inside_D is calculated assuming minimum space available after providing minimum rows inside (i.e. 2)
                        self.space_available_inside_D = self.beam_D - (2 * self.beam_tf) - (2 * self.beam_r1) - (2 * self.end_distance_provided)
                        self.space_min_req_inside_D = (2 * self.end_distance_provided) + self.pitch_distance_provided

                        if self.space_available_inside_D < self.space_min_req_inside_D:
                            self.design_status = False
                            logger.error("[Compatibility Error]: The given beam cannot accommodate at least a single row of bolt (inside top and "
                                         "bottom flange) with a trial diameter of {} mm ".format(self.bolt_diameter_provided))
                            logger.info("Re-design the connection by defining a bolt of smaller diameter or beam of a suitable depth ")
                            self.rows_inside_D_max = 0
                        else:
                            self.rows_inside_D_max = 2 + round_down(self.space_available_inside_D / self.pitch_distance_provided, 1)
<<<<<<< HEAD
=======

                        if (((self.rows_inside_D_max - 2) + 1) * self.pitch_distance_provided) > self.space_available_inside_D:
                            self.rows_inside_D_max -= 1
>>>>>>> 2035fa97

                        if self.endplate_type == 'Extended One Way - Irreversible Moment':
                            self.rows_outside_D_max = 2
                            self.rows_total_max = self.rows_outside_D_max + self.rows_inside_D_max

                            self.rows_minimum_req = 3  # 2 near tension flange and 1 near the bottom flange
                        else:
                            if self.endplate_type == 'Flushed - Reversible Moment':
                                self.rows_outside_D_max = 0
                                self.rows_minimum_req = 2  # 2 at each flanges (inside flanges)

                            else:  # extended both way
                                self.rows_outside_D_max = 2 * 2  # 2 on outside of both the flanges
                                self.rows_minimum_req = 2 * 2  # 2 at each flanges (above and below)

                            self.rows_total_max = self.rows_outside_D_max + self.rows_inside_D_max

                        # Check 5: number of columns of bolt on each side (minimum is 1, maximum is 2)

<<<<<<< HEAD
                        # checking space available to accommodate two column of bolts on each side
                        space_req_2col = self.gauge_cs_distance_provided + (2 * self.gauge_distance_provided) + (2 * self.edge_distance_provided)

                        if self.ep_width_provided >= space_req_2col:
=======
                        # checking space available to accommodate one or two column of bolts (2 or 4 total) on each side
                        space_req_2col = self.gauge_cs_distance_provided + (2 * self.edge_distance_provided)
                        space_req_4col = self.gauge_cs_distance_provided + (2 * self.gauge_distance_provided) + (2 * self.edge_distance_provided)

                        if self.ep_width_provided >= space_req_4col:
>>>>>>> 2035fa97
                            self.bolt_column = 4  # two columns on each side
                            logger.info("The provided beam can accommodate two column of bolts on either side of the web [Ref. based on detailing "
                                        "requirement]")
                            logger.info("Performing the design with two column of bolts on each side")

                        if self.ep_width_provided >= space_req_2col:
                            self.bolt_column = 2  # one column on each side
                            logger.info("The provided beam can accommodate a single column of bolt on either side of the web [Ref. based on "
                                        "detailing requirement]")
                            logger.info("Performing the design with a single column of bolt on each side")

                        if self.ep_width_provided < space_req_2col:
                            self.bolt_column = 0
                            self.design_status = False
                            logger.error("[Detailing] The beam is not wide enough to accommodate a single column of bolt on either side")
                            logger.error("The defined beam is not suitable for performing connection design")
                            logger.info("Please define another beam which has sufficient width (minimum, {} mm) and re-design".format(space_req_2col))

                        # Check 6: bolt design

                        # column and row combination for running iterations
                        if self.endplate_type == 'Extended One Way - Irreversible Moment':
                            row_list = np.arange(self.rows_minimum_req, self.rows_total_max + 1, 1).tolist()
                        else:
                            row_list = np.arange(self.rows_minimum_req, self.rows_total_max + 1, 2).tolist()
                        column_list = np.arange(2, self.bolt_column + 1, 2).tolist()

                        if self.bolt_column == 4:
                            column_list = column_list[::-1]

                        combined_list = []

                        # combine each possible row and column combination starting from minimum to maximum
                        for q in column_list:
                            for r in row_list:
                                combined_list.append(q)
                                combined_list.append(r)

                        combined_list = combined_list

                        # create a list of tuple with a combination of number of columns and rows for running the iteration
                        combined_list = [x for x in zip(*[iter(combined_list)] * 2)]
                        # logger.info("Checking the design with the following number of column and rows combination {}".format(combined_list))

                        # selecting each possible combination of column and row iteratively to perform design checks
                        # starting from minimum column and row to maximum until overall bolt design status is True
                        for item in combined_list:
                            if self.helper_file_design_status == False:
                                select_list = item  # selected tuple from the list

                                self.bolt_column = select_list[0]
                                self.bolt_row = select_list[1]

                                # initialise bolt requirement near web
                                self.bolt_row_web = 0
                                self.pitch_distance_web = 0.0

                                # run the bolt and end plate check function from the helper class
                                self.design_bolt = self.call_helper.perform_bolt_design(self.endplate_type, self.supported_section, self.gamma_m0,
                                                                                        self.bolt_column, self.bolt_row, self.bolt_row_web,
                                                                                        self.bolt_diameter_provided, self.bolt_grade_provided,
                                                                                        self.load_moment_effective, self.end_distance_provided,
                                                                                        self.pitch_distance_provided, self.pitch_distance_web,
                                                                                        self.beta, self.proof_stress, self.dp_plate_fy,
                                                                                        self.plate_thickness, self.dp_plate_fu)

                                # checking for the maximum pitch distance of the bolts for a safe design
                                # if space is available then add rows
                                if self.call_helper.helper_file_design_status == True:

                                    # step 1: max pitch distance
                                    self.pitch_distance_max = self.cl_10_2_3_1_max_spacing([self.plate_thickness])
                                    print("PITCH MAX {}".format(self.pitch_distance_max))

                                    # step 2: checking space availability to accommodate extra rows based on maximum pitch criteria
<<<<<<< HEAD
                                    if self.endplate_type == VALUES_ENDPLATE_TYPE[0] or VALUES_ENDPLATE_TYPE[2]:  # flushed or both way

                                        if self.endplate_type == VALUES_ENDPLATE_TYPE[0]:
                                            self.space_available_web = self.call_helper.lever_arm[-2] - self.call_helper.lever_arm[-1]

                                        else:
=======
                                    if self.endplate_type == VALUES_ENDPLATE_TYPE[1]:  # one-way
                                        if self.bolt_row <= 4:
                                            rows_inside_D = self.bolt_row - 1
                                        else:
                                            rows_inside_D = self.bolt_row - 2

                                        self.space_available_web = self.beam_D - (2 * self.beam_tf) - (2 * self.end_distance_provided) - \
                                                                   ((rows_inside_D - 2) * self.pitch_distance_provided)
                                    else:  # flushed or both way
                                        if self.endplate_type == VALUES_ENDPLATE_TYPE[0]:  # flushed
                                            self.space_available_web = self.call_helper.lever_arm[-2] - self.call_helper.lever_arm[-1]
                                        else:  # both-way extended
>>>>>>> 2035fa97
                                            if (self.bolt_row / 2) <= 3:
                                                rows_inside_D = self.bolt_row - 2  # one row each outside top and bottom flange
                                            else:
                                                rows_inside_D = self.bolt_row - 4  # two rows each outside top and bottom flange

                                            self.space_available_web = self.beam_D - (2 * self.beam_tf) - (2 * self.end_distance_provided) - \
                                                                       ((rows_inside_D - 2) * self.pitch_distance_provided)
<<<<<<< HEAD
                                    else:  # one way connection
                                        if self.bolt_row <= 4:
                                            rows_inside_D = self.bolt_row - 1
                                        else:
                                            rows_inside_D = self.bolt_row - 2

                                        self.space_available_web = self.beam_D - (2 * self.beam_tf) - (2 * self.end_distance_provided) - \
                                                                   ((rows_inside_D - 2) * self.pitch_distance_provided)
=======
>>>>>>> 2035fa97

                                    print("SPACE AVAILABLE IS {}".format(self.space_available_web))

                                    # step 3: adding rows to satisfy detailing criteria
                                    if self.space_available_web > self.pitch_distance_max:
                                        self.bolt_row_web = round_up(self.space_available_web / self.pitch_distance_max, 1) - 1
                                    else:
                                        self.bolt_row_web = 0

                                    # step 4: re-design the connection if more rows are added
                                    if self.bolt_row_web >= 1:

                                        self.pitch_distance_web = self.space_available_web / (self.bolt_row_web + 1)
                                        print("ACTUAL PITCH {}".format(self.pitch_distance_web))

                                        # run the bolt and end plate check function from the helper class
                                        self.design_bolt = self.call_helper.perform_bolt_design(self.endplate_type, self.supported_section,
                                                                                                self.gamma_m0,
                                                                                                self.bolt_column, self.bolt_row, self.bolt_row_web,
                                                                                                self.bolt_diameter_provided,
                                                                                                self.bolt_grade_provided, self.load_moment_effective,
                                                                                                self.end_distance_provided,
                                                                                                self.pitch_distance_provided, self.pitch_distance_web,
                                                                                                self.beta, self.proof_stress, self.dp_plate_fy,
                                                                                                self.plate_thickness, self.dp_plate_fu)

                                        # status of the helper file - bolt design check, with web bolts
                                        if self.call_helper.helper_file_design_status == True:
                                            self.design_status = True
                                            break
                                        else:
                                            self.design_status = False

                                    # if status of the helper file is True and web bolts are not required
                                    else:
                                        self.design_status = True
                                        break

                                # status of the helper file - bolt design check, without web bolts
                                else:
                                    self.design_status = False

                                # calling bolt design results

                                # shear design
                                self.bolt_shear_demand = self.call_helper.bolt_shear_demand
                                self.bolt_shear_capacity = self.call_helper.bolt_shear_capacity
                                self.bolt_bearing_capacity = self.call_helper.bolt_bearing_capacity
                                self.bolt_capacity = self.call_helper.bolt_capacity

                                # tension design
                                self.tension_critical_bolt = round(self.call_helper.t_1, 2)
                                self.prying_critical_bolt = self.call_helper.prying_force
                                self.tension_demand_critical_bolt = round(self.call_helper.bolt_tension_demand, 2)
                                self.tension_capacity_critical_bolt = self.call_helper.bolt_tension_capacity
                                self.combined_capacity_critical_bolt = self.call_helper.bolt_combined_check_UR

                                # number of bolts
<<<<<<< HEAD
                                self.bolt_row = self.call_helper.bolt_row
                                self.bolt_numbers = self.bolt_column * self.bolt_row
=======

                                # self.bolt_row_web = 2#added for 3D
                                # self.bolt_numbers = self.bolt_column * (self.bolt_row + self.bolt_row_web)#added for 3D

                                self.bolt_row = self.call_helper.bolt_row
                                self.bolt_numbers = self.bolt_column * (self.bolt_row + self.bolt_row_web)
                                # self.bolt_numbers = self.bolt_column * (self.bolt_row + self.bolt_row_web)#added for 3D
>>>>>>> 2035fa97

                                # End Plate
                                self.ep_moment_capacity = round(self.call_helper.mp_plate * 1e-6, 2)

                                if self.endplate_type == 'Flushed - Reversible Moment':
                                    self.ep_height_provided = self.beam_D + 25

                                elif self.endplate_type == 'Extended One Way - Irreversible Moment':
                                    if self.bolt_row <= 4:  # 1 row above tension flange
                                        self.ep_height_provided = self.beam_D + 12.5 + (2 * self.end_distance_provided)
                                    else:  # 2 rows above tension flange which is maximum allowable
                                        self.ep_height_provided = self.beam_D + 12.5 + (2 * self.end_distance_provided) + self.pitch_distance_provided

                                else:
                                    if self.bolt_row < 8:  # 1 row outside tension and compressionflange
                                        self.ep_height_provided = self.beam_D + (2 * (2 * self.end_distance_provided))
                                    else:  # 2 rows outside tension and compression flange which is maximum allowable
                                        self.ep_height_provided = self.beam_D + (2 * (2 * self.end_distance_provided)) + (
<<<<<<< HEAD
                                                    2 * self.pitch_distance_provided)
=======
                                                2 * self.pitch_distance_provided)
>>>>>>> 2035fa97

                                # Log messages for helper file
                                if not self.call_helper.flange_capacity_status:
                                    logger.error(
                                        "[Flange Strength] The reaction at the compression flange of the beam {} kN exceeds the flange capacity {} "
                                        "kN".
<<<<<<< HEAD
                                        format(round(self.call_helper.r_c, 2), self.call_helper.flange_capacity))
=======
                                            format(round(self.call_helper.r_c, 2), self.call_helper.flange_capacity))
>>>>>>> 2035fa97
                                    logger.error("Reaction on the flange exceeds the flange capacity by {} kN".
                                                 format(round(self.call_helper.r_c - self.call_helper.flange_capacity, 2)))
                                    logger.warning("The beam flange can have local buckling")
                                    logger.info(
                                        "Select a different beam with more flange area or provide stiffening at the flange to increase the beam "
<<<<<<< HEAD
=======

>>>>>>> 2035fa97
                                        "flange thickness. Re-design connection using the effective flange thickness after stiffening")
                                    logger.info("Custom beams can be defined through the Osdag Design Preferences tab")
                                else:
                                    logger.info(
                                        "[Flange Strength] The reaction at the compression flange of the beam {} kN is less than the flange capacity"
                                        " {} kN. The flange strength requirement is satisfied.".
<<<<<<< HEAD
                                        format(round(self.call_helper.r_c, 2), self.call_helper.flange_capacity))
=======
                                            format(round(self.call_helper.r_c, 2), self.call_helper.flange_capacity))
>>>>>>> 2035fa97

                                if not self.call_helper.plate_design_status:
                                    logger.error(
                                        "[End Plate] The selected trial end plate of {} mm is insufficient and fails in the moment capacity check".
<<<<<<< HEAD
                                        format(self.plate_thickness))
=======
                                            format(self.plate_thickness))
>>>>>>> 2035fa97
                                    logger.info(
                                        "The minimum required thickness of end plate is {} mm".format(round(self.call_helper.plate_thickness_req, 2)))
                                    logger.info("Re-designing the connection with a plate of available higher thickness")
                                else:
                                    logger.info(
                                        "[End Plate] The end plate of {} mm passes the moment capacity check. The end plate is checked for yielding "
                                        "due tension caused by bending moment and prying force".format(self.plate_thickness))

                                if not self.call_helper.bolt_tension_design_status:
                                    logger.error("[Bolt Design] The bolt of {} mm diameter and {} grade fails the tension check".
                                                 format(self.bolt_diameter_provided, self.bolt_grade_provided))
                                    logger.error(
                                        "Total tension demand on bolt (due to direct tension + prying action) is {} kN and exceeds the bolt tension "
                                        "capacity ({} kN)".format(self.call_helper.bolt_tension_demand, self.call_helper.bolt_tension_capacity))
                                    logger.info("Re-designing the connection with a bolt of higher grade and/or diameter")
                                else:
                                    logger.info("[Bolt Design] The bolt of {} mm diameter and {} grade passes the tension check".
                                                format(self.bolt_diameter_provided, self.bolt_grade_provided))
                                    logger.info("Total tension demand on bolt (due to direct tension + prying action) is {} kN and the bolt tension "
                                                "capacity is ({} kN)".format(self.call_helper.bolt_tension_demand,
                                                                             self.call_helper.bolt_tension_capacity))

                                if not self.call_helper.bolt_design_combined_check_status:
                                    logger.error("[Bolt Design] The bolt of {} mm diameter and {} grade fails the combined shear + tension check".
                                                 format(self.bolt_diameter_provided, self.bolt_grade_provided))
                                    logger.error(
                                        "The Interaction Ratio (IR) of the critical bolt is {} ".format(self.call_helper.bolt_combined_check_UR))
                                    logger.info("Re-designing the connection with a bolt of higher grade and/or diameter")
                                else:
                                    logger.info("[Bolt Design] The bolt of {} mm diameter and {} grade passes the combined shear + tension check".
                                                format(self.bolt_diameter_provided, self.bolt_grade_provided))
                                    logger.info(
                                        "The Interaction Ratio (IR) of the critical bolt is {} ".format(self.call_helper.bolt_combined_check_UR))

                                # checker for bolt column-row selection loop
                                if self.call_helper.helper_file_design_status == True:
                                    self.design_status = True
                                    break
                                else:
                                    self.design_status = False

                        # checker for the bolt dia-grade combination selection loop
                        if self.call_helper.helper_file_design_status == True:
                            self.design_status = True
                            break
                        else:
                            self.design_status = False

                # checker for the plate thickness selection loop
                if self.call_helper.helper_file_design_status == True:
                    self.design_status = True
                    break
                else:
                    self.design_status = False

        # results of overall safe design

        # shear design
        self.bolt_shear_demand = self.call_helper.bolt_shear_demand
        self.bolt_shear_capacity = self.call_helper.bolt_shear_capacity
        self.bolt_bearing_capacity = self.call_helper.bolt_bearing_capacity
        self.bolt_capacity = self.call_helper.bolt_capacity
<<<<<<< HEAD

        # tension design
        self.tension_critical_bolt = round(self.call_helper.t_1, 2)
        self.prying_critical_bolt = self.call_helper.prying_force
        self.tension_demand_critical_bolt = round(self.call_helper.bolt_tension_demand, 2)
        self.tension_capacity_critical_bolt = self.call_helper.bolt_tension_capacity
        self.combined_capacity_critical_bolt = self.call_helper.bolt_combined_check_UR

        # number of bolts
        self.bolt_row = self.call_helper.bolt_row
        self.bolt_numbers = self.bolt_column * self.bolt_row

        # End Plate
        self.ep_moment_capacity = round(self.call_helper.mp_plate * 1e-6, 2)

        if self.endplate_type == 'Flushed - Reversible Moment':
            self.ep_height_provided = self.beam_D + 25

        elif self.endplate_type == 'Extended One Way - Irreversible Moment':
            if self.bolt_row <= 4:  # 1 row above tension flange
                self.ep_height_provided = self.beam_D + 12.5 + (2 * self.end_distance_provided)
            else:  # 2 rows above tension flange which is maximum allowable
                self.ep_height_provided = self.beam_D + 12.5 + (2 * self.end_distance_provided) + self.pitch_distance_provided

=======

        # tension design
        self.tension_critical_bolt = round(self.call_helper.t_1, 2)
        self.prying_critical_bolt = self.call_helper.prying_force
        self.tension_demand_critical_bolt = round(self.call_helper.bolt_tension_demand, 2)
        self.tension_capacity_critical_bolt = self.call_helper.bolt_tension_capacity
        self.combined_capacity_critical_bolt = self.call_helper.bolt_combined_check_UR

        # End Plate
        self.ep_moment_capacity = round(self.call_helper.mp_plate * 1e-6, 2)

        if self.endplate_type == 'Flushed - Reversible Moment':
            self.ep_height_provided = self.beam_D + 25

        elif self.endplate_type == 'Extended One Way - Irreversible Moment':
            if self.bolt_row <= 4:  # 1 row above tension flange
                self.ep_height_provided = self.beam_D + 12.5 + (2 * self.end_distance_provided)
            else:  # 2 rows above tension flange which is maximum allowable
                self.ep_height_provided = self.beam_D + 12.5 + (2 * self.end_distance_provided) + self.pitch_distance_provided

>>>>>>> 2035fa97
        else:
            if self.bolt_row < 8:  # 1 row outside tension and compression flange
                self.ep_height_provided = self.beam_D + (2 * (2 * self.end_distance_provided))
            else:  # 2 rows outside tension and compression flange which is maximum allowable
                self.ep_height_provided = self.beam_D + (2 * (2 * self.end_distance_provided)) + (
                        2 * self.pitch_distance_provided)
<<<<<<< HEAD
=======

        # number of bolts
        self.bolt_row += self.bolt_row_web
        self.bolt_numbers = self.bolt_column * self.bolt_row
>>>>>>> 2035fa97

    def design_stiffener(self):
        """ design stiffener for the connection """

        if self.endplate_type == 'Flushed - Reversible Moment':
            self.stiffener_height = (self.ep_width_provided - self.beam_tw) / 2  # mm
            self.stiffener_length = 2 * self.stiffener_height  # mm
        else:
            if self.endplate_type == 'Extended Both Ways - Reversible Moment':
                self.stiffener_height = (self.ep_height_provided - self.beam_D) / 2  # mm
            else:
                self.stiffener_height = self.ep_height_provided - self.beam_D - 12.5  # mm

            self.stiffener_length = round_up((self.stiffener_height / math.tan(math.radians(30))), 2)  # mm

        self.stiffener_thickness = round_up(self.beam_tw, 2)  # mm

    def design_weld(self):
        """ design fillet weld at web for the connection """
        # weld strength
        self.weld_fu = min(self.web_weld.fu, self.plate.fu)

        # 1: Weld design for web to end plate connection
        self.weld_length_web = 2 * (self.beam_D - (2 * self.beam_tf) - (2 * self.beam_r1) - 20)  # mm, on either side of the web
<<<<<<< HEAD
        self.weld_size_web = (self.load_shear * 1e3 * math.sqrt(3) * self.gamma_mw) / (0.7 * self.weld_length_web * self.web_weld.fu)  # mm
=======
        self.weld_size_web = (self.load_shear * 1e3 * math.sqrt(3) * self.gamma_mw) / (0.7 * self.weld_length_web * self.weld_fu)  # mm
>>>>>>> 2035fa97
        self.weld_size_web = round_up(self.weld_size_web, 2)

        self.web_weld.set_min_max_sizes(self.plate_thickness, self.beam_tw, special_circumstance=False, fusion_face_angle=90)

        self.weld_size_web = max(self.weld_size_web, self.web_weld.min_size)  # mm

        # combination of stress check
        self.f_a = round((self.load_axial * 1e3) / (0.7 * self.weld_size_web * self.weld_length_web), 2)  # N/mm^2, stress due to axial force
        self.q = round((self.load_shear * 1e3) / (0.7 * self.weld_size_web * self.weld_length_web), 2)  # N/mm^2, stress due to shear force

        self.f_e = round(math.sqrt(self.f_a + (3 * self.q ** 2)), 2)  # N/mm^2, stress due to combined load

        self.allowable_stress = round(self.weld_fu / (math.sqrt(3) * self.gamma_mw), 2)  # N/mm^2, allowable stress in the weld

        # allowable stress check
        if self.f_e > self.allowable_stress:
            self.design_status = False
            logger.error("[Weld Design] The weld at web fails in the combined axial and shear design check")
            logger.info("Provide groove weld at the web")

        # 2: Weld design for stiffeners
        self.stiffener_weld.set_min_max_sizes(self.stiffener_thickness, max(self.beam_tf, self.beam_tw), special_circumstance=False,
                                              fusion_face_angle=90)
        self.weld_size_stiffener = self.stiffener_weld.min_size  # mm

        # end of calculation
        if self.design_status:
<<<<<<< HEAD
            logger.info(": =========================Design Status===========================")
            logger.info(": Overall beam to beam end plate splice connection design is SAFE")
            logger.info(": =========================End Of design===========================")
        else:
            logger.info(": =========================Design Status===========================")
            logger.info(": Overall beam to beam end plate splice connection design is UNSAFE")
            logger.info(": =========================End Of design===========================")

        # create design report

    def save_design(self, popup_summary, design_dictionary):
        # bolt_list = str(*self.bolt.bolt_diameter, sep=", ")

        if self.supported_section.flange_slope == 90:
            image = "Parallel_Beam"
        else:
            image = "Slope_Beam"
        self.report_supporting = {KEY_DISP_SEC_PROFILE: "ISection",
                                  KEY_DISP_BEAMSEC: self.supported_section.designation,
                                  KEY_DISP_MATERIAL: self.supported_section.material,
                                  KEY_DISP_FU: self.supported_section.fu,
                                  KEY_DISP_FY: self.supported_section.fy,
                                  'Mass': self.supported_section.mass,
                                  'Area(mm2) - A': round(self.supported_section.area, 2),
                                  'D(mm)': self.supported_section.depth,
                                  'B(mm)': self.supported_section.flange_width,
                                  't(mm)': self.supported_section.web_thickness,
                                  'T(mm)': self.supported_section.flange_thickness,
                                  'FlangeSlope': self.supported_section.flange_slope,
                                  'R1(mm)': self.supported_section.root_radius,
                                  'R2(mm)': self.supported_section.toe_radius,
                                  'Iz(mm4)': self.supported_section.mom_inertia_z,
                                  'Iy(mm4)': self.supported_section.mom_inertia_y,
                                  'rz(mm)': self.supported_section.rad_of_gy_z,
                                  'ry(mm)': self.supported_section.rad_of_gy_y,
                                  'Zz(mm3)': self.supported_section.elast_sec_mod_z,
                                  'Zy(mm3)': self.supported_section.elast_sec_mod_y,
                                  'Zpz(mm3)': self.supported_section.plast_sec_mod_z,
                                  'Zpy(mm3)': self.supported_section.elast_sec_mod_y}

        self.report_input = \
            {KEY_MODULE: self.module,
             KEY_MAIN_MODULE: self.mainmodule,
             # KEY_CONN: self.connectivity,
             KEY_DISP_MOMENT: float(design_dictionary[KEY_MOMENT]),
             KEY_DISP_SHEAR: float(design_dictionary[KEY_SHEAR]),
             KEY_DISP_AXIAL: float(design_dictionary[KEY_AXIAL]),

             "Section": "TITLE",
             "Section Details": self.report_supporting,

             "Bolt Details": "TITLE",
             KEY_DISP_D: str(self.bolt.bolt_diameter),
             KEY_DISP_GRD: str(self.bolt.bolt_grade),
             KEY_DISP_TYP: self.bolt.bolt_type,

             KEY_DISP_DP_BOLT_HOLE_TYPE: self.bolt.bolt_hole_type,
             KEY_DISP_DP_BOLT_SLIP_FACTOR: self.bolt.mu_f,
             KEY_DISP_DP_DETAILING_EDGE_TYPE: self.bolt.edge_type,
             KEY_DISP_GAP: self.plate.gap,
             KEY_DISP_CORR_INFLUENCES: self.bolt.corrosive_influences,
             "Plate Details": "TITLE",
             KEY_DISP_PLATETHK: str(self.plate.thickness),
             KEY_DISP_MATERIAL: self.plate.material,
             KEY_DISP_FU: self.plate.fu,
             KEY_DISP_FY: self.plate.fy,

             "Weld Details": "TITLE",
             KEY_DISP_DP_WELD_TYPE: "Fillet",
             KEY_DISP_DP_WELD_FAB: self.web_weld.fabrication,
             KEY_DISP_DP_WELD_MATERIAL_G_O: self.web_weld.fu
             }

        self.report_check = []


        # Assiging parameters
        self.input_shear_force = float(design_dictionary[KEY_SHEAR]),
        self.input_axial_force = float(design_dictionary[KEY_AXIAL]),
        self.input_moment = float(design_dictionary[KEY_MOMENT])
        bolt_shear_capacity_kn = round(self.bolt_shear_capacity / 1000, 2)
        self.h = (self.beam_D - (2 * self.beam_tf))

        kb_disp = round(self.bolt.kb, 2)
        self.bolt_conn_plates_t_fu_fy = []
        self.bolt_conn_plates_t_fu_fy.append((self.plate_thickness, self.dp_plate_fu, self.dp_plate_fy))
        bolt_capacity_kn = (self.bolt_capacity / 1000, 2)


        # CHECK 1: MEMBER CAPACITY #
        # TODO MEMBER CAPACITY - AND CLASS OF SECTION,axial, beta, min criteria of plastic moment 0.5
        t1 = (SECTION_CLASSIFICATION, "", cl_3_7_2_section_classification(class_of_section=self.class_of_section), "")
        self.report_check.append(t1)
        t1 = (KEY_OUT_DISP_SHEAR_CAPACITY, self.input_shear_force,
              cl_8_4_shear_yielding_capacity_member(h=self.h, t=self.supported_section.web_thickness,
                                                    f_y=self.supported_section.fy, gamma_m0=self.gamma_m0,
                                                    V_dg=round(self.beam_shear_capa / 1000, 2)),
              'Restricted to low shear')
        # percent = 1
        if self.input_moment < self.beam_plastic_mom_capa_zz:
            percent = 0.5
        else:
            percent = 1
        t1 = (KEY_OUT_DISP_PLASTIC_MOMENT_CAPACITY, self.input_moment,
              cl_8_2_1_2_plastic_moment_capacity_member(percent=percent, beta_b=1,
                                                        Z_p=self.supported_section.plast_sec_mod_z,
                                                        f_y=self.supported_section.fy,
                                                        gamma_m0=self.gamma_m0,
                                                        Pmc=round(self.beam_plastic_mom_capa_zz / 1000000, 2)), '')
        self.report_check.append(t1)

        # CHECK 2: BOLT CHECKS #

        t1 = ('SubSection', ' Bolt Checks', '|p{3.5cm}|p{6cm}|p{5cm}|p{1.5cm}|')
        self.report_check.append(t1)
        t1 = (KEY_OUT_DISP_D_PROVIDED, "Bolt Quantity Optimisation", display_prov(self.bolt_diameter_provided, "d"), '')
        self.report_check.append(t1)

        t1 = (KEY_OUT_DISP_GRD_PROVIDED, "Bolt Grade Optimisation", self.bolt_grade_provided, '')
        self.report_check.append(t1)

        t1 = (KEY_DISP_BOLT_HOLE, " ", display_prov(self.bolt.dia_hole, "d_0"), '')
        self.report_check.append(t1)

        if self.bolt.bolt_type == TYP_BEARING:
            bolt_bearing_capacity_kn = round(self.bolt_bearing_capacity / 1000, 2)


            t1 = (KEY_OUT_DISP_BOLT_SHEAR, '', cl_10_3_3_bolt_shear_capacity(self.bolt_fu, 1,
                                                                             self.bolt.bolt_net_area,
                                                                             self.gamma_mb,
                                                                             bolt_shear_capacity_kn), '')
            self.report_check.append(t1)
            t2 = (KEY_OUT_DISP_BOLT_BEARING, '', cl_10_3_4_bolt_bearing_capacity(kb_disp,
                                                                                 self.bolt_diameter_provided,
                                                                                 self.bolt_conn_plates_t_fu_fy,
                                                                                 self.gamma_mb,
                                                                                 bolt_bearing_capacity_kn), '')
            self.report_check.append(t2)
            t3 = (KEY_OUT_DISP_BOLT_CAPACITY, '', cl_10_3_2_bolt_capacity(bolt_shear_capacity_kn,
                                                                          bolt_bearing_capacity_kn,
                                                                          bolt_capacity_kn), '')
            self.report_check.append(t3)
        else:

            t4 = (KEY_OUT_DISP_BOLT_SLIP, '', cl_10_4_3_HSFG_bolt_capacity(mu_f=self.bolt.mu_f, n_e=1,
                                                                           K_h=1,
                                                                           fub=self.bolt_fu,
                                                                           Anb=self.bolt.bolt_net_area,
                                                                           gamma_mf=self.bolt.gamma_mf,
                                                                           capacity=bolt_capacity_kn), '')
            self.report_check.append(t4)

        # TODO VALUES ASSIGNING REMAINING

        t1 = (KEY_OUT_BOLT_TENSION_CAPACITY,
              tension_in_bolt_due_to_axial_load_n_moment(P=round(self.load_axial / 1000, 2),
                                                         n=0,
                                                         M=0,
                                                         y_max=0,

                                                         y_sqr=0,
                                                         T_b=round(self.call_helper.bolt_tension_demand / 1000, 2)),
              cl_10_3_5_bearing_bolt_tension_resistance(self.bolt_fu, self.dp_bolt_fy, self.bolt.bolt_shank_area,
                                                        self.bolt.bolt_net_area,
                                                        round(self.tension_capacity_critical_bolt / 1000, 2)),
              get_pass_fail(round(self.call_helper.bolt_tension_demand / 1000, 2),
                            round(self.tension_capacity_critical_bolt / 1000, 2), relation='lesser'))
        self.report_check.append(t1)

        # todo no of bolts
        # todo function # self.call_helper.bolt_combined_check_UR #todo function

        t6 = (DISP_NUM_OF_COLUMNS, '', display_prov(self.bolt_column, "n_c"), '')
        self.report_check.append(t6)
        t7 = (DISP_NUM_OF_ROWS, '', display_prov(self.bolt_row, "n_r"), '')
        self.report_check.append(t7)
        t1 = (KEY_OUT_DISP_NO_BOLTS, '', self.bolt_numbers, '')
        self.report_check.append(t1)
        # self.bolt_shear_demand = round((self.load.shear_force * 1e-3) / self.bolt_numbers_provided, 2)
        # todo check function while generating pdf
        t1 = (KEY_OUT_DISP_BOLT_SHEAR_DEMAND,
              bolt_shear_demand(V=self.load_shear, n_bolts=self.bolt_numbers,
                                V_d=self.bolt_shear_demand),
              bolt_capacity_kn,
              get_pass_fail(self.bolt_shear_demand, bolt_capacity_kn, relation='leq'))
        self.report_check.append(t1)


        t1 = (DISP_MIN_PITCH, cl_10_2_2_min_spacing(self.bolt_diameter_provided),
              self.pitch_distance_provided,
              get_pass_fail(self.bolt.min_pitch, self.pitch_distance_provided, relation='leq'))
        self.report_check.append(t1)
        t1 = (DISP_MAX_PITCH, cl_10_2_3_1_max_spacing(self.plate_thickness),
              self.pitch_distance_provided,
              get_pass_fail(self.bolt.max_spacing, self.pitch_distance_provided, relation='greater'))
        self.report_check.append(t1)
        t3 = (DISP_MIN_END, cl_10_2_4_2_min_edge_end_dist(self.bolt.dia_hole, self.bolt.edge_type),
              self.end_distance_provided,
              get_pass_fail(self.bolt.min_end_dist, self.end_distance_provided,
                            relation='lesser'))
        self.report_check.append(t3)
        t4 = (DISP_MAX_END, cl_10_2_4_3_max_edge_end_dist(self.bolt_conn_plates_t_fu_fy,
                                                          corrosive_influences=self.bolt.corrosive_influences,
                                                          parameter='end_dist'),
              self.end_distance_provided,
              get_pass_fail(self.bolt.max_end_dist, self.end_distance_provided,
                            relation='greater'))
        self.report_check.append(t4)

        t1 = ('SubSection', '  End Plate Checks', '|p{3.5cm}|p{6cm}|p{5cm}|p{1.5cm}|')
        self.report_check.append(t1)
        if self.connectivity == "Flush End Plate":


            t1 = (KEY_OUT_DISP_PLATE_HEIGHT, self.supported_section.depth,

                  self.ep_height_provided,
                  get_pass_fail(self.supported_section.depth, self.ep_height_provided, relation="leq"))
            self.report_check.append(t1)
        else:
=======
            logger.info(": =====================Design Status=======================")
            logger.info(": Overall beam to beam end plate splice connection design is SAFE")
            logger.info(": =====================End Of design=======================")
        else:
            logger.info(": =====================Design Status=======================")
            logger.error(": Overall beam to beam end plate splice connection design is UNSAFE")
            logger.info(": =====================End Of design=======================")

        # create design report

    def save_design(self, popup_summary):
        # bolt_list = str(*self.bolt.bolt_diameter, sep=", ")
>>>>>>> 2035fa97

        if self.supported_section.flange_slope == 90:
            image = "Parallel_Beam"
        else:
            image = "Slope_Beam"
        self.report_supporting = {KEY_DISP_SEC_PROFILE: "ISection",
                                  'Beam section': self.supported_section.designation,
                                  KEY_DISP_MATERIAL: self.supported_section.material,
                                  KEY_DISP_FU: self.supported_section.fu,
                                  KEY_DISP_FY: self.supported_section.fy,
                                  'Mass': self.supported_section.mass,
                                  'Area(mm2) - A': round(self.supported_section.area, 2),
                                  'D(mm)': self.supported_section.depth,
                                  'B(mm)': self.supported_section.flange_width,
                                  't(mm)': self.supported_section.web_thickness,
                                  'T(mm)': self.supported_section.flange_thickness,
                                  'Flange slope': self.supported_section.flange_slope,
                                  'R1(mm)': self.supported_section.root_radius,
                                  'R2(mm)': self.supported_section.toe_radius,
                                  'Iz(mm4)': self.supported_section.mom_inertia_z,
                                  'Iy(mm4)': self.supported_section.mom_inertia_y,
                                  'rz(mm)': self.supported_section.rad_of_gy_z,
                                  'ry(mm)': self.supported_section.rad_of_gy_y,
                                  'Zz(mm3)': self.supported_section.elast_sec_mod_z,
                                  'Zy(mm3)': self.supported_section.elast_sec_mod_y,
                                  'Zpz(mm3)': self.supported_section.plast_sec_mod_z,
                                  'Zpy(mm3)': self.supported_section.elast_sec_mod_y}

        self.report_input = \
            {KEY_MAIN_MODULE: self.mainmodule,
             KEY_MODULE: KEY_DISP_BB_EP_SPLICE,
             KEY_CONN: self.connectivity,
             KEY_DISP_ENDPLATE_TYPE: self.endplate_type,
             KEY_DISP_MOMENT: self.input_moment,
             KEY_DISP_SHEAR: self.input_shear_force,
             KEY_DISP_AXIAL: self.input_axial_force,

             "Section": "TITLE",
             "Section Details": self.report_supporting,

             "Plate Details": "TITLE",
             KEY_DISP_PLATETHK: str(list(np.int_(self.plate.thickness))),
             KEY_DISP_MATERIAL: self.plate.material,
             KEY_DISP_FU: self.plate.fu,
             KEY_DISP_FY: self.plate.fy,

             "Bolt Details": "TITLE",
             KEY_DISP_D: str(list(np.int_(self.bolt.bolt_diameter))),
             KEY_DISP_GRD: str(self.bolt.bolt_grade),
             KEY_DISP_TYP: self.bolt.bolt_type,
             KEY_DISP_BOLT_PRE_TENSIONING: self.bolt.bolt_tensioning,
             KEY_DISP_DP_BOLT_HOLE_TYPE: self.bolt.bolt_hole_type,
             KEY_DISP_DP_BOLT_SLIP_FACTOR: self.bolt.mu_f,

             "Weld Details": "TITLE",
             KEY_DISP_DP_WELD_FAB: self.web_weld.fabrication,
             KEY_DISP_DP_WELD_MATERIAL_G_O_REPORT: self.web_weld.fu,
             KEY_DISP_BEAM_FLANGE_WELD_TYPE: "Groove Weld",
             KEY_DISP_BEAM_WEB_WELD_TYPE: "Fillet Weld",
             KEY_DISP_STIFFENER_WELD_TYPE: "Fillet Weld",

             "Detailing": "TITLE",
             KEY_DISP_DP_DETAILING_EDGE_TYPE: self.bolt.edge_type,
             KEY_DISP_GAP: self.plate.gap,
             KEY_DISP_CORR_INFLUENCES: self.bolt.corrosive_influences,
             }

        self.report_check = []

        # Assiging parameters

        bolt_shear_capacity_kn = round(self.bolt_shear_capacity, 2)
        self.h = (self.beam_D - (2 * self.beam_tf))

        kb_disp = round(self.bolt.kb, 2)
        self.bolt_conn_plates_t_fu_fy = []
        self.bolt_conn_plates_t_fu_fy.append((self.plate_thickness, 0, 0))
        bolt_capacity_kn = round(self.bolt_capacity, 2)

        # CHECK 1: MEMBER CAPACITY
        t1 = ('SubSection', 'Member Capacity', '|p{4.5cm}|p{3cm}|p{6.5cm}|p{1.5cm}|')
        self.report_check.append(t1)
        t1 = ("Shear capacity (kN)", '',
              cl_8_4_shear_yielding_capacity_member(h=self.h, t=self.supported_section.web_thickness,
                                                    f_y=self.supported_section.fy, gamma_m0=self.gamma_m0,
                                                    V_dg=round(self.beam_shear_capa, 2)),
              'Restricted to low shear')

        self.report_check.append(t1)

        # initial_shear_capacity = round(self.beam_shear_capa, 2)
        # reduced_shear_capacity = round(self.beam_shear_capa * 0.6, 2)
        # t1 = (KEY_DISP_ALLOW_SHEAR, display_prov(self.input_shear_force, "V"),
        #       allow_shear_capacity(initial_shear_capacity, reduced_shear_capacity),
        #       get_pass_fail(self.input_shear_force, reduced_shear_capacity, relation="lesser"))
        # self.report_check.append(t1)

        # percent = 1
        if self.input_moment < self.beam_plastic_mom_capa_zz:
            percent = 0.5
        else:
            percent = 1
        t1 = (KEY_OUT_DISP_PLASTIC_MOMENT_CAPACITY, '',
              cl_8_2_1_2_plastic_moment_capacity(beta_b=1,
                                                        Z_p=self.supported_section.plast_sec_mod_z,
                                                        f_y=self.supported_section.fy,
                                                        gamma_m0=self.gamma_m0,
                                                        Pmc=round(self.beam_plastic_mom_capa_zz, 2)), 'V < 0.6 Vdy')
        self.report_check.append(t1)

        t1 = ('SubSection', 'Load Consideration', '|p{3.5cm}|p{5.5cm}|p{5cm}|p{1.5cm}|')
        self.report_check.append(t1)
        self.load_shear_min = min((0.15 * self.beam_shear_capa), 40)
        self.load_moment_min = (0.5 * self.beam_plastic_mom_capa_zz)

        t1 = ("Shear force (kN)", display_prov(self.input_shear_force, "V"),
              prov_shear_force(shear_input=self.input_shear_force, min_sc=round(self.load_shear_min, 2),
                              app_shear_load=round(self.load_shear, 2), shear_capacity_1=self.beam_shear_capa), "OK")
        self.report_check.append(t1)

        t1 = ("Axial force (kN)", '', 'H = ' + str(self.load_axial), "OK")
        self.report_check.append(t1)

        t1 = ("Bending moment (kN-m)", display_prov(self.input_moment, "M"),
              prov_moment_load(moment_input=self.input_moment, min_mc=round(self.load_moment_min, 2),
                               app_moment_load=round(self.load_moment, 2),
                               moment_capacity=round(self.beam_plastic_mom_capa_zz, 2), type='EndPlateType'), "OK")

        self.report_check.append(t1)

        t1 = ("Effective bending moment (kN-m)", display_prov(self.load_moment, "M_u"),
              effective_bending_moment_ep(self.load_moment, self.load_axial, self.load_moment_effective, self.beam_D, self.beam_tf), "OK")

        self.report_check.append(t1)

        # CHECK 2: BOLT CHECKS
        t1 = ('SubSection', ' Bolt Optimization', '|p{3.5cm}|p{6cm}|p{5cm}|p{1.5cm}|')
        self.report_check.append(t1)

        t1 = (KEY_OUT_DISP_D_PROVIDED, "Bolt diameter optimization", display_prov(int(self.bolt_diameter_provided), "d"), 'Pass')
        self.report_check.append(t1)

        t1 = (KEY_OUT_DISP_GRD_PROVIDED, "Bolt property class optimization", self.bolt_grade_provided, 'Pass')
        self.report_check.append(t1)

        t1 = (KEY_DISP_BOLT_HOLE, " ", display_prov(self.bolt_hole_diameter, "d_0"), '')
        self.report_check.append(t1)

        # t1 = (KEY_DISP_PLTHICK, '', int(self.plate_thickness), 'Pass')
        # self.report_check.append(t1)

        t6 = (DISP_NUM_OF_COLUMNS, '', display_prov(self.bolt_column, "n_c"), '')
        self.report_check.append(t6)

        t7 = (DISP_NUM_OF_ROWS, '', display_prov(self.bolt_row, "n_r"), '')
        self.report_check.append(t7)

        t1 = (KEY_OUT_DISP_NO_BOLTS, '', display_prov(self.bolt_numbers, "n = n_r X n_c"), 'Pass')
        self.report_check.append(t1)

        # CHECK: Detailing
        connected_plates_t_fu_fy = [(self.plate_thickness, self.plate.fu, self.plate.fy),
                                    (max(self.beam_tf, self.beam_tw), self.supported_section.fu, self.supported_section.fy)]

        self.bolt.calculate_bolt_spacing_limits(self.bolt_diameter_provided, connected_plates_t_fu_fy, n=1)

        t1 = ('SubSection', ' Detailing', '|p{3.5cm}|p{6cm}|p{5cm}|p{1.5cm}|')
        self.report_check.append(t1)

        t1 = (DISP_MIN_PITCH, cl_10_2_2_min_spacing(self.bolt_diameter_provided, parameter='pitch'),
              self.pitch_distance_provided,
              get_pass_fail(self.bolt.min_pitch, self.pitch_distance_provided, relation='leq'))
        self.report_check.append(t1)

        t7 = (DISP_MAX_PITCH, cl_10_2_3_1_max_spacing([self.plate_thickness, self.plate_thickness], parameter='pitch'), self.pitch_distance_provided,
              get_pass_fail(self.bolt.max_spacing, self.pitch_distance_provided, relation='geq'))
        self.report_check.append(t7)

        if self.bolt_column > 2:
            t1 = (DISP_MIN_GAUGE, cl_10_2_2_min_spacing(self.bolt_diameter_provided, parameter='gauge'),
                  self.gauge_distance_provided,
                  get_pass_fail(self.bolt.min_pitch, self.gauge_distance_provided, relation='leq'))
            self.report_check.append(t1)

            t7 = (DISP_MAX_GAUGE, cl_10_2_3_1_max_spacing([self.plate_thickness, self.plate_thickness], parameter='gauge'),
                  self.gauge_distance_provided,
                  get_pass_fail(self.bolt.max_spacing, self.gauge_distance_provided, relation='geq'))
            self.report_check.append(t7)

        t3 = (DISP_MIN_END, cl_10_2_4_2_min_edge_end_dist(self.bolt_hole_diameter, self.bolt.edge_type, parameter='end_dist'),
              self.end_distance_provided,
              get_pass_fail(self.bolt.min_end_dist, self.end_distance_provided, relation='leq'))
        self.report_check.append(t3)

        t3 = (DISP_MAX_END, cl_10_2_4_3_max_edge_end_dist([(self.plate_thickness, self.plate.fu, self.plate.fy),
                                                           (self.plate_thickness, self.plate.fu, self.plate.fy)],
                                                          corrosive_influences=self.bolt.corrosive_influences, parameter='end_dist'),
              self.edge_distance_provided,
              get_pass_fail(self.bolt.min_edge_dist, self.edge_distance_provided, relation='leq'))
        self.report_check.append(t3)

        t3 = (DISP_MIN_EDGE, cl_10_2_4_2_min_edge_end_dist(self.bolt_hole_diameter, self.bolt.edge_type, parameter='edge_dist'),
              self.edge_distance_provided,
              get_pass_fail(self.bolt.min_end_dist, self.edge_distance_provided, relation='leq'))
        self.report_check.append(t3)

        t3 = (DISP_MAX_EDGE, cl_10_2_4_3_max_edge_end_dist([(self.plate_thickness, self.plate.fu, self.plate.fy),
                                                           (self.plate_thickness, self.plate.fu, self.plate.fy)],
                                                           corrosive_influences=self.bolt.corrosive_influences, parameter='edge_dist'),
              self.edge_distance_provided,
              get_pass_fail(self.bolt.min_edge_dist, self.edge_distance_provided, relation='leq'))
        self.report_check.append(t3)

        t1 = (DISP_CS_GAUGE, '', self.gauge_cs_distance_provided, 'Pass')
        self.report_check.append(t1)

        t1 = ('SubSection', 'Critical Bolt Design', '|p{2.5cm}|p{7.5cm}|p{5.5cm}|p{1cm}|')
        self.report_check.append(t1)
        if self.bolt.bolt_type == TYP_BEARING:
            bolt_bearing_capacity_kn = round(self.bolt_bearing_capacity, 2)

            t1 = (KEY_OUT_DISP_BOLT_SHEAR, '', cl_10_3_3_bolt_shear_capacity(self.bolt_fu, 1,
                                                                             self.bolt.bolt_net_area,
                                                                             self.gamma_mb,
                                                                             bolt_shear_capacity_kn), 'OK')
            self.report_check.append(t1)

            t3 = (KEY_DISP_KB, '', cl_10_3_4_calculate_kb(self.end_distance_provided, self.pitch_distance_provided, self.bolt_hole_diameter,
                                                          self.bolt_fu, self.supported_section.fu), 'OK')
            self.report_check.append(t3)

            t2 = (KEY_OUT_DISP_BOLT_BEARING, '', cl_10_3_4_bolt_bearing_capacity(kb_disp,
                                                                                 self.bolt_diameter_provided,
                                                                                 [(self.plate_thickness, self.plate.fu, self.plate.fy),
                                                                                  (self.plate_thickness, self.plate.fu, self.plate.fy)],
                                                                                 self.gamma_mb,
                                                                                 bolt_bearing_capacity_kn), 'OK')
            self.report_check.append(t2)

            t3 = ('Bolt capacity (kN)', bolt_shear_demand(V=self.load_shear, n_bolts=self.bolt_numbers,
                                                                V_sb=self.bolt_shear_demand, type='Bearing Bolt'),
                  cl_10_3_2_bolt_capacity(bolt_shear_capacity_kn, bolt_bearing_capacity_kn, bolt_capacity_kn),
                  get_pass_fail(self.bolt_shear_demand, bolt_capacity_kn, relation='leq'))
            self.report_check.append(t3)
        else:
            t4 = (KEY_OUT_DISP_BOLT_SLIP_DR, bolt_shear_demand(V=self.load_shear, n_bolts=self.bolt_numbers,
                                                                V_sb=self.bolt_shear_demand),
                  cl_10_4_3_HSFG_bolt_capacity(mu_f=self.bolt.mu_f, n_e=1,K_h=1,
                                                                           fub=self.bolt_fu,
                                                                           Anb=self.bolt.bolt_net_area,
                                                                           gamma_mf=self.bolt.gamma_mf,
                                                                           capacity=bolt_capacity_kn),
                  get_pass_fail(self.bolt_shear_demand, bolt_capacity_kn, relation='leq'))
            self.report_check.append(t4)

        t6 = (KEY_DISP_LEVER_ARM, lever_arm_end_plate(self.call_helper.lever_arm, ep_type=self.endplate_type), '', 'Pass')
        self.report_check.append(t6)

        leverarm = self.call_helper.lever_arm
        r1 = leverarm[0]
        r_sum = 0
        for j in leverarm:
            r_sum += j**2 / r1

        t6 = ("Tension due to moment (kN)", tension_critical_bolt_prov(M=self.load_moment_effective, t_ba=round(self.tension_critical_bolt, 2),
                                                                          n_c=self.bolt_column, r_1=int(leverarm[0]), n_r=self.bolt_row,
                                                                          r_i=round(r_sum, 2), n=self.bolt_row, type=self.endplate_type,
                                                                          r_3=float(leverarm[2])), "", "OK")
        self.report_check.append(t6)

<<<<<<< HEAD
            t1 = (KEY_OUT_DISP_PLATE_HEIGHT,
                  end_plate_ht_req(D=self.supported_section.depth, e=self.end_distance_provided,
                                   h_p=self.ep_height_provided),

                  self.ep_height_provided,
                  get_pass_fail(self.ep_height_provided, self.ep_height_provided, relation="leq"))
            self.report_check.append(t1)

        t1 = (KEY_OUT_DISP_PLATE_WIDTH, "", self.ep_width_provided, "")
        self.report_check.append(t1)

        # TODO VALUES ASSIGNING REMAINING
        self.plate_thickness_req = round(math.sqrt(
            (4 * self.gamma_m0 * self.ep_moment_capacity) / (self.dp_plate_fy * round(self.call_helper.b_e, 2))),
                                         2)  # mm
        t1 = (DISP_MIN_PLATE_THICK,
              end_plate_thk_req(M_ep=self.ep_moment_capacity, b_eff=round(self.call_helper.b_e, 2),
                                f_y=self.dp_plate_fy, gamma_m0=self.gamma_m0,
                                t_p=self.plate_thickness_req),
              self.plate_thickness,
              get_pass_fail(self.plate_thickness_req, self.plate_thickness, relation="leq"))
        self.report_check.append(t1)

        # TODO MOMENT CAPACITY REQ-PROV FUNCTION -rem
        t1 = (KEY_OUT_DISP_PLATE_MOM_CAPACITY, '', self.ep_moment_capacity,
              get_pass_fail(0, self.ep_moment_capacity, relation="leq"))
        self.report_check.append(t1)

        t1 = ('SubSection', 'Stiffener Details', '|p{3.5cm}|p{6cm}|p{5cm}|p{1.5cm}|')
        self.report_check.append(t1)
        t1 = (KEY_OUT_DISP_STIFFENER_HEIGHT, ' ', self.stiffener_height, '')
        self.report_check.append(t1)
        t1 = (KEY_OUT_DISP_STIFFENER_LENGTH, ' ', self.stiffener_length, '')
        self.report_check.append(t1)
        t1 = (KEY_OUT_DISP_STIFFENER_THICKNESS, '', self.stiffener_thickness, '')
        self.report_check.append(t1)

        ##################
        # Weld Checks
        ##################
        # if self.design_status_bolt is True and plate_status is True:
        weld_conn_plates_fu = [self.dp_plate_fu, self.supported_section.fu, self.web_weld.fu]
        weld_conn_plates_tk = [self.plate_thickness, self.supported_section.web_thickness]

        t1 = ('SubSection', 'Weld Checks', '|p{4cm}|p{5.5cm}|p{5cm}|p{1.5cm}|')
        self.report_check.append(t1)

        t1 = (
        DISP_MIN_WELD_SIZE, cl_10_5_2_3_min_fillet_weld_size_required(weld_conn_plates_tk, self.web_weld.min_size),
        self.weld_size_web,
        get_pass_fail(self.web_weld.min_size, self.weld_size_web, relation="leq"))
        self.report_check.append(t1)
        t1 = (DISP_MAX_WELD_SIZE, cl_10_5_3_1_max_weld_size(weld_conn_plates_tk, self.web_weld.max_size),
              self.weld_size_web,
              get_pass_fail(self.web_weld.max_size, self.weld_size_web, relation="geq"))
        self.report_check.append(t1)

=======
        if self.bolt.bolt_tensioning == 'Pretensioned':
            beta = 1
        else:
            beta = 2

        l_v = round(self.call_helper.lv, 2)
        l_e = round(self.call_helper.le, 2)
        l_e2 = round(self.call_helper.le_2, 2)
        T_e = round(self.call_helper.t_1, 2)
        b_e = round(self.call_helper.b_e, 2)
        t = int(self.call_helper.plate_thickness)

        t1 = ("Prying force (kN)", cl_10_4_7_prying_force(l_v, l_e, l_e2, T_e, self.beta, self.proof_stress, b_e, t, self.end_distance_provided,
                                                          self.beam_r1, self.dp_plate_fy, self.bolt_fu, self.proof_stress, self.beam_bf,
                                                          self.bolt_column, self.prying_critical_bolt, eta=1.5), '', 'OK')
        self.report_check.append(t1)

        if self.bolt.bolt_type == "Bearing Bolt":
            t1 = ("Tension demand (kN)", total_bolt_tension_force(T_ba=round(self.call_helper.t_1, 2), Q=round(self.prying_critical_bolt, 2),
                                                                  T_b=round(self.tension_demand_critical_bolt, 2), bolt_type=self.bolt.bolt_type),
                  cl_10_3_5_bearing_bolt_tension_resistance(self.bolt_fu, self.dp_bolt_fy, self.bolt.bolt_shank_area, self.bolt.bolt_net_area,
                                                            round(self.tension_capacity_critical_bolt, 2), fabrication=self.dp_weld_fab),
                  get_pass_fail(round(self.tension_demand_critical_bolt, 2), round(self.tension_capacity_critical_bolt, 2), relation='lesser'))
        else:
            t1 = ("Tension demand (kN)", total_bolt_tension_force(T_ba=round(self.call_helper.t_1, 2), Q=round(self.prying_critical_bolt, 2),
                                                                  T_b=round(self.tension_demand_critical_bolt, 2), bolt_type=self.bolt.bolt_type),
                  cl_10_4_5_hsfg_bolt_tension_resistance(self.bolt_fu, self.dp_bolt_fy, self.bolt.bolt_shank_area, self.bolt.bolt_net_area,
                                                            round(self.tension_capacity_critical_bolt, 2), fabrication=self.dp_weld_fab),
                  get_pass_fail(round(self.tension_demand_critical_bolt, 2), round(self.tension_capacity_critical_bolt, 2), relation='lesser'))

        self.report_check.append(t1)

        if self.bolt.bolt_type == TYP_BEARING:
            t1 = ('Combined capacity (IR)', required_IR_or_utilisation_ratio(IR=1),
                  cl_10_3_6_bearing_bolt_combined_shear_and_tension( round(self.bolt_shear_demand,2) ,
                                                                    round(self.bolt_capacity,2),
                                                                     round(self.tension_demand_critical_bolt,2),
                                                                     round(self.tension_capacity_critical_bolt,2),
                                                                     round(self.combined_capacity_critical_bolt,2)),
            get_pass_fail(1, round(self.combined_capacity_critical_bolt,2) , relation="greater"))
            self.report_check.append(t1)
        else:
            t1 = ('Combined capacity (IR)', required_IR_or_utilisation_ratio(IR=1),
            cl_10_4_6_friction_bolt_combined_shear_and_tension(round(self.bolt_shear_demand, 2),
                                                              round(self.bolt_capacity, 2),
                                                              round(self.tension_demand_critical_bolt, 2),
                                                              round(self.tension_capacity_critical_bolt, 2),
                                                              round(self.combined_capacity_critical_bolt, 2)),
            get_pass_fail(1, round(self.combined_capacity_critical_bolt, 2), relation="greater"))
            self.report_check.append(t1)

        # CHECK 2: END PLATE CHECKS #
        t1 = ('SubSection', '  End Plate Checks', '|p{3.5cm}|p{4cm}|p{7.5cm}|p{1.5cm}|')
        self.report_check.append(t1)
        t1 = (KEY_OUT_DISP_PLATE_HEIGHT, '', bb_endplate_height_prov(beam_D=self.supported_section.depth,
                                                                     end_distance_provided=self.end_distance_provided,
                                                                     pitch_distance_provided=self.pitch_distance_provided,
                                                                     height_plate=round(self.ep_height_provided, 2),
                                                                     bolt_row=self.bolt_row,
                                                                     type=self.endplate_type),
              get_pass_fail(self.supported_section.depth, round(self.ep_height_provided, 2), relation="leq"))
        self.report_check.append(t1)

        t1 = (KEY_OUT_DISP_PLATE_WIDTH, "", bb_endplate_width_prov(B_ep= round(self.ep_width_provided,2),
                                                                   B=self.supported_section.flange_width),
              get_pass_fail(self.supported_section.flange_width, round(self.ep_width_provided,2), relation="leq"))
        self.report_check.append(t1)

        t1 = ('Moment at critical section (kN-m)', '', moment_ep(t_1=round(self.call_helper.t_1, 2), lv=round(self.call_helper.lv, 2),
                                                      Q=round(self.call_helper.prying_force, 2), le=round(self.call_helper.le, 2),
                                                      mp_plate=round(self.ep_moment_capacity, 2)), "OK")

        self.report_check.append(t1)

        t1 = ('Plate thickness (mm)',
              end_plate_thk_req(M_ep=round(self.ep_moment_capacity,2), b_eff=round(self.call_helper.b_e, 2), f_y=self.dp_plate_fy,
                                gamma_m0=self.gamma_m0, t_p=self.call_helper.plate_thickness_req),
              int(self.plate_thickness),
              get_pass_fail(self.call_helper.plate_thickness_req, self.plate_thickness, relation="leq"))
        self.report_check.append(t1)

        t1 = ('Moment capacity (kN-m)', round(self.ep_moment_capacity, 2),
              end_plate_moment_capacity(M_ep=round(self.call_helper.plate_moment_capacity, 2), b_eff=round(self.call_helper.b_e, 2),
                                        f_y=self.dp_plate_fy, gamma_m0=self.gamma_m0, t_p=self.plate_thickness),
              get_pass_fail(self.ep_moment_capacity, self.call_helper.plate_moment_capacity, relation="leq"))
        self.report_check.append(t1)

        # CHECK 2: STIFFENER CHECKS #
        t1 = ('SubSection', 'Stiffener Design', '|p{3.5cm}|p{6cm}|p{5cm}|p{1.5cm}|')
        self.report_check.append(t1)
        t1 = (KEY_OUT_DISP_STIFFENER_HEIGHT, ' ', stiffener_height_prov(b_ep=self.ep_width_provided,
                                                                        t_w=self.supported_section.web_thickness,
                                                                        h_ep=self.ep_height_provided,
                                                                        D=self.supported_section.depth,
                                                                        h_sp=self.stiffener_height,
                                                                        type=self.endplate_type), 'Pass')
        self.report_check.append(t1)

        t1 = (KEY_OUT_DISP_STIFFENER_LENGTH, ' ', stiffener_length_prov(h_sp=self.stiffener_height,
                                                                        l_sp=self.stiffener_length,
                                                                        type=self.endplate_type), 'Pass')
        self.report_check.append(t1)

        t1 = (KEY_OUT_DISP_STIFFENER_THICKNESS, display_prov(self.beam_tw, "t"), display_prov(self.stiffener_thickness, "tst"), 'Pass')
        self.report_check.append(t1)
        #
        # ##################
        # # Weld Checks
        # ##################
        weld_conn_plates_fu = [self.dp_plate_fu, self.supported_section.fu, self.web_weld.fu]
        weld_conn_plates_tk = [self.plate_thickness, self.supported_section.web_thickness]

        t1 = ('SubSection', 'Weld Design - Beam Web to End Plate Connection', '|p{3.5cm}|p{5.3cm}|p{6.5cm}|p{1.2cm}|')
        self.report_check.append(t1)

        t1 = ('Weld strength $(N/mm^2)$', weld_fu(self.web_weld.fu, self.plate.fu), weld_fu_provided(self.weld_fu),
              get_pass_fail(max(self.web_weld.fu, self.plate.fu), self.weld_fu, relation="geq"))
        self.report_check.append(t1)

        t1 = ('Total weld length (mm)', "", weld_length_web_prov(beam_D=self.supported_section.depth, beam_tf=self.supported_section.flange_thickness,
                                                                 beam_r1=self.supported_section.root_radius, L_weld=self.weld_length_web), "")
        self.report_check.append(t1)

        self.weld_size_web1 = round((self.load_shear * 1e3 * math.sqrt(3) * self.gamma_mw) / (0.7 * self.weld_length_web * self.weld_fu), 2)  # mm

        t1 = ('Weld size (mm)', weld_size_ep_web_req(load_shear=self.load_shear, gamma_mw=self.gamma_mw, weld_length_web=self.weld_length_web,
                                                     fu=self.weld_fu, weld_size_web=self.weld_size_web1), self.weld_size_web,
              get_pass_fail(self.weld_size_web1, self.weld_size_web, relation="leq"))
        self.report_check.append(t1)

        t1 = ('Min. weld size (mm)', cl_10_5_2_3_table_21_min_fillet_weld_size_required([self.plate_thickness, self.beam_tw], self.web_weld.min_size),
              min_weld_size_ep_web_prov(weld_size_web=self.weld_size_web1, weld_size_web_provided=self.weld_size_web, min_size=self.web_weld.min_size),
              get_pass_fail(max(self.weld_size_web1, self.web_weld.min_size), self.weld_size_web, relation="leq"))
        self.report_check.append(t1)

        t1 = ('Max. weld size (mm)',  cl_10_5_3_1_max_weld_size_v2([self.plate_thickness, self.beam_tw], self.web_weld.max_size),
              max_weld_size_ep_web_prov(weld_size_web=self.weld_size_web, max_size=self.web_weld.max_size),
              get_pass_fail(self.web_weld.max_size, self.weld_size_web, relation="geq"))
        self.report_check.append(t1)

        t1 = ('Normal stress $(N/mm^2)$', "", f_a_stress_due_to_axial_force(A_f=self.load_axial, t_w=self.weld_size_web, L_weld=self.weld_length_web,
                                                                            f_a=round(self.f_a, 2)), "OK")
        self.report_check.append(t1)

        t1 = ('Shear stress $(N/mm^2)$', "", q_stress_due_to_shear_force(V=self.load_shear, t_w=self.weld_size_web, L_weld=self.weld_length_web,
                                                                         q=self.q), "OK")
        self.report_check.append(t1)

        # self.conn_plates_weld_fu1 = [self.web_weld.fu, self.web_weld.fu]  # todo trial
        t1 = ('Equivalent stress $(N/mm^2)$', f_e_weld_stress_due_to_combined_load(f_a=self.f_a, f_e=self.f_e, q=self.q),
              cl_10_5_7_1_1_weld_strength(conn_plates_weld_fu=[self.weld_fu], gamma_mw=self.gamma_mb, t_t=1, f_w=round(self.allowable_stress, 2),
                                          type="end_plate"),
              get_pass_fail(self.f_e, self.allowable_stress, relation="leq"))
        self.report_check.append(t1)

        # t1 = (KEY_OUT_DISP_WELD_STRENGTH, round(self.f_e,2), cl_10_5_7_1_1_weld_strength(conn_plates_weld_fu=self.conn_plates_weld_fu1,
        #                                                                         gamma_mw=self.gamma_mb,
        #                                                                         t_t=1,
        #                                                                         f_w=round(self.allowable_stress,2),type="end_plate"),
        #       get_pass_fail(round(self.f_e,2), round(self.allowable_stress,2), relation="lesser"))
        # self.report_check.append(t1)

>>>>>>> 2035fa97
        Disp_3d_image = "/ResourceFiles/images/3d.png"
        print(sys.path[0])
        rel_path = str(sys.path[0])
        rel_path = rel_path.replace("\\", "/")

        fname_no_ext = popup_summary['filename']

        CreateLatex.save_latex(CreateLatex(), self.report_input, self.report_check, popup_summary, fname_no_ext,
                               rel_path, Disp_3d_image)<|MERGE_RESOLUTION|>--- conflicted
+++ resolved
@@ -100,10 +100,7 @@
         self.mid_bolt_row = 0
         self.bolt_column = 0
         self.bolt_row = 0
-<<<<<<< HEAD
-=======
-
->>>>>>> 2035fa97
+
         self.bolt_row_web = 0
         self.bolt_numbers = self.bolt_column * self.bolt_row
 
@@ -667,12 +664,6 @@
         self.web_weld = Weld(material_g_o=design_dictionary[KEY_DP_WELD_MATERIAL_G_O],
                              type=design_dictionary[KEY_DP_WELD_TYPE], fabrication=design_dictionary[KEY_DP_WELD_FAB])
 
-<<<<<<< HEAD
-        self.warn_text(self)
-
-        # properties from design preferences
-
-=======
         self.stiffener_weld = Weld(material_g_o=design_dictionary[KEY_DP_WELD_MATERIAL_G_O],
                              type=design_dictionary[KEY_DP_WELD_TYPE], fabrication=design_dictionary[KEY_DP_WELD_FAB])
 
@@ -680,7 +671,6 @@
 
         # properties from design preferences
 
->>>>>>> 2035fa97
         # beam properties
         self.beam_D = self.supported_section.depth
         self.beam_bf = self.supported_section.flange_width
@@ -716,17 +706,12 @@
         self.design_status = False
 
         # helper function
-<<<<<<< HEAD
-        self.call_helper = EndPlateSpliceHelper(supported_section=self.supported_section, load=self.load, bolt=self.bolt, ep_type=self.endplate_type,
-                                                plate_design_status=False, helper_file_design_status=False)
-=======
 
         self.call_helper = EndPlateSpliceHelper(supported_section=self.supported_section, load=self.load,
                                                 bolt=self.bolt, ep_type=self.endplate_type,
                                                 plate_design_status=False, helper_file_design_status=False)
 
         self.projection = 12.5
->>>>>>> 2035fa97
 
         self.set_parameters(self)
         self.design_connection(self)
@@ -758,19 +743,6 @@
 
         # minimum shear load
         # Note: Shear force is assumed to be transferred through the web, hence Cl.10.7 point 2 is considered for minimum shear load
-<<<<<<< HEAD
-        self.beam_shear_capa = (((self.beam_D - (2 * self.beam_tf)) * self.beam_tw) * self.dp_beam_fy) / self.gamma_m0
-        self.beam_shear_capa = round(self.beam_shear_capa * 1e-3, 2)  # kN
-
-        if self.load_shear < min((0.15 * self.beam_shear_capa), 40):
-            self.minimum_load_status_shear = True
-            self.load_shear = min((0.15 * self.beam_shear_capa), 40)
-            logger.warning("[Minimum Factored Load] The external factored shear force ({} kN) is less than the minimum recommended design action on "
-                           "the member".format(self.load_shear))
-            logger.info("The minimum factored shear force should be at least {} (0.15 times the shear capacity of the beam) or 40 kN whichever is "
-                        "less [Ref. Cl. 10.7, IS 800:2007]".format(0.15 * self.beam_shear_capa))
-            logger.info("Designing the connection for a factored shear load of {} kN-m".format(self.load_shear))
-=======
         self.beam_shear_capa = (((self.beam_D - (2 * self.beam_tf)) * self.beam_tw) * self.supported_section.fy) / (math.sqrt(3) * self.gamma_m0)
         self.beam_shear_capa = round(self.beam_shear_capa * 1e-3, 2)  # kN
 
@@ -788,7 +760,6 @@
             logger.info("The minimum factored shear force should be at least {} (0.15 times the shear capacity of the beam) or 40 kN whichever is "
                         "less [Ref. Cl. 10.7, IS 800:2007]".format(round(0.15 * self.beam_shear_capa, 2)))
             logger.info("Designing the connection for a factored shear load of {} kN".format(self.load_shear))
->>>>>>> 2035fa97
 
         # minimum moment (major axis)
         # moment capacity of beam (cl 8.2.1.2, IS 800:2007)
@@ -841,11 +812,7 @@
         self.plate_thickness = self.plate_thickness  # final list of plate thicknesses considered for simulation
 
         # checking if the list contains at least one plate of thk higher than the minimum required
-<<<<<<< HEAD
-        if len(self.plate_thickness) is 0:
-=======
         if len(self.plate_thickness) == 0:
->>>>>>> 2035fa97
             self.design_status = False
             logger.error("[End Plate] The list of plate thicknesses passed into the solver is insufficient to perform end plate design")
             logger.warning("The end plate should at least be thicker than the maximum thickness of the connecting element(s)")
@@ -926,12 +893,6 @@
                         self.gauge_distance_provided = self.pitch_distance_provided
 
                         # end/edge
-<<<<<<< HEAD
-                        # end_distance = self.cl_10_2_4_2_min_edge_end_dist(self.bolt_diameter_provided, self.bolt.bolt_hole_type, self.bolt.edge_type)
-                        # end_distance = end_distance + ((1 / 2) * IS1364Part3.nut_size(self.bolt_diameter_provided))  # add nut size (half on each side)
-
-=======
->>>>>>> 2035fa97
                         self.end_distance_provided = self.cl_10_2_4_2_min_edge_end_dist(self.bolt_diameter_provided, self.bolt.bolt_hole_type,
                                                                                         self.bolt.edge_type)
                         self.end_distance_provided = round_up(self.end_distance_provided, 5)  # mm
@@ -971,12 +932,9 @@
                             self.rows_inside_D_max = 0
                         else:
                             self.rows_inside_D_max = 2 + round_down(self.space_available_inside_D / self.pitch_distance_provided, 1)
-<<<<<<< HEAD
-=======
 
                         if (((self.rows_inside_D_max - 2) + 1) * self.pitch_distance_provided) > self.space_available_inside_D:
                             self.rows_inside_D_max -= 1
->>>>>>> 2035fa97
 
                         if self.endplate_type == 'Extended One Way - Irreversible Moment':
                             self.rows_outside_D_max = 2
@@ -996,18 +954,11 @@
 
                         # Check 5: number of columns of bolt on each side (minimum is 1, maximum is 2)
 
-<<<<<<< HEAD
-                        # checking space available to accommodate two column of bolts on each side
-                        space_req_2col = self.gauge_cs_distance_provided + (2 * self.gauge_distance_provided) + (2 * self.edge_distance_provided)
-
-                        if self.ep_width_provided >= space_req_2col:
-=======
                         # checking space available to accommodate one or two column of bolts (2 or 4 total) on each side
                         space_req_2col = self.gauge_cs_distance_provided + (2 * self.edge_distance_provided)
                         space_req_4col = self.gauge_cs_distance_provided + (2 * self.gauge_distance_provided) + (2 * self.edge_distance_provided)
 
                         if self.ep_width_provided >= space_req_4col:
->>>>>>> 2035fa97
                             self.bolt_column = 4  # two columns on each side
                             logger.info("The provided beam can accommodate two column of bolts on either side of the web [Ref. based on detailing "
                                         "requirement]")
@@ -1083,14 +1034,6 @@
                                     print("PITCH MAX {}".format(self.pitch_distance_max))
 
                                     # step 2: checking space availability to accommodate extra rows based on maximum pitch criteria
-<<<<<<< HEAD
-                                    if self.endplate_type == VALUES_ENDPLATE_TYPE[0] or VALUES_ENDPLATE_TYPE[2]:  # flushed or both way
-
-                                        if self.endplate_type == VALUES_ENDPLATE_TYPE[0]:
-                                            self.space_available_web = self.call_helper.lever_arm[-2] - self.call_helper.lever_arm[-1]
-
-                                        else:
-=======
                                     if self.endplate_type == VALUES_ENDPLATE_TYPE[1]:  # one-way
                                         if self.bolt_row <= 4:
                                             rows_inside_D = self.bolt_row - 1
@@ -1103,7 +1046,6 @@
                                         if self.endplate_type == VALUES_ENDPLATE_TYPE[0]:  # flushed
                                             self.space_available_web = self.call_helper.lever_arm[-2] - self.call_helper.lever_arm[-1]
                                         else:  # both-way extended
->>>>>>> 2035fa97
                                             if (self.bolt_row / 2) <= 3:
                                                 rows_inside_D = self.bolt_row - 2  # one row each outside top and bottom flange
                                             else:
@@ -1111,17 +1053,6 @@
 
                                             self.space_available_web = self.beam_D - (2 * self.beam_tf) - (2 * self.end_distance_provided) - \
                                                                        ((rows_inside_D - 2) * self.pitch_distance_provided)
-<<<<<<< HEAD
-                                    else:  # one way connection
-                                        if self.bolt_row <= 4:
-                                            rows_inside_D = self.bolt_row - 1
-                                        else:
-                                            rows_inside_D = self.bolt_row - 2
-
-                                        self.space_available_web = self.beam_D - (2 * self.beam_tf) - (2 * self.end_distance_provided) - \
-                                                                   ((rows_inside_D - 2) * self.pitch_distance_provided)
-=======
->>>>>>> 2035fa97
 
                                     print("SPACE AVAILABLE IS {}".format(self.space_available_web))
 
@@ -1180,10 +1111,6 @@
                                 self.combined_capacity_critical_bolt = self.call_helper.bolt_combined_check_UR
 
                                 # number of bolts
-<<<<<<< HEAD
-                                self.bolt_row = self.call_helper.bolt_row
-                                self.bolt_numbers = self.bolt_column * self.bolt_row
-=======
 
                                 # self.bolt_row_web = 2#added for 3D
                                 # self.bolt_numbers = self.bolt_column * (self.bolt_row + self.bolt_row_web)#added for 3D
@@ -1191,7 +1118,6 @@
                                 self.bolt_row = self.call_helper.bolt_row
                                 self.bolt_numbers = self.bolt_column * (self.bolt_row + self.bolt_row_web)
                                 # self.bolt_numbers = self.bolt_column * (self.bolt_row + self.bolt_row_web)#added for 3D
->>>>>>> 2035fa97
 
                                 # End Plate
                                 self.ep_moment_capacity = round(self.call_helper.mp_plate * 1e-6, 2)
@@ -1210,51 +1136,32 @@
                                         self.ep_height_provided = self.beam_D + (2 * (2 * self.end_distance_provided))
                                     else:  # 2 rows outside tension and compression flange which is maximum allowable
                                         self.ep_height_provided = self.beam_D + (2 * (2 * self.end_distance_provided)) + (
-<<<<<<< HEAD
-                                                    2 * self.pitch_distance_provided)
-=======
                                                 2 * self.pitch_distance_provided)
->>>>>>> 2035fa97
 
                                 # Log messages for helper file
                                 if not self.call_helper.flange_capacity_status:
                                     logger.error(
                                         "[Flange Strength] The reaction at the compression flange of the beam {} kN exceeds the flange capacity {} "
                                         "kN".
-<<<<<<< HEAD
-                                        format(round(self.call_helper.r_c, 2), self.call_helper.flange_capacity))
-=======
                                             format(round(self.call_helper.r_c, 2), self.call_helper.flange_capacity))
->>>>>>> 2035fa97
                                     logger.error("Reaction on the flange exceeds the flange capacity by {} kN".
                                                  format(round(self.call_helper.r_c - self.call_helper.flange_capacity, 2)))
                                     logger.warning("The beam flange can have local buckling")
                                     logger.info(
                                         "Select a different beam with more flange area or provide stiffening at the flange to increase the beam "
-<<<<<<< HEAD
-=======
-
->>>>>>> 2035fa97
+
                                         "flange thickness. Re-design connection using the effective flange thickness after stiffening")
                                     logger.info("Custom beams can be defined through the Osdag Design Preferences tab")
                                 else:
                                     logger.info(
                                         "[Flange Strength] The reaction at the compression flange of the beam {} kN is less than the flange capacity"
                                         " {} kN. The flange strength requirement is satisfied.".
-<<<<<<< HEAD
-                                        format(round(self.call_helper.r_c, 2), self.call_helper.flange_capacity))
-=======
                                             format(round(self.call_helper.r_c, 2), self.call_helper.flange_capacity))
->>>>>>> 2035fa97
 
                                 if not self.call_helper.plate_design_status:
                                     logger.error(
                                         "[End Plate] The selected trial end plate of {} mm is insufficient and fails in the moment capacity check".
-<<<<<<< HEAD
-                                        format(self.plate_thickness))
-=======
                                             format(self.plate_thickness))
->>>>>>> 2035fa97
                                     logger.info(
                                         "The minimum required thickness of end plate is {} mm".format(round(self.call_helper.plate_thickness_req, 2)))
                                     logger.info("Re-designing the connection with a plate of available higher thickness")
@@ -1317,7 +1224,6 @@
         self.bolt_shear_capacity = self.call_helper.bolt_shear_capacity
         self.bolt_bearing_capacity = self.call_helper.bolt_bearing_capacity
         self.bolt_capacity = self.call_helper.bolt_capacity
-<<<<<<< HEAD
 
         # tension design
         self.tension_critical_bolt = round(self.call_helper.t_1, 2)
@@ -1326,10 +1232,6 @@
         self.tension_capacity_critical_bolt = self.call_helper.bolt_tension_capacity
         self.combined_capacity_critical_bolt = self.call_helper.bolt_combined_check_UR
 
-        # number of bolts
-        self.bolt_row = self.call_helper.bolt_row
-        self.bolt_numbers = self.bolt_column * self.bolt_row
-
         # End Plate
         self.ep_moment_capacity = round(self.call_helper.mp_plate * 1e-6, 2)
 
@@ -1342,41 +1244,16 @@
             else:  # 2 rows above tension flange which is maximum allowable
                 self.ep_height_provided = self.beam_D + 12.5 + (2 * self.end_distance_provided) + self.pitch_distance_provided
 
-=======
-
-        # tension design
-        self.tension_critical_bolt = round(self.call_helper.t_1, 2)
-        self.prying_critical_bolt = self.call_helper.prying_force
-        self.tension_demand_critical_bolt = round(self.call_helper.bolt_tension_demand, 2)
-        self.tension_capacity_critical_bolt = self.call_helper.bolt_tension_capacity
-        self.combined_capacity_critical_bolt = self.call_helper.bolt_combined_check_UR
-
-        # End Plate
-        self.ep_moment_capacity = round(self.call_helper.mp_plate * 1e-6, 2)
-
-        if self.endplate_type == 'Flushed - Reversible Moment':
-            self.ep_height_provided = self.beam_D + 25
-
-        elif self.endplate_type == 'Extended One Way - Irreversible Moment':
-            if self.bolt_row <= 4:  # 1 row above tension flange
-                self.ep_height_provided = self.beam_D + 12.5 + (2 * self.end_distance_provided)
-            else:  # 2 rows above tension flange which is maximum allowable
-                self.ep_height_provided = self.beam_D + 12.5 + (2 * self.end_distance_provided) + self.pitch_distance_provided
-
->>>>>>> 2035fa97
         else:
             if self.bolt_row < 8:  # 1 row outside tension and compression flange
                 self.ep_height_provided = self.beam_D + (2 * (2 * self.end_distance_provided))
             else:  # 2 rows outside tension and compression flange which is maximum allowable
                 self.ep_height_provided = self.beam_D + (2 * (2 * self.end_distance_provided)) + (
                         2 * self.pitch_distance_provided)
-<<<<<<< HEAD
-=======
 
         # number of bolts
         self.bolt_row += self.bolt_row_web
         self.bolt_numbers = self.bolt_column * self.bolt_row
->>>>>>> 2035fa97
 
     def design_stiffener(self):
         """ design stiffener for the connection """
@@ -1401,11 +1278,7 @@
 
         # 1: Weld design for web to end plate connection
         self.weld_length_web = 2 * (self.beam_D - (2 * self.beam_tf) - (2 * self.beam_r1) - 20)  # mm, on either side of the web
-<<<<<<< HEAD
-        self.weld_size_web = (self.load_shear * 1e3 * math.sqrt(3) * self.gamma_mw) / (0.7 * self.weld_length_web * self.web_weld.fu)  # mm
-=======
         self.weld_size_web = (self.load_shear * 1e3 * math.sqrt(3) * self.gamma_mw) / (0.7 * self.weld_length_web * self.weld_fu)  # mm
->>>>>>> 2035fa97
         self.weld_size_web = round_up(self.weld_size_web, 2)
 
         self.web_weld.set_min_max_sizes(self.plate_thickness, self.beam_tw, special_circumstance=False, fusion_face_angle=90)
@@ -1433,229 +1306,6 @@
 
         # end of calculation
         if self.design_status:
-<<<<<<< HEAD
-            logger.info(": =========================Design Status===========================")
-            logger.info(": Overall beam to beam end plate splice connection design is SAFE")
-            logger.info(": =========================End Of design===========================")
-        else:
-            logger.info(": =========================Design Status===========================")
-            logger.info(": Overall beam to beam end plate splice connection design is UNSAFE")
-            logger.info(": =========================End Of design===========================")
-
-        # create design report
-
-    def save_design(self, popup_summary, design_dictionary):
-        # bolt_list = str(*self.bolt.bolt_diameter, sep=", ")
-
-        if self.supported_section.flange_slope == 90:
-            image = "Parallel_Beam"
-        else:
-            image = "Slope_Beam"
-        self.report_supporting = {KEY_DISP_SEC_PROFILE: "ISection",
-                                  KEY_DISP_BEAMSEC: self.supported_section.designation,
-                                  KEY_DISP_MATERIAL: self.supported_section.material,
-                                  KEY_DISP_FU: self.supported_section.fu,
-                                  KEY_DISP_FY: self.supported_section.fy,
-                                  'Mass': self.supported_section.mass,
-                                  'Area(mm2) - A': round(self.supported_section.area, 2),
-                                  'D(mm)': self.supported_section.depth,
-                                  'B(mm)': self.supported_section.flange_width,
-                                  't(mm)': self.supported_section.web_thickness,
-                                  'T(mm)': self.supported_section.flange_thickness,
-                                  'FlangeSlope': self.supported_section.flange_slope,
-                                  'R1(mm)': self.supported_section.root_radius,
-                                  'R2(mm)': self.supported_section.toe_radius,
-                                  'Iz(mm4)': self.supported_section.mom_inertia_z,
-                                  'Iy(mm4)': self.supported_section.mom_inertia_y,
-                                  'rz(mm)': self.supported_section.rad_of_gy_z,
-                                  'ry(mm)': self.supported_section.rad_of_gy_y,
-                                  'Zz(mm3)': self.supported_section.elast_sec_mod_z,
-                                  'Zy(mm3)': self.supported_section.elast_sec_mod_y,
-                                  'Zpz(mm3)': self.supported_section.plast_sec_mod_z,
-                                  'Zpy(mm3)': self.supported_section.elast_sec_mod_y}
-
-        self.report_input = \
-            {KEY_MODULE: self.module,
-             KEY_MAIN_MODULE: self.mainmodule,
-             # KEY_CONN: self.connectivity,
-             KEY_DISP_MOMENT: float(design_dictionary[KEY_MOMENT]),
-             KEY_DISP_SHEAR: float(design_dictionary[KEY_SHEAR]),
-             KEY_DISP_AXIAL: float(design_dictionary[KEY_AXIAL]),
-
-             "Section": "TITLE",
-             "Section Details": self.report_supporting,
-
-             "Bolt Details": "TITLE",
-             KEY_DISP_D: str(self.bolt.bolt_diameter),
-             KEY_DISP_GRD: str(self.bolt.bolt_grade),
-             KEY_DISP_TYP: self.bolt.bolt_type,
-
-             KEY_DISP_DP_BOLT_HOLE_TYPE: self.bolt.bolt_hole_type,
-             KEY_DISP_DP_BOLT_SLIP_FACTOR: self.bolt.mu_f,
-             KEY_DISP_DP_DETAILING_EDGE_TYPE: self.bolt.edge_type,
-             KEY_DISP_GAP: self.plate.gap,
-             KEY_DISP_CORR_INFLUENCES: self.bolt.corrosive_influences,
-             "Plate Details": "TITLE",
-             KEY_DISP_PLATETHK: str(self.plate.thickness),
-             KEY_DISP_MATERIAL: self.plate.material,
-             KEY_DISP_FU: self.plate.fu,
-             KEY_DISP_FY: self.plate.fy,
-
-             "Weld Details": "TITLE",
-             KEY_DISP_DP_WELD_TYPE: "Fillet",
-             KEY_DISP_DP_WELD_FAB: self.web_weld.fabrication,
-             KEY_DISP_DP_WELD_MATERIAL_G_O: self.web_weld.fu
-             }
-
-        self.report_check = []
-
-
-        # Assiging parameters
-        self.input_shear_force = float(design_dictionary[KEY_SHEAR]),
-        self.input_axial_force = float(design_dictionary[KEY_AXIAL]),
-        self.input_moment = float(design_dictionary[KEY_MOMENT])
-        bolt_shear_capacity_kn = round(self.bolt_shear_capacity / 1000, 2)
-        self.h = (self.beam_D - (2 * self.beam_tf))
-
-        kb_disp = round(self.bolt.kb, 2)
-        self.bolt_conn_plates_t_fu_fy = []
-        self.bolt_conn_plates_t_fu_fy.append((self.plate_thickness, self.dp_plate_fu, self.dp_plate_fy))
-        bolt_capacity_kn = (self.bolt_capacity / 1000, 2)
-
-
-        # CHECK 1: MEMBER CAPACITY #
-        # TODO MEMBER CAPACITY - AND CLASS OF SECTION,axial, beta, min criteria of plastic moment 0.5
-        t1 = (SECTION_CLASSIFICATION, "", cl_3_7_2_section_classification(class_of_section=self.class_of_section), "")
-        self.report_check.append(t1)
-        t1 = (KEY_OUT_DISP_SHEAR_CAPACITY, self.input_shear_force,
-              cl_8_4_shear_yielding_capacity_member(h=self.h, t=self.supported_section.web_thickness,
-                                                    f_y=self.supported_section.fy, gamma_m0=self.gamma_m0,
-                                                    V_dg=round(self.beam_shear_capa / 1000, 2)),
-              'Restricted to low shear')
-        # percent = 1
-        if self.input_moment < self.beam_plastic_mom_capa_zz:
-            percent = 0.5
-        else:
-            percent = 1
-        t1 = (KEY_OUT_DISP_PLASTIC_MOMENT_CAPACITY, self.input_moment,
-              cl_8_2_1_2_plastic_moment_capacity_member(percent=percent, beta_b=1,
-                                                        Z_p=self.supported_section.plast_sec_mod_z,
-                                                        f_y=self.supported_section.fy,
-                                                        gamma_m0=self.gamma_m0,
-                                                        Pmc=round(self.beam_plastic_mom_capa_zz / 1000000, 2)), '')
-        self.report_check.append(t1)
-
-        # CHECK 2: BOLT CHECKS #
-
-        t1 = ('SubSection', ' Bolt Checks', '|p{3.5cm}|p{6cm}|p{5cm}|p{1.5cm}|')
-        self.report_check.append(t1)
-        t1 = (KEY_OUT_DISP_D_PROVIDED, "Bolt Quantity Optimisation", display_prov(self.bolt_diameter_provided, "d"), '')
-        self.report_check.append(t1)
-
-        t1 = (KEY_OUT_DISP_GRD_PROVIDED, "Bolt Grade Optimisation", self.bolt_grade_provided, '')
-        self.report_check.append(t1)
-
-        t1 = (KEY_DISP_BOLT_HOLE, " ", display_prov(self.bolt.dia_hole, "d_0"), '')
-        self.report_check.append(t1)
-
-        if self.bolt.bolt_type == TYP_BEARING:
-            bolt_bearing_capacity_kn = round(self.bolt_bearing_capacity / 1000, 2)
-
-
-            t1 = (KEY_OUT_DISP_BOLT_SHEAR, '', cl_10_3_3_bolt_shear_capacity(self.bolt_fu, 1,
-                                                                             self.bolt.bolt_net_area,
-                                                                             self.gamma_mb,
-                                                                             bolt_shear_capacity_kn), '')
-            self.report_check.append(t1)
-            t2 = (KEY_OUT_DISP_BOLT_BEARING, '', cl_10_3_4_bolt_bearing_capacity(kb_disp,
-                                                                                 self.bolt_diameter_provided,
-                                                                                 self.bolt_conn_plates_t_fu_fy,
-                                                                                 self.gamma_mb,
-                                                                                 bolt_bearing_capacity_kn), '')
-            self.report_check.append(t2)
-            t3 = (KEY_OUT_DISP_BOLT_CAPACITY, '', cl_10_3_2_bolt_capacity(bolt_shear_capacity_kn,
-                                                                          bolt_bearing_capacity_kn,
-                                                                          bolt_capacity_kn), '')
-            self.report_check.append(t3)
-        else:
-
-            t4 = (KEY_OUT_DISP_BOLT_SLIP, '', cl_10_4_3_HSFG_bolt_capacity(mu_f=self.bolt.mu_f, n_e=1,
-                                                                           K_h=1,
-                                                                           fub=self.bolt_fu,
-                                                                           Anb=self.bolt.bolt_net_area,
-                                                                           gamma_mf=self.bolt.gamma_mf,
-                                                                           capacity=bolt_capacity_kn), '')
-            self.report_check.append(t4)
-
-        # TODO VALUES ASSIGNING REMAINING
-
-        t1 = (KEY_OUT_BOLT_TENSION_CAPACITY,
-              tension_in_bolt_due_to_axial_load_n_moment(P=round(self.load_axial / 1000, 2),
-                                                         n=0,
-                                                         M=0,
-                                                         y_max=0,
-
-                                                         y_sqr=0,
-                                                         T_b=round(self.call_helper.bolt_tension_demand / 1000, 2)),
-              cl_10_3_5_bearing_bolt_tension_resistance(self.bolt_fu, self.dp_bolt_fy, self.bolt.bolt_shank_area,
-                                                        self.bolt.bolt_net_area,
-                                                        round(self.tension_capacity_critical_bolt / 1000, 2)),
-              get_pass_fail(round(self.call_helper.bolt_tension_demand / 1000, 2),
-                            round(self.tension_capacity_critical_bolt / 1000, 2), relation='lesser'))
-        self.report_check.append(t1)
-
-        # todo no of bolts
-        # todo function # self.call_helper.bolt_combined_check_UR #todo function
-
-        t6 = (DISP_NUM_OF_COLUMNS, '', display_prov(self.bolt_column, "n_c"), '')
-        self.report_check.append(t6)
-        t7 = (DISP_NUM_OF_ROWS, '', display_prov(self.bolt_row, "n_r"), '')
-        self.report_check.append(t7)
-        t1 = (KEY_OUT_DISP_NO_BOLTS, '', self.bolt_numbers, '')
-        self.report_check.append(t1)
-        # self.bolt_shear_demand = round((self.load.shear_force * 1e-3) / self.bolt_numbers_provided, 2)
-        # todo check function while generating pdf
-        t1 = (KEY_OUT_DISP_BOLT_SHEAR_DEMAND,
-              bolt_shear_demand(V=self.load_shear, n_bolts=self.bolt_numbers,
-                                V_d=self.bolt_shear_demand),
-              bolt_capacity_kn,
-              get_pass_fail(self.bolt_shear_demand, bolt_capacity_kn, relation='leq'))
-        self.report_check.append(t1)
-
-
-        t1 = (DISP_MIN_PITCH, cl_10_2_2_min_spacing(self.bolt_diameter_provided),
-              self.pitch_distance_provided,
-              get_pass_fail(self.bolt.min_pitch, self.pitch_distance_provided, relation='leq'))
-        self.report_check.append(t1)
-        t1 = (DISP_MAX_PITCH, cl_10_2_3_1_max_spacing(self.plate_thickness),
-              self.pitch_distance_provided,
-              get_pass_fail(self.bolt.max_spacing, self.pitch_distance_provided, relation='greater'))
-        self.report_check.append(t1)
-        t3 = (DISP_MIN_END, cl_10_2_4_2_min_edge_end_dist(self.bolt.dia_hole, self.bolt.edge_type),
-              self.end_distance_provided,
-              get_pass_fail(self.bolt.min_end_dist, self.end_distance_provided,
-                            relation='lesser'))
-        self.report_check.append(t3)
-        t4 = (DISP_MAX_END, cl_10_2_4_3_max_edge_end_dist(self.bolt_conn_plates_t_fu_fy,
-                                                          corrosive_influences=self.bolt.corrosive_influences,
-                                                          parameter='end_dist'),
-              self.end_distance_provided,
-              get_pass_fail(self.bolt.max_end_dist, self.end_distance_provided,
-                            relation='greater'))
-        self.report_check.append(t4)
-
-        t1 = ('SubSection', '  End Plate Checks', '|p{3.5cm}|p{6cm}|p{5cm}|p{1.5cm}|')
-        self.report_check.append(t1)
-        if self.connectivity == "Flush End Plate":
-
-
-            t1 = (KEY_OUT_DISP_PLATE_HEIGHT, self.supported_section.depth,
-
-                  self.ep_height_provided,
-                  get_pass_fail(self.supported_section.depth, self.ep_height_provided, relation="leq"))
-            self.report_check.append(t1)
-        else:
-=======
             logger.info(": =====================Design Status=======================")
             logger.info(": Overall beam to beam end plate splice connection design is SAFE")
             logger.info(": =====================End Of design=======================")
@@ -1668,7 +1318,6 @@
 
     def save_design(self, popup_summary):
         # bolt_list = str(*self.bolt.bolt_diameter, sep=", ")
->>>>>>> 2035fa97
 
         if self.supported_section.flange_slope == 90:
             image = "Parallel_Beam"
@@ -1939,65 +1588,6 @@
                                                                           r_3=float(leverarm[2])), "", "OK")
         self.report_check.append(t6)
 
-<<<<<<< HEAD
-            t1 = (KEY_OUT_DISP_PLATE_HEIGHT,
-                  end_plate_ht_req(D=self.supported_section.depth, e=self.end_distance_provided,
-                                   h_p=self.ep_height_provided),
-
-                  self.ep_height_provided,
-                  get_pass_fail(self.ep_height_provided, self.ep_height_provided, relation="leq"))
-            self.report_check.append(t1)
-
-        t1 = (KEY_OUT_DISP_PLATE_WIDTH, "", self.ep_width_provided, "")
-        self.report_check.append(t1)
-
-        # TODO VALUES ASSIGNING REMAINING
-        self.plate_thickness_req = round(math.sqrt(
-            (4 * self.gamma_m0 * self.ep_moment_capacity) / (self.dp_plate_fy * round(self.call_helper.b_e, 2))),
-                                         2)  # mm
-        t1 = (DISP_MIN_PLATE_THICK,
-              end_plate_thk_req(M_ep=self.ep_moment_capacity, b_eff=round(self.call_helper.b_e, 2),
-                                f_y=self.dp_plate_fy, gamma_m0=self.gamma_m0,
-                                t_p=self.plate_thickness_req),
-              self.plate_thickness,
-              get_pass_fail(self.plate_thickness_req, self.plate_thickness, relation="leq"))
-        self.report_check.append(t1)
-
-        # TODO MOMENT CAPACITY REQ-PROV FUNCTION -rem
-        t1 = (KEY_OUT_DISP_PLATE_MOM_CAPACITY, '', self.ep_moment_capacity,
-              get_pass_fail(0, self.ep_moment_capacity, relation="leq"))
-        self.report_check.append(t1)
-
-        t1 = ('SubSection', 'Stiffener Details', '|p{3.5cm}|p{6cm}|p{5cm}|p{1.5cm}|')
-        self.report_check.append(t1)
-        t1 = (KEY_OUT_DISP_STIFFENER_HEIGHT, ' ', self.stiffener_height, '')
-        self.report_check.append(t1)
-        t1 = (KEY_OUT_DISP_STIFFENER_LENGTH, ' ', self.stiffener_length, '')
-        self.report_check.append(t1)
-        t1 = (KEY_OUT_DISP_STIFFENER_THICKNESS, '', self.stiffener_thickness, '')
-        self.report_check.append(t1)
-
-        ##################
-        # Weld Checks
-        ##################
-        # if self.design_status_bolt is True and plate_status is True:
-        weld_conn_plates_fu = [self.dp_plate_fu, self.supported_section.fu, self.web_weld.fu]
-        weld_conn_plates_tk = [self.plate_thickness, self.supported_section.web_thickness]
-
-        t1 = ('SubSection', 'Weld Checks', '|p{4cm}|p{5.5cm}|p{5cm}|p{1.5cm}|')
-        self.report_check.append(t1)
-
-        t1 = (
-        DISP_MIN_WELD_SIZE, cl_10_5_2_3_min_fillet_weld_size_required(weld_conn_plates_tk, self.web_weld.min_size),
-        self.weld_size_web,
-        get_pass_fail(self.web_weld.min_size, self.weld_size_web, relation="leq"))
-        self.report_check.append(t1)
-        t1 = (DISP_MAX_WELD_SIZE, cl_10_5_3_1_max_weld_size(weld_conn_plates_tk, self.web_weld.max_size),
-              self.weld_size_web,
-              get_pass_fail(self.web_weld.max_size, self.weld_size_web, relation="geq"))
-        self.report_check.append(t1)
-
-=======
         if self.bolt.bolt_tensioning == 'Pretensioned':
             beta = 1
         else:
@@ -2160,7 +1750,6 @@
         #       get_pass_fail(round(self.f_e,2), round(self.allowable_stress,2), relation="lesser"))
         # self.report_check.append(t1)
 
->>>>>>> 2035fa97
         Disp_3d_image = "/ResourceFiles/images/3d.png"
         print(sys.path[0])
         rel_path = str(sys.path[0])
