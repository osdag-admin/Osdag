# -*- coding: utf-8 -*-

# Form implementation generated from reading ui file 'app/gui/ui_template.ui'
#
# Created by: PyQt5 UI code generator 5.13.0
#
# WARNING! All changes made in this file will be lost!
from PyQt5.QtWidgets import QMessageBox, qApp
from PyQt5.QtGui import QDoubleValidator, QIntValidator, QPixmap, QPalette
from PyQt5.QtCore import QFile, pyqtSignal, QTextStream, Qt, QIODevice,pyqtSlot
from PyQt5 import QtCore, QtGui, QtWidgets
from PyQt5.QtWidgets import QMainWindow, QDialog, QFontDialog, QApplication, QFileDialog, QColorDialog
from PyQt5.QtCore import QFile, pyqtSignal, QTextStream, Qt, QIODevice
from PyQt5.QtCore import QRegExp
from PyQt5.QtGui import QBrush
from PyQt5.QtGui import QColor
from PyQt5.QtGui import QDoubleValidator, QIntValidator, QPixmap, QPalette
from PyQt5.QtGui import QTextCharFormat
from PyQt5.QtGui import QTextCursor
from PyQt5.QtWidgets import QMainWindow, QDialog, QFontDialog, QApplication, QFileDialog, QColorDialog
from PyQt5.QtGui import QStandardItem
import os
import json
import logging
from drawing_2D.Svg_Window import SvgWindow
import sys
import sqlite3
import shutil
import openpyxl

from Common import *
from utils.common.component import Section,I_sectional_Properties
from utils.common.component import *
from .customized_popup import Ui_Popup
from .ui_design_preferences import Ui_Dialog


class Ui_ModuleWindow(QMainWindow):

    closed = pyqtSignal()
    def open_popup(self, op,  KEYEXISTING_CUSTOMIZED):
        self.window = QtWidgets.QDialog()
        self.ui = Ui_Popup()
        self.ui.setupUi(self.window)
        self.ui.addAvailableItems(op, KEYEXISTING_CUSTOMIZED)
        #self.ui.pushButton_5.clicked.connect(self.window.close)
        self.window.exec()
        print(self.ui.get_right_elements())
        return self.ui.get_right_elements()

    def setupUi(self, MainWindow, main):
        MainWindow.setObjectName("MainWindow")
        MainWindow.resize(1328, 769)
        icon = QtGui.QIcon()
        icon.addPixmap(QtGui.QPixmap(":/newPrefix/images/finwindow.png"), QtGui.QIcon.Normal, QtGui.QIcon.Off)
        MainWindow.setWindowIcon(icon)
        MainWindow.setIconSize(QtCore.QSize(20, 2))
        self.centralwidget = QtWidgets.QWidget(MainWindow)
        self.centralwidget.setObjectName("centralwidget")
        self.verticalLayout_2 = QtWidgets.QVBoxLayout(self.centralwidget)
        self.verticalLayout_2.setObjectName("verticalLayout_2")
        self.frame = QtWidgets.QFrame(self.centralwidget)
        self.frame.setMinimumSize(QtCore.QSize(0, 28))
        self.frame.setMaximumSize(QtCore.QSize(16777215, 28))
        self.frame.setFrameShape(QtWidgets.QFrame.NoFrame)
        self.frame.setFrameShadow(QtWidgets.QFrame.Raised)
        self.frame.setObjectName("frame")

        self.btnInput = QtWidgets.QToolButton(self.frame)
        self.btnInput.setGeometry(QtCore.QRect(0, 0, 28, 28))
        self.btnInput.setFocusPolicy(QtCore.Qt.TabFocus)
        self.btnInput.setLayoutDirection(QtCore.Qt.LeftToRight)
        icon1 = QtGui.QIcon()
        icon1.addPixmap(QtGui.QPixmap(":/newPrefix/images/input.png"), QtGui.QIcon.Normal, QtGui.QIcon.Off)
        self.btnInput.setIcon(icon1)
        self.btnInput.setIconSize(QtCore.QSize(18, 18))
        self.btnInput.setObjectName("btnInput")

        self.btnOutput = QtWidgets.QToolButton(self.frame)
        self.btnOutput.setGeometry(QtCore.QRect(30, 0, 28, 28))
        self.btnOutput.setFocusPolicy(QtCore.Qt.TabFocus)
        self.pushButton = QtWidgets.QPushButton(self.centralwidget)
        self.pushButton.setGeometry(QtCore.QRect(440, 412, 111, 51))
        self.pushButton.setObjectName("pushButton")
        icon2 = QtGui.QIcon()
        icon2.addPixmap(QtGui.QPixmap(":/newPrefix/images/output.png"), QtGui.QIcon.Normal, QtGui.QIcon.Off)
        self.btnOutput.setIcon(icon2)
        self.btnOutput.setIconSize(QtCore.QSize(18, 18))
        self.btnOutput.setObjectName("btnOutput")

        self.btnInput.clicked.connect(lambda: self.dockbtn_clicked(self.inputDock))
        self.btnOutput.clicked.connect(lambda: self.dockbtn_clicked(self.outputDock))

        self.btnTop = QtWidgets.QToolButton(self.frame)
        self.btnTop.setGeometry(QtCore.QRect(160, 0, 28, 28))
        self.btnTop.setFocusPolicy(QtCore.Qt.TabFocus)
        icon3 = QtGui.QIcon()
        icon3.addPixmap(QtGui.QPixmap(":/newPrefix/images/X-Y.png"), QtGui.QIcon.Normal, QtGui.QIcon.Off)
        self.btnTop.setIcon(icon3)
        self.btnTop.setIconSize(QtCore.QSize(22, 22))
        self.btnTop.setObjectName("btnTop")
        self.btnFront = QtWidgets.QToolButton(self.frame)
        self.btnFront.setGeometry(QtCore.QRect(100, 0, 28, 28))
        self.btnFront.setFocusPolicy(QtCore.Qt.TabFocus)
        icon4 = QtGui.QIcon()
        icon4.addPixmap(QtGui.QPixmap(":/newPrefix/images/Z-X.png"), QtGui.QIcon.Normal, QtGui.QIcon.Off)
        self.btnFront.setIcon(icon4)
        self.btnFront.setIconSize(QtCore.QSize(22, 22))
        self.btnFront.setObjectName("btnFront")
        self.btnSide = QtWidgets.QToolButton(self.frame)
        self.btnSide.setGeometry(QtCore.QRect(130, 0, 28, 28))
        self.btnSide.setFocusPolicy(QtCore.Qt.TabFocus)
        icon5 = QtGui.QIcon()
        icon5.addPixmap(QtGui.QPixmap(":/newPrefix/images/Z-Y.png"), QtGui.QIcon.Normal, QtGui.QIcon.Off)
        self.btnSide.setIcon(icon5)
        self.btnSide.setIconSize(QtCore.QSize(22, 22))
        self.btnSide.setObjectName("btnSide")
        self.btn3D = QtWidgets.QCheckBox(self.frame)
        self.btn3D.setGeometry(QtCore.QRect(230, 0, 90, 28))
        font = QtGui.QFont()
        font.setFamily("Arial")
        font.setPointSize(11)
        font.setBold(True)
        font.setItalic(False)
        font.setUnderline(False)
        font.setWeight(75)
        font.setStrikeOut(False)
        self.btn3D.setFont(font)
        self.btn3D.setFocusPolicy(QtCore.Qt.TabFocus)
        self.btn3D.setObjectName("btn3D")
        self.chkBxBeam = QtWidgets.QCheckBox(self.frame)
        self.chkBxBeam.setGeometry(QtCore.QRect(325, 0, 90, 29))
        font = QtGui.QFont()
        font.setFamily("Arial")
        font.setPointSize(11)
        font.setBold(True)
        font.setWeight(75)
        self.chkBxBeam.setFont(font)
        self.chkBxBeam.setFocusPolicy(QtCore.Qt.TabFocus)
        self.chkBxBeam.setObjectName("chkBxBeam")
        self.chkBxCol = QtWidgets.QCheckBox(self.frame)
        self.chkBxCol.setGeometry(QtCore.QRect(420, 0, 101, 29))
        font = QtGui.QFont()
        font.setFamily("Arial")
        font.setPointSize(11)
        font.setBold(True)
        font.setWeight(75)
        self.chkBxCol.setFont(font)
        self.chkBxCol.setFocusPolicy(QtCore.Qt.TabFocus)
        self.chkBxCol.setObjectName("chkBxCol")
        self.chkBxFinplate = QtWidgets.QCheckBox(self.frame)
        self.chkBxFinplate.setGeometry(QtCore.QRect(530, 0, 101, 29))
        font = QtGui.QFont()
        font.setFamily("Arial")
        font.setPointSize(11)
        font.setBold(True)
        font.setWeight(75)
        self.chkBxFinplate.setFont(font)
        self.chkBxFinplate.setFocusPolicy(QtCore.Qt.TabFocus)
        self.chkBxFinplate.setObjectName("chkBxFinplate")

        self.verticalLayout_2.addWidget(self.frame)
        self.splitter = QtWidgets.QSplitter(self.centralwidget)
        self.splitter.setOrientation(QtCore.Qt.Vertical)
        self.splitter.setObjectName("splitter")
        self.frame_2 = QtWidgets.QFrame(self.splitter)
        self.frame_2.setMinimumSize(QtCore.QSize(0, 100))
        self.frame_2.setFrameShape(QtWidgets.QFrame.Box)
        self.frame_2.setFrameShadow(QtWidgets.QFrame.Raised)
        self.frame_2.setLineWidth(1)
        self.frame_2.setMidLineWidth(1)
        self.frame_2.setObjectName("frame_2")
        self.verticalLayout = QtWidgets.QVBoxLayout(self.frame_2)
        self.verticalLayout.setContentsMargins(1, 1, 1, 1)
        self.verticalLayout.setObjectName("verticalLayout")
        self.mytabWidget = QtWidgets.QTabWidget(self.frame_2)
        self.mytabWidget.setMinimumSize(QtCore.QSize(0, 450))
        font = QtGui.QFont()
        font.setPointSize(8)
        font.setBold(True)
        font.setItalic(True)
        font.setWeight(75)
        self.mytabWidget.setFont(font)
        self.mytabWidget.setFocusPolicy(QtCore.Qt.NoFocus)
        self.mytabWidget.setStyleSheet("QTabBar::tab { height: 75px; width: 1px;  }")
        self.mytabWidget.setTabPosition(QtWidgets.QTabWidget.West)
        self.mytabWidget.setObjectName("mytabWidget")
        self.verticalLayout.addWidget(self.mytabWidget)
        self.textEdit = QtWidgets.QTextEdit(self.splitter)
        self.textEdit.setMinimumSize(QtCore.QSize(0, 125))
        self.textEdit.setMaximumSize(QtCore.QSize(16777215, 16777215))
        self.textEdit.setVerticalScrollBarPolicy(QtCore.Qt.ScrollBarAlwaysOn)
        self.textEdit.setReadOnly(True)
        self.textEdit.setOverwriteMode(True)
        self.textEdit.setObjectName("textEdit")
        #self.textEdit.setStyleSheet("QTextEdit {color:red}")
        self.verticalLayout_2.addWidget(self.splitter)
        MainWindow.setCentralWidget(self.centralwidget)
        self.menubar = QtWidgets.QMenuBar(MainWindow)
        self.menubar.setGeometry(QtCore.QRect(0, 0, 1328, 21))
        self.menubar.setStyleSheet("")
        self.menubar.setNativeMenuBar(False)
        self.menubar.setObjectName("menubar")
        self.menuFile = QtWidgets.QMenu(self.menubar)
        self.menuFile.setStyleSheet("QMenu {\n"
"    background-color:#b2bd84;\n"
"    border-color: black;\n"
"    border: 1px solid;\n"
"    margin: 2px; /* some spacing around the menu */\n"
"}\n"
"QMenu::separator {\n"
"    height: 1px;\n"
"    background: #825051;\n"
"    margin-left: 5px;\n"
"    margin-right: 5px;\n"
"}\n"
"\n"
"QMenu::item {\n"
"    color: black;\n"
"    padding: 2px 20px 2px 20px;\n"
"    border: 1px solid transparent; /* reserve space for selection border */\n"
"}\n"
"\n"
"QMenu::item:selected {\n"
"   color:white;\n"
"    border-color: darkblue;\n"
"    background: #825051;\n"
"    margin-left: 5px;\n"
"    margin-right: 5px;\n"
"}\n"
"")
        self.menuFile.setObjectName("menuFile")
        self.menuEdit = QtWidgets.QMenu(self.menubar)
        self.menuEdit.setStyleSheet("QMenu {\n"
"    background-color:#b2bd84;\n"
"    border-color: black;\n"
"    border: 1px solid;\n"
"    margin: 2px; /* some spacing around the menu */\n"
"}\n"
"QMenu::separator {\n"
"    height: 1px;\n"
"    background: #825051;\n"
"    margin-left: 5px;\n"
"    margin-right: 5px;\n"
"}\n"
"\n"
"QMenu::item {\n"
"    color: black;\n"
"    padding: 2px 20px 2px 20px;\n"
"    border: 1px solid transparent; /* reserve space for selection border */\n"
"}\n"
"\n"
"QMenu::item:selected {\n"
"   color:white;\n"
"    border-color: darkblue;\n"
"    background: #825051;\n"
"    margin-left: 5px;\n"
"    margin-right: 5px;\n"
"}\n"
"")
        self.menuEdit.setObjectName("menuEdit")
        self.menuView = QtWidgets.QMenu(self.menubar)
        self.menuView.setStyleSheet("QMenu {\n"
"    background-color:#b2bd84;\n"
"    border-color: black;\n"
"    border: 1px solid;\n"
"    margin: 2px; /* some spacing around the menu */\n"
"}\n"
"QMenu::separator {\n"
"    height: 1px;\n"
"    background: #825051;\n"
"    margin-left: 5px;\n"
"    margin-right: 5px;\n"
"}\n"
"\n"
"QMenu::item {\n"
"    color: black;\n"
"    padding: 2px 20px 2px 20px;\n"
"    border: 1px solid transparent; /* reserve space for selection border */\n"
"}\n"
"\n"
"QMenu::item:selected {\n"
"   color:white;\n"
"    border-color: darkblue;\n"
"    background: #825051;\n"
"    margin-left: 5px;\n"
"    margin-right: 5px;\n"
"}\n"
"")
        self.menuView.setObjectName("menuView")
        self.menuHelp = QtWidgets.QMenu(self.menubar)
        self.menuHelp.setStyleSheet("QMenu {\n"
"    background-color:#b2bd84;\n"
"    border-color: black;\n"
"    border: 1px solid;\n"
"    margin: 2px; /* some spacing around the menu */\n"
"}\n"
"QMenu::separator {\n"
"    height: 1px;\n"
"    background: #825051;\n"
"    margin-left: 5px;\n"
"    margin-right: 5px;\n"
"}\n"
"\n"
"QMenu::item {\n"
"    color: black;\n"
"    padding: 2px 20px 2px 20px;\n"
"    border: 1px solid transparent; /* reserve space for selection border */\n"
"}\n"
"\n"
"QMenu::item:selected {\n"
"   color:white;\n"
"    border-color: darkblue;\n"
"    background: #825051;\n"
"    margin-left: 5px;\n"
"    margin-right: 5px;\n"
"}\n"
"")
        self.menuHelp.setObjectName("menuHelp")
        self.menuGraphics = QtWidgets.QMenu(self.menubar)
        self.menuGraphics.setStyleSheet("QMenu {\n"
"    background-color:#b2bd84;\n"
"    border-color: black;\n"
"    border: 1px solid;\n"
"    margin: 2px; /* some spacing around the menu */\n"
"}\n"
"QMenu::separator {\n"
"    height: 1px;\n"
"    background: #825051;\n"
"    margin-left: 5px;\n"
"    margin-right: 5px;\n"
"}\n"
"\n"
"QMenu::item {\n"
"    color: black;\n"
"    padding: 2px 20px 2px 20px;\n"
"    border: 1px solid transparent; /* reserve space for selection border */\n"
"}\n"
"\n"
"QMenu::item:selected {\n"
"   color:white;\n"
"    border-color: darkblue;\n"
"    background: #825051;\n"
"    margin-left: 5px;\n"
"    margin-right: 5px;\n"
"}")
        self.menuGraphics.setObjectName("menuGraphics")
        MainWindow.setMenuBar(self.menubar)
        self.inputDock = QtWidgets.QDockWidget(MainWindow)
        sizePolicy = QtWidgets.QSizePolicy(QtWidgets.QSizePolicy.Preferred, QtWidgets.QSizePolicy.Preferred)
        sizePolicy.setHorizontalStretch(1)
        sizePolicy.setVerticalStretch(0)
        sizePolicy.setHeightForWidth(self.inputDock.sizePolicy().hasHeightForWidth())
        self.inputDock.setSizePolicy(sizePolicy)
        self.inputDock.setMinimumSize(QtCore.QSize(320, 710))
        self.inputDock.setMaximumSize(QtCore.QSize(310, 710))
        self.inputDock.setBaseSize(QtCore.QSize(310, 710))
        font = QtGui.QFont()
        font.setFamily("Arial")
        font.setPointSize(11)
        font.setBold(True)
        font.setItalic(False)
        font.setWeight(75)
        self.inputDock.setFont(font)
        self.inputDock.setFloating(False)
        self.inputDock.setFeatures(QtWidgets.QDockWidget.AllDockWidgetFeatures)
        self.inputDock.setObjectName("inputDock")
        self.dockWidgetContents = QtWidgets.QWidget()
        self.dockWidgetContents.setObjectName("dockWidgetContents")
        font = QtGui.QFont()
        font.setPointSize(11)
        font.setBold(False)
        font.setWeight(50)
        palette = QtGui.QPalette()
        brush = QtGui.QBrush(QtGui.QColor(0, 0, 127))
        brush.setStyle(QtCore.Qt.SolidPattern)
        palette.setBrush(QtGui.QPalette.Active, QtGui.QPalette.Link, brush)
        brush = QtGui.QBrush(QtGui.QColor(0, 0, 255))
        brush.setStyle(QtCore.Qt.SolidPattern)
        palette.setBrush(QtGui.QPalette.Inactive, QtGui.QPalette.Link, brush)
        brush = QtGui.QBrush(QtGui.QColor(0, 0, 255))
        brush.setStyle(QtCore.Qt.SolidPattern)
        palette.setBrush(QtGui.QPalette.Disabled, QtGui.QPalette.Link, brush)

        option_list = main.input_values(self)
        _translate = QtCore.QCoreApplication.translate

        i = 0
        for option in option_list:
            lable = option[1]
            type = option[2]
            # value = option[4]
            if type not in [TYPE_TITLE, TYPE_IMAGE, TYPE_MODULE]:
                l = QtWidgets.QLabel(self.dockWidgetContents)
                l.setGeometry(QtCore.QRect(6, 10 + i, 120, 25))
                font = QtGui.QFont()
                font.setPointSize(11)
                font.setBold(False)
                font.setWeight(50)
                l.setFont(font)
                l.setObjectName(option[0] + "_label")
                l.setText(_translate("MainWindow", "<html><head/><body><p>" + lable + "</p></body></html>"))

            if type == TYPE_COMBOBOX or type == TYPE_COMBOBOX_CUSTOMIZED:
                combo = QtWidgets.QComboBox(self.dockWidgetContents)
                combo.setGeometry(QtCore.QRect(150, 10 + i, 160, 27))
                # combo.setMaxVisibleItems(5)
                font = QtGui.QFont()
                font.setPointSize(11)
                font.setBold(False)
                font.setWeight(50)
                combo.setFont(font)
                combo.view().setVerticalScrollBarPolicy(Qt.ScrollBarAsNeeded)
                combo.setStyleSheet("QComboBox { combobox-popup: 0; }")
                combo.setMaxVisibleItems(5)
                # combo.setForegroundRole(QtGui.QColor('red'))
                combo.setObjectName(option[0])
                for item in option[4]:
                    # item = PyQt5.QtGui.QStandardItem(str(account))
                    # item.setBackground
                    # item.setColor('red')
                    # combo.setColor(QDialog.Foreground, Qt.red)
                    # item = QPalette()
                    # item.setColor('red')
                    # item.setItemData(item, QBrush(QColor("red")), Qt.TextColorRole)
                    # combo.setItemData(item, QBrush(QColor("red")), Qt.TextColorRole)
                    # combo.setBackground(QBrush(QColor("red")))
                    combo.addItem(item)
                # combo.setMaxVisibleItems(int(5))

            if type == TYPE_TEXTBOX:
                r = QtWidgets.QLineEdit(self.dockWidgetContents)
                r.setGeometry(QtCore.QRect(150,10 + i, 160, 27))
                font = QtGui.QFont()
                font.setPointSize(11)
                font.setBold(False)
                font.setWeight(50)
                r.setFont(font)
                r.setObjectName(option[0])

            if type == TYPE_MODULE:
                _translate = QtCore.QCoreApplication.translate
                MainWindow.setWindowTitle(_translate("MainWindow", option[1]))
                i = i - 30

            if type == TYPE_IMAGE:
                im = QtWidgets.QLabel(self.dockWidgetContents)
                im.setGeometry(QtCore.QRect(190, 10 + i, 70, 57))
                im.setObjectName(option[0])
                im.setScaledContents(True)
                pixmap = QPixmap("./ResourceFiles/images/fin_cf_bw.png")
                im.setPixmap(pixmap)
                i = i + 30

            if type == TYPE_TITLE:
                q = QtWidgets.QLabel(self.dockWidgetContents)
                q.setGeometry(QtCore.QRect(3, 10 + i, 201, 25))
                font = QtGui.QFont()
                q.setFont(font)
                q.setObjectName("_title")
                q.setText(_translate("MainWindow",
                                     "<html><head/><body><p><span style=\" font-weight:600;\">" + lable + "</span></p></body></html>"))

            i = i + 30

        for option in option_list:
            key = self.dockWidgetContents.findChild(QtWidgets.QWidget, option[0])

            #v = ''
            if option[0] == KEY_SUPTNGSEC:
                v = "Columns"
                red_list = connect_for_red(v)
                #print(red_list)

                for value in red_list:
                    indx = option[4].index(str(value))
                    key.setItemData(indx, QBrush(QColor("red")), Qt.TextColorRole)

            elif option[0] == KEY_SUPTDSEC:

                v = "Beams"
                red_list = connect_for_red(v)
                #print(red_list)

                for value in red_list:
                    indx = option[4].index(str(value))
                    key.setItemData(indx, QBrush(QColor("red")), Qt.TextColorRole)

        new_list = main.customized_input(main)
        data = {}

        for t in new_list:
            if t[0] == KEY_PLATETHK:
                key_customized_1 = self.dockWidgetContents.findChild(QtWidgets.QWidget, t[0])
                key_customized_1.activated.connect(lambda: popup(key_customized_1, new_list))
                data[t[0] + "_customized"] = t[1]()
            elif t[0] == KEY_GRD:
                key_customized_2 = self.dockWidgetContents.findChild(QtWidgets.QWidget, t[0])
                key_customized_2.activated.connect(lambda: popup(key_customized_2, new_list))
                data[t[0] + "_customized"] = t[1]()
            elif t[0] == KEY_D:
                key_customized_3 = self.dockWidgetContents.findChild(QtWidgets.QWidget, t[0])
                key_customized_3.activated.connect(lambda: popup(key_customized_3, new_list))
                data[t[0] + "_customized"] = t[1]()
            else:
                pass

        def popup(key, for_custom_list):
            for c_tup in for_custom_list:
                if c_tup[0] != key.objectName():
                    continue
                selected = key.currentText()
                f = c_tup[1]
                options = f()
                existing_options = data[c_tup[0] + "_customized"]
                if selected == "Customized":
                    data[c_tup[0] + "_customized"] = self.open_popup(options, existing_options)
                else:
                    data[c_tup[0] + "_customized"] = f()

        updated_list = main.input_value_changed(main)

        for t in updated_list:
            key_changed = self.dockWidgetContents.findChild(QtWidgets.QWidget, t[0])
            key_changed.currentIndexChanged.connect(lambda: change(key_changed, updated_list))
            # if t[1] == KEY_IMAGE:
        key_changed = self.dockWidgetContents.findChild(QtWidgets.QWidget, KEY_CONN)
        key_changed.currentIndexChanged.connect(lambda: self.validate_beam_beam(key_changed))

        def change(k1, new):

            for tup in new:
                (object_name, k2_key, typ, f) = tup
                if object_name != k1.objectName():
                    continue
                if typ == TYPE_LABEL:
                    k2_key = k2_key + "_label"
                k2 = self.dockWidgetContents.findChild(QtWidgets.QWidget, k2_key)
                val = f(k1.currentText())
                k2.clear()
                if typ == TYPE_COMBOBOX:
                    for values in val:
                        k2.addItem(values)
                    if k2.objectName() == KEY_SUPTNGSEC:
                        if k1.currentText() in VALUES_CONN_1:
                            v = "Columns"
                            red_list = connect_for_red(v)
                            #print(red_list)

                            for value in red_list:
                                indx = val.index(str(value))
                                k2.setItemData(indx, QBrush(QColor("red")), Qt.TextColorRole)
                        else:
                            v = "Beams"
                            red_list = connect_for_red(v)
                            #print(red_list)

                            for value in red_list:
                                indx = val.index(str(value))
                                k2.setItemData(indx, QBrush(QColor("red")), Qt.TextColorRole)
                    elif k2.objectName() == KEY_SUPTDSEC:
                        v = "Beams"
                        red_list = connect_for_red(v)
                        #print(red_list)

                        for value in red_list:
                            indx = val.index(str(value))
                            k2.setItemData(indx, QBrush(QColor("red")), Qt.TextColorRole)


                elif typ == TYPE_LABEL:
                    k2.setText(val)
                elif typ == TYPE_IMAGE:
                    pixmap1 = QPixmap(val)
                    k2.setPixmap(pixmap1)
                else:
                    pass

        self.btn_Reset = QtWidgets.QPushButton(self.dockWidgetContents)
        self.btn_Reset.setGeometry(QtCore.QRect(30, 600, 100, 30))
        font = QtGui.QFont()
        font.setPointSize(12)
        font.setBold(True)
        font.setWeight(75)
        self.btn_Reset.setFont(font)
        self.btn_Reset.setAutoDefault(True)
        self.btn_Reset.setObjectName("btn_Reset")

        self.btn_Design = QtWidgets.QPushButton(self.dockWidgetContents)
        self.btn_Design.setGeometry(QtCore.QRect(140, 600, 100, 30))
        font = QtGui.QFont()
        font.setPointSize(12)
        font.setBold(True)
        font.setWeight(75)
        self.btn_Design.setFont(font)
        self.btn_Design.setAutoDefault(True)
        self.btn_Design.setObjectName("btn_Design")
        self.btn_Design.clicked.connect(lambda: self.validateInputsOnDesignBtn(main,data))
        self.inputDock.setWidget(self.dockWidgetContents)
        MainWindow.addDockWidget(QtCore.Qt.DockWidgetArea(1), self.inputDock)

        self.outputDock = QtWidgets.QDockWidget(MainWindow)
        sizePolicy = QtWidgets.QSizePolicy(QtWidgets.QSizePolicy.Preferred, QtWidgets.QSizePolicy.Preferred)

        sizePolicy.setHorizontalStretch(0)
        sizePolicy.setVerticalStretch(0)
        sizePolicy.setHeightForWidth(self.outputDock.sizePolicy().hasHeightForWidth())
        self.outputDock.setSizePolicy(sizePolicy)
        self.outputDock.setMinimumSize(QtCore.QSize(320, 710))
        self.outputDock.setMaximumSize(QtCore.QSize(310, 710))
        font = QtGui.QFont()
        font.setFamily("Arial")
        font.setPointSize(11)
        font.setBold(True)
        font.setWeight(75)
        self.outputDock.setFont(font)
        self.outputDock.setObjectName("outputDock")
        MainWindow.addDockWidget(QtCore.Qt.DockWidgetArea(2), self.outputDock)

        self.actionInput = QtWidgets.QAction(MainWindow)
        icon7 = QtGui.QIcon()
        icon7.addPixmap(QtGui.QPixmap(":/images/input.png"), QtGui.QIcon.Normal, QtGui.QIcon.Off)
        self.actionInput.setIcon(icon7)
        self.actionInput.setObjectName("actionInput")
        self.actionInputwindow = QtWidgets.QAction(MainWindow)
        icon8 = QtGui.QIcon()
        icon8.addPixmap(QtGui.QPixmap(":/images/inputview.png"), QtGui.QIcon.Normal, QtGui.QIcon.Off)
        self.actionInputwindow.setIcon(icon8)
        self.actionInputwindow.setObjectName("actionInputwindow")
        self.actionNew = QtWidgets.QAction(MainWindow)
        font = QtGui.QFont()
        font.setFamily("DejaVu Sans")
        font.setBold(False)
        font.setItalic(False)
        font.setUnderline(False)
        font.setWeight(50)
        self.actionNew.setFont(font)
        self.actionNew.setObjectName("actionNew")
        self.action_load_input = QtWidgets.QAction(MainWindow)
        font = QtGui.QFont()
        font.setFamily("DejaVu Sans")
        font.setItalic(False)
        self.action_load_input.setFont(font)
        self.action_load_input.setObjectName("action_load_input")
        self.action_save_input = QtWidgets.QAction(MainWindow)
        font = QtGui.QFont()
        font.setFamily("DejaVu Sans")
        self.action_save_input.setFont(font)
        self.action_save_input.setObjectName("action_save_input")
        self.actionSave_As = QtWidgets.QAction(MainWindow)
        self.actionSave_As.setObjectName("actionSave_As")
        self.actionPrint = QtWidgets.QAction(MainWindow)
        self.actionPrint.setObjectName("actionPrint")
        self.actionCut = QtWidgets.QAction(MainWindow)
        font = QtGui.QFont()
        font.setFamily("DejaVu Sans")
        self.actionCut.setFont(font)
        self.actionCut.setObjectName("actionCut")
        self.actionCopy = QtWidgets.QAction(MainWindow)
        font = QtGui.QFont()
        font.setFamily("DejaVu Sans")
        self.actionCopy.setFont(font)
        self.actionCopy.setObjectName("actionCopy")
        self.actionPaste = QtWidgets.QAction(MainWindow)
        font = QtGui.QFont()
        font.setFamily("DejaVu Sans")
        self.actionPaste.setFont(font)
        self.actionPaste.setObjectName("actionPaste")
        self.actionInput_Browser = QtWidgets.QAction(MainWindow)
        self.actionInput_Browser.setObjectName("actionInput_Browser")
        self.actionOutput_Browser = QtWidgets.QAction(MainWindow)
        self.actionOutput_Browser.setObjectName("actionOutput_Browser")
        self.actionAbout_Osdag = QtWidgets.QAction(MainWindow)
        font = QtGui.QFont()
        font.setFamily("DejaVu Sans")
        self.actionAbout_Osdag.setFont(font)
        self.actionAbout_Osdag.setObjectName("actionAbout_Osdag")
        self.actionBeam = QtWidgets.QAction(MainWindow)
        self.actionBeam.setObjectName("actionBeam")
        self.actionColumn = QtWidgets.QAction(MainWindow)
        self.actionColumn.setObjectName("actionColumn")
        self.actionFinplate = QtWidgets.QAction(MainWindow)
        self.actionFinplate.setObjectName("actionFinplate")
        self.actionBolt = QtWidgets.QAction(MainWindow)
        self.actionBolt.setObjectName("actionBolt")
        self.action2D_view = QtWidgets.QAction(MainWindow)
        self.action2D_view.setObjectName("action2D_view")
        self.actionZoom_in = QtWidgets.QAction(MainWindow)
        font = QtGui.QFont()
        font.setFamily("DejaVu Sans")
        self.actionZoom_in.setFont(font)
        self.actionZoom_in.setObjectName("actionZoom_in")
        self.actionZoom_out = QtWidgets.QAction(MainWindow)
        font = QtGui.QFont()
        font.setFamily("DejaVu Sans")
        self.actionZoom_out.setFont(font)
        self.actionZoom_out.setObjectName("actionZoom_out")
        self.actionPan = QtWidgets.QAction(MainWindow)
        font = QtGui.QFont()
        font.setFamily("DejaVu Sans")
        self.actionPan.setFont(font)
        self.actionPan.setObjectName("actionPan")
        self.actionRotate_3D_model = QtWidgets.QAction(MainWindow)
        font = QtGui.QFont()
        font.setFamily("DejaVu Sans")
        self.actionRotate_3D_model.setFont(font)
        self.actionRotate_3D_model.setObjectName("actionRotate_3D_model")
        self.actionView_2D_on_XY = QtWidgets.QAction(MainWindow)
        self.actionView_2D_on_XY.setObjectName("actionView_2D_on_XY")
        self.actionView_2D_on_YZ = QtWidgets.QAction(MainWindow)
        self.actionView_2D_on_YZ.setObjectName("actionView_2D_on_YZ")
        self.actionView_2D_on_ZX = QtWidgets.QAction(MainWindow)
        self.actionView_2D_on_ZX.setObjectName("actionView_2D_on_ZX")
        self.actionModel = QtWidgets.QAction(MainWindow)
        self.actionModel.setObjectName("actionModel")
        self.actionEnlarge_font_size = QtWidgets.QAction(MainWindow)
        font = QtGui.QFont()
        font.setFamily("DejaVu Sans")
        self.actionEnlarge_font_size.setFont(font)
        self.actionEnlarge_font_size.setObjectName("actionEnlarge_font_size")
        self.actionReduce_font_size = QtWidgets.QAction(MainWindow)
        self.actionReduce_font_size.setObjectName("actionReduce_font_size")
        self.actionSave_3D_model = QtWidgets.QAction(MainWindow)
        font = QtGui.QFont()
        font.setFamily("DejaVu Sans")
        self.actionSave_3D_model.setFont(font)
        self.actionSave_3D_model.setObjectName("actionSave_3D_model")
        self.actionSave_current_image = QtWidgets.QAction(MainWindow)
        font = QtGui.QFont()
        font.setFamily("DejaVu Sans")
        self.actionSave_current_image.setFont(font)
        self.actionSave_current_image.setObjectName("actionSave_current_image")
        self.actionSave_log_messages = QtWidgets.QAction(MainWindow)
        font = QtGui.QFont()
        font.setFamily("DejaVu Sans")
        self.actionSave_log_messages.setFont(font)
        self.actionSave_log_messages.setObjectName("actionSave_log_messages")
        self.actionCreate_design_report = QtWidgets.QAction(MainWindow)
        font = QtGui.QFont()
        font.setFamily("DejaVu Sans")
        self.actionCreate_design_report.setFont(font)
        self.actionCreate_design_report.setObjectName("actionCreate_design_report")
        self.actionQuit_fin_plate_design = QtWidgets.QAction(MainWindow)
        self.actionQuit_fin_plate_design.setObjectName("actionQuit_fin_plate_design")
        self.actionSave_Front_View = QtWidgets.QAction(MainWindow)
        font = QtGui.QFont()
        font.setFamily("DejaVu Sans")
        self.actionSave_Front_View.setFont(font)
        self.actionSave_Front_View.setObjectName("actionSave_Front_View")
        self.actionSave_Top_View = QtWidgets.QAction(MainWindow)
        font = QtGui.QFont()
        font.setFamily("DejaVu Sans")
        self.actionSave_Top_View.setFont(font)
        self.actionSave_Top_View.setObjectName("actionSave_Top_View")
        self.actionSave_Side_View = QtWidgets.QAction(MainWindow)
        font = QtGui.QFont()
        font.setFamily("DejaVu Sans")
        self.actionSave_Side_View.setFont(font)
        self.actionSave_Side_View.setObjectName("actionSave_Side_View")
        self.actionChange_bg_color = QtWidgets.QAction(MainWindow)
        font = QtGui.QFont()
        font.setFamily("Verdana")
        self.actionChange_bg_color.setFont(font)
        self.actionChange_bg_color.setObjectName("actionChange_bg_color")
        self.actionShow_beam = QtWidgets.QAction(MainWindow)
        font = QtGui.QFont()
        font.setFamily("DejaVu Sans")
        font.setItalic(False)
        self.actionShow_beam.setFont(font)
        self.actionShow_beam.setObjectName("actionShow_beam")
        self.actionShow_column = QtWidgets.QAction(MainWindow)
        font = QtGui.QFont()
        font.setFamily("DejaVu Sans")
        self.actionShow_column.setFont(font)
        self.actionShow_column.setObjectName("actionShow_column")
        self.actionShow_finplate = QtWidgets.QAction(MainWindow)
        font = QtGui.QFont()
        font.setFamily("DejaVu Sans")
        self.actionShow_finplate.setFont(font)
        self.actionShow_finplate.setObjectName("actionShow_finplate")
        self.actionChange_background = QtWidgets.QAction(MainWindow)
        font = QtGui.QFont()
        font.setFamily("DejaVu Sans")
        self.actionChange_background.setFont(font)
        self.actionChange_background.setObjectName("actionChange_background")
        self.actionShow_all = QtWidgets.QAction(MainWindow)
        self.actionShow_all.setObjectName("actionShow_all")
        self.actionDesign_examples = QtWidgets.QAction(MainWindow)
        self.actionDesign_examples.setObjectName("actionDesign_examples")
        self.actionSample_Problems = QtWidgets.QAction(MainWindow)
        self.actionSample_Problems.setObjectName("actionSample_Problems")
        self.actionSample_Tutorials = QtWidgets.QAction(MainWindow)
        self.actionSample_Tutorials.setObjectName("actionSample_Tutorials")
        self.actionAbout_Osdag_2 = QtWidgets.QAction(MainWindow)
        self.actionAbout_Osdag_2.setObjectName("actionAbout_Osdag_2")
        self.actionOsdag_Manual = QtWidgets.QAction(MainWindow)
        self.actionOsdag_Manual.setObjectName("actionOsdag_Manual")
        self.actionAsk_Us_a_Question = QtWidgets.QAction(MainWindow)
        self.actionAsk_Us_a_Question.setObjectName("actionAsk_Us_a_Question")
        self.actionFAQ = QtWidgets.QAction(MainWindow)
        self.actionFAQ.setObjectName("actionFAQ")


        self.actionDesign_Preferences = QtWidgets.QAction(MainWindow)
        font = QtGui.QFont()
        font.setFamily("DejaVu Serif")
        self.actionDesign_Preferences.setFont(font)
        self.actionDesign_Preferences.setObjectName("actionDesign_Preferences")
        self.actionDesign_Preferences.triggered.connect(self.combined_design_prefer)
        #self.actionDesign_Preferences.triggered.connect(self.column_design_prefer)
        #self.actionDesign_Preferences.triggered.connect(self.beam_design_prefer)
        self.actionDesign_Preferences.triggered.connect(self.design_preferences)
        self.designPrefDialog = DesignPreferences(self)
        self.designPrefDialog.rejected.connect(self.design_preferences)


        self.actionfinPlate_quit = QtWidgets.QAction(MainWindow)
        self.actionfinPlate_quit.setObjectName("actionfinPlate_quit")
        self.actio_load_input = QtWidgets.QAction(MainWindow)
        self.actio_load_input.setObjectName("actio_load_input")
        self.menuFile.addAction(self.action_load_input)
        self.menuFile.addSeparator()
        self.menuFile.addAction(self.action_save_input)
        self.menuFile.addAction(self.actionSave_log_messages)
        self.menuFile.addAction(self.actionCreate_design_report)
        self.menuFile.addSeparator()
        self.menuFile.addAction(self.actionSave_3D_model)
        self.menuFile.addAction(self.actionSave_current_image)
        self.menuFile.addSeparator()
        self.menuFile.addAction(self.actionSave_Front_View)
        self.menuFile.addAction(self.actionSave_Top_View)
        self.menuFile.addAction(self.actionSave_Side_View)
        self.menuFile.addSeparator()
        self.menuFile.addAction(self.actionfinPlate_quit)
        self.menuEdit.addAction(self.actionCut)
        self.menuEdit.addAction(self.actionCopy)
        self.menuEdit.addAction(self.actionPaste)
        self.menuEdit.addAction(self.actionDesign_Preferences)
        self.menuView.addAction(self.actionEnlarge_font_size)
        self.menuView.addSeparator()
        self.menuHelp.addAction(self.actionSample_Tutorials)
        self.menuHelp.addAction(self.actionDesign_examples)
        self.menuHelp.addSeparator()
        self.menuHelp.addAction(self.actionAsk_Us_a_Question)
        self.menuHelp.addAction(self.actionAbout_Osdag_2)
        self.menuGraphics.addSeparator()
        self.menuGraphics.addAction(self.actionZoom_in)
        self.menuGraphics.addAction(self.actionZoom_out)
        self.menuGraphics.addAction(self.actionPan)
        self.menuGraphics.addAction(self.actionRotate_3D_model)
        self.menuGraphics.addSeparator()
        self.menuGraphics.addAction(self.actionShow_beam)
        self.menuGraphics.addAction(self.actionShow_column)
        self.menuGraphics.addAction(self.actionShow_finplate)
        self.menuGraphics.addAction(self.actionShow_all)
        self.menuGraphics.addSeparator()
        self.menuGraphics.addAction(self.actionChange_background)
        self.menubar.addAction(self.menuFile.menuAction())
        self.menubar.addAction(self.menuEdit.menuAction())
        self.menubar.addAction(self.menuView.menuAction())
        self.menubar.addAction(self.menuGraphics.menuAction())
        self.menubar.addAction(self.menuHelp.menuAction())

        self.retranslateUi(MainWindow)
        self.mytabWidget.setCurrentIndex(-1)
        QtCore.QMetaObject.connectSlotsByName(MainWindow)

        self.action_save_input.triggered.connect(lambda: self.design_fn(option_list, data))
        # self.btn_Design.clicked.connect(lambda: self.design_fn(option_list, data))
        self.action_save_input.triggered.connect(self.saveDesign_inputs)
        self.action_load_input.triggered.connect(lambda: self.loadDesign_inputs(option_list, data, new_list))
        self.btn_Reset.clicked.connect(lambda: self.reset_fn(option_list))
        # self.btn_Design.clicked.connect(lambda: self.pass_d(main, self.design_inputs))
        self.btn_Reset.clicked.connect(lambda: self.reset_popup(new_list, data))

    def reset_popup(self, new_list, data):
        for custom_combo in new_list:
            data[custom_combo[0] + "_customized"] = custom_combo[1]()

    def reset_fn(self, op_list):
        for op in op_list:
            widget = self.dockWidgetContents.findChild(QtWidgets.QWidget, op[0])
            if op[2] == TYPE_COMBOBOX or op[2] == TYPE_COMBOBOX_CUSTOMIZED:
                widget.setCurrentIndex(0)
            elif op[2] == TYPE_TEXTBOX:
                widget.setText('')
            else:
                pass

    def design_fn(self, op_list, data_list):
        design_dictionary = {}

        for op in op_list:
            widget = self.dockWidgetContents.findChild(QtWidgets.QWidget, op[0])
            if op[2] == TYPE_COMBOBOX:
                des_val = widget.currentText()
                d1 = {op[0]: des_val}
            elif op[2] == TYPE_MODULE:
                des_val = op[1]
                d1 = {op[0]: des_val}
            elif op[2] == TYPE_COMBOBOX_CUSTOMIZED:
                des_val = data_list[op[0]+"_customized"]
                d1 = {op[0]: des_val}
            elif op[2] == TYPE_TEXTBOX:
                des_val = widget.text()
                d1 = {op[0]: des_val}
            else:
                d1 = {}
            design_dictionary.update(d1)
        design_dictionary.update(self.designPrefDialog.save_designPref_para())
        self.design_inputs = design_dictionary

    def pass_d(self, main, design_dictionary):
        main.set_input_values(self, design_dictionary)
        key = self.centralwidget.findChild(QtWidgets.QWidget, "textEdit")
        main.warn_text(main, key, design_dictionary)
        main.set_input_values(main, design_dictionary)

    def saveDesign_inputs(self):
        fileName, _ = QFileDialog.getSaveFileName(self,
                                                  "Save Design", os.path.join(' ', "untitled.osi"),
                                                  "Input Files(*.osi)")
        if not fileName:
            return
        try:
            with open(fileName, 'w') as input_file:
                json.dump(self.design_inputs, input_file)
        except Exception as e:
            QMessageBox.warning(self, "Application",
                                "Cannot write file %s:\n%s" % (fileName, str(e)))
            return

    def loadDesign_inputs(self, op_list, data, new):
        fileName, _ = QFileDialog.getOpenFileName(self, "Open Design", os.path.join(str(' '), ''), "InputFiles(*.osi)")
        if not fileName:
            return
        try:
            in_file = str(fileName)
            with open(in_file, 'r') as fileObject:
                uiObj = json.load(fileObject)
            self.setDictToUserInputs(uiObj, op_list, data, new)

        except IOError:
            QMessageBox.information(self, "Unable to open file",
                                    "There was an error opening \"%s\"" % fileName)
            return

    def setDictToUserInputs(self, uiObj, op_list, data, new):
        for op in op_list:
            key_str = op[0]
            key = self.dockWidgetContents.findChild(QtWidgets.QWidget, key_str)
            if op[2] == TYPE_COMBOBOX:
                index = key.findText(uiObj[key_str], QtCore.Qt.MatchFixedString)
                if index >= 0:
                    key.setCurrentIndex(index)
            elif op[2] == TYPE_TEXTBOX:
                key.setText(uiObj[key_str])
            elif op[2] == TYPE_COMBOBOX_CUSTOMIZED:
                for n in new:
                    if n[0] == key_str:
                        if uiObj[key_str] != n[1]():
                            data[key_str + "_customized"] = uiObj[key_str]
                            key.setCurrentIndex(1)
                        else:
                            pass
            else:
                pass

        # self.btn_Design.clicked.connect(design_fn)
        #self.red_func(option_list)

    def red_func(self, option_list):
        for option in option_list:
            key = self.dockWidgetContents.findChild(QtWidgets.QWidget, option[0])

            #v = ''
            if option[0] == KEY_SUPTNGSEC:
                v = "Columns"
                red_list = connect_for_red(v)
                print(red_list)

                for value in red_list:
                    indx = option[4].index(str(value))
                    key.setItemData(indx, QBrush(QColor("red")), Qt.TextColorRole)

            elif option[0] == KEY_SUPTDSEC:

                v = "Beams"

                red_list = connect_for_red(v)

                print(red_list)

                for value in red_list:
                    indx = option[4].index(str(value))

                    key.setItemData(indx, QBrush(QColor("red")), Qt.TextColorRole)

    def validateInputsOnDesignBtn(self, main,data):

        option_list = main.input_values(self)
        missing_fields_list = []

        for option in option_list:
            if option[0] == KEY_CONN:
                continue
            s = self.dockWidgetContents.findChild(QtWidgets.QWidget, option[0])

            if option[2] == TYPE_COMBOBOX:
                if option[0] in ["Bolt.Diameter","Bolt.Grade","Plate.Thickness"]:
                    continue
                if s.currentIndex() == 0:
                    missing_fields_list.append(option[1])


            elif option[2] == TYPE_TEXTBOX:
                if s.text() == '':
                    missing_fields_list.append(option[1])
            else:
                pass

        if len(missing_fields_list) > 0:
            QMessageBox.information(self, "Information",self.generate_missing_fields_error_string(missing_fields_list))
        else:
            self.btn_Design.clicked.connect(lambda: self.design_fn(option_list, data))
            self.btn_Design.clicked.connect(lambda: self.pass_d(main, self.design_inputs))

    def generate_missing_fields_error_string(self, missing_fields_list):
        """

        Args:
            missing_fields_list: list of fields that are not selected or entered

        Returns:
            error string that has to be displayed

        """

        # The base string which should be displayed
        information = "Please input the following required field"
        if len(missing_fields_list) > 1:
            # Adds 's' to the above sentence if there are multiple missing input fields
            information += "s"
        information += ": "

        # Loops through the list of the missing fields and adds each field to the above sentence with a comma

        for item in missing_fields_list:


            information = information + item + ", "

        # Removes the last comma
        information = information[:-2]
        information += "."

        return information

<<<<<<< HEAD
    def validate_beam_beam(self, key):
        if key.currentIndex() == 2:
            self.val()

    def val(self):
        key2 = self.dockWidgetContents.findChild(QtWidgets.QWidget, KEY_SUPTNGSEC)
        key3 = self.dockWidgetContents.findChild(QtWidgets.QWidget, KEY_SUPTDSEC)
        key2.currentIndexChanged.connect(lambda: self.for_key2(key2, key3))
        key3.currentIndexChanged.connect(lambda: self.for_key2(key2, key3))

    def for_key2(self, key2, key3):
        if key2.currentIndex() != 0 and key3.currentIndex() != 0:
            primary = key2.currentText()
            secondary = key3.currentText()
            conn = sqlite3.connect(PATH_TO_DATABASE)
            cursor = conn.execute("SELECT D FROM BEAMS WHERE Designation =( ? ) ", (primary,))
            lst = []
            rows = cursor.fetchall()
            for row in rows:
                lst.append(row)
            p_val = lst[0][0]
            cursor2 = conn.execute("SELECT D FROM BEAMS WHERE Designation = ( ? )", (secondary,))
            lst1 = []
            rows1 = cursor2.fetchall()
            for row1 in rows1:
                lst1.append(row1)
            s_val = lst1[0][0]
            if p_val < s_val:
                self.btn_Design.setDisabled(True)
                QMessageBox.about(self, 'Information',
                                    "Secondary beam depth is higher than clear depth of primary beam web "
                                    "(No provision in Osdag till now)")

            else:
                self.btn_Design.setDisabled(False)


=======
>>>>>>> 1680baa2
    def retranslateUi(self, MainWindow):
        _translate = QtCore.QCoreApplication.translate
        #MainWindow.setWindowTitle(_translate("MainWindow", "Fin Plate"))
        self.btnInput.setToolTip(_translate("MainWindow", "Left Dock"))
        self.btnInput.setText(_translate("MainWindow", "input"))
        self.btnOutput.setToolTip(_translate("MainWindow", "Right Dock"))
        self.btnOutput.setText(_translate("MainWindow", "..."))
        self.btnTop.setToolTip(_translate("MainWindow", "Top View"))
        self.btnTop.setText(_translate("MainWindow", "..."))
        self.btnFront.setToolTip(_translate("MainWindow", "Front View"))
        self.btnFront.setText(_translate("MainWindow", "..."))
        self.btnSide.setToolTip(_translate("MainWindow", "Side View"))
        self.btnSide.setText(_translate("MainWindow", "..."))
        self.btn3D.setToolTip(_translate("MainWindow", "3D Model"))
        self.btn3D.setText(_translate("MainWindow", "Model"))
        self.chkBxBeam.setToolTip(_translate("MainWindow", "Beam only"))
        self.chkBxBeam.setText(_translate("MainWindow", "Beam"))
        self.chkBxCol.setToolTip(_translate("MainWindow", "Column only"))
        self.chkBxCol.setText(_translate("MainWindow", "Column"))
        self.chkBxFinplate.setToolTip(_translate("MainWindow", "Finplate only"))
        self.chkBxFinplate.setText(_translate("MainWindow", "Fin Plate"))
        self.menuFile.setTitle(_translate("MainWindow", "File"))
        self.menuEdit.setTitle(_translate("MainWindow", "Edit"))
        self.menuView.setTitle(_translate("MainWindow", "View"))
        self.menuHelp.setTitle(_translate("MainWindow", "Help"))
        self.menuGraphics.setTitle(_translate("MainWindow", "Graphics"))
        self.inputDock.setWindowTitle(_translate("MainWindow", "Input dock"))
        self.pushButton.setText(_translate("MainWindow", "PushButton"))
        self.btn_Reset.setToolTip(_translate("MainWindow", "Alt+R"))
        self.btn_Reset.setText(_translate("MainWindow", "Reset"))
        self.btn_Reset.setShortcut(_translate("MainWindow", "Alt+R"))
        self.btn_Design.setToolTip(_translate("MainWindow", "Alt+D"))
        self.btn_Design.setText(_translate("MainWindow", "Design"))
        self.btn_Design.setShortcut(_translate("MainWindow", "Alt+D"))

        self.outputDock.setWindowTitle(_translate("MainWindow", "Output dock"))

        self.actionInput.setText(_translate("MainWindow", "Input"))
        self.actionInput.setToolTip(_translate("MainWindow", "Input browser"))
        self.actionInputwindow.setText(_translate("MainWindow", "inputwindow"))
        self.actionNew.setText(_translate("MainWindow", "New"))
        self.actionNew.setShortcut(_translate("MainWindow", "Ctrl+N"))
        self.action_load_input.setText(_translate("MainWindow", "Load input"))
        self.action_load_input.setShortcut(_translate("MainWindow", "Ctrl+L"))
        self.action_save_input.setText(_translate("MainWindow", "Save input"))
        self.action_save_input.setIconText(_translate("MainWindow", "Save input"))
        self.action_save_input.setShortcut(_translate("MainWindow", "Ctrl+S"))
        self.actionSave_As.setText(_translate("MainWindow", "Save As"))
        self.actionPrint.setText(_translate("MainWindow", "Print"))
        self.actionCut.setText(_translate("MainWindow", "Cut"))
        self.actionCut.setShortcut(_translate("MainWindow", "Ctrl+X"))
        self.actionCopy.setText(_translate("MainWindow", "Copy"))
        self.actionCopy.setShortcut(_translate("MainWindow", "Ctrl+C"))
        self.actionPaste.setText(_translate("MainWindow", "Paste"))
        self.actionPaste.setShortcut(_translate("MainWindow", "Ctrl+V"))
        self.actionInput_Browser.setText(_translate("MainWindow", "Input Browser"))
        self.actionOutput_Browser.setText(_translate("MainWindow", "Output Browser"))
        self.actionAbout_Osdag.setText(_translate("MainWindow", "About Osdag"))
        self.actionBeam.setText(_translate("MainWindow", "Beam"))
        self.actionColumn.setText(_translate("MainWindow", "Column"))
        self.actionFinplate.setText(_translate("MainWindow", "Finplate"))
        self.actionBolt.setText(_translate("MainWindow", "Bolt"))
        self.action2D_view.setText(_translate("MainWindow", "2D view"))
        self.actionZoom_in.setText(_translate("MainWindow", "Zoom in"))
        self.actionZoom_out.setText(_translate("MainWindow", "Zoom out"))
        self.actionPan.setText(_translate("MainWindow", "Pan"))
        self.actionRotate_3D_model.setText(_translate("MainWindow", "Rotate 3D model"))
        self.actionView_2D_on_XY.setText(_translate("MainWindow", "View 2D on XY"))
        self.actionView_2D_on_YZ.setText(_translate("MainWindow", "View 2D on YZ"))
        self.actionView_2D_on_ZX.setText(_translate("MainWindow", "View 2D on ZX"))
        self.actionModel.setText(_translate("MainWindow", "Model"))
        self.actionEnlarge_font_size.setText(_translate("MainWindow", "Font"))
        self.actionReduce_font_size.setText(_translate("MainWindow", "Reduce font size"))
        self.actionSave_3D_model.setText(_translate("MainWindow", "Save 3D model "))
        self.actionSave_3D_model.setShortcut(_translate("MainWindow", "Alt+3"))
        self.actionSave_current_image.setText(_translate("MainWindow", "Save CAD image "))
        self.actionSave_current_image.setShortcut(_translate("MainWindow", "Alt+I"))
        self.actionSave_log_messages.setText(_translate("MainWindow", "Save log messages"))
        self.actionSave_log_messages.setShortcut(_translate("MainWindow", "Alt+M"))
        self.actionCreate_design_report.setText(_translate("MainWindow", "Create design report"))
        self.actionCreate_design_report.setShortcut(_translate("MainWindow", "Alt+C"))
        self.actionQuit_fin_plate_design.setText(_translate("MainWindow", "Quit fin plate design"))
        self.actionSave_Front_View.setText(_translate("MainWindow", "Save front view"))
        self.actionSave_Front_View.setShortcut(_translate("MainWindow", "Alt+Shift+F"))
        self.actionSave_Top_View.setText(_translate("MainWindow", "Save top view"))
        self.actionSave_Top_View.setShortcut(_translate("MainWindow", "Alt+Shift+T"))
        self.actionSave_Side_View.setText(_translate("MainWindow", "Save side view"))
        self.actionSave_Side_View.setShortcut(_translate("MainWindow", "Alt+Shift+S"))
        self.actionChange_bg_color.setText(_translate("MainWindow", "Change bg color"))
        self.actionShow_beam.setText(_translate("MainWindow", "Show beam"))
        self.actionShow_beam.setShortcut(_translate("MainWindow", "Alt+Shift+B"))
        self.actionShow_column.setText(_translate("MainWindow", "Show column"))
        self.actionShow_column.setShortcut(_translate("MainWindow", "Alt+Shift+C"))
        self.actionShow_finplate.setText(_translate("MainWindow", "Show finplate"))
        self.actionShow_finplate.setShortcut(_translate("MainWindow", "Alt+Shift+A"))
        self.actionChange_background.setText(_translate("MainWindow", "Change background"))
        self.actionShow_all.setText(_translate("MainWindow", "Show all"))
        self.actionShow_all.setShortcut(_translate("MainWindow", "Alt+Shift+M"))
        self.actionDesign_examples.setText(_translate("MainWindow", "Design Examples"))
        self.actionSample_Problems.setText(_translate("MainWindow", "Sample Problems"))
        self.actionSample_Tutorials.setText(_translate("MainWindow", "Video Tutorials"))
        self.actionAbout_Osdag_2.setText(_translate("MainWindow", "About Osdag"))
        self.actionOsdag_Manual.setText(_translate("MainWindow", "Osdag Manual"))
        self.actionAsk_Us_a_Question.setText(_translate("MainWindow", "Ask Us a Question"))
        self.actionFAQ.setText(_translate("MainWindow", "FAQ"))
        self.actionDesign_Preferences.setText(_translate("MainWindow", "Design Preferences"))
        self.actionDesign_Preferences.setShortcut(_translate("MainWindow", "Alt+P"))
        self.actionfinPlate_quit.setText(_translate("MainWindow", "Quit"))
        self.actionfinPlate_quit.setShortcut(_translate("MainWindow", "Shift+Q"))
        self.actio_load_input.setText(_translate("MainWindow", "Load input"))
        self.actio_load_input.setShortcut(_translate("MainWindow", "Ctrl+L"))
        print("Done")

    def dockbtn_clicked(self, widget):

        '''(QWidget) -> None
        This method dock and undock widget(QdockWidget)
        '''

        flag = widget.isHidden()
        if (flag):
            widget.show()
        else:
            widget.hide()

    def design_preferences(self):
        self.designPrefDialog.exec()

    # def column_design_prefer(self):
    #     # designation = str(self.ui.combo_columnSec.currentText())
    #     #TODO:ADD FUNCTION TO GET designation, material_grade
    #     key_1 = self.dockWidgetContents.findChild(QtWidgets.QWidget, KEY_SUPTNGSEC)
    #     designation = key_1.currentText()
    #     key_2 = self.dockWidgetContents.findChild(QtWidgets.QWidget, KEY_MATERIAL)
    #     material_grade = key_2.currentText()
    #     self.designPrefDialog.column_preferences(designation, material_grade)

    def combined_design_prefer(self):
        key_1 = self.dockWidgetContents.findChild(QtWidgets.QWidget, KEY_CONN)
        key_2 = self.dockWidgetContents.findChild(QtWidgets.QWidget, KEY_SUPTNGSEC)
        key_3 = self.dockWidgetContents.findChild(QtWidgets.QWidget, KEY_SUPTDSEC)
        key_4 = self.dockWidgetContents.findChild(QtWidgets.QWidget, KEY_MATERIAL)
        table_1 = "Columns"
        table_2 = "Beams"

        conn = key_1.currentText()
        designation_col = key_2.currentText()
        designation_bm = key_3.currentText()
        material_grade = key_4.currentText()
        if key_2.currentIndex() != 0 and key_3.currentIndex() != 0 and key_4.currentIndex() != 0:
            if conn in VALUES_CONN_1:
                self.designPrefDialog.column_preferences(designation_col, table_1, material_grade)
            elif conn in VALUES_CONN_2:
                self.designPrefDialog.column_preferences(designation_col, table_2, material_grade)
            self.designPrefDialog.beam_preferences(designation_bm, table_2, material_grade)
        def fn():
            pass
        key_1.currentIndexChanged.connect(fn)


    # def beam_design_prefer(self):
    #     # designation = str(self.ui.combo_beamSec.currentText())
    #     #TODO:ADD FUNCTION TO GET designation, material_grade
    #     key_1 = self.dockWidgetContents.findChild(QtWidgets.QWidget, KEY_SUPTDSEC)
    #     designation = key_1.currentText()
    #     key_2 = self.dockWidgetContents.findChild(QtWidgets.QWidget, KEY_MATERIAL)
    #     material_grade = key_2.currentText()
    #     self.designPrefDialog.beam_preferences(designation, material_grade)

    def closeEvent(self, event):
        '''
        Closing module window.
        '''
        reply = QMessageBox.question(self, 'Message',
                                     "Are you sure you want to quit?", QMessageBox.Yes, QMessageBox.No)

        if reply == QMessageBox.Yes:
            self.closed.emit()
            event.accept()
        else:
            event.ignore()


class DesignPreferences(QDialog):

    def __init__(self, parent=None):

        QDialog.__init__(self, parent)
        self.ui = Ui_Dialog()
        self.ui.setupUi(self)
        self.main_controller = parent
        #self.uiobj = self.main_controller.uiObj
        self.saved = None
        self.ui.combo_design_method.model().item(1).setEnabled(False)
        self.ui.combo_design_method.model().item(2).setEnabled(False)
        # self.save_default_para()
        dbl_validator = QDoubleValidator()
        self.ui.txt_boltFu.setValidator(dbl_validator)
        self.ui.txt_boltFu.setMaxLength(7)
        self.ui.txt_weldFu.setValidator(dbl_validator)
        self.ui.txt_weldFu.setMaxLength(7)
        # self.ui.btn_defaults.clicked.connect(self.save_default_para)
        # self.ui.btn_save.clicked.connect(self.save_designPref_para)
        self.ui.btn_save.hide()
        self.ui.btn_close.clicked.connect(self.close_designPref)
        # self.ui.combo_boltHoleType.currentIndexChanged[str].connect(self.get_clearance)
        self.ui.pushButton_Import_Column.setDisabled(True)
        self.ui.pushButton_Import_Beam.setDisabled(True)
        # self.ui.pushButton_Add_Column.clicked.connect(self.add_ColumnPref)
        # self.ui.pushButton_Add_Beam.clicked.connect(self.add_BeamPref)
        self.ui.pushButton_Clear_Column.clicked.connect(self.clear_ColumnPref)
        self.ui.pushButton_Clear_Beam.clicked.connect(self.clear_BeamPref)
        self.ui.pushButton_Download_Column.clicked.connect(self.download_Database_Column)
        self.ui.pushButton_Download_Beam.clicked.connect(self.download_Database_Beam)

        self.ui.pushButton_Import_Column.clicked.connect(self.import_ColumnPref)
        self.ui.pushButton_Import_Beam.clicked.connect(self.import_BeamPref)
        #self.ui.btn_save.clicked.connect(Ui_ModuleWindow.design_preferences(Ui_ModuleWindow()))
        #self.ui.combo_boltHoleType.currentIndexChanged.connect(my_fn)
        #self.ui.btn_save.clicked.connect(self.save_fn)
        self.ui.btn_defaults.clicked.connect(self.default_fn)

    def default_fn(self):
        for children in self.ui.tab_Bolt.children():
            if children.objectName() == 'combo_boltHoleType':
                children.setCurrentIndex(0)
            elif children.objectName() == 'txt_boltFu':
                children.setText('800')
            elif children.objectName() == 'combo_slipfactor':
                children.setCurrentIndex(8)
            else:
                pass
        for children in self.ui.tab_Weld.children():
            if children.objectName() == 'combo_weldType':
                children.setCurrentIndex(0)
            elif children.objectName() == 'txt_weldFu':
                children.setText('410')
            else:
                pass
        for children in self.ui.tab_Detailing.children():
            if children.objectName() == 'combo_detailingEdgeType':
                children.setCurrentIndex(0)
            elif children.objectName() == 'txt_detailingGap':
                children.setText('10')
            elif children.objectName() == 'combo_detailing_memebers':
                children.setCurrentIndex(0)
            else:
                pass
        for children in self.ui.tab_Design.children():
            if children.objectName() == 'combo_design_method':
                children.setCurrentIndex(0)
            else:
                pass

    # def save_fn(self):
    #     for children in self.ui.tab_Bolt.children():
    #         if isinstance(children, QtWidgets.QComboBox):
    #             children.setCurrentIndex(children.currentIndex())
    #             print('check')

    def save_designPref_para(self):
        """This routine is responsible for saving all design preferences selected by the user
        """
        key_boltHoleType = self.ui.tab_Bolt.findChild(QtWidgets.QWidget, "combo_boltHoleType")
        combo_boltHoleType = key_boltHoleType.currentText()
        key_boltFu = self.ui.tab_Bolt.findChild(QtWidgets.QWidget, "txt_boltFu")
        line_boltFu = key_boltFu.text()
        key_slipfactor = self.ui.tab_Bolt.findChild(QtWidgets.QWidget, "combo_slipfactor")
        combo_slipfactor = key_slipfactor.currentText()
        key_weldType = self.ui.tab_Weld.findChild(QtWidgets.QWidget, "combo_weldType")
        combo_weldType = key_weldType.currentText()
        key_weldFu = self.ui.tab_Weld.findChild(QtWidgets.QWidget, "txt_weldFu")
        line_weldFu = key_weldFu.text()
        key_detailingEdgeType = self.ui.tab_Detailing.findChild(QtWidgets.QWidget, "combo_detailingEdgeType")
        combo_detailingEdgeType = key_detailingEdgeType.currentText()
        key_detailingGap = self.ui.tab_Detailing.findChild(QtWidgets.QWidget, "txt_detailingGap")
        line_detailingGap = key_detailingGap.text()
        key_detailing_memebers = self.ui.tab_Detailing.findChild(QtWidgets.QWidget, "combo_detailing_memebers")
        combo_detailing_memebers = key_detailing_memebers.currentText()
        key_design_method = self.ui.tab_Design.findChild(QtWidgets.QWidget, "combo_design_method")
        combo_design_method = key_design_method.currentText()
        d1 = {KEY_DP_BOLT_HOLE_TYPE: combo_boltHoleType,
              KEY_DP_BOLT_MATERIAL_G_O: line_boltFu,
              KEY_DP_BOLT_SLIP_FACTOR: combo_slipfactor,
              KEY_DP_WELD_TYPE: combo_weldType,
              KEY_DP_WELD_MATERIAL_G_O: line_weldFu,
              KEY_DP_DETAILING_EDGE_TYPE: combo_detailingEdgeType,
              KEY_DP_GAP: line_detailingGap,
              KEY_DP_DETAILING_CORROSIVE_INFLUENCES: combo_detailing_memebers, KEY_DP_DESIGN_METHOD: combo_design_method}
        return d1

    def highlight_slipfactor_description(self):
        """Highlight the description of currosponding slipfactor on selection of inputs
        Note : This routine is not in use in current version
        :return:
        """
        slip_factor = str(self.ui.combo_slipfactor.currentText())
        self.textCursor = QTextCursor(self.ui.textBrowser.document())
        cursor = self.textCursor
        # Setup the desired format for matches
        format = QTextCharFormat()
        format.setBackground(QBrush(QColor("red")))
        # Setup the regex engine
        pattern = str(slip_factor)
        regex = QRegExp(pattern)
        # Process the displayed document
        pos = 0
        index = regex.indexIn(self.ui.textBrowser.toPlainText(), pos)
        while (index != -1):
            # Select the matched text and apply the desired format
            cursor.setPosition(index)
            cursor.movePosition(QTextCursor.EndOfLine, 1)
            # cursor.movePosition(QTextCursor.EndOfWord, 1)
            cursor.mergeCharFormat(format)
            # Move to the next match
            pos = index + regex.matchedLength()
            index = regex.indexIn(self.ui.textBrowser.toPlainText(), pos)

    # def connect_to_database_update_other_attributes(self, table, designation):
    #     self.path_to_database = "ResourceFiles/Database/Intg_osdag.sqlite"
    #     conn = sqlite3.connect(self.path_to_database)
    #     db_query = "SELECT * FROM " + table + " WHERE Designation = ?"
    #     cur = conn.cursor()
    #     cur.execute(db_query, (designation,))
    #     row = cur.fetchone()
    #     self.mass = row[2]
    #     self.area = row[3]
    #     self.depth = row[4]
    #     self.flange_width = row[5]
    #     self.web_thickness = row[6]
    #     self.flange_thickness = row[7]
    #     self.flange_slope = row[8]
    #     self.root_radius = row[9]
    #     self.toe_radius = row[10]
    #     self.mom_inertia_z = row[11]
    #     self.mom_inertia_y = row[12]
    #     self.rad_of_gy_z = row[13]
    #     self.rad_of_gy_y = row[14]
    #     self.elast_sec_mod_z = row[15]
    #     self.elast_sec_mod_y = row[16]
    #     self.plast_sec_mod_z = row[17]
    #     self.plast_sec_mod_y = row[18]
    #     self.source = row[19]
    #
    #     conn.close()
    def column_preferences(self, designation, table, material_grade):
        col_attributes = Section(designation, material_grade)
        Section.connect_to_database_update_other_attributes(col_attributes, table, designation)
        if table == "Beams":
            self.ui.tabWidget.setTabText(self.ui.tabWidget.indexOf(self.ui.tab_Column), KEY_DISP_PRIBM)
            self.ui.tabWidget.setTabText(self.ui.tabWidget.indexOf(self.ui.tab_Beam), KEY_DISP_SECBM)
        else:
            self.ui.tabWidget.setTabText(self.ui.tabWidget.indexOf(self.ui.tab_Column), KEY_DISP_COLSEC)
            self.ui.tabWidget.setTabText(self.ui.tabWidget.indexOf(self.ui.tab_Beam), KEY_DISP_BEAMSEC)
        self.ui.lineEdit_Designation_Column.setText(designation)
        self.ui.lineEdit_Source_Column.setText(col_attributes.source)
        self.ui.lineEdit_UltimateStrength_Column.setText(str(col_attributes.fu))
        self.ui.lineEdit_YieldStrength_Column.setText(str(col_attributes.fy))
        self.ui.lineEdit_Depth_Column.setText(str(col_attributes.depth))
        self.ui.lineEdit_FlangeWidth_Column.setText(str(col_attributes.flange_width))
        self.ui.lineEdit_FlangeThickness_Column.setText(str(col_attributes.flange_thickness))
        self.ui.lineEdit_WeBThickness_Column.setText(str(col_attributes.web_thickness))
        self.ui.lineEdit_FlangeSlope_Column.setText(str(col_attributes.flange_slope))
        self.ui.lineEdit_RootRadius_Column.setText(str(col_attributes.root_radius))
        self.ui.lineEdit_ToeRadius_Column.setText(str(col_attributes.toe_radius))
        self.ui.lineEdit_ModElasticity_Column.setText("200")
        self.ui.lineEdit_ModElasticity_Column.setDisabled(True)
        self.ui.lineEdit_ModulusOfRigidity_Column.setText("76.9")
        self.ui.lineEdit_ModulusOfRigidity_Column.setDisabled(True)
        self.ui.lineEdit_PoissionsRatio_Column.setText("0.3")
        self.ui.lineEdit_PoissionsRatio_Column.setDisabled(True)
        self.ui.lineEdit_ThermalExpansion_Column.setText("12")
        self.ui.lineEdit_ThermalExpansion_Column.setDisabled(True)
        self.ui.lineEdit_Mass_Column.setText(str(col_attributes.mass))
        self.ui.lineEdit_SectionalArea_Column.setText(str(col_attributes.area))
        self.ui.lineEdit_MomentOfAreaZ_Column.setText(str(col_attributes.mom_inertia_z))
        self.ui.lineEdit_MomentOfAreaY_Column.setText(str(col_attributes.mom_inertia_y))
        self.ui.lineEdit_RogZ_Column.setText(str(col_attributes.rad_of_gy_z))
        self.ui.lineEdit_RogY_Column.setText(str(col_attributes.rad_of_gy_y))
        self.ui.lineEdit_ElasticModZ_Column.setText(str(col_attributes.elast_sec_mod_z))
        self.ui.lineEdit_ElasticModY_Column.setText(str(col_attributes.elast_sec_mod_y))
        self.ui.lineEdit_ElasticModPZ_Column.setText(str(col_attributes.plast_sec_mod_z))
        self.ui.lineEdit_ElasticModPY_Column.setText(str(col_attributes.plast_sec_mod_y))
        self.ui.pushButton_Add_Column.setEnabled(True)
        self.ui.pushButton_Add_Column.clicked.connect(lambda: self.add_ColumnPref(table))

        if (
                self.ui.lineEdit_Depth_Column.text() != "" and self.ui.lineEdit_FlangeWidth_Column.text() != "" and self.ui.lineEdit_FlangeThickness_Column.text() != ""
                and self.ui.lineEdit_WeBThickness_Column.text() != ""):
            self.ui.lineEdit_Depth_Column.textChanged.connect(self.new_sectionalprop_Column)
            self.ui.lineEdit_FlangeWidth_Column.textChanged.connect(self.new_sectionalprop_Column)
            self.ui.lineEdit_FlangeThickness_Column.textChanged.connect(self.new_sectionalprop_Column)
            self.ui.lineEdit_WeBThickness_Column.textChanged.connect(self.new_sectionalprop_Column)

    def beam_preferences(self, designation, table, material_grade):
        beam_attributes = Section(designation,material_grade)
        Section.connect_to_database_update_other_attributes(beam_attributes, table, designation)
        self.ui.lineEdit_Designation_Beam.setText(designation)
        self.ui.lineEdit_Source_Beam.setText(str(beam_attributes.source))
        self.ui.lineEdit_UltimateStrength_Beam.setText(str(beam_attributes.fu))
        self.ui.lineEdit_YieldStrength_Beam.setText(str(beam_attributes.fy))
        self.ui.lineEdit_Depth_Beam.setText(str(beam_attributes.depth))
        self.ui.lineEdit_FlangeWidth_Beam.setText(str(beam_attributes.flange_width))
        self.ui.lineEdit_FlangeThickness_Beam.setText(str(beam_attributes.flange_thickness))
        self.ui.lineEdit_WeBThickness_Beam.setText(str(beam_attributes.web_thickness))
        self.ui.lineEdit_FlangeSlope_Beam.setText(str(beam_attributes.flange_slope))
        self.ui.lineEdit_RootRadius_Beam.setText(str(beam_attributes.root_radius))
        self.ui.lineEdit_ToeRadius_Beam.setText(str(beam_attributes.toe_radius))
        self.ui.lineEdit_ModElasticity_Beam.setText("200")
        self.ui.lineEdit_ModElasticity_Beam.setDisabled(True)
        self.ui.lineEdit_ModulusOfRigidity_Beam.setText("76.9")
        self.ui.lineEdit_ModulusOfRigidity_Beam.setDisabled(True)
        self.ui.lineEdit_PoissonsRatio_Beam.setText("0.3")
        self.ui.lineEdit_PoissonsRatio_Beam.setDisabled(True)
        self.ui.lineEdit_ThermalExpansion_Beam.setText("12")
        self.ui.lineEdit_ThermalExpansion_Beam.setDisabled(True)
        self.ui.lineEdit_Mass_Beam.setText(str(beam_attributes.mass))
        self.ui.lineEdit_SectionalArea_Beam.setText(str(beam_attributes.area))
        self.ui.lineEdit_MomentOfAreaZ_Beam.setText(str(beam_attributes.mom_inertia_z))
        self.ui.lineEdit_MomentOfAreaY_Beam.setText(str(beam_attributes.mom_inertia_y))
        self.ui.lineEdit_RogZ_Beam.setText(str(beam_attributes.rad_of_gy_z))
        self.ui.lineEdit_RogY_Beam.setText(str(beam_attributes.rad_of_gy_y))
        self.ui.lineEdit_ElasticModZ_Beam.setText(str(beam_attributes.elast_sec_mod_z))
        self.ui.lineEdit_ElasticModY_Beam.setText(str(beam_attributes.elast_sec_mod_y))
        self.ui.lineEdit_ElasticModPZ_Beam.setText(str(beam_attributes.plast_sec_mod_z))
        self.ui.lineEdit_ElasticModPY_Beam.setText(str(beam_attributes.plast_sec_mod_y))
        self.ui.pushButton_Add_Beam.setEnabled(True)
        self.ui.pushButton_Add_Beam.clicked.connect(self.add_BeamPref)


        if (
                self.ui.lineEdit_Depth_Beam.text() != "" and self.ui.lineEdit_FlangeWidth_Beam.text() != "" and self.ui.lineEdit_FlangeThickness_Beam.text() != ""
                and self.ui.lineEdit_WeBThickness_Beam.text() != ""):
            self.ui.lineEdit_Depth_Beam.textChanged.connect(self.new_sectionalprop_Beam)
            self.ui.lineEdit_FlangeWidth_Beam.textChanged.connect(self.new_sectionalprop_Beam)
            self.ui.lineEdit_FlangeThickness_Beam.textChanged.connect(self.new_sectionalprop_Beam)
            self.ui.lineEdit_WeBThickness_Beam.textChanged.connect(self.new_sectionalprop_Beam)

    def new_sectionalprop_Column(self):
        if self.ui.lineEdit_Depth_Column.text() == "":
            return
        else:
            D = float(self.ui.lineEdit_Depth_Column.text())

        if self.ui.lineEdit_FlangeWidth_Column.text() == "":
            return
        else:
            B = float(self.ui.lineEdit_FlangeWidth_Column.text())

        if self.ui.lineEdit_FlangeThickness_Column.text() == "":
            return
        else:
            t_w = float(self.ui.lineEdit_FlangeThickness_Column.text())

        if self.ui.lineEdit_WeBThickness_Column.text() == "":
            return
        else:
            t_f = float(self.ui.lineEdit_WeBThickness_Column.text())

        self.sectionalprop = I_sectional_Properties()
        self.ui.lineEdit_Mass_Column.setText(str(self.sectionalprop.calc_Mass(D, B, t_w, t_f)))
        self.ui.lineEdit_SectionalArea_Column.setText(str(self.sectionalprop.calc_Area(D, B, t_w, t_f)))
        self.ui.lineEdit_MomentOfAreaZ_Column.setText(str(self.sectionalprop.calc_MomentOfAreaZ(D, B, t_w, t_f)))
        self.ui.lineEdit_MomentOfAreaY_Column.setText(str(self.sectionalprop.calc_MomentOfAreaY(D, B, t_w, t_f)))
        self.ui.lineEdit_RogZ_Column.setText(str(self.sectionalprop.calc_RogZ(D, B, t_w, t_f)))
        self.ui.lineEdit_RogY_Column.setText(str(self.sectionalprop.calc_RogY(D, B, t_w, t_f)))
        self.ui.lineEdit_ElasticModZ_Column.setText(str(self.sectionalprop.calc_ElasticModulusZz(D, B, t_w, t_f)))
        self.ui.lineEdit_ElasticModY_Column.setText(str(self.sectionalprop.calc_ElasticModulusZy(D, B, t_w, t_f)))
        self.ui.lineEdit_ElasticModPZ_Column.setText(str(self.sectionalprop.calc_PlasticModulusZpz(D, B, t_w, t_f)))
        self.ui.lineEdit_ElasticModPY_Column.setText(str(self.sectionalprop.calc_PlasticModulusZpy(D, B, t_w, t_f)))

        self.ui.pushButton_Add_Column.setEnabled(True)

    def new_sectionalprop_Beam(self):
        if self.ui.lineEdit_Depth_Beam.text() == "":
            return
        else:
            D = float(self.ui.lineEdit_Depth_Beam.text())

        if self.ui.lineEdit_FlangeWidth_Beam.text() == "":
            return
        else:
            B = float(self.ui.lineEdit_FlangeWidth_Beam.text())

        if self.ui.lineEdit_FlangeThickness_Beam.text() == "":
            return
        else:
            t_w = float(self.ui.lineEdit_FlangeThickness_Beam.text())

        if self.ui.lineEdit_WeBThickness_Beam.text() == "":
            return
        else:
            t_f = float(self.ui.lineEdit_WeBThickness_Beam.text())

        self.sectionalprop = I_sectional_Properties()
        self.ui.lineEdit_Mass_Beam.setText(str(self.sectionalprop.calc_Mass(D, B, t_w, t_f)))
        self.ui.lineEdit_SectionalArea_Beam.setText(str(self.sectionalprop.calc_Area(D, B, t_w, t_f)))
        self.ui.lineEdit_MomentOfAreaZ_Beam.setText(str(self.sectionalprop.calc_MomentOfAreaZ(D, B, t_w, t_f)))
        self.ui.lineEdit_MomentOfAreaY_Beam.setText(str(self.sectionalprop.calc_MomentOfAreaY(D, B, t_w, t_f)))
        self.ui.lineEdit_RogZ_Beam.setText(str(self.sectionalprop.calc_RogZ(D, B, t_w, t_f)))
        self.ui.lineEdit_RogY_Beam.setText(str(self.sectionalprop.calc_RogY(D, B, t_w, t_f)))
        self.ui.lineEdit_ElasticModZ_Beam.setText(str(self.sectionalprop.calc_ElasticModulusZz(D, B, t_w, t_f)))
        self.ui.lineEdit_ElasticModY_Beam.setText(str(self.sectionalprop.calc_ElasticModulusZy(D, B, t_w, t_f)))
        self.ui.lineEdit_ElasticModPZ_Beam.setText(str(self.sectionalprop.calc_PlasticModulusZpz(D, B, t_w, t_f)))
        self.ui.lineEdit_ElasticModPY_Beam.setText(str(self.sectionalprop.calc_PlasticModulusZpy(D, B, t_w, t_f)))
        self.ui.pushButton_Add_Beam.setEnabled(True)

    def add_ColumnPref(self, table):

        if (
                self.ui.lineEdit_Designation_Column.text() == "" or self.ui.lineEdit_Mass_Column.text() == "" or self.ui.lineEdit_SectionalArea_Column.text() == "" or self.ui.lineEdit_Depth_Column.text() == ""
                or self.ui.lineEdit_FlangeWidth_Column.text() == "" or self.ui.lineEdit_WeBThickness_Column.text() == "" or self.ui.lineEdit_FlangeThickness_Column.text() == "" or self.ui.lineEdit_FlangeSlope_Column.text() == ""
                or self.ui.lineEdit_RootRadius_Column.text() == "" or self.ui.lineEdit_ToeRadius_Column.text() == "" or self.ui.lineEdit_MomentOfAreaZ_Column.text() == "" or self.ui.lineEdit_MomentOfAreaY_Column.text() == ""
                or self.ui.lineEdit_RogZ_Column.text() == "" or self.ui.lineEdit_RogY_Column.text() == "" or self.ui.lineEdit_ElasticModZ_Column.text() == "" or self.ui.lineEdit_ElasticModY_Column.text() == ""
                or self.ui.lineEdit_Source_Column.text() == ""):
            QMessageBox.information(QMessageBox(), 'Warning', 'Please Fill all missing parameters!')
            self.ui.pushButton_Add_Column.setDisabled(True)


        else:
            self.ui.pushButton_Add_Column.setEnabled(True)
            Designation_c = self.ui.lineEdit_Designation_Column.text()
            Mass_c = float(self.ui.lineEdit_Mass_Column.text())
            Area_c = float(self.ui.lineEdit_SectionalArea_Column.text())
            D_c = float(self.ui.lineEdit_Depth_Column.text())
            B_c = float(self.ui.lineEdit_FlangeWidth_Column.text())
            tw_c = float(self.ui.lineEdit_WeBThickness_Column.text())
            T_c = float(self.ui.lineEdit_FlangeThickness_Column.text())
            FlangeSlope_c = float(self.ui.lineEdit_FlangeSlope_Column.text())
            R1_c = float(self.ui.lineEdit_RootRadius_Column.text())
            R2_c = float(self.ui.lineEdit_ToeRadius_Column.text())
            Iz_c = float(self.ui.lineEdit_MomentOfAreaZ_Column.text())
            Iy_c = float(self.ui.lineEdit_MomentOfAreaY_Column.text())
            rz_c = float(self.ui.lineEdit_RogZ_Column.text())
            ry_c = float(self.ui.lineEdit_RogY_Column.text())
            Zz_c = float(self.ui.lineEdit_ElasticModZ_Column.text())
            Zy_c = float(self.ui.lineEdit_ElasticModY_Column.text())
            if (self.ui.lineEdit_ElasticModPZ_Column.text() == "" or self.ui.lineEdit_ElasticModPY_Column.text() == ""):
                self.ui.lineEdit_ElasticModPZ_Column.setText("0")
                self.ui.lineEdit_ElasticModPY_Column.setText("0")
            Zpz_c = self.ui.lineEdit_ElasticModPZ_Column.text()
            Zpy_c = self.ui.lineEdit_ElasticModPY_Column.text()
            Source_c = self.ui.lineEdit_Source_Column.text()

            conn = sqlite3.connect(PATH_TO_DATABASE)

            c = conn.cursor()
            if table == "Beams":
                c.execute("SELECT count(*) FROM Beams WHERE Designation = ?", (Designation_c,))
                data = c.fetchone()[0]
            else:
                c.execute("SELECT count(*) FROM Columns WHERE Designation = ?", (Designation_c,))
                data = c.fetchone()[0]
            if data == 0:
                if table == "Beams":
                    c.execute('''INSERT INTO Beams (Designation,Mass,Area,D,B,tw,T,R1,R2,Iz,Iy,rz,ry,
                                                                                                               Zz,zy,Zpz,Zpy,FlangeSlope,Source) VALUES (?,?,?,?,?,?,?,?,?,?,?,?,?,?,?,?,?,?,?)''',
                              (Designation_c, Mass_c, Area_c,
                               D_c, B_c, tw_c, T_c,
                               R1_c, R2_c, Iz_c, Iy_c, rz_c,
                               ry_c, Zz_c, Zy_c,
                               Zpz_c, Zpy_c, FlangeSlope_c, Source_c))
                    conn.commit()
                else:
                    c.execute('''INSERT INTO Columns (Designation,Mass,Area,D,B,tw,T,R1,R2,Iz,Iy,rz,ry,
                                                                                           Zz,zy,Zpz,Zpy,FlangeSlope,Source) VALUES (?,?,?,?,?,?,?,?,?,?,?,?,?,?,?,?,?,?,?)''',
                              (Designation_c, Mass_c, Area_c,
                               D_c, B_c, tw_c, T_c,
                               R1_c, R2_c, Iz_c, Iy_c, rz_c,
                               ry_c, Zz_c, Zy_c,
                               Zpz_c, Zpy_c, FlangeSlope_c, Source_c))
                    conn.commit()
                c.close()
                conn.close()
                QMessageBox.information(QMessageBox(), 'Information', 'Data is added successfully to the database!')
            else:
                QMessageBox.information(QMessageBox(), 'Warning', 'Designation is already exist in Database!')
                self.clear_ColumnPref()

    def add_BeamPref(self):

        if (
                self.ui.lineEdit_Designation_Beam.text() == "" or self.ui.lineEdit_Mass_Beam.text() == "" or self.ui.lineEdit_SectionalArea_Beam.text() == "" or self.ui.lineEdit_Depth_Beam.text() == ""
                or self.ui.lineEdit_FlangeWidth_Beam.text() == "" or self.ui.lineEdit_WeBThickness_Beam.text() == "" or self.ui.lineEdit_FlangeThickness_Beam.text() == "" or self.ui.lineEdit_FlangeSlope_Beam.text() == ""
                or self.ui.lineEdit_RootRadius_Beam.text() == "" or self.ui.lineEdit_ToeRadius_Beam.text() == "" or self.ui.lineEdit_MomentOfAreaZ_Beam.text() == "" or self.ui.lineEdit_MomentOfAreaY_Beam.text() == ""
                or self.ui.lineEdit_RogZ_Beam.text() == "" or self.ui.lineEdit_RogY_Beam.text() == "" or self.ui.lineEdit_ElasticModZ_Beam.text() == "" or self.ui.lineEdit_ElasticModY_Beam.text() == ""
                or self.ui.lineEdit_Source_Beam.text() == ""):
            QMessageBox.information(QMessageBox(), 'Warning', 'Please Fill all missing parameters!')
            self.ui.pushButton_Add_Beam.setDisabled(True)

        else:
            self.ui.pushButton_Add_Beam.setEnabled(True)
            Designation_b = self.ui.lineEdit_Designation_Beam.text()
            Mass_b = float(self.ui.lineEdit_Mass_Beam.text())
            Area_b = float(self.ui.lineEdit_SectionalArea_Beam.text())
            D_b = float(self.ui.lineEdit_Depth_Beam.text())
            B_b = float(self.ui.lineEdit_FlangeWidth_Beam.text())
            tw_b = float(self.ui.lineEdit_WeBThickness_Beam.text())
            T_b = float(self.ui.lineEdit_FlangeThickness_Beam.text())
            FlangeSlope_b = float(self.ui.lineEdit_FlangeSlope_Beam.text())
            R1_b = float(self.ui.lineEdit_RootRadius_Beam.text())
            R2_b = float(self.ui.lineEdit_ToeRadius_Beam.text())
            Iz_b = float(self.ui.lineEdit_MomentOfAreaZ_Beam.text())
            Iy_b = float(self.ui.lineEdit_MomentOfAreaY_Beam.text())
            rz_b = float(self.ui.lineEdit_RogZ_Beam.text())
            ry_b = float(self.ui.lineEdit_RogY_Beam.text())
            Zz_b = float(self.ui.lineEdit_ElasticModZ_Beam.text())
            Zy_b = float(self.ui.lineEdit_ElasticModY_Beam.text())
            if (self.ui.lineEdit_ElasticModPZ_Beam.text() == "" or self.ui.lineEdit_ElasticModPY_Beam.text() == ""):
                self.ui.lineEdit_ElasticModPZ_Beam.setText("0")
                self.ui.lineEdit_ElasticModPY_Beam.setText("0")
            Zpz_b = self.ui.lineEdit_ElasticModPZ_Beam.text()
            Zpy_b = self.ui.lineEdit_ElasticModPY_Beam.text()
            Source_b = self.ui.lineEdit_Source_Beam.text()

            conn = sqlite3.connect(PATH_TO_DATABASE)

            c = conn.cursor()
            c.execute("SELECT count(*) FROM Beams WHERE Designation = ?", (Designation_b,))
            data = c.fetchone()[0]
            if data == 0:
                c.execute('''INSERT INTO Beams (Designation,Mass,Area,D,B,tw,T,R1,R2,Iz,Iy,rz,ry,Zz,zy,Zpz,Zpy,
    				                                                FlangeSlope,Source) VALUES (?,?,?,?,?,?,?,?,?,?,?,?,?,?,?,?,?,?,?)''',
                          (Designation_b, Mass_b, Area_b,
                           D_b, B_b, tw_b, T_b, FlangeSlope_b,
                           R1_b, R2_b, Iz_b, Iy_b, rz_b,
                           ry_b, Zz_b, Zy_b,
                           Zpz_b, Zpy_b, Source_b))
                conn.commit()
                c.close()
                conn.close()
                QMessageBox.information(QMessageBox(), 'Information', 'Data is added successfully to the database.')
            else:
                QMessageBox.information(QMessageBox(), 'Warning', 'Designation is already exist in Database!')
                self.clear_BeamPref()

    def clear_ColumnPref(self):
        self.ui.lineEdit_Designation_Column.clear()
        self.ui.lineEdit_Source_Column.clear()
        self.ui.lineEdit_UltimateStrength_Column.clear()
        self.ui.lineEdit_YieldStrength_Column.clear()
        self.ui.lineEdit_Depth_Column.clear()
        self.ui.lineEdit_FlangeWidth_Column.clear()
        self.ui.lineEdit_FlangeThickness_Column.clear()
        self.ui.lineEdit_WeBThickness_Column.clear()
        self.ui.lineEdit_FlangeSlope_Column.clear()
        self.ui.lineEdit_RootRadius_Column.clear()
        self.ui.lineEdit_ToeRadius_Column.clear()
        self.ui.lineEdit_Mass_Column.clear()
        self.ui.lineEdit_SectionalArea_Column.clear()
        self.ui.lineEdit_MomentOfAreaZ_Column.clear()
        self.ui.lineEdit_MomentOfAreaY_Column.clear()
        self.ui.lineEdit_RogZ_Column.clear()
        self.ui.lineEdit_RogY_Column.clear()
        self.ui.lineEdit_ElasticModZ_Column.clear()
        self.ui.lineEdit_ElasticModY_Column.clear()
        self.ui.lineEdit_ElasticModPZ_Column.clear()
        self.ui.lineEdit_ElasticModPY_Column.clear()
        self.ui.pushButton_Add_Column.setDisabled(True)

    def clear_BeamPref(self):
        self.ui.lineEdit_Designation_Beam.clear()
        self.ui.lineEdit_Source_Beam.clear()
        self.ui.lineEdit_UltimateStrength_Beam.clear()
        self.ui.lineEdit_YieldStrength_Beam.clear()
        self.ui.lineEdit_Depth_Beam.clear()
        self.ui.lineEdit_FlangeWidth_Beam.clear()
        self.ui.lineEdit_FlangeThickness_Beam.clear()
        self.ui.lineEdit_WeBThickness_Beam.clear()
        self.ui.lineEdit_FlangeSlope_Beam.clear()
        self.ui.lineEdit_RootRadius_Beam.clear()
        self.ui.lineEdit_ToeRadius_Beam.clear()
        self.ui.lineEdit_Mass_Beam.clear()
        self.ui.lineEdit_SectionalArea_Beam.clear()
        self.ui.lineEdit_MomentOfAreaZ_Beam.clear()
        self.ui.lineEdit_MomentOfAreaY_Beam.clear()
        self.ui.lineEdit_RogZ_Beam.clear()
        self.ui.lineEdit_RogY_Beam.clear()
        self.ui.lineEdit_ElasticModZ_Beam.clear()
        self.ui.lineEdit_ElasticModY_Beam.clear()
        self.ui.lineEdit_ElasticModPZ_Beam.clear()
        self.ui.lineEdit_ElasticModPY_Beam.clear()
        self.ui.pushButton_Add_Beam.setDisabled(True)

    def download_Database_Column(self):
        file_path = os.path.abspath(os.path.join(os.getcwd(), os.path.join("ResourceFiles", "add_sections.xlsx")))
        shutil.copyfile(file_path, os.path.join(str(self.folder), "images_html", "add_sections.xlsx"))
        QMessageBox.information(QMessageBox(), 'Information', 'Your File is Downloaded in your selected workspace')
        self.ui.pushButton_Import_Column.setEnabled(True)

    def download_Database_Beam(self):
        file_path = os.path.abspath(os.path.join(os.getcwd(), os.path.join("ResourceFiles", "add_sections.xlsx")))
        shutil.copyfile(file_path, os.path.join(str(self.folder), "images_html", "add_sections.xlsx"))
        QMessageBox.information(QMessageBox(), 'Information', 'Your File is Downloaded in your selected workspace')
        self.ui.pushButton_Import_Beam.setEnabled(True)

    def import_ColumnPref(self):
        wb = openpyxl.load_workbook(os.path.join(str(self.folder), "images_html", "add_sections.xlsx"))
        sheet = wb['First Sheet']
        conn = sqlite3.connect('ResourceFiles/Database/Intg_osdag.sqlite')

        for rowNum in range(2, sheet.max_row + 1):
            designation = sheet.cell(row=rowNum, column=2).value
            mass = sheet.cell(row=rowNum, column=3).value
            area = sheet.cell(row=rowNum, column=4).value
            d = sheet.cell(row=rowNum, column=5).value
            b = sheet.cell(row=rowNum, column=6).value
            tw = sheet.cell(row=rowNum, column=7).value
            t = sheet.cell(row=rowNum, column=8).value
            flangeSlope = sheet.cell(row=rowNum, column=9).value
            r1 = sheet.cell(row=rowNum, column=10).value
            r2 = sheet.cell(row=rowNum, column=11).value
            iz = sheet.cell(row=rowNum, column=12).value
            iy = sheet.cell(row=rowNum, column=13).value
            rz = sheet.cell(row=rowNum, column=14).value
            ry = sheet.cell(row=rowNum, column=15).value
            zz = sheet.cell(row=rowNum, column=16).value
            zy = sheet.cell(row=rowNum, column=17).value
            zpz = sheet.cell(row=rowNum, column=18).value
            zpy = sheet.cell(row=rowNum, column=19).value
            source = sheet.cell(row=rowNum, column=20).value
            c = conn.cursor()
            c.execute("SELECT count(*) FROM Columns WHERE Designation = ?", (designation,))
            data = c.fetchone()[0]
            if data == 0:
                c.execute('''INSERT INTO Columns (Designation,Mass,Area,D,B,tw,T,R1,R2,Iz,Iy,rz,ry,
    				                           Zz,zy,Zpz,Zpy,FlangeSlope,Source) VALUES (?,?,?,?,?,?,?,?,?,?,?,?,?,?,?,?,?,?,?)''',
                          (designation, mass, area,
                           d, b, tw, t,
                           r1, r2, iz, iy, rz, ry,
                           zz, zy
                           ,
                           zpz, zpy, flangeSlope, source))
                conn.commit()
                c.close()

        conn.close()
        QMessageBox.information(QMessageBox(), 'Successful', ' File data is imported successfully to the database.')
        self.ui.pushButton_Import_Column.setDisabled(True)

    def import_BeamPref(self):
        wb = openpyxl.load_workbook(os.path.join(str(self.folder), "images_html", "add_sections.xlsx"))
        sheet = wb['First Sheet']
        conn = sqlite3.connect('ResourceFiles/Database/Intg_osdag.sqlite')

        for rowNum in range(2, sheet.max_row + 1):
            designation = sheet.cell(row=rowNum, column=2).value
            mass = sheet.cell(row=rowNum, column=3).value
            area = sheet.cell(row=rowNum, column=4).value
            d = sheet.cell(row=rowNum, column=5).value
            b = sheet.cell(row=rowNum, column=6).value
            tw = sheet.cell(row=rowNum, column=7).value
            t = sheet.cell(row=rowNum, column=8).value
            flangeSlope = sheet.cell(row=rowNum, column=9).value
            r1 = sheet.cell(row=rowNum, column=10).value
            r2 = sheet.cell(row=rowNum, column=11).value
            iz = sheet.cell(row=rowNum, column=12).value
            iy = sheet.cell(row=rowNum, column=13).value
            rz = sheet.cell(row=rowNum, column=14).value
            ry = sheet.cell(row=rowNum, column=15).value
            zz = sheet.cell(row=rowNum, column=16).value
            zy = sheet.cell(row=rowNum, column=17).value
            zpz = sheet.cell(row=rowNum, column=18).value
            zpy = sheet.cell(row=rowNum, column=19).value
            source = sheet.cell(row=rowNum, column=20).value

            c = conn.cursor()
            c.execute("SELECT count(*) FROM Beams WHERE Designation = ?", (designation,))
            data = c.fetchone()[0]
            if data == 0:
                c.execute('''INSERT INTO Beams (Designation,Mass,Area,D,B,tw,T,FlangeSlope,R1,R2,Iz,Iy,rz,ry,
            				                           Zz,zy,Zpz,Zpy,Source) VALUES (?,?,?,?,?,?,?,?,?,?,?,?,?,?,?,?,?,?,?)''',
                          (designation, mass, area,
                           d, b, tw, t,
                           flangeSlope, r1
                           ,
                           r2, iz, iy, rz, ry,
                           zz, zy
                           ,
                           zpz, zpy, source))
                conn.commit()
                c.close()

        conn.close()
        QMessageBox.information(QMessageBox(), 'Successful', ' File data is imported successfully to the database.')
        self.ui.pushButton_Import_Beam.setDisabled(True)

    def close_designPref(self):
        self.close()

    def closeEvent(self, QCloseEvent):
        self.save_designPref_para()
        QCloseEvent.accept()

from . import icons_rc
if __name__ == '__main__':
    import sys
    app = QtWidgets.QApplication(sys.argv)
    MainWindow = QtWidgets.QMainWindow()
    ui = Ui_ModuleWindow()
    ui.setupUi(MainWindow)
    MainWindow.show()
    sys.exit(app.exec_())<|MERGE_RESOLUTION|>--- conflicted
+++ resolved
@@ -1056,7 +1056,6 @@
 
         return information
 
-<<<<<<< HEAD
     def validate_beam_beam(self, key):
         if key.currentIndex() == 2:
             self.val()
@@ -1093,9 +1092,6 @@
             else:
                 self.btn_Design.setDisabled(False)
 
-
-=======
->>>>>>> 1680baa2
     def retranslateUi(self, MainWindow):
         _translate = QtCore.QCoreApplication.translate
         #MainWindow.setWindowTitle(_translate("MainWindow", "Fin Plate"))
