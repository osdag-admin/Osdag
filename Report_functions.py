--- conflicted
+++ resolved
@@ -6282,10 +6282,6 @@
     return moment_capacity
 
 
-<<<<<<< HEAD
-def bolt_shear_demand(V, n_bolts, V_d):
-
-=======
 def continuity_plate_len_bp(len_out, len_in, col_D, col_T, notch_size):
     """ """
     len = Math(inline=True)
@@ -6596,7 +6592,6 @@
 
 
 def bolt_shear_demand(V, n_bolts, V_sb, type = None):
->>>>>>> 2035fa97
 
     """
     Calculate bolt shear demand in each bolts
@@ -6610,15 +6605,6 @@
     """
     V = str(V)
     n_bolts = str(n_bolts)
-<<<<<<< HEAD
-    V_d = str(V_d)
-    bolt_shear_demand = Math(inline=True)
-    bolt_shear_demand.append(NoEscape(r'\begin{aligned} V_d &= \frac{V}{\ n} \\'))
-    bolt_shear_demand.append(NoEscape(r'&=\frac{' + V + '}{' + n_bolts + r'} \\'))
-    bolt_shear_demand.append(NoEscape(r'&= ' + V_d + r'\end{aligned}'))
-    return bolt_shear_demand
-
-=======
     V_sb = str(V_sb)
     type = str(type)
     bolt_shear_demand = Math(inline=True)
@@ -6987,5 +6973,4 @@
     weld_size_ep_web_prov_eqn.append(NoEscape(r' & = max(' + str(weld_size_web) + r', ~' + str(min_size) + r') \\'))
     weld_size_ep_web_prov_eqn.append(NoEscape(r' & = ' + str(weld_size_web_provided) + r' \end{aligned}'))
 
-    return weld_size_ep_web_prov_eqn
->>>>>>> 2035fa97
+    return weld_size_ep_web_prov_eqn