"created by anjali"

from design_type.connection.moment_connection import MomentConnection
from utils.common.component import *
from Common import *
from utils.common.load import Load
from design_report.reportGenerator_latex import CreateLatex
from Report_functions import *
import yaml

import os
from design_report.reportGenerator_latex import CreateLatex
from Report_functions import *
import logging


class BeamCoverPlateWeld(MomentConnection):

    def __init__(self):
        super(BeamCoverPlateWeld, self).__init__()
        self.design_status = False



    def set_osdaglogger(key):
        global logger
        logger = logging.getLogger('osdag')
        logger.setLevel(logging.DEBUG)
        handler = logging.StreamHandler()
        handler.setLevel(logging.DEBUG)
        formatter = logging.Formatter(fmt='%(asctime)s - %(name)s - %(levelname)s - %(message)s', datefmt='%H:%M:%S')

        handler.setFormatter(formatter)
        logger.addHandler(handler)

        handler.setLevel(logging.WARNING)
        formatter = logging.Formatter(fmt='%(asctime)s - %(name)s - %(levelname)s - %(message)s', datefmt='%H:%M:%S')
        handler.setFormatter(formatter)
        logger.addHandler(handler)

        if key is not None:
            handler = OurLog(key)
            handler.setLevel(logging.WARNING)
            formatter = logging.Formatter(fmt='%(asctime)s - %(name)s - %(levelname)s - %(message)s', datefmt='%H:%M:%S')
            handler.setFormatter(formatter)
            logger.addHandler(handler)

    def input_values(self, existingvalues={}):

        options_list = []

        if KEY_SECSIZE in existingvalues:
            existingvalue_key_secsize = existingvalues[KEY_SECSIZE]
        else:
            existingvalue_key_secsize = ''

        if KEY_MATERIAL in existingvalues:
            existingvalue_key_mtrl = existingvalues[KEY_MATERIAL]
        else:
            existingvalue_key_mtrl = ''

        if KEY_MOMENT in existingvalues:
            existingvalues_key_moment = existingvalues[KEY_MOMENT]
        else:
            existingvalues_key_moment = ''

        if KEY_SHEAR in existingvalues:
            existingvalue_key_versh = existingvalues[KEY_SHEAR]
        else:
            existingvalue_key_versh = ''

        if KEY_AXIAL in existingvalues:
            existingvalue_key_axial = existingvalues[KEY_AXIAL]
        else:
            existingvalue_key_axial = ''

        if KEY_DP_WELD_TYPE in existingvalues:
            existingvalue_key_weld_type = existingvalues[KEY_DP_WELD_TYPE]
        else:
            existingvalue_key_weld_type = ''

        if KEY_FLANGEPLATE_PREFERENCES in existingvalues:
            existingvalue_key_fplate_pref = existingvalues[KEY_PLATETHK]
        else:
            existingvalue_key_fplate_pref = ''

        if KEY_FLANGEPLATE_THICKNESS in existingvalues:
            existingvalue_key_fplate_thk = existingvalues[KEY_PLATETHK]
        else:
            existingvalue_key_fplate_thk = ''

        if KEY_WEBPLATE_THICKNESS in existingvalues:
            existingvalue_key_wplate_thk = existingvalues[KEY_PLATETHK]
        else:
            existingvalue_key_wplate_thk = ''

        t16 = (KEY_MODULE, KEY_DISP_BEAMCOVERPLATEWELD, TYPE_MODULE, None, None)
        options_list.append(t16)

        t1 = (None, DISP_TITLE_CM, TYPE_TITLE, None, None)
        options_list.append(t1)


        t4 = (KEY_SECSIZE, KEY_DISP_SECSIZE, TYPE_COMBOBOX, existingvalue_key_secsize, connectdb("Beams"))
        options_list.append(t4)

        t15 = (KEY_IMAGE, None, TYPE_IMAGE, None, None)
        options_list.append(t15)

        t5 = (KEY_MATERIAL, KEY_DISP_MATERIAL, TYPE_COMBOBOX, existingvalue_key_mtrl, VALUES_MATERIAL)
        options_list.append(t5)
        t19 = (KEY_WELD_TYPE, KEY_DISP_WELD_TYPE, TYPE_COMBOBOX, existingvalue_key_weld_type,
            VALUES_WELD_TYPE)
        options_list.append(t19)

        t6 = (None, DISP_TITLE_FSL, TYPE_TITLE, None, None)
        options_list.append(t6)

        t17 = (KEY_MOMENT, KEY_DISP_MOMENT, TYPE_TEXTBOX,existingvalues_key_moment,None)
        options_list.append(t17)

        t7 = (KEY_SHEAR, KEY_DISP_SHEAR, TYPE_TEXTBOX, existingvalue_key_versh, None)
        options_list.append(t7)

        t8 = (KEY_AXIAL, KEY_DISP_AXIAL, TYPE_TEXTBOX, existingvalue_key_axial, None)
        options_list.append(t8)

        t18 = (None, DISP_TITLE_FLANGESPLICEPLATE, TYPE_TITLE, None, None)
        options_list.append(t18)

        t19 = (KEY_FLANGEPLATE_PREFERENCES, KEY_DISP_FLANGESPLATE_PREFERENCES, TYPE_COMBOBOX, existingvalue_key_fplate_pref, VALUES_FLANGEPLATE_PREFERENCES)
        options_list.append(t19)

        t20 = (KEY_FLANGEPLATE_THICKNESS, KEY_DISP_FLANGESPLATE_THICKNESS, TYPE_COMBOBOX_CUSTOMIZED, existingvalue_key_fplate_thk, VALUES_FLANGEPLATE_THICKNESS)
        options_list.append(t20)

        t21 = (None, DISP_TITLE_WEBSPLICEPLATE, TYPE_TITLE, None, None)
        options_list.append(t21)

        t22 = (KEY_WEBPLATE_THICKNESS, KEY_DISP_WEBPLATE_THICKNESS, TYPE_COMBOBOX_CUSTOMIZED, existingvalue_key_wplate_thk, VALUES_WEBPLATE_THICKNESS)
        options_list.append(t22)

        return options_list

    def flangecapacity(self, flag):

        flangecapacity = []

        t30 =(KEY_FLANGE_TEN_CAPACITY,KEY_DISP_FLANGE_TEN_CAPACITY,TYPE_TEXTBOX,
               round_up(self.section.tension_capacity_flange/1000, 5) if flag else '')
        flangecapacity.append(t30)
        t30 = (KEY_FLANGE_PLATE_TEN_CAP, KEY_DISP_FLANGE_PLATE_TEN_CAP, TYPE_TEXTBOX,
               round_up(self.flange_plate.tension_capacity_flange_plate / 1000, 5) if flag else '')
        flangecapacity.append(t30)

        return flangecapacity

    def customized_input(self):

        list1 = []
        t4 = (KEY_WEBPLATE_THICKNESS, self.plate_thick_customized)
        list1.append(t4)
        t5 = (KEY_FLANGEPLATE_THICKNESS, self.plate_thick_customized)
        list1.append(t5)

        return list1

    def webcapacity(self, flag):

        webcapacity = []
        t30 = (KEY_WEB_TEN_CAPACITY, KEY_DISP_WEB_TEN_CAPACITY, TYPE_TEXTBOX,
               round_up(self.section.tension_capacity_web / 1000, 5) if flag else '')
        webcapacity.append(t30)
        t30 = (KEY_TEN_CAP_WEB_PLATE, KEY_DISP_TEN_CAP_WEB_PLATE, TYPE_TEXTBOX,
               round_up(self.web_plate.tension_capacity_web_plate/ 1000, 5) if flag else '')
        webcapacity.append(t30)
        t30 = (KEY_WEBPLATE_SHEAR_CAPACITY, KEY_DISP_WEBPLATE_SHEAR_CAPACITY, TYPE_TEXTBOX,
               round_up(self.web_plate.shear_capacity_web_plate / 1000, 5) if flag else '')
        webcapacity.append(t30)
        return webcapacity

    def web_weld_details(self,flag):
        web_weld_details = []
        t15 = (KEY_WEB_WELD_LENGTH, KEY_DISP_WEB_WELD_LENGTH, TYPE_TEXTBOX,
              (self.web_weld.length) if flag else '')
        web_weld_details.append(t15)

        t15 = (KEY_WEB_WELD_HEIGHT, KEY_DISP_WEB_WELD_HEIGHT, TYPE_TEXTBOX,
              (self.web_weld.height) if flag else '')
        web_weld_details.append(t15)
        t14 = (KEY_WEB_WELD_SIZE, KEY_WEB_DISP_WELD_SIZE, TYPE_TEXTBOX, self.web_weld.size if flag else '')
        web_weld_details.append(t14)

        t15 = (KEY_WEB_WELD_STRENGTH, KEY_WEB_DISP_WELD_STRENGTH, TYPE_TEXTBOX,
           round_up(self.web_weld.strength,5) if flag else '')
        web_weld_details.append(t15) #in N/mm

        t16 = (KEY_WEB_WELD_STRESS, KEY_WEB_DISP_WELD_STRESS, TYPE_TEXTBOX, round_up(self.web_weld.stress, 5) if flag else '')
        web_weld_details.append(t16)

        return web_weld_details

    def flange_weld_details(self, flag):
        flange_weld_details = []
        t15 = (KEY_FLANGE_WELD_LENGTH, KEY_DISP_FLANGE_WELD_LENGTH, TYPE_TEXTBOX,
              (self.flange_weld.length) if flag else '')
        flange_weld_details.append(t15)

        t15 = (KEY_FLANGE_WELD_HEIGHT, KEY_DISP_FLANGE_WELD_HEIGHT, TYPE_TEXTBOX,
               (self.flange_weld.height) if flag else '')
        flange_weld_details.append(t15)

        t14 = (KEY_FLANGE_WELD_SIZE, KEY_FLANGE_DISP_WELD_SIZE, TYPE_TEXTBOX, self.flange_weld.size if flag else '')
        flange_weld_details.append(t14)

        t15 = (
            KEY_FLANGE_WELD_STRENGTH, KEY_FLANGE_DISP_WELD_STRENGTH, TYPE_TEXTBOX,
            round_up(self.flange_weld.strength, 5) if flag else '')
        flange_weld_details.append(t15) #in N/mm

        t16 = (
        KEY_FLANGE_WELD_STRESS, KEY_FLANGE_DISP_WELD_STRESS, TYPE_TEXTBOX, round_up(self.flange_weld.stress, 5) if flag else '')
        flange_weld_details .append(t16) #in N/mm

        return flange_weld_details


    def Innerflange_weld_details(self, flag):
        Innerflange_weld_details = []
        t15 = (KEY_INNERFLANGE_WELD_LENGTH, KEY_DISP_INNERFLANGE_WELD_LENGTH, TYPE_TEXTBOX,
              ( self.flange_weld.Innerlength ) if flag else '')
        Innerflange_weld_details.append(t15)

        t15 = (KEY_INNERFLANGE_WELD_HEIGHT, KEY_DISP_INNERFLANGE_WELD_HEIGHT, TYPE_TEXTBOX,
               (self.flange_weld.Innerheight) if flag else '')
        Innerflange_weld_details.append(t15)

        t14 = (KEY_FLANGE_WELD_SIZE, KEY_FLANGE_DISP_WELD_SIZE, TYPE_TEXTBOX, self.flange_weld.size if flag else '')
        Innerflange_weld_details.append(t14)

        t15 = (KEY_INNERFLANGE_WELD_STRENGTH, KEY_INNERFLANGE_DISP_WELD_STRENGTH, TYPE_TEXTBOX,
            round_up(self.flange_weld.strength, 5) if flag else '')
        Innerflange_weld_details.append(t15) #in N/mm

        t16 = (KEY_INNERFLANGE_WELD_STRESS, KEY_INNERFLANGE_DISP_WELD_STRESS, TYPE_TEXTBOX, round_up(self.flange_weld.Innerstress, 5) if flag else '')
        Innerflange_weld_details .append(t16) #in N/mm

        return Innerflange_weld_details

    def output_values(self, flag):

        out_list = []
        t1 = (None, DISP_TITLE_WEBSPLICEPLATE, TYPE_TITLE, None)
        out_list.append(t1)

        t5 = (KEY_WEB_PLATE_HEIGHT, KEY_DISP_WEB_PLATE_HEIGHT, TYPE_TEXTBOX,
              self.web_plate.height if flag else '' )
        out_list.append(t5)

        t6 = (KEY_WEB_PLATE_LENGTH, KEY_DISP_WEB_PLATE_LENGTH, TYPE_TEXTBOX,
              self.web_plate.length if flag else '')
        out_list.append(t6)

        t7 = (KEY_WEBPLATE_THICKNESS, KEY_DISP_WEBPLATE_THICKNESS, TYPE_TEXTBOX,
              self.web_plate.thickness_provided if flag else '')
        out_list.append(t7)

        t21 = (KEY_WEB_CAPACITY, KEY_DISP_WEB_CAPACITY, TYPE_OUT_BUTTON, ['Web Capacity', self.webcapacity])
        out_list.append(t21)

        t21 = (KEY_WEB_WELD_DETAILS, KEY_DISP_WEB_WELD_DETAILS, TYPE_OUT_BUTTON, ['Web Plate Weld', self.web_weld_details])
        out_list.append(t21)

        t17 = (None, DISP_TITLE_FLANGESPLICEPLATE, TYPE_TITLE, None)
        out_list.append(t17)

        t18 = (KEY_FLANGE_PLATE_HEIGHT, KEY_DISP_FLANGE_PLATE_HEIGHT, TYPE_TEXTBOX,
               self.flange_plate.height if flag else '')
        out_list.append(t18)

        t19 = (
            KEY_FLANGE_PLATE_LENGTH, KEY_DISP_FLANGE_PLATE_LENGTH, TYPE_TEXTBOX,
            self.flange_plate.length if flag else '')
        out_list.append(t19)

        t20 = (KEY_FLANGEPLATE_THICKNESS, KEY_DISP_FLANGESPLATE_THICKNESS, TYPE_TEXTBOX,
               self.flange_plate.thickness_provided if flag else '')
        out_list.append(t20)
        t21 = (
            KEY_FLANGE_CAPACITY, KEY_DISP_FLANGE_CAPACITY, TYPE_OUT_BUTTON, ['Flange Capacity', self.flangecapacity])
        out_list.append(t21)


        t21 = (
        KEY_FLANGE_WELD_DETAILS, KEY_DISP_FLANGE_WELD_DETAILS, TYPE_OUT_BUTTON, ['Flange Plate Weld', self.flange_weld_details])
        out_list.append(t21)

        t17 = (None, DISP_TITLE_INNERFLANGESPLICEPLATE, TYPE_TITLE, None)
        out_list.append(t17)

        t18 = (KEY_INNERFLANGE_PLATE_HEIGHT, KEY_DISP_INNERFLANGE_PLATE_HEIGHT, TYPE_TEXTBOX,
               self.flange_plate.Innerheight if flag else '')
        out_list.append(t18)

        t19 = (
            KEY_INNERFLANGE_PLATE_LENGTH, KEY_DISP_INNERFLANGE_PLATE_LENGTH, TYPE_TEXTBOX,
            self.flange_plate.Innerlength if flag else '')
        out_list.append(t19)

        t20 = (KEY_INNERFLANGEPLATE_THICKNESS, KEY_DISP_INNERFLANGESPLATE_THICKNESS, TYPE_TEXTBOX,
               self.flange_plate.thickness_provided if flag else '')
        out_list.append(t20)

        t21 = (KEY_INNERFLANGE_WELD_DETAILS, KEY_DISP_INNERFLANGE_WELD_DETAILS, TYPE_OUT_BUTTON,
               ['Inner plate Weld', self.Innerflange_weld_details])
        out_list.append(t21)


        return out_list

    def func_for_validation(self, window, design_dictionary):

        all_errors = []
        self.design_status = False
        flag = False

        option_list = self.input_values(self)
        missing_fields_list = []
        for option in option_list:
            if option[2] == TYPE_TEXTBOX:
                if design_dictionary[option[0]] == '':
                    missing_fields_list.append(option[1])
            elif option[2] == TYPE_COMBOBOX and option[0] != KEY_CONN:
                val = option[4]
                if design_dictionary[option[0]] == val[0]:
                    missing_fields_list.append(option[1])

        if len(missing_fields_list) > 0:
            error = self.generate_missing_fields_error_string(self, missing_fields_list)
            all_errors.append(error)
            # flag = False
        else:
            flag = True

        if flag:
            self.set_input_values(self, design_dictionary)
        else:
            return all_errors

    def warn_text(self):

        """
        Function to give logger warning when any old value is selected from beams and Beams table.
        """

        # @author Arsil Zunzunia
        global logger
        red_list = red_list_function()
        if self.section.designation in red_list or self.section.designation in red_list:
            logger.warning(
                " : You are using a section (in red color) that is not available in latest version of IS 808")
            logger.info(
                " : You are using a section (in red color) that is not available in latest version of IS 808")

    def generate_missing_fields_error_string(self, missing_fields_list):
        """
        Args:
            missing_fields_list: list of fields that are not selected or entered
        Returns:
            error string that has to be displayed
        """
        # The base string which should be displayed
        information = "Please input the following required field"
        if len(missing_fields_list) > 1:
            # Adds 's' to the above sentence if there are multiple missing input fields
            information += "s"
        information += ": "
        # Loops through the list of the missing fields and adds each field to the above sentence with a comma

        for item in missing_fields_list:
            information = information + item + ", "

        # Removes the last comma
        information = information[:-2]
        information += "."

        return information


    def module_name(self):

        return KEY_DISP_BEAMCOVERPLATEWELD
    def module_name(self):
        return KEY_DISP_BEAMCOVERPLATEWELD

    def set_input_values(self, design_dictionary):
        super(BeamCoverPlateWeld, self).set_input_values(self, design_dictionary)
        # self.module = design_dictionary[KEY_MODULE]
        # global design_status
        # self.design_status = False # todo doubt of true or false
        #
        self.module = design_dictionary[KEY_MODULE]
        # self.connectivity = design_dictionary[KEY_CONN]
        self.preference = design_dictionary[KEY_FLANGEPLATE_PREFERENCES]

        self.section = Beam(designation=design_dictionary[KEY_SECSIZE],
                              material_grade=design_dictionary[KEY_MATERIAL])
        print("anjali",design_dictionary[KEY_DP_DETAILING_EDGE_TYPE])

        self.flange_weld = Weld(material_grade=design_dictionary[KEY_MATERIAL],material_g_o=design_dictionary[KEY_DP_WELD_MATERIAL_G_O],fabrication = design_dictionary[KEY_DP_WELD_FAB])
        self.web_weld =Weld(material_grade=design_dictionary[KEY_MATERIAL],material_g_o=design_dictionary[KEY_DP_WELD_MATERIAL_G_O],fabrication = design_dictionary[KEY_DP_WELD_FAB])

        self.flange_plate = Plate(thickness=design_dictionary.get(KEY_FLANGEPLATE_THICKNESS, None),
                                  material_grade=design_dictionary[KEY_MATERIAL],
                                  gap=design_dictionary[KEY_DP_DETAILING_GAP])
        # self.plate = Plate(thickness=design_dictionary.get(KEY_FLANGEPLATE_THICKNESS, None),
        #                           material_grade=design_dictionary[KEY_MATERIAL],
        #                           gap=design_dictionary[KEY_DP_DETAILING_GAP])
        self.web_plate = Plate(thickness=design_dictionary.get(KEY_WEBPLATE_THICKNESS, None),
                               material_grade=design_dictionary[KEY_MATERIAL],
                               gap=design_dictionary[KEY_DP_DETAILING_GAP])

        self.member_capacity(self)
        #self.hard_values(self)
    #

    def hard_values(self):
        # Select Selection  WPB 240* 240 * 60.3 (inside Ouside)- material E 250 fe 450A, bearing

        #load
        self.load.axial_force = 481.745 #KN
        self.load.shear_force = 111.906 #KN
        self.load.moment = 8.318420 #KNM
        self.section.fy = 230
        self.section.fu = 410
        #  Flange Weld
        self.flange_weld.size = 8 #mm
        # self.flangespace = 15 #mm
        self.flange_weld.length = 490
        self.flange_weld.height = 190
        #  Flange plate
        self.flange_plate.thickness_provided = 10
        self.flange_plate.height =  210
        self.flange_plate.length = 510
        #  Web Weld
        self.web_weld.size = 6  # mm
        # self.webspace = 15  # mm
        self.web_weld.length = 350
        self.web_weld.height = 155
        #  Web plate
        self.web_plate.thickness_provided =8
        self.web_plate.length = 365
        self.web_plate.height = 170
        #  Inner Flange weld
        self.flange_weld.size = 8  # mm
        self.flange_plate.thickness_provided = 10
        self.flange_weld.Innerheight=60
        self.flange_weld.Innerlength = 490
        #  Inner Flange plate
        self.flange_plate.thickness_provided = 10
        self.flange_plate.Innerheight = 80
        self.flange_plate.Innerlength = 510
        self.flange_plate.gap =10
        self.web_plate.gap = 10
        self.design_status = True

    def member_capacity(self):

        if self.section.type == "Rolled":
            length = self.section.depth
        else:
            length = self.section.depth - (
                    2 * self.section.flange_thickness)  # -(2*self.supported_section.root_radius)


        gamma_m0 = 1.1
        # Axial Capacity
        self.axial_capacity = (self.section.area * self.section.fy) / gamma_m0  # N
        self.min_axial_load = 0.3 * self.axial_capacity
        self.factored_axial_load = max(self.load.axial_force * 1000, self.min_axial_load)  # N
        if self.factored_axial_load > self.axial_capacity:
            self.factored_axial_load = self.axial_capacity
        else:
            pass
        # self.load.axial_force = self.factored_axial_load #N
        print("self.factored_axial_load", self.factored_axial_load)

        # Shear Capacity  # N
        self.shear_capacity1 = ((self.section.depth - (
                    2 * self.section.flange_thickness)) * self.section.web_thickness * self.section.fy) / (
                                       math.sqrt(
                                           3) * gamma_m0)  # N # A_v: Total cross sectional area in shear in mm^2 (float)
        self.shear_load1 = 0.6 * self.shear_capacity1  # N
        self.fact_shear_load = max(self.shear_load1, self.load.shear_force * 1000)  # N
        if self.fact_shear_load > self.shear_capacity1:
            self.fact_shear_load = self.shear_capacity1
        else:
            pass
        # self.load.shear_force = self.fact_shear_load  #N
        print('shear_force', self.load.shear_force)

        self.Z_p = round(((self.section.web_thickness * (
                self.section.depth - 2 * (self.section.flange_thickness)) ** 2) / 4), )  # mm3
        self.Z_e = round(((self.section.web_thickness * (
                self.section.depth - 2 * (self.section.flange_thickness)) ** 2) / 6), 2)  # mm3
        if self.section.type == "Rolled":

            self.limitwidththkratio_flange = self.limiting_width_thk_ratio(column_f_t=self.section.flange_thickness,
                                                                           column_t_w=self.section.web_thickness,
                                                                           column_d=self.section.depth,
                                                                           column_b=self.section.flange_width,
                                                                           column_fy=self.section.fy,
                                                                           factored_axial_force=self.factored_axial_load,
                                                                           column_area=self.section.area,
                                                                           compression_element="External",
                                                                           section="Rolled")
            print("limitwidththkratio_flange", self.limitwidththkratio_flange)
        else:
            pass

        if self.section.type2 == "generally":

            self.limitwidththkratio_web = self.limiting_width_thk_ratio(column_f_t=self.section.flange_thickness,
                                                                        column_t_w=self.section.web_thickness,
                                                                        column_d=self.section.depth,
                                                                        column_b=self.section.flange_width,
                                                                        column_fy=self.section.fy,
                                                                        factored_axial_force=self.factored_axial_load,
                                                                        column_area=self.section.area,
                                                                        compression_element="Web of an I-H",
                                                                        section="generally")
        else:
            pass

        self.class_of_section = int(max(self.limitwidththkratio_flange, self.limitwidththkratio_web))
        if self.class_of_section == 1 or self.class_of_section == 2:
            Z_w = self.Z_p
        elif self.class_of_section == 3:
            Z_w = self.Z_e

        if self.class_of_section == 1 or self.class_of_section == 2:
            self.beta_b = 1
        elif self.class_of_section == 3:
            self.beta_b = self.Z_e / self.Z_p

        self.section.plastic_moment_capacty(beta_b=self.beta_b, Z_p=self.Z_p,
                                            fy=self.section.fy)  # N # for section
        self.section.moment_d_deformation_criteria(fy=self.section.fy, Z_e=self.section.elast_sec_mod_z)

        self.Pmc = self.section.plastic_moment_capactiy
        self.Mdc = self.section.moment_d_def_criteria
        self.section.moment_capacity = min(self.section.plastic_moment_capactiy, self.section.moment_d_def_criteria)
        print("moment_capacity", self.section.moment_capacity)
        self.load_moment_min = 0.5 * self.section.moment_capacity
        self.load_moment = max(self.load_moment_min, self.load.moment * 1000000)  # N
        if self.load_moment > self.section.moment_capacity:
            self.load_moment = self.section.moment_capacity
        else:
            pass
        # self.load.moment = load_moment # N
        print("design_bending_strength", self.load.moment)

        print("self.load_moment", self.load_moment)
        print("self.load_moment_min", self.load_moment_min)

        self.moment_web = (Z_w * self.load_moment / (
            self.section.plast_sec_mod_z))  # Nm todo add in ddcl # z_w of web & z_p  of section
        print('plast_sec_mod_z', self.section.plast_sec_mod_z)
        print("Z_W", Z_w)
        print("web moment", self.moment_web)
        self.moment_flange = ((self.load_moment) - self.moment_web)  # Nmm #Nmm todo add in ddcl
        print("moment_flange", self.moment_flange)

        ###WEB MENBER CAPACITY CHECK

        ###### # capacity Check for web in axial = min(block, yielding, rupture)
        self.axial_force_w = ((self.section.depth - (
                2 * self.section.flange_thickness)) * self.section.web_thickness * self.factored_axial_load) / (
                                 self.section.area)  # N

        # A_vn_web = ( self.section.depth - 2 * self.section.flange_thickness - self.web_plate.bolts_one_line * self.web_bolt.dia_hole) * self.section.web_thickness
        A_v_web = (self.section.depth - 2 * self.section.flange_thickness) * self.section.web_thickness
        self.section.tension_yielding_capacity_web = self.tension_member_design_due_to_yielding_of_gross_section(
            A_v=A_v_web, fy=self.section.fy)

        print("tension_yielding_capacity_web", self.section.tension_yielding_capacity_web)

        if self.section.tension_yielding_capacity_web> self.axial_force_w:

            # self.section.tension_yielding_capacity = self.section.tension_yielding_capacity_web

            ### FLANGE MEMBER CAPACITY CHECK
            self.axial_force_f = self.factored_axial_load * self.section.flange_width * self.section.flange_thickness / (
                self.section.area)  # N
            self.flange_force = (
                    ((self.moment_flange) / (self.section.depth - self.section.flange_thickness)) + (
                self.axial_force_f))

            A_v_flange = self.section.flange_thickness * self.section.flange_width

            self.section.tension_yielding_capacity = self.tension_member_design_due_to_yielding_of_gross_section(
                A_v=A_v_flange,
                fy=self.flange_plate.fy)
            print("tension_yielding_capacity_flange", self.section.tension_yielding_capacity)

            if self.section.tension_yielding_capacity > self.flange_force:

                self.web_plate_thickness_possible = [i for i in self.web_plate.thickness if
                                                     i >= (self.section.web_thickness / 2)]

                if self.preference == "Outside":
                    self.flange_plate_thickness_possible = [i for i in self.flange_plate.thickness if
                                                            i >= self.section.flange_thickness]
                else:
                    self.flange_plate_thickness_possible = [i for i in self.flange_plate.thickness if
                                                            i >= (self.section.flange_thickness / 2)]

                if len(self.flange_plate_thickness_possible) == 0 or self.web_plate_thickness_possible == 0:
                    logger.error(":aaaaWeb Plate thickness should be greater than section  thicknesss.")
                else:

                    self.flange_plate.thickness_provided = self.min_thick_based_on_area(self,
                                                                                        tk=self.section.flange_thickness,
                                                                                        width=self.section.flange_width,
                                                                                        list_of_pt_tk=self.flange_plate_thickness_possible,
                                                                                        t_w=self.section.web_thickness,
                                                                                        r_1=self.section.root_radius,
                                                                                        D=self.section.depth,
                                                                                        preference=self.preference)
                    self.web_plate.thickness_provided = self.min_thick_based_on_area(self,
                                                                                     tk=self.section.flange_thickness,
                                                                                     width=self.section.flange_width,
                                                                                     list_of_pt_tk=self.web_plate_thickness_possible,
                                                                                     t_w=self.section.web_thickness,
                                                                                     r_1=self.section.root_radius,
                                                                                     D=self.section.depth, )

                    if self.web_plate.thickness_provided == 0 or self.flange_plate.thickness_provided == 0:
                        self.design_status = False
                        logger.error("flange plate is not possible")
                    else:
                        self.design_status = True
            else:
                self.design_status = False
                logger.error(" : tension_yielding_capacity  of flange is less than applied loads, Please select larger sections or decrease loads"
                    )
                print(" BBB failed in flange member checks. Select larger sections or decrease loads")
        else:
            self.design_status = False
            logger.error(" : tension_yielding_capacity of web  is less than applied loads, Please select larger sections or decrease loads")
            print("BBB failed in web member checks. Select larger sections or decrease loads")
        if self.design_status == True:
            print("Selecting bolt diameter")
            self.web_plate_weld(self)
        else:
            logger.error(" : tension_yielding_capacity   is less "
                         "than applied loads, Please select larger sections or decrease loads")

    def web_plate_weld(self):
        self.min_web_platethk = min(self.web_plate.thickness_provided, self.section.web_thickness)
        self.web_weld.size = int(round_down(self.min_web_platethk - 1.5))
        if self.web_weld.size > self.min_web_platethk:
            self.web_weld.size = self.min_web_platethk
        else:
            pass

        if self.web_weld.size < 3:
            self.web_weld.size = 3
        else:
            pass
        if self.web_weld.size > 16:
            self.web_weld.size = 16
        else:
            pass
        self.webspace = max(15, (self.web_weld.size + 5))
        print("space", self.webspace)

        self.web_weld.get_weld_strength(connecting_fu=[self.web_weld.fu, self.section.fu, self.web_plate.fu],
                                        weld_fabrication=KEY_DP_WELD_FAB_SHOP,
                                        t_weld=self.web_weld.size, weld_angle=90)  # in N/mm

        print("assdddffgghghg", self.web_weld.strength)

        self.web_plate.height = round_down((
                self.section.depth - (2 * self.section.flange_thickness) - (2 * self.section.root_radius) - (
                2 * self.webspace)), 5)

        self.available_long_web_length = self.web_plate.height

        self.design_status = False

        while self.design_status == False:

            self.weld_stress(self, d=self.available_long_web_length,
                             b=(self.web_plate.height - (2 * self.web_weld.size)),
                             shear_force=self.load.shear_force, moment_web=self.moment_web,
                             plate_height=(self.web_plate.height - (2 * self.web_weld.size)),
                             weld_size=self.web_weld.size, axial_force_w=self.axial_force_w)
            print("web weld stress", self.web_weld.stress)

            if self.web_weld.strength > self.web_weld.stress:
                break
            else:
                self.available_long_web_length = self.available_long_web_length + 50

                self.web_plate.length = 2 * (self.available_long_web_length + (2*self.web_weld.size)) + self.web_plate.gap
                if self.web_plate.length >= 150 * self.web_weld.throat_tk:
                    Reduction_factor = IS800_2007.cl_10_5_7_3_weld_long_joint(l_j=self.web_plate.length,
                                                                              t_t=self.web_weld.throat_tk)
                    self.web_weld.strength = self.web_weld.strength * Reduction_factor
                    self.weld_stress(self, d=self.available_long_web_length,
                                     b=(self.web_plate.height - (2 * self.web_weld.size)),
                                     shear_force=self.load.shear_force, moment_web=self.moment_web,
                                     plate_height=(self.web_plate.height - (2 * self.web_weld.size)), weld_size=self.web_weld.size,
                                     axial_force_w=self.axial_force_w)
                    if self.web_weld.strength > self.web_weld.stress:
                        self.design_status = True
                        break
                    else:
                        self.available_long_web_length = self.available_long_web_length + 50

        if self.web_weld.strength > self.web_weld.stress:
            self.design_status = True
            self.web_weld.length = round_up(self.available_long_web_length, 5)
            self.web_plate.length = round_up(2 * (self.available_long_web_length + (2*self.web_weld.size)) + self.web_plate.gap ,5)
            self.web_plate.height = round_down((self.section.depth - (2 * self.section.flange_thickness) - (2 * self.section.root_radius) - (
                    2 * self.webspace)), 5)
            self.web_weld.height = round_down((self.web_plate.height - (2 * self.web_weld.size)), 5)
            self.flange_plate_weld(self)
            pass

        else:
            logger.error(
                ":strength of web is less than stress, Please select larger sections or decrease loads")

    def flange_plate_weld(self):
        self.min_flange_platethk = min(self.flange_plate.thickness_provided, self.section.flange_thickness)
        self.flange_weld.size = int(round_down(self.min_flange_platethk - 1.5))

        if self.flange_weld.size < 3:
            self.flange_weld.size = 3
        else:
            pass
        if self.flange_weld.size > 16:
            self.flange_weld.size = 16
        else:
            pass
        self.flangespace = max(15, (self.flange_weld.size + 5))
        print("space", self.flangespace)
        self.axial_force_f = self.factored_axial_load * self.section.flange_width * self.section.flange_thickness / (
            self.section.area)
        self.flange_force = (((self.moment_flange) / (self.section.depth - self.section.flange_thickness)) + (
            self.axial_force_f))

        self.flange_weld.get_weld_strength(connecting_fu=[self.flange_weld.fu, self.section.fu, self.flange_plate.fu],
                                           weld_fabrication=KEY_DP_WELD_FAB_SHOP,
                                           t_weld=self.flange_weld.size,
                                           weld_angle=90)
        print("for req lenth", self.flange_weld.strength)
        ###########ONLY OUTSIDE##################################################3
        if self.preference == "Outside":
            self.Required_weld_flange_length = self.flange_force / self.flange_weld.strength
            self.Required_weld_flange_length_round = round_up(self.flange_force / self.flange_weld.strength,
                                                              5)  # c shape half of the splice  plate
            print("Requiredweldlength", self.Required_weld_flange_length_round)

            self.flange_plate.height = round_down(self.section.flange_width - (2 * self.flangespace))  # width of the flange plate

            self.available_long_flange_length = int((self.Required_weld_flange_length_round - self.flange_plate.height - (
                        2 * self.flange_weld.size)) / 2)  # half of the one side of the flange plate
            print("self.available_long_length", self.available_long_flange_length)

            self.design_status = False

            while self.design_status == False:

                self.l_req_flangelength = round_up((2 * self.available_long_flange_length) + self.flange_plate.height - (2 * self.flange_weld.size))
                self.flange_weld.stress = self.flange_force / self.l_req_flangelength
                if self.flange_weld.strength > self.flange_weld.stress:
                    if self.available_long_flange_length > self.flange_plate.height:
                        self.design_status = True
                        break
                    else:
                        self.available_long_flange_length = self.available_long_flange_length + 50
                else:
                    self.available_long_flange_length = self.available_long_flange_length + 50
                    self.flange_plate.length = 2 * (self.available_long_flange_length + (2*self.flange_weld.size)) + self.flange_plate.gap
                    self.req_weld_length = round_up((2 * self.available_long_flange_length) + self.flange_plate.height - (
                                2 * self.flange_weld.size))
                    if self.flange_plate.length >= 150 * self.flange_weld.throat_tk:
                        Reduction_factor = IS800_2007.cl_10_5_7_3_weld_long_joint(l_j=self.web_plate.length,
                                                                                  t_t=self.web_weld.throat_tk)
                        self.flange_weld.strength = self.flange_weld.strength * Reduction_factor
                        self.flange_weld.stress = self.flange_force / self.req_weld_length
                        if self.flange_weld.strength > self.flange_weld.stress:
                            self.design_status = True
                            break
                        else:
                            self.available_long_flange_length = self.available_long_flange_length + 50

                    else:
                        self.available_long_flange_length = int(self.available_long_flange_length + 50)


            print("length", self.available_long_flange_length)
            if self.design_status == True:

                self.flange_weld.length = round_up(self.available_long_flange_length, 5)
                self.flange_plate.length = round_up(2*(self.available_long_flange_length + (2 * self.flange_weld.size)) + self.flange_plate.gap, 5)
                self.flange_plate.height = round_down((self.section.flange_width - (2 * self.flangespace)), 5)
                self.flange_weld.height = round_down((self.flange_plate.height - (2 * self.flange_weld.size)), 5)

                self.flange_plate_capacity_axial(self)
            else:
                self.design_status = False
                logger.error(":Length of flange plate is less than height of the flange plate")
        else:
            ################outside###############################
            self.Required_weld_flange_length = self.flange_force / self.flange_weld.strength
            self.Required_weld_flange_length_round = round_up(self.flange_force / self.flange_weld.strength, 5)  # c shape half of the splice  plate
            print("Requiredweldlength", self.Required_weld_flange_length_round)

            self.flange_plate.height = round_down(
                self.section.flange_width - (2 * self.flangespace), 5)  # width of the flange plate

            self.available_long_flange_length = int(
                (self.Required_weld_flange_length_round - self.flange_plate.height - (
                        2 * self.flange_weld.size)) / 2)  # half of the one side of the flange plate
            print("self.available_long_length", self.available_long_flange_length)

            self.design_status = False

            while self.design_status == False:

                # if self.available_long_flange_length  >=  self.flange_plate.height:
                self.l_req_flangelength = round_up(
                    ((2 * self.available_long_flange_length) + self.flange_plate.height - (
                            2 * self.flange_weld.size)), 5)

                self.flange_weld.stress = self.flange_force / self.l_req_flangelength

                if self.flange_weld.stress < self.flange_weld.strength:
                    if self.available_long_flange_length > self.flange_plate.height:
                        self.design_status = True
                        break
                    else:
                        self.available_long_flange_length = int(self.available_long_flange_length + 50)
                else:
                    self.available_long_flange_length = int(self.available_long_flange_length + 50)

                    self.flange_plate.length = 2 * (
                            self.available_long_flange_length + (2* self.flange_weld.size)) + self.flange_plate.gap
                    self.req_weld_length = round_up(
                        (2 * self.available_long_flange_length) + self.flange_plate.height -(
                                2 * self.flange_weld.size))
                    if self.flange_plate.length >= 150 * self.flange_weld.throat_tk:
                        Reduction_factor = IS800_2007.cl_10_5_7_3_weld_long_joint(l_j=self.web_plate.length,
                                                                                  t_t=self.web_weld.throat_tk)
                        self.flange_weld.strength = self.flange_weld.strength * Reduction_factor
                        self.flange_weld.stress = self.flange_force / self.req_weld_length
                        if self.flange_weld.strength > self.flange_weld.stress:
                            self.design_status = True
                            break
                        else:
                            self.available_long_flange_length = self.available_long_flange_length + 50

                    else:
                        self.available_long_flange_length = int(self.available_long_flange_length + 50)

            print("length", self.available_long_flange_length)
            if self.design_status == True:

                self.flange_weld.length = round_up((self.available_long_flange_length), 5)
                self.flange_plate.length = round_up(2 * (self.available_long_flange_length + (2* self.flange_weld.size)) + self.flange_plate.gap, 5)
                self.flange_plate.height = round_down((self.section.flange_width - (2 * self.flangespace)), 5)
                self.flange_weld.height = round_down((self.flange_plate.height - (2 * self.flange_weld.size)), 5)

                pass
            else:
                self.design_status = False
                logger.error(
                    ":Length of flange plate is less than height of the flange plate")

            ###########Inside#######################
            # self.design_status =True
            self.total_height_of_inner_plate = (
                    self.section.flange_width - (4 * self.flangespace) - self.section.web_thickness - (
                    2 * self.section.root_radius))  # total width of the inner flange plate
            if self.total_height_of_inner_plate > 0:

                self.flange_plate.Innerheight = round_down((self.total_height_of_inner_plate / 2), 5)
                if self.flange_plate.Innerheight < 50:
                    self.design_status = False
                    logger.error(
                        " : Inner plate is not possible, select preference outside")
                else:
                    pass

                self.flange_weld.Innerheight = round_down((self.flange_plate.Innerheight - 2 * self.flange_weld.size),
                                                          5)
                if self.flange_weld.Innerheight <= 0:
                    self.design_status = False
                    logger.error(
                        " :Inner plate is not possible, select preference outside")
                else:
                    self.available_long_innerflange_length = self.available_long_flange_length
                    self.design_status = False
                    while self.design_status == False:

                        self.l_req_innerflangelength = (2 * self.available_long_innerflange_length) + self.flange_plate.Innerheight - (
                                                               2 * self.flange_weld.size)
                        self.flange_weld.Innerstress = self.flange_force / self.l_req_innerflangelength
                        if self.flange_weld.Innerstress < self.flange_weld.strength:
                            if self.available_long_innerflange_length > self.flange_plate.Innerheight:
                                self.design_status = True
                                break

                            else:
                                self.available_long_innerflange_length = int(
                                    self.available_long_innerflange_length + 50)
                        else:
                            self.available_long_innerflange_length = int(self.available_long_innerflange_length + 50)
                            self.flange_plate.Innerlength = 2 * (self.available_long_innerflange_length + (2*self.flange_weld.size)) + self.flange_plate.gap
                            self.req_weld_length = round_up((2 * self.available_long_innerflange_length) + self.flange_plate.height - (
                                        2 * self.flange_weld.size))
                            if self.flange_plate.Innerlength >= 150 * self.flange_weld.throat_tk:
                                Reduction_factor = IS800_2007.cl_10_5_7_3_weld_long_joint(
                                    l_j=self.flange_plate.Innerlength,
                                    t_t=self.flange_weld.throat_tk)
                                self.flange_weld.strength = self.flange_weld.strength * Reduction_factor
                                self.flange_weld.Innerstress = self.flange_force / self.req_weld_length
                                if self.flange_weld.strength > self.flange_weld.Innerstress:
                                    self.design_status = True
                                    break
                                else:
                                    self.available_long_flange_length = self.available_long_flange_length + 50

                            else:
                                self.available_long_flange_length = int(self.available_long_flange_length + 50)

                print("self.available_long_length", self.available_long_flange_length)
            else:
                self.flange_plate.Innerheight = 0
                self.flange_weld.Innerheight = 0
                self.flange_plate.Innerlength = 0
                self.flange_weld.Innerlength = 0
                self.design_status = False
                logger.error(" : Inner plate is not possible, Select outside preference")

            if self.design_status == True:
                # Outer Plate Details
                self.flange_weld.length = round_up((self.available_long_flange_length), 5)
                self.flange_plate.length = round_up(2*(self.available_long_flange_length + (2 * self.flange_weld.size)) + self.flange_plate.gap, 5)
                self.flange_plate.height = round_down((self.section.flange_width - (2 * self.flangespace)), 5)
                self.flange_weld.height = round_down((self.flange_plate.height - (2 * self.flange_weld.size)), 5)
                # Inner Plate Details
                self.flange_weld.Innerlength = round_up((self.available_long_innerflange_length), 5)
                self.flange_plate.Innerlength = round_up(2*(self.available_long_innerflange_length + (2 * self.flange_weld.size)) + self.flange_plate.gap,5)
                self.flange_plate.Innerheight = round_down(self.total_height_of_inner_plate / 2, 5)
                self.flange_weld.Innerheight = round_down((self.flange_plate.Innerheight - 2 * self.flange_weld.size),5)

                self.flange_plate_capacity_axial(self)
            else:
                self.design_status = False
                logger.error(" : Length of flange plate is less than height of the flange plate")


    def flange_plate_capacity_axial(self):  # flange plate capacity check in axial
        if self.preference == "Outside":
            A_v_flange = self.flange_plate.thickness_provided * self.flange_plate.height

            self.flange_plate.tension_yielding_capacity = self.tension_member_design_due_to_yielding_of_gross_section(
                A_v=A_v_flange, fy=self.flange_plate.fy)
            self.flange_plate.tension_rupture_capacity = self.tension_member_design_due_to_rupture_of_critical_section(
                A_vn=A_v_flange, fu=self.flange_plate.fu)
            self.flange_plate.tension_capacity_flange_plate = min(self.flange_plate.tension_yielding_capacity,
                                                                  self.flange_plate.tension_rupture_capacity)
            if self.flange_plate.tension_capacity_flange_plate < self.flange_force:
                self.design_status = False
                logger.error(
                    ":tension capacity flange plate is less than applied loads, Please select larger sections or decrease loads")
            else:
                self.recheck_flange_capacity_axial(self)
        else:
            #  yielding,rupture  for  inside flange plate
            flange_plate_height_inside = self.flange_plate.Innerheight
            flange_plate_height_outside = self.flange_plate.height

            A_v_flange = ((2 * flange_plate_height_inside) + self.flange_plate.height) * self.flange_plate.thickness_provided

            self.flange_plate.tension_yielding_capacity = self.tension_member_design_due_to_yielding_of_gross_section(
                A_v=A_v_flange,
                fy=self.flange_plate.fy)

            self.flange_plate.tension_rupture_capacity = self.tension_member_design_due_to_rupture_of_critical_section(
                A_vn=A_v_flange,
                fu=self.flange_plate.fu)
            self.flange_plate.tension_capacity_flange_plate = min(self.flange_plate.tension_yielding_capacity,
                                                                  self.flange_plate.tension_rupture_capacity)
            if self.flange_plate.tension_capacity_flange_plate < self.flange_force:
                self.design_status = False
                logger.error(
                    ":Tension capacity flange plate is less than applied loads, Please select larger sections or decrease loads")
            else:
                self.recheck_flange_capacity_axial(self)

    def recheck_flange_capacity_axial(self):
        A_v_flange = self.section.flange_thickness* self.section.flange_width

        self.section.tension_yielding_capacity = self.tension_member_design_due_to_yielding_of_gross_section(
            A_v=A_v_flange, fy=self.section.fy)
        self.section.tension_rupture_capacity  = self.tension_member_design_due_to_rupture_of_critical_section(
            A_vn=A_v_flange, fu=self.section.fu)
        self.section.tension_capacity_flange = min(self.section.tension_yielding_capacity ,
                                                   self.section.tension_rupture_capacity)
        if self.section.tension_capacity_flange < self.flange_force:
            self.design_status = False
            logger.error(
                ":tension capacity flange is less than applied loads, Please select larger sections or decrease loads")
        else:
            self.web_plate_capacity_axial(self)


    def web_plate_capacity_axial(self):

        A_v_web = 2 * self.web_plate.height * self.web_plate.thickness_provided
        self.web_plate.tension_yielding_capacity = self.tension_member_design_due_to_yielding_of_gross_section(
            A_v=A_v_web, fy=self.web_plate.fy)
        self.web_plate.tension_rupture_capacity= self.tension_member_design_due_to_rupture_of_critical_section(
            A_vn=A_v_web, fu=self.web_plate.fu)
        self.web_plate.tension_capacity_web_plate = min(self.web_plate.tension_yielding_capacity,
                                                        self.web_plate.tension_rupture_capacity)
        if self.web_plate.tension_capacity_web_plate < self.axial_force_w:
            self.design_status = False
            logger.error(
                ":tension capacity web plate in axial is less than applied loads, Please select larger sections or decrease loads")

        else:
            self.web_plate_capacity_shear(self)

    def web_plate_capacity_shear(self):

        A_v_web = 2 * self.web_plate.height * self.web_plate.thickness_provided

        self.web_plate.shear_yielding_capacity = self.shear_yielding(
            A_v=A_v_web, fy=self.web_plate.fy)
        self.web_plate.shear_rupture_capacity = self.shear_rupture_(
            A_vn=A_v_web, fu=self.web_plate.fu)
        self.web_plate.shear_capacity_web_plate = min(self.web_plate.shear_yielding_capacity,
                                                      self.web_plate.shear_rupture_capacity)
        if self.web_plate.shear_capacity_web_plate < self.fact_shear_load:
            self.design_status = False
            logger.error(
                ":Shear capacity web plate is less than applied loads, Please select larger sections or decrease loads")
        else:
            self.cap_blockcheck_web_axial(self)

    def cap_blockcheck_web_axial(self):
        self.axial_force_w = ((self.section.depth - (
                2 * self.section.flange_thickness)) * self.section.web_thickness * self.factored_axial_load) / (
                                 self.section.area)
        A_v_web = (self.section.depth - 2 * self.section.flange_thickness) * self.section.web_thickness
        self.section.tension_yielding_capacity_web = self.tension_member_design_due_to_yielding_of_gross_section(
            A_v=A_v_web, fy=self.web_plate.fy)
        self.section.tension_rupture_capacity_web = self.tension_member_design_due_to_rupture_of_critical_section(
            A_vn=A_v_web, fu=self.web_plate.fu)
        for self.web_plate.thickness_provided in self.web_plate_thickness_possible:
            design_status_block_shear = False
            while design_status_block_shear == False:
                # print(design_status_block_shear)
                # print(0, self.web_plate.max_end_dist, self.web_plate.end_dist_provided, self.web_plate.max_spacing_round, self.web_plate.pitch_provided)
                Avg = 2 * (self.available_long_web_length) * self.section.web_thickness
                Avn = 2 * (self.available_long_web_length) * self.section.web_thickness
                Atg = self.web_plate.height * self.section.web_thickness

                Atn = self.web_plate.height * self.section.web_thickness

                # print(17,self.web_plate.bolt_line, self.web_plate.pitch_provided, self.web_plate.bolt_line,
                #      self.web_bolt.dia_hole, self.web_plate.end_dist_provided, self.web_plate.thickness_provided)
                # print(18, self.web_plate.bolt_line, pitch, end_dist, self.section.web_thickness)

                self.section.block_shear_capacity_web = self.block_shear_strength_section(A_vg=Avg, A_vn=Avn,
                                                                                      A_tg=Atg,
                                                                                      A_tn=Atn,
                                                                                      f_u=self.web_plate.fu,
                                                                                      f_y=self.web_plate.fy)

                # self.section.block_shear_capacity = 2 * self.section.block_shear_capacity
                if self.section.block_shear_capacity_web < self.axial_force_w:
                    self.available_long_web_length = self.available_long_web_length + 50

                else:
                    design_status_block_shear = True
                    break
            if design_status_block_shear == True:
                break
        if design_status_block_shear == True:
            self.section.tension_capacity_web = min(self.section.tension_yielding_capacity_web,
                                                    self.section.tension_rupture_capacity_web,
                                                    self.section.block_shear_capacity_web)
            if self.section.tension_capacity_web < self.axial_force_w:
                logger.error(
                    ":tension capacity web is less than applied loads, Please select larger sections or decrease loads")
            else:
                pass

        print(self.section)
        print(self.load)
        print("Outside Flange PLate")
        print(self.flange_weld)
        print(self.flange_plate)
        print("Web  PLate")
        print(self.web_weld)
        print(self.web_plate)
        print("flangegap", self.flange_plate.gap)
        print("webgap", self.web_plate.gap)
        # print(self.web_plate.thickness_provided)
        # print(self.flange_plate.thickness_provided)
        print("Inside PLate")

        if self.design_status == True:

            logger.error(": Overall bolted cover plate splice connection design is safe \n")
            logger.debug(" :=========End Of design===========")
        else:
            logger.error(": Design is not safe \n ")
            logger.debug(" :=========End Of design===========")

        ################################ CAPACITY CHECK #####################################################################################

    @staticmethod
    def block_shear_strength_plate(A_vg, A_vn, A_tg, A_tn, f_u, f_y):  # for flange plate
        """Calculate the block shear strength of bolted connections as per cl. 6.4.1

        Args:
            A_vg: Minimum gross area in shear along bolt line parallel to external force [in sq. mm] (float)
            A_vn: Minimum net area in shear along bolt line parallel to external force [in sq. mm] (float)
            A_tg: Minimum gross area in tension from the bolt hole to the toe of the angle,
                           end bolt line, perpendicular to the line of force, respectively [in sq. mm] (float)
            A_tn: Minimum net area in tension from the bolt hole to the toe of the angle,
                           end bolt line, perpendicular to the line of force, respectively [in sq. mm] (float)
            f_u: Ultimate stress of the plate material in MPa (float)
            f_y: Yield stress of the plate material in MPa (float)

        Return:
            block shear strength of bolted connection in N (float)

        Note:
            Reference:
            IS 800:2007, cl. 6.4.1

        """
        gamma_m0 = IS800_2007.cl_5_4_1_Table_5["gamma_m0"]['yielding']
        gamma_m1 = IS800_2007.cl_5_4_1_Table_5["gamma_m1"]['ultimate_stress']
        T_db1 = A_vg * f_y / (math.sqrt(3) * gamma_m0) + 0.9 * A_tn * f_u / gamma_m1
        T_db2 = 0.9 * A_vn * f_u / (math.sqrt(3) * gamma_m1) + A_tg * f_y / gamma_m0
        Tdb = min(T_db1, T_db2)
        Tdb = round(Tdb, 3)
        return Tdb

        # Function for block shear capacity calculation

    @staticmethod
    def block_shear_strength_section(A_vg, A_vn, A_tg, A_tn, f_u, f_y):
        """Calculate the block shear strength of bolted connections as per cl. 6.4.1

        Args:
            A_vg: Minimum gross area in shear along bolt line parallel to external force [in sq. mm] (float)
            A_vn: Minimum net area in shear along bolt line parallel to external force [in sq. mm] (float)
            A_tg: Minimum gross area in tension from the bolt hole to the toe of the angle,
                           end bolt line, perpendicular to the line of force, respectively [in sq. mm] (float)
            A_tn: Minimum net area in tension from the bolt hole to the toe of the angle,
                           end bolt line, perpendicular to the line of force, respectively [in sq. mm] (float)
            f_u: Ultimate stress of the plate material in MPa (float)
            f_y: Yield stress of the plate material in MPa (float)

        Return:
            block shear strength of bolted connection in N (float)

        Note:
            Reference:
            IS 800:2007, cl. 6.4.1

        """
        gamma_m0 = IS800_2007.cl_5_4_1_Table_5["gamma_m0"]['yielding']
        gamma_m1 = IS800_2007.cl_5_4_1_Table_5["gamma_m1"]['ultimate_stress']
        T_db1 = A_vg * f_y / (math.sqrt(3) * gamma_m0) + 0.9 * A_tn * f_u / gamma_m1
        T_db2 = 0.9 * A_vn * f_u / (math.sqrt(3) * gamma_m1) + A_tg * f_y / gamma_m0
        Tdb = min(T_db1, T_db2)
        Tdb = round(Tdb, 3)
        return Tdb
        # cl 6.2 Design Strength Due to Yielding of Gross Section

    @staticmethod
    def tension_member_design_due_to_yielding_of_gross_section(A_v, fy):
        '''
             Args:
                 A_v (float) Area under shear
                 Column_fy (float) Yield stress of Column material
             Returns:
                 Capacity of Column web in shear yielding
             '''
        gamma_m0 = IS800_2007.cl_5_4_1_Table_5["gamma_m0"]['yielding']
        # A_v = height * thickness
        tdg = (A_v * fy) / (gamma_m0)
        return tdg

    @staticmethod
    def tension_member_design_due_to_rupture_of_critical_section(A_vn, fu):
        '''
               Args:
                   A_vn (float) Net area under shear
                   Column_fu (float) Ultimate stress of Column material
               Returns:
                   Capacity of Column web in shear rupture
               '''

        gamma_m1 = IS800_2007.cl_5_4_1_Table_5["gamma_m1"]['ultimate_stress']
        # A_vn = (height- bolts_one_line * dia_hole) * thickness
        T_dn = 0.9 * A_vn * fu / (gamma_m1)
        return T_dn

    @staticmethod
    def shear_yielding(A_v, fy):
        '''
        Args:
            length (float) length of member in direction of shear load
            thickness(float) thickness of member resisting shear
            Column_fy (float) Yield stress of section material
        Returns:
            Capacity of section in shear yeiding
        '''

        # A_v = length * thickness
        gamma_m0 = 1.1
        # print(length, thickness, fy, gamma_m0)
        # V_p = (0.6 * A_v * fy) / (math.sqrt(3) * gamma_m0 * 1000)  # kN
        V_p = (A_v * fy) / (math.sqrt(3) * gamma_m0)  # N
        return V_p

    @staticmethod
    def shear_rupture_(A_vn, fu):
        '''
               Args:
                   A_vn (float) Net area under shear
                   Column_fu (float) Ultimate stress of Column material
               Returns:
                   Capacity of Column web in shear rupture
               '''

        gamma_m1 = IS800_2007.cl_5_4_1_Table_5["gamma_m1"]['ultimate_stress']
        # A_vn = (height- bolts_one_line * dia_hole) * thickness
        T_dn = 0.9 * A_vn * fu / (math.sqrt(3) * gamma_m1)
        return T_dn

    # def web_force(column_d, column_f_t, column_t_w, axial_force, column_area):
    #     """
    #     Args:
    #        c_d: Overall depth of the column section in mm (float)
    #        column_f_t: Thickness of flange in mm (float)
    #        column_t_w: Thickness of flange in mm (float)
    #        axial_force: Factored axial force in kN (float)
    #
    #     Returns:
    #         Force in flange in kN (float)
    #     """
    #     axial_force_w = int(
    #         ((column_d - 2 * (column_f_t)) * column_t_w * axial_force ) / column_area)   # N
    #     return round(axial_force_w)

    @staticmethod
    def limiting_width_thk_ratio(column_f_t, column_t_w, column_d, column_b, column_fy, factored_axial_force,
                                 column_area, compression_element, section):

        epsilon = float(math.sqrt(250 / column_fy))
        axial_force_w = int(
            ((column_d - 2 * (column_f_t)) * column_t_w * factored_axial_force) / (column_area))  # N

        des_comp_stress_web = column_fy
        des_comp_stress_section = column_fy
        avg_axial_comp_stress = axial_force_w / ((column_d - 2 * column_f_t) * column_t_w)
        r1 = avg_axial_comp_stress / des_comp_stress_web
        r2 = avg_axial_comp_stress / des_comp_stress_section
        a = column_b / column_f_t
        # compression_element=["External","Internal","Web of an I-H" ,"box section" ]
        # section=["rolled","welded","compression due to bending","generally", "Axial compression" ]
        # section = "rolled"
        if compression_element == "External" or compression_element == "Internal":
            if section == "Rolled":
                if column_b * 0.5 / column_f_t <= 9.4 * epsilon:
                    class_of_section1 = "plastic"
                elif column_b * 0.5 / column_f_t <= 10.5 * epsilon:
                    class_of_section1 = "compact"
                elif column_b * 0.5 / column_f_t <= 15.7 * epsilon:
                    class_of_section1 = "semi-compact"
                # else:
                #     print('fail')
                # print("class_of_section", class_of_section )
            elif section == "welded":
                if column_b * 0.5 / column_f_t <= 8.4 * epsilon:
                    class_of_section1 = "plastic"
                elif column_b * 0.5 / column_f_t <= 9.4 * epsilon:
                    class_of_section1 = "compact"
                elif column_b * 0.5 / column_f_t <= 13.6 * epsilon:
                    class_of_section1 = "semi-compact"
                # else:
                #     print('fail')
            elif section == "compression due to bending":
                if column_b * 0.5 / column_f_t <= 29.3 * epsilon:
                    class_of_section1 = "plastic"
                elif column_b * 0.5 / column_f_t <= 33.5 * epsilon:
                    class_of_section1 = "compact"
                elif column_b * 0.5 / column_f_t <= 42 * epsilon:
                    class_of_section1 = "semi-compact"
                # else:
                #     print('fail')
            # else:
            #     pass

        elif compression_element == "Web of an I-H" or compression_element == "box section":
            if section == "generally":
                if r1 < 0:
                    if column_d / column_t_w <= max((84 * epsilon / (1 + r1)), (42 * epsilon)):
                        class_of_section1 = "plastic"
                    elif column_d / column_t_w <= (max(105 * epsilon / (1 + r1)), (42 * epsilon)):
                        class_of_section1 = "compact"
                    elif column_d / column_t_w <= max((126 * epsilon / (1 + 2 * r1)), column_d / column_t_w >= (
                            42 * epsilon)):
                        class_of_section1 = "semi-compact"
                    # else:
                    #     print('fail')
                    # print("class_of_section3", class_of_section)
                elif r1 > 0:
                    if column_d / column_t_w <= max((84 * epsilon / (1 + r1)), (42 * epsilon)):
                        class_of_section1 = "plastic"
                    elif column_d / column_t_w <= max((105 * epsilon / (1 + (r1 * 1.5))), (
                            42 * epsilon)):
                        class_of_section1 = "compact"
                    elif column_d / column_t_w <= max((126 * epsilon / (1 + 2 * r1)), (
                            42 * epsilon)):
                        class_of_section1 = "semi-compact"
                    # else:
                    #     self.design_status ==False
                    #     # print(self.design_status,"reduce Axial Force")
                    #     logger.warning(
                    #         ": Reduce Axial Force, web is slender under given forces")
                    # else:
                    #     print('fail')
                    # print("class_of_section4", class_of_section)
            elif section == "Axial compression":
                if column_d / column_t_w <= (42 * epsilon):
                    class_of_section1 = "semi-compact"
                else:
                    class_of_section1 = "N/A"
        #     else:
        #         print('fail')
        # else:
        #     pass
        print("class_of_section", class_of_section1)
        if class_of_section1 == "plastic":
            class_of_section1 = 1
        elif class_of_section1 == "compact":
            class_of_section1 = 2
        elif class_of_section1 == "semi-compact":
            class_of_section1 = 3
        # else:
        #     print('fail')
        print("class_of_section2", class_of_section1)

        return class_of_section1

        print("class_of_section1", class_of_section1)

    def min_thick_based_on_area(self, tk, width, list_of_pt_tk, t_w, r_1, D,
                                preference=None):  # area of flange plate should be greater than 1.05 times area of flange
        # 20 is the maximum spacing either side of the plate
        flange_crs_sec_area = tk * width
        self.design_status = True
        for y in list_of_pt_tk:

            if preference != None:
                if preference == "Outside":
                    outerwidth = width - (2 * 20)
                    flange_plate_crs_sec_area = y * outerwidth
                    if flange_plate_crs_sec_area >= flange_crs_sec_area * 1.05:
                        thickness = y
                        self.design_status = True
                        break
                    else:
                        thickness = 0
                        self.design_status = False
                elif preference == "Outside + Inside":
                    outerwidth = width - (2 * 20)
                    innerwidth = (width - t_w - (2 * r_1) - (4 * 20)) / 2
                    if innerwidth < 50:
                        thickness = 0
                        self.design_status = False

                    else:
                        self.design_status = True
                        flange_plate_crs_sec_area = (outerwidth + (2 * innerwidth)) * y
                        if flange_plate_crs_sec_area >= flange_crs_sec_area * 1.05:
                            thickness = y
                            self.design_status = True
                            break
                        else:
                            thickness = 0
                            self.design_status = False


            else:
                webwidth = D - (2 * tk) - (2 * r_1) - (2 * 20)
                web_crs_area = t_w * webwidth
                web_plate_crs_sec_area = (2 * webwidth) * y
                if web_plate_crs_sec_area >= web_crs_area * 1.05:
                    thickness = y
                    self.design_status = True
                    break
                else:
                    thickness = 0
                    self.design_status = False

        return thickness

    def weld_stress(self, d, b, shear_force, moment_web, plate_height, weld_size, axial_force_w):
        # while calling take the shearforce in KN and moment KNM and axial foce in N
        # d = self.available_long_web_length
        # b = self.web_plate.height - (2 * self.web_weld.size)
        # self.design_status = False
        #
        # while self.design_status == False:
        cgy = d ** 2 / (2 * d + b)
        cgx = b / 2
        y_max = (d ** 2 / (2 * d + b))
        x_max = b / 2
        print("dfdbjfk", y_max, x_max)
        ecc = d - (d ** 2 / (2 * d + b))
        Ip_weld = ((8 * (d ** 3)) + (6 * d * (b ** 2)) + (b ** 3)) / 12 - ((d ** 4) / (2 * d + b))  # mm4
        weld_twist = (shear_force * ecc) + (moment_web)  # Nmm
        # print("self.web_weld_length",self.web_weld_length )
        self.l_req_weblength = round_up(
            ((2 * d) + plate_height + (2 * weld_size)), 50)
        self.web_weld.get_weld_stress(weld_shear=shear_force, weld_axial=axial_force_w,
                                      weld_twist=weld_twist, Ip_weld=Ip_weld, y_max=y_max, x_max=x_max,
                                      l_weld=self.l_req_weblength)

        # if self.web_weld.stress  > self.web_weld.strength
    #
    # def long_Joint(self,l_req_weblength,d,plate_height,weld_size,gap,throat_tk,strength): #length of joint l_j= length of plate
    #      # d = self.available_long_web_length
    #     plate_length = (2*(d+ weld_size)) + gap
    #
    #     reduction_factor =  1.2 - ((0.2 *plate_length)/(150*throat_tk))
    #     while plate_length > 150 * self.web_weld.throat_tk:
    #         strength = strength * reduction_factor
    #         req_length =





    def call_3DModel(self,ui,bgcolor):
        # Call to calculate/create the BB Cover Plate Bolted CAD model
        # status = self.resultObj['Bolt']['status']
        # if status is True:
        #     self.createBBCoverPlateBoltedCAD()
        #     self.ui.btn3D.setChecked(Qt.Checked)
        if ui.btn3D.isChecked():
            ui.chkBxBeam.setChecked(Qt.Unchecked)
            ui.chkBxFinplate.setChecked(Qt.Unchecked)
            ui.mytabWidget.setCurrentIndex(0)

        # Call to display the BB Cover Plate Bolted CAD model
        #     ui.Commondisplay_3DModel("Model", bgcolor)  # "gradient_bg")
        ui.commLogicObj.display_3DModel("Model",bgcolor)

        # else:
        #     self.display.EraseAll()

    def \
            call_3DBeam(self, ui, bgcolor):
        # status = self.resultObj['Bolt']['status']
        # if status is True:
        #     self.ui.chkBx_beamSec1.setChecked(Qt.Checked)
        if ui.chkBxBeam.isChecked():
            ui.btn3D.setChecked(Qt.Unchecked)
            ui.chkBxBeam.setChecked(Qt.Unchecked)
            ui.mytabWidget.setCurrentIndex(0)
        # self.display_3DModel("Beam", bgcolor)
        ui.commLogicObj.display_3DModel("Beam",bgcolor)


    def call_3DConnector(self, ui, bgcolor):
        # status = self.resultObj['Bolt']['status']
        # if status is True:
        #     self.ui.chkBx_extndPlate.setChecked(Qt.Checked)
        if ui.chkBxFinplate.isChecked():
            ui.btn3D.setChecked(Qt.Unchecked)
            ui.chkBxBeam.setChecked(Qt.Unchecked)
            ui.mytabWidget.setCurrentIndex(0)
        # self.display_3DModel("Connector", bgcolor)
        ui.commLogicObj.display_3DModel("Connector", bgcolor)

    def tab_list(self):

        tabs = []

        t1 = (KEY_DISP_BEAMSEC, TYPE_TAB_1, self.tab_beam_section)
        tabs.append(t1)

        t2 = ("Bolt", TYPE_TAB_2, self.bolt_values)
        tabs.append(t2)

        t3 = ("Weld", TYPE_TAB_2, self.weld_values)
        tabs.append(t3)

        t4 = ("Detailing", TYPE_TAB_2, self.detailing_values)
        tabs.append(t4)

        t5 = ("Design", TYPE_TAB_2, self.design_values)
        tabs.append(t5)

        t6 = ("Connector", TYPE_TAB_2, self.connector_values)
        tabs.append(t6)

        return tabs
    # def flange_force(self,):
    #     axial_force_f = self.factored_axial_load * self.section.flange_width * self.section.flange_thickness / (
    #         self.section.area)
    #     moment_web = (Z_w / ( self.section.plast_sec_mod_z )) * self.load.moment #  KNm todo add in ddcl # z_w of web & z_p  of section
    #
    #     self.moment_flange = ((self.load.moment * 1000000) - moment_web) / 1000000
    #     flange_force = (((self.moment_flange * 1000000) / (self.section.depth - self.section.flange_thickness)) + (
    #         axial_force_f))



    ################################ Design Report #####################################################################################


# self.weld_connecting_plates = [self.section.flange_thickness,self.flange_plate.thickness_provided]
# t1 = (DISP_MIN_WELD_SIZE_FLANGE,# for display
#       min_weld_size_req(conn_plates_weld = self.weld_connecting_plates,min_weld_size= self.min_flange_platethk ), # Required
#     self.flange_weld.size, #provided
#      get_pass_fail(self.min_flange_platethk,  self.flange_weld.size, relation="leq")) # relation
#         self.report_check.append(t1)
# t2 = (DISP_MIN_WELD_SIZE,min_weld_size_req(conn_plates_weld=self.weld_connecting_plates,
#                                                    min_weld_size=self.min_flange_platethk ) ,
#               self.flange_weld.size ,
#               get_pass_fail(self.min_flange_platethk,  self.flange_weld.size, relation="leq") )



    def save_design(self, popup_summary):

        self.report_supporting = {KEY_DISP_SEC_PROFILE: "ISection",
                                  KEY_DISP_BEAMSEC: self.section.designation,
                                  KEY_DISP_MATERIAL: self.section.material,
                                  KEY_DISP_FU: self.section.fu,
                                  KEY_DISP_FY: self.section.fy,
                                  'Mass': self.section.mass,
                                  'Area(mm2) - A': self.section.area,
                                  'D(mm)': self.section.depth,
                                  'B(mm)': self.section.flange_width,
                                  't(mm)': self.section.web_thickness,
                                  'T(mm)': self.section.flange_thickness,
                                  'FlangeSlope': self.section.flange_slope,
                                  'R1(mm)': self.section.root_radius,
                                  'R2(mm)': self.section.toe_radius,
                                  'Iz(mm4)': self.section.mom_inertia_z,
                                  'Iy(mm4)': self.section.mom_inertia_y,
                                  'rz(mm)': self.section.rad_of_gy_z,
                                  'ry(mm)': self.section.rad_of_gy_y,
                                  'Zz(mm3)': self.section.elast_sec_mod_z,
                                  'Zy(mm3)': self.section.elast_sec_mod_y,
                                  'Zpz(mm3)': self.section.plast_sec_mod_z,
                                  'Zpy(mm3)': self.section.elast_sec_mod_y}
        self.report_input = \
            {KEY_MODULE: self.module,

             KEY_MAIN_MODULE: self.mainmodule ,
             # KEY_CONN: self.connectivity,
             KEY_DISP_MOMENT: self.load.moment,
             KEY_DISP_SHEAR: self.load.shear_force ,
             KEY_DISP_AXIAL: self.load.axial_force,

             "Section": "TITLE",
             "Section Details": self.report_supporting,

             "Weld Details": "TITLE",
             KEY_DISP_DP_WELD_TYPE: "Fillet",
             KEY_DISP_DP_WELD_FAB: self.flange_weld.fabrication,
             KEY_DISP_DP_WELD_MATERIAL_G_O: self.flange_weld.fu}


        self.report_check = []


        self.flange_weld_connecting_plates = [self.section.flange_thickness, self.flange_plate.thickness_provided]
        self.flange_weld_size_min = IS800_2007.cl_10_5_2_3_min_weld_size(self.section.flange_thickness,self.flange_plate.thickness_provided)
<<<<<<< HEAD
       #print("input values are set. Doing preliminary member checks")
       #self.member_capacity(self)
        #gamma_mw = IS800_2007.cl_5_4_1_Table_5['gamma_mw'][self.weld.fabrication]
=======
        self.Kt = IS800_2007.cl_10_5_3_2_fillet_weld_effective_throat_thickness_constant()
>>>>>>> aa7e53d8

        h = self.section.depth - (2 * self.section.flange_thickness)
        self.Pmc = self.section.plastic_moment_capactiy
        self.Mdc = self.section.moment_d_def_criteria

        t1 = ('SubSection', 'Member Capacity', '|p{4cm}|p{5cm}|p{5.5cm}|p{1.5cm}|')
        self.report_check.append(t1)
        gamma_m0 = IS800_2007.cl_5_4_1_Table_5["gamma_m0"]['yielding']
        t1 = (KEY_OUT_DISP_AXIAL_CAPACITY, '', axial_capacity(area=self.section.area,
                                                              fy=self.section.fy,
                                                              gamma_m0=gamma_m0,
                                                              axial_capacity=round(self.axial_capacity / 1000, 2)), '')
        self.report_check.append(t1)

        self.shear_capacity1 = round(((self.section.depth - (2 * self.section.flange_thickness)) *
                                      self.section.web_thickness * self.section.fy) / (math.sqrt(3) * gamma_m0), 2)

        t1 = (KEY_OUT_DISP_SHEAR_CAPACITY, '', shear_capacity(h=h, t=self.section.web_thickness,
                                                              f_y=self.section.fy, gamma_m0=gamma_m0,
                                                              shear_capacity=self.shear_capacity1 / 1000), '')
        self.report_check.append(t1)
        t1 = (KEY_OUT_DISP_PLASTIC_MOMENT_CAPACITY, '', plastic_moment_capacty(beta_b=self.beta_b,
                                                                               Z_p=self.Z_p, f_y=self.section.fy,
                                                                               gamma_m0=gamma_m0,
                                                                               Pmc=round(self.Pmc / 1000000, 2)), '')
        self.report_check.append(t1)

        t1 = (KEY_OUT_DISP_MOMENT_D_DEFORMATION, '', moment_d_deformation_criteria(fy=self.section.fy,
                                                                                   Z_e=self.section.elast_sec_mod_z,
                                                                                   Mdc=round(self.Mdc / 1000000, 2)),
              '')
        self.report_check.append(t1)

        t1 = (KEY_OUT_DISP_MOMENT_CAPACITY, '', moment_capacity(Pmc=round(self.Pmc / 1000000, 2),
                                                                Mdc=round(self.Mdc / 1000000, 2),
                                                                M_c=round(self.section.moment_capacity / 1000000, 2)),
              '')
        self.report_check.append(t1)

        t1 = ('SubSection', 'Load Consideration', '|p{4cm}|p{5cm}|p{5.5cm}|p{1.5cm}|')
        self.report_check.append(t1)
        t1 = (KEY_DISP_APPLIED_AXIAL_FORCE, min_axial_capacity(axial_capacity=round(self.axial_capacity / 1000, 2),
                                                               min_ac=round(self.min_axial_load / 1000, 2)),
              prov_axial_load(axial_input=self.load.axial_force,
                              min_ac=round(self.min_axial_load / 1000, 2),
                              app_axial_load=round(self.factored_axial_load / 1000, 2)),
              get_pass_fail(self.min_axial_load / 1000,
                            self.factored_axial_load / 1000, relation='lesser'))
        self.report_check.append(t1)
        t1 = (KEY_DISP_APPLIED_SHEAR_LOAD, min_shear_capacity(shear_capacity=round(self.shear_capacity1 / 1000, 2),
                                                              min_sc=round(self.shear_load1 / 1000, 2)),
              prov_shear_load(shear_input=self.load.shear_force,
                              min_sc=round(self.shear_load1 / 1000, 2),
                              app_shear_load=round(self.fact_shear_load / 1000, 2)),
              get_pass_fail(self.shear_load1 / 1000,
                            self.fact_shear_load / 1000, relation='lesser'))
        self.report_check.append(t1)

        t1 = (KEY_DISP_APPLIED_MOMENT_LOAD,
              min_moment_capacity(moment_capacity=round(self.section.moment_capacity / 1000000, 2),
                                  min_mc=round(self.load_moment_min / 1000000, 2)),
              prov_moment_load(moment_input=self.load.moment,
                               min_mc=round(self.load_moment_min / 1000000, 2),
                               app_moment_load=round(self.load_moment / 1000000, 2)),
              get_pass_fail(round(self.load_moment_min / 1000000, 2),
                            round(self.load_moment / 1000000, 2), relation="lesser"))
        self.report_check.append(t1)

        t23 = (KEY_OUT_DISP_FORCES_WEB, '', forces_in_web(Au=round(self.factored_axial_load / 1000, 2),
                                                          T=self.section.flange_thickness, A=self.section.area,
                                                          t=self.section.web_thickness, D=self.section.depth,
                                                          Zw=self.Z_p, Mu=round(self.load_moment / 1000000, 2),
                                                          Z=self.section.plast_sec_mod_z,
                                                          Mw=round(self.moment_web / 1000000, 2),
                                                          Aw=round(self.axial_force_w / 1000, 2)), '')
        self.report_check.append(t23)

        t23 = (KEY_OUT_DISP_FORCES_FLANGE, '', forces_in_flange(Au=round(self.factored_axial_load / 1000, 2),
                                                                B=self.section.flange_width,
                                                                T=self.section.flange_thickness, A=self.section.area,
                                                                D=self.section.depth,
                                                                Mu=round(self.load_moment / 1000000, 2),
                                                                Mw=round(self.moment_web / 1000000, 2),
                                                                Mf=round(self.moment_flange / 1000000, 2),
                                                                Af=round(self.axial_force_f / 1000, 2),
                                                                ff=round(self.flange_force / 1000, 2), ), '')
        self.report_check.append(t23)


        self.shear_capacity1 = round(((self.section.depth - (2 * self.section.flange_thickness)) *
                                      self.section.web_thickness * self.section.fy) / (math.sqrt(3) * gamma_m0) ,2)

        t1 = (KEY_OUT_DISP_SHEAR_CAPACITY, '', shear_capacity(h=h, t =self.section.web_thickness,
                                                              f_y =self.section.fy, gamma_m0=gamma_m0,
                                                              shear_capacity = self.shear_capacity1/1000), '')
        self.report_check.append(t1)
        t1 = (KEY_OUT_DISP_PLASTIC_MOMENT_CAPACITY,'', plastic_moment_capacty(beta_b =self.beta_b,
                                                            Z_p=self.Z_p, f_y=self.section.fy,
                                                            gamma_m0 =gamma_m0 , Pmc = round(self.Pmc/1000000,2)),  '')
        self.report_check.append(t1)

        t1 = (KEY_OUT_DISP_MOMENT_D_DEFORMATION, '',moment_d_deformation_criteria(fy = self.section.fy,
                                                            Z_e = self.section.elast_sec_mod_z,
                                                            Mdc= round(self.Mdc/1000000,2)), '')
        self.report_check.append(t1)

        t1 = (KEY_OUT_DISP_MOMENT_CAPACITY, '',moment_capacity(Pmc= round(self.Pmc/1000000,2),
                                                               Mdc = round(self.Mdc/1000000,2),
                                                               M_c = round(self.section.moment_capacity/1000000,2)), '')
        self.report_check.append(t1)

        t1 = (DISP_THROAT, throat_req(), throat_prov(self.flange_weld.size, self.Kt),
              get_pass_fail(3.0, self.flange_weld.size, relation="leq"))


        t1 = ('SubSection', 'Load Considered','|p{4cm}|p{5cm}|p{5.5cm}|p{1.5cm}|')
        self.report_check.append(t1)
        t1 = (KEY_DISP_APPLIED_AXIAL_FORCE, min_axial_capacity(axial_capacity =round(self.axial_capacity/1000 , 2),
                                                                min_ac= round(self.min_axial_load/1000 , 2)),
                                                                prov_axial_load(axial_input =self.load.axial_force,
                                                                min_ac= round(self.min_axial_load/1000 , 2),
                                                                app_axial_load =round(self.factored_axial_load/1000 ,2)),
                                                                get_pass_fail(self.min_axial_load/1000,
                                                                self.factored_axial_load/1000, relation='lesser'))
        self.report_check.append(t1)
        t1 = (KEY_DISP_APPLIED_SHEAR_LOAD, min_shear_capacity(shear_capacity=round(self.shear_capacity1 / 1000, 2),
                                                              min_sc=round(self.shear_load1/ 1000, 2)),
                                                              prov_shear_load(shear_input=self.load.shear_force ,
                                                              min_sc=round(self.shear_load1 / 1000, 2),
                                                              app_shear_load=round( self.fact_shear_load / 1000, 2)),
                                                              get_pass_fail(self.shear_load1/1000,
                                                              self.fact_shear_load/1000, relation='lesser'))
        self.report_check.append(t1)

        t1 = (KEY_DISP_APPLIED_MOMENT_LOAD, min_moment_capacity(moment_capacity=round( self.section.moment_capacity / 1000000, 2),
                                                               min_mc=round( self.load_moment_min  / 1000000, 2)),
                                                               prov_moment_load(moment_input=self.load.moment,
                                                               min_mc=round( self.load_moment_min  / 1000000, 2),
                                                               app_moment_load=round(self.load_moment / 1000000, 2)),
                                                               get_pass_fail(round( self.load_moment_min  / 1000000, 2),
                                                               round(self.load_moment/1000000 , 2), relation="lesser"))
        self.report_check.append(t1)

        t23 = (KEY_OUT_DISP_FORCES_WEB, '', forces_in_web(Au=round(self.factored_axial_load / 1000, 2),
                                                          T=self.section.flange_thickness, A=self.section.area,
                                                          t=self.section.web_thickness, D=self.section.depth,
                                                          Zw=self.Z_p, Mu=round(self.load_moment / 1000000, 2),
                                                          Z=self.section.plast_sec_mod_z,
                                                          Mw=round(self.moment_web / 1000000, 2),
                                                          Aw=round(self.axial_force_w / 1000, 2)), '')
        self.report_check.append(t23)

        t23 = (KEY_OUT_DISP_FORCES_FLANGE, '',forces_in_flange(Au=round(self.factored_axial_load / 1000, 2),
                                                               B=self.section.flange_width,
                                                               T=self.section.flange_thickness, A=self.section.area,
                                                               D=self.section.depth,
                                                               Mu=round(self.load_moment / 1000000, 2),
                                                               Mw=round(self.moment_web / 1000000, 2),
                                                               Mf=round(self.moment_flange / 1000000, 2),
                                                               Af=round(self.axial_force_f / 1000, 2),
                                                               ff=round(self.flange_force / 1000, 2), ), '')
        self.report_check.append(t23)
        ####weld design check remains same for outside and " outside +inside" ####


        t1 = ('SubSection', 'Flange Weld  Design Check ', '|p{4cm}|p{6cm}|p{5.5cm}|p{1.5cm}|')
        self.report_check.append(t1)

        t2 = (DISP_MIN_WELD_SIZE, min_weld_size_req(conn_plates_weld=self.flange_weld_connecting_plates,
                                                    min_weld_size=self.flange_weld_size_min),
               self.flange_weld.size,
               get_pass_fail(self.flange_weld_size_min, self.flange_weld.size, relation="lesser"))
        self.report_check.append(t2)
        t2 = (DISP_MAX_WELD_SIZE, max_weld_size_req(conn_plates_weld=self.flange_weld_connecting_plates,
                                                     max_weld_size=self.min_flange_platethk),
               self.flange_weld.size,
               get_pass_fail(self.min_flange_platethk, self.flange_weld.size, relation="geq"))
        self.report_check.append(t2)
<<<<<<< HEAD
       # weld_conn_plates_fu = [self.flange_weld_connecting_plates.fu, self.flange_plate.fu]
       # gamma_mw = IS800_2007.cl_5_4_1_Table_5['gamma_mw'][self.flange_weld.fabrication]
=======
        t2 = (KEY_FLANGE_DISP_WELD_STRENGTH,
              flange_weld_stress(F_f=round(self.flange_force/1000,2), F_rl=self.l_req_flangelength, F_ws=self.flange_weld.stress),
>>>>>>> aa7e53d8

        #t2 = (KEY_FLANGE_DISP_WELD_STRENGTH,
        #      flange_weld_stress(F_f=self.flange_force, F_rl=self.l_req_flangelength, F_ws=self.flange_weld.stress),
        #      weld_strength_prov(weld_conn_plates_fu, gamma_mw, self.throat_tk,self.flange_weld.strength),


             # weld_strength_prov(conn_plates_weld_fu,gamma_mw,t_t=self.throat_tk,f_w=self.weld_stress) ,
         #     get_pass_fail(self.flange_weld.stress, self.flange_weld.strength, relation="lesser"))
        #self.report_check.append(t2)


        self.throat_tk=0.7
        self.report_check.append(t2)

        t2= (DISP_THROAT_THICKNESS,throat_thickness_req(t=self.min_flange_platethk,t_t=self.throat_tk),
               self.throat_tk,
               get_pass_fail(self.throat_tk , self.throat_tk, relation="geq"))
        self.report_check.append(t2)

<<<<<<< HEAD
        # if  self.preference == "Outside":

   # if self.preference == "Outside":

        t1 = ('SubSection', ' Outer Flange  plate Check ', '|p{4cm}|p{6cm}|p{5.5cm}|p{1.5cm}|')
        self.report_check.append(t1)

        t1 = (DISP_MIN_PLATE_HEIGHT, height_of_flange_cover_plate(B=self.section.flange_width, sp=self.flangespace,
                                                                  b_fp=self.flange_plate.height),
              self.flange_plate.height,
              get_pass_fail(self.flange_plate.height, self.flange_plate.height, relation="lesser"))
        self.report_check.append(t1)
        t1 = (DISP_MIN_PLATE_LENGTH,
              min_flange_plate_Lenght_req(l=self.available_long_flange_length, s=self.flange_weld.size,g=self.flange_plate.gap, l_fp=self.flange_plate.length),
              self.flange_plate.length,
              get_pass_fail(self.flange_plate.length, self.flange_plate.length, relation="lesser"))
        self.report_check.append(t1)

#    else:
        t1 = ('SubSection', 'Inner and Outer flange plate Checks', '|p{4cm}|p{6cm}|p{5.5cm}|p{1.5cm}|')
        self.report_check.append(t1)
        ####OUTER PLATE####
        t1 = (DISP_MIN_PLATE_HEIGHT, height_of_flange_cover_plate(B=self.section.flange_width, sp=self.flangespace,
                                                                  b_fp=self.flange_plate.height),
              self.flange_plate.height,
              get_pass_fail(self.flange_plate.height, self.flange_plate.height, relation="lesser"))
        self.report_check.append(t1)
        t1 = (DISP_MIN_PLATE_LENGTH,
              min_flange_plate_Lenght_req(l=self.available_long_flange_length, s=self.flange_weld.size,
                                          g=self.flange_plate.gap, l_fp=self.flange_plate.length),
              self.flange_plate.length,
              get_pass_fail(self.flange_plate.length, self.flange_plate.length, relation="lesser"))
        self.report_check.append(t1)
        ######INNER PLATE
        t1 = (DISP_MIN_PLATE_INNERHEIGHT,height_of_inner_flange_cover_plate(b_fp=self.flange_plate.Innerheight,B=self.section.flange_width,
                                                                               t_w=self.section.web_thickness,r_r=self.section.root_radius,
                                                                               sp=self.flangespace),
              self.flange_plate.Innerheight,
              get_pass_fail(self.flange_plate.Innerheight, self.flange_plate.Innerheight, relation="lesser"))
        self.report_check.append(t1)


        self.web_weld_connecting_plates = [self.section.web_thickness, self.web_plate.thickness_provided]
        self.web_weld_size_min = IS800_2007.cl_10_5_2_3_min_weld_size(self.section.web_thickness,
                                                                         self.web_plate.thickness_provided)

        t1 = ('SubSection', 'Web Weld  Design Check ', '|p{4cm}|p{6cm}|p{5.5cm}|p{1.5cm}|')
        self.report_check.append(t1)

        t2 = (DISP_MIN_WELD_SIZE, min_weld_size_req(conn_plates_weld=self.web_weld_connecting_plates,
                                                    min_weld_size=self.web_weld_size_min),
              self.flange_weld.size,
              get_pass_fail(self.web_weld_size_min, self.flange_weld.size, relation="lesser"))
        self.report_check.append(t2)
        t2 = (DISP_MAX_WELD_SIZE, max_weld_size_req(conn_plates_weld=self.web_weld_connecting_plates,
                                                    max_weld_size=self.min_web_platethk),
              self.flange_weld.size,
              get_pass_fail(self.min_web_platethk, self.flange_weld.size, relation="geq"))
        self.report_check.append(t2)
=======
        if  self.preference == "Outside":
            self.min_height_required = 50
            self.min_length_required = self.flange_plate.height
            t1 = ('SubSection', 'Flange Plate Check', '|p{4cm}|p{6cm}|p{5.5cm}|p{1.5cm}|')
            self.report_check.append(t1)
            t1 = (DISP_MIN_PLATE_HEIGHT,self.min_height_required, height_of_flange_cover_plate(B=self.section.flange_width, sp=self.flangespace,
                                                                      b_fp=self.flange_plate.height),
                  get_pass_fail(self.min_height_required, self.flange_plate.height, relation="lesser"))

            self.report_check.append(t1)
            t1 = (DISP_MAX_PLATE_HEIGHT,
                  height_of_flange_cover_plate(B=self.section.flange_width, sp=self.flangespace,
                                               b_fp=self.flange_plate.height),self.flange_plate.height,
                  get_pass_fail(self.flange_plate.height, self.flange_plate.height, relation="lesser"))
            self.report_check.append(t1)
            t1 = (DISP_MIN_PLATE_LENGTH, self.min_length_required,
                  flange_plate_Length_req(l_w=self.flange_weld.length, s=self.flange_weld.size,
                                              g=self.flange_plate.gap, l_fp=self.flange_plate.length),
                  get_pass_fail(self.min_length_required, self.flange_plate.length, relation="lesser"))
            self.report_check.append(t1)


        else:
            t1 = ('SubSection', 'Flange Plate Check-Outside/Inside', '|p{4cm}|p{6cm}|p{5.5cm}|p{1.5cm}|')
            self.report_check.append(t1)

            self.min_height_required = 50
            self.min_length_required = self.flange_plate.height
            ###Outside####
            t1 = (DISP_MIN_PLATE_HEIGHT, self.min_height_required,
                  height_of_flange_cover_plate(B=self.section.flange_width, sp=self.flangespace,
                                               b_fp=self.flange_plate.height),
                  get_pass_fail(self.min_height_required, self.flange_plate.height, relation="lesser"))
            self.report_check.append(t1)
            t1 = (DISP_MIN_PLATE_LENGTH, self.min_length_required,
                  flange_plate_Length_req(l_w=self.flange_weld.length, s=self.flange_weld.size,
                                              g=self.flange_plate.gap, l_fp=self.flange_plate.length),
                  get_pass_fail(self.min_length_required, self.flange_plate.length, relation="lesser"))
            self.report_check.append(t1)

            ####Inside###

            t1 = (DISP_MIN_PLATE_INNERHEIGHT, self.min_height_required,
                  inner_plate_height_weld(B=self.section.flange_width, sp=self.flangespace,
                                          t_w=self.section.web_thickness, r_1=self.section.root_radius,
                                          b_ifp=self.flange_plate.Innerheight),
                  get_pass_fail(self.min_height_required, self.flange_plate.Innerheight, relation="lesser"))
            self.report_check.append(t1)

            t1 = (DISP_MAX_PLATE_INNERHEIGHT,inner_plate_height_weld(B = self.section.flange_width, sp =self.flangespace,
                                            t_w= self.section.web_thickness, r_1 = self.section.root_radius ,
                                            b_ifp =self.flange_plate.Innerheight),self.flange_plate.Innerheight,

                  get_pass_fail(self.flange_plate.Innerheight, self.flange_plate.Innerheight, relation="lesser"))
            self.report_check.append(t1)

            t1 = (DISP_MIN_PLATE_INNERLENGTH, self.min_length_required,
                  flange_plate_Length_req(l_w=self.flange_weld.Innerlength, s=self.flange_weld.size,
                                              g=self.flange_plate.gap, l_fp=self.flange_plate.Innerlength),
                  get_pass_fail(self.min_length_required, self.flange_plate.Innerlength, relation="lesser"))
            self.report_check.append(t1)


>>>>>>> aa7e53d8

        Disp_3D_image = "./ResourceFiles/images/3d.png"
        config = configparser.ConfigParser()
        config.read_file(open(r'Osdag.config'))
        desktop_path = config.get("desktop_path", "path1")
        print("desk:", desktop_path)

        print(sys.path[0])
        rel_path = str(sys.path[0])
        rel_path = rel_path.replace("\\", "/")

        fname_no_ext = popup_summary['filename']
        CreateLatex.save_latex(CreateLatex(), self.report_input, self.report_check, popup_summary, fname_no_ext,
                               rel_path, Disp_3D_image)<|MERGE_RESOLUTION|>--- conflicted
+++ resolved
@@ -1598,13 +1598,12 @@
 
         self.flange_weld_connecting_plates = [self.section.flange_thickness, self.flange_plate.thickness_provided]
         self.flange_weld_size_min = IS800_2007.cl_10_5_2_3_min_weld_size(self.section.flange_thickness,self.flange_plate.thickness_provided)
-<<<<<<< HEAD
+
        #print("input values are set. Doing preliminary member checks")
        #self.member_capacity(self)
         #gamma_mw = IS800_2007.cl_5_4_1_Table_5['gamma_mw'][self.weld.fabrication]
-=======
         self.Kt = IS800_2007.cl_10_5_3_2_fillet_weld_effective_throat_thickness_constant()
->>>>>>> aa7e53d8
+
 
         h = self.section.depth - (2 * self.section.flange_thickness)
         self.Pmc = self.section.plastic_moment_capactiy
@@ -1716,59 +1715,9 @@
                                                                M_c = round(self.section.moment_capacity/1000000,2)), '')
         self.report_check.append(t1)
 
-        t1 = (DISP_THROAT, throat_req(), throat_prov(self.flange_weld.size, self.Kt),
-              get_pass_fail(3.0, self.flange_weld.size, relation="leq"))
-
-
-        t1 = ('SubSection', 'Load Considered','|p{4cm}|p{5cm}|p{5.5cm}|p{1.5cm}|')
-        self.report_check.append(t1)
-        t1 = (KEY_DISP_APPLIED_AXIAL_FORCE, min_axial_capacity(axial_capacity =round(self.axial_capacity/1000 , 2),
-                                                                min_ac= round(self.min_axial_load/1000 , 2)),
-                                                                prov_axial_load(axial_input =self.load.axial_force,
-                                                                min_ac= round(self.min_axial_load/1000 , 2),
-                                                                app_axial_load =round(self.factored_axial_load/1000 ,2)),
-                                                                get_pass_fail(self.min_axial_load/1000,
-                                                                self.factored_axial_load/1000, relation='lesser'))
-        self.report_check.append(t1)
-        t1 = (KEY_DISP_APPLIED_SHEAR_LOAD, min_shear_capacity(shear_capacity=round(self.shear_capacity1 / 1000, 2),
-                                                              min_sc=round(self.shear_load1/ 1000, 2)),
-                                                              prov_shear_load(shear_input=self.load.shear_force ,
-                                                              min_sc=round(self.shear_load1 / 1000, 2),
-                                                              app_shear_load=round( self.fact_shear_load / 1000, 2)),
-                                                              get_pass_fail(self.shear_load1/1000,
-                                                              self.fact_shear_load/1000, relation='lesser'))
-        self.report_check.append(t1)
-
-        t1 = (KEY_DISP_APPLIED_MOMENT_LOAD, min_moment_capacity(moment_capacity=round( self.section.moment_capacity / 1000000, 2),
-                                                               min_mc=round( self.load_moment_min  / 1000000, 2)),
-                                                               prov_moment_load(moment_input=self.load.moment,
-                                                               min_mc=round( self.load_moment_min  / 1000000, 2),
-                                                               app_moment_load=round(self.load_moment / 1000000, 2)),
-                                                               get_pass_fail(round( self.load_moment_min  / 1000000, 2),
-                                                               round(self.load_moment/1000000 , 2), relation="lesser"))
-        self.report_check.append(t1)
-
-        t23 = (KEY_OUT_DISP_FORCES_WEB, '', forces_in_web(Au=round(self.factored_axial_load / 1000, 2),
-                                                          T=self.section.flange_thickness, A=self.section.area,
-                                                          t=self.section.web_thickness, D=self.section.depth,
-                                                          Zw=self.Z_p, Mu=round(self.load_moment / 1000000, 2),
-                                                          Z=self.section.plast_sec_mod_z,
-                                                          Mw=round(self.moment_web / 1000000, 2),
-                                                          Aw=round(self.axial_force_w / 1000, 2)), '')
-        self.report_check.append(t23)
-
-        t23 = (KEY_OUT_DISP_FORCES_FLANGE, '',forces_in_flange(Au=round(self.factored_axial_load / 1000, 2),
-                                                               B=self.section.flange_width,
-                                                               T=self.section.flange_thickness, A=self.section.area,
-                                                               D=self.section.depth,
-                                                               Mu=round(self.load_moment / 1000000, 2),
-                                                               Mw=round(self.moment_web / 1000000, 2),
-                                                               Mf=round(self.moment_flange / 1000000, 2),
-                                                               Af=round(self.axial_force_f / 1000, 2),
-                                                               ff=round(self.flange_force / 1000, 2), ), '')
-        self.report_check.append(t23)
-        ####weld design check remains same for outside and " outside +inside" ####
-
+
+        # ####weld design check remains same for outside and " outside +inside" ####
+        #
 
         t1 = ('SubSection', 'Flange Weld  Design Check ', '|p{4cm}|p{6cm}|p{5.5cm}|p{1.5cm}|')
         self.report_check.append(t1)
@@ -1778,18 +1727,25 @@
                self.flange_weld.size,
                get_pass_fail(self.flange_weld_size_min, self.flange_weld.size, relation="lesser"))
         self.report_check.append(t2)
+
         t2 = (DISP_MAX_WELD_SIZE, max_weld_size_req(conn_plates_weld=self.flange_weld_connecting_plates,
                                                      max_weld_size=self.min_flange_platethk),
                self.flange_weld.size,
                get_pass_fail(self.min_flange_platethk, self.flange_weld.size, relation="geq"))
         self.report_check.append(t2)
-<<<<<<< HEAD
-       # weld_conn_plates_fu = [self.flange_weld_connecting_plates.fu, self.flange_plate.fu]
-       # gamma_mw = IS800_2007.cl_5_4_1_Table_5['gamma_mw'][self.flange_weld.fabrication]
-=======
+
+# throat thickness
+        t1 = (DISP_THROAT, throat_req(), throat_prov(self.flange_weld.size, self.Kt),
+        get_pass_fail(3.0, self.flange_weld.size, relation="leq"))
+        self.report_check.append(t1)
+
         t2 = (KEY_FLANGE_DISP_WELD_STRENGTH,
               flange_weld_stress(F_f=round(self.flange_force/1000,2), F_rl=self.l_req_flangelength, F_ws=self.flange_weld.stress),
->>>>>>> aa7e53d8
+
+              self.flange_weld.strength,
+              get_pass_fail(self.flange_weld.stress, self.flange_weld.strength, relation="lesser"))
+        self.report_check.append(t2)
+
 
         #t2 = (KEY_FLANGE_DISP_WELD_STRENGTH,
         #      flange_weld_stress(F_f=self.flange_force, F_rl=self.l_req_flangelength, F_ws=self.flange_weld.stress),
@@ -1801,75 +1757,57 @@
         #self.report_check.append(t2)
 
 
-        self.throat_tk=0.7
-        self.report_check.append(t2)
-
-        t2= (DISP_THROAT_THICKNESS,throat_thickness_req(t=self.min_flange_platethk,t_t=self.throat_tk),
-               self.throat_tk,
-               get_pass_fail(self.throat_tk , self.throat_tk, relation="geq"))
-        self.report_check.append(t2)
-
-<<<<<<< HEAD
+        #
+        # self.report_check.append(t2)
+        #
+        # t2= (DISP_THROAT_THICKNESS,throat_thickness_req(t=self.min_flange_platethk,t_t=self.throat_tk),
+        #        self.throat_tk,
+        #        get_pass_fail(self.throat_tk , self.throat_tk, relation="geq"))
+        # self.report_check.append(t2)
+
         # if  self.preference == "Outside":
 
    # if self.preference == "Outside":
 
-        t1 = ('SubSection', ' Outer Flange  plate Check ', '|p{4cm}|p{6cm}|p{5.5cm}|p{1.5cm}|')
-        self.report_check.append(t1)
-
-        t1 = (DISP_MIN_PLATE_HEIGHT, height_of_flange_cover_plate(B=self.section.flange_width, sp=self.flangespace,
-                                                                  b_fp=self.flange_plate.height),
-              self.flange_plate.height,
-              get_pass_fail(self.flange_plate.height, self.flange_plate.height, relation="lesser"))
-        self.report_check.append(t1)
-        t1 = (DISP_MIN_PLATE_LENGTH,
-              min_flange_plate_Lenght_req(l=self.available_long_flange_length, s=self.flange_weld.size,g=self.flange_plate.gap, l_fp=self.flange_plate.length),
-              self.flange_plate.length,
-              get_pass_fail(self.flange_plate.length, self.flange_plate.length, relation="lesser"))
-        self.report_check.append(t1)
-
-#    else:
-        t1 = ('SubSection', 'Inner and Outer flange plate Checks', '|p{4cm}|p{6cm}|p{5.5cm}|p{1.5cm}|')
-        self.report_check.append(t1)
-        ####OUTER PLATE####
-        t1 = (DISP_MIN_PLATE_HEIGHT, height_of_flange_cover_plate(B=self.section.flange_width, sp=self.flangespace,
-                                                                  b_fp=self.flange_plate.height),
-              self.flange_plate.height,
-              get_pass_fail(self.flange_plate.height, self.flange_plate.height, relation="lesser"))
-        self.report_check.append(t1)
-        t1 = (DISP_MIN_PLATE_LENGTH,
-              min_flange_plate_Lenght_req(l=self.available_long_flange_length, s=self.flange_weld.size,
-                                          g=self.flange_plate.gap, l_fp=self.flange_plate.length),
-              self.flange_plate.length,
-              get_pass_fail(self.flange_plate.length, self.flange_plate.length, relation="lesser"))
-        self.report_check.append(t1)
-        ######INNER PLATE
-        t1 = (DISP_MIN_PLATE_INNERHEIGHT,height_of_inner_flange_cover_plate(b_fp=self.flange_plate.Innerheight,B=self.section.flange_width,
-                                                                               t_w=self.section.web_thickness,r_r=self.section.root_radius,
-                                                                               sp=self.flangespace),
-              self.flange_plate.Innerheight,
-              get_pass_fail(self.flange_plate.Innerheight, self.flange_plate.Innerheight, relation="lesser"))
-        self.report_check.append(t1)
-
-
-        self.web_weld_connecting_plates = [self.section.web_thickness, self.web_plate.thickness_provided]
-        self.web_weld_size_min = IS800_2007.cl_10_5_2_3_min_weld_size(self.section.web_thickness,
-                                                                         self.web_plate.thickness_provided)
-
-        t1 = ('SubSection', 'Web Weld  Design Check ', '|p{4cm}|p{6cm}|p{5.5cm}|p{1.5cm}|')
-        self.report_check.append(t1)
-
-        t2 = (DISP_MIN_WELD_SIZE, min_weld_size_req(conn_plates_weld=self.web_weld_connecting_plates,
-                                                    min_weld_size=self.web_weld_size_min),
-              self.flange_weld.size,
-              get_pass_fail(self.web_weld_size_min, self.flange_weld.size, relation="lesser"))
-        self.report_check.append(t2)
-        t2 = (DISP_MAX_WELD_SIZE, max_weld_size_req(conn_plates_weld=self.web_weld_connecting_plates,
-                                                    max_weld_size=self.min_web_platethk),
-              self.flange_weld.size,
-              get_pass_fail(self.min_web_platethk, self.flange_weld.size, relation="geq"))
-        self.report_check.append(t2)
-=======
+#         t1 = ('SubSection', ' Outer Flange  plate Check ', '|p{4cm}|p{6cm}|p{5.5cm}|p{1.5cm}|')
+#         self.report_check.append(t1)
+#
+#         t1 = (DISP_MIN_PLATE_HEIGHT, height_of_flange_cover_plate(B=self.section.flange_width, sp=self.flangespace,
+#                                                                   b_fp=self.flange_plate.height),
+#               self.flange_plate.height,
+#               get_pass_fail(self.flange_plate.height, self.flange_plate.height, relation="lesser"))
+#         self.report_check.append(t1)
+#         t1 = (DISP_MIN_PLATE_LENGTH,
+#               min_flange_plate_Lenght_req(l=self.available_long_flange_length, s=self.flange_weld.size,g=self.flange_plate.gap, l_fp=self.flange_plate.length),
+#               self.flange_plate.length,
+#               get_pass_fail(self.flange_plate.length, self.flange_plate.length, relation="lesser"))
+#         self.report_check.append(t1)
+#
+# #    else:
+#         t1 = ('SubSection', 'Inner and Outer flange plate Checks', '|p{4cm}|p{6cm}|p{5.5cm}|p{1.5cm}|')
+#         self.report_check.append(t1)
+#         ####OUTER PLATE####
+#         t1 = (DISP_MIN_PLATE_HEIGHT, height_of_flange_cover_plate(B=self.section.flange_width, sp=self.flangespace,
+#                                                                   b_fp=self.flange_plate.height),
+#               self.flange_plate.height,
+#               get_pass_fail(self.flange_plate.height, self.flange_plate.height, relation="lesser"))
+#         self.report_check.append(t1)
+#         t1 = (DISP_MIN_PLATE_LENGTH,
+#               min_flange_plate_Lenght_req(l=self.available_long_flange_length, s=self.flange_weld.size,
+#                                           g=self.flange_plate.gap, l_fp=self.flange_plate.length),
+#               self.flange_plate.length,
+#               get_pass_fail(self.flange_plate.length, self.flange_plate.length, relation="lesser"))
+#         self.report_check.append(t1)
+#         ######INNER PLATE
+#         t1 = (DISP_MIN_PLATE_INNERHEIGHT,height_of_inner_flange_cover_plate(b_fp=self.flange_plate.Innerheight,B=self.section.flange_width,
+#                                                                                t_w=self.section.web_thickness,r_r=self.section.root_radius,
+#                                                                                sp=self.flangespace),
+#               self.flange_plate.Innerheight,
+#               get_pass_fail(self.flange_plate.Innerheight, self.flange_plate.Innerheight, relation="lesser"))
+#         self.report_check.append(t1)
+#
+#
+# =======
         if  self.preference == "Outside":
             self.min_height_required = 50
             self.min_length_required = self.flange_plate.height
@@ -1932,8 +1870,25 @@
                   get_pass_fail(self.min_length_required, self.flange_plate.Innerlength, relation="lesser"))
             self.report_check.append(t1)
 
-
->>>>>>> aa7e53d8
+#################Web design##############
+        self.web_weld_connecting_plates = [self.section.web_thickness, self.web_plate.thickness_provided]
+        self.web_weld_size_min = IS800_2007.cl_10_5_2_3_min_weld_size(self.section.web_thickness,
+                                                                         self.web_plate.thickness_provided)
+
+        t1 = ('SubSection', 'Web Weld  Design Check ', '|p{4cm}|p{6cm}|p{5.5cm}|p{1.5cm}|')
+        self.report_check.append(t1)
+
+        t2 = (DISP_MIN_WELD_SIZE, min_weld_size_req(conn_plates_weld=self.web_weld_connecting_plates,
+                                                    min_weld_size=self.web_weld_size_min),
+              self.flange_weld.size,
+              get_pass_fail(self.web_weld_size_min, self.flange_weld.size, relation="lesser"))
+        self.report_check.append(t2)
+        t2 = (DISP_MAX_WELD_SIZE, max_weld_size_req(conn_plates_weld=self.web_weld_connecting_plates,
+                                                    max_weld_size=self.min_web_platethk),
+              self.flange_weld.size,
+              get_pass_fail(self.min_web_platethk, self.flange_weld.size, relation="geq"))
+        self.report_check.append(t2)
+
 
         Disp_3D_image = "./ResourceFiles/images/3d.png"
         config = configparser.ConfigParser()
