--- conflicted
+++ resolved
@@ -1,43 +1,13 @@
-# -*- coding: utf-8 -*-
-
-# Form implementation generated from reading ui file 'app/gui/ui_template.ui'
-#
-# Created by: PyQt5 UI code generator 5.13.0
-#
-# WARNING! All changes made in this file will be lost!\
-
 from PyQt5 import QtCore, QtGui, QtWidgets
-from design_report import reportGenerator
-
-
 from PyQt5.QtGui import *
 from PyQt5.QtWidgets import *
 from PyQt5.QtCore import *   
 from gui.ui_tutorial import Ui_Tutorial
 from gui.ui_aboutosdag import Ui_AboutOsdag
 from gui.ui_ask_question import Ui_AskQuestion
-
-from design_type.connection.column_cover_plate import ColumnCoverPlate
-# from PIL import Image
 from texlive.Design_wrapper import init_display as init_display_off_screen
-# from OCC.Display.backend import off
-import os
 import yaml
-import json
-import logging
-from drawing_2D.Svg_Window import SvgWindow
-import sys
-import sqlite3
 import shutil
-import openpyxl
-#import pdfkit
-import configparser
-import pickle
-#import cairosvg
-<<<<<<< HEAD
-
-=======
->>>>>>> 8eb27d09
 from update_version_check import Update
 import pandas as pd
 
