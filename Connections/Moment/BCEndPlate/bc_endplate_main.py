"""
Started on 22nd April, 2019.

@author: ajmalbabums


Module: Beam to column end plate moment connection
"""
# UI files
from ui_bc_endplate import Ui_MainWindow
from ui_design_preferences import Ui_DesignPreferences
from ui_design_summary import Ui_DesignReport
from ui_plate import Ui_Plate
from ui_stiffener import Ui_Stiffener
from ui_pitch import Ui_Pitch

import bc_endplate_calc
from svg_window import SvgWindow
from ui_tutorial import Ui_Tutorial
from ui_aboutosdag import Ui_AboutOsdag
from ui_ask_question import Ui_AskQuestion
from bc_endplate_calc import bc_endplate_design
from reportGenerator import save_html
from drawing_2D import ExtendedEndPlate
from OCC.Graphic3d import Graphic3d_NOT_2D_ALUMINUM
from drawing2D_bothway import ExtendedEndPlate
from drawing2D_oneway import OnewayEndPlate
from drawing2D_flush import FlushEndPlate
from drawing2D_WWbothway import ExtendedEndPlate_WW
from drawing2D_WWoneway import OnewayEndPlate_WW
from drawing2D_WWflush import FlushEndPlate_WW

from PyQt5.QtWidgets import QDialog, QApplication, QMainWindow, QFontDialog, QFileDialog
from PyQt5.Qt import QColor, QBrush, Qt, QIntValidator, QDoubleValidator, QFile, QTextStream, pyqtSignal, QColorDialog, \
	QPixmap, QPalette
from PyQt5 import QtGui, QtCore, QtWidgets, QtOpenGL
from model import *
import sys
import os
import pickle
import pdfkit
import json
import ConfigParser
import cairosvg
import shutil
import subprocess

from Connections.Component.ISection import ISection
from Connections.Component.nut import Nut
from Connections.Component.bolt import Bolt
from Connections.Component.filletweld import FilletWeld
from Connections.Component.groove_weld import GrooveWeld
from Connections.Component.plate import Plate
from Connections.Component.stiffener_plate import StiffenerPlate

from Connections.Moment.BCEndPlate.extendedBothWays import CADFillet
from Connections.Moment.BCEndPlate.extendedBothWays import CADGroove
from Connections.Moment.BCEndPlate.extendedBothWays import CADColWebFillet
from Connections.Moment.BCEndPlate.extendedBothWays import CADcolwebGroove
from Connections.Moment.BCEndPlate.nutBoltPlacement import NutBoltArray

from Connections.Component.quarterCone import QuarterCone
from OCC.Quantity import Quantity_NOC_SADDLEBROWN
from OCC import IGESControl, BRepTools
from OCC.BRepAlgoAPI import BRepAlgoAPI_Fuse
from OCC.Interface import Interface_Static_SetCVal
from OCC.IFSelect import IFSelect_RetDone
from OCC.StlAPI import StlAPI_Writer
from OCC.STEPControl import STEPControl_Writer, STEPControl_AsIs

from utilities import osdag_display_shape
import copy


class MyTutorials(QDialog):
	def __init__(self, parent=None):
		QDialog.__init__(self, parent)
		self.ui = Ui_Tutorial()
		self.ui.setupUi(self)
		self.mainController = parent


class MyAskQuestion(QDialog):
	def __init__(self, parent=None):
		QDialog.__init__(self, parent)
		self.ui = Ui_AskQuestion()
		self.ui.setupUi(self)
		self.mainController = parent


class MyAboutOsdag(QDialog):
	def __init__(self, parent=None):
		QDialog.__init__(self, parent)
		self.ui = Ui_AboutOsdag()
		self.ui.setupUi(self)
		self.mainController = parent


class DesignPreference(QDialog):
	def __init__(self, parent=None):
		QDialog.__init__(self, parent)
		self.ui = Ui_DesignPreferences()
		self.ui.setupUi(self)
		self.maincontroller = parent

		self.saved = None
		self.ui.combo_design_method.model().item(1).setEnabled(False)
		self.ui.combo_design_method.model().item(2).setEnabled(False)
		self.save_default_para()
		dbl_validator = QDoubleValidator()
		self.ui.txt_boltFu.setValidator(dbl_validator)
		self.ui.txt_boltFu.setMaxLength(7)
		self.ui.txt_weldFu.setValidator(dbl_validator)
		self.ui.txt_weldFu.setMaxLength(7)
		self.ui.btn_defaults.clicked.connect(self.save_default_para)
		# self.ui.btn_save.clicked.connect(self.save_designPref_para)
		self.ui.btn_save.hide()
		self.ui.btn_close.clicked.connect(self.close_designPref)
		self.ui.combo_boltHoleType.currentIndexChanged[str].connect(self.get_clearance)

	def save_designPref_para(self):
		uiObj = self.maincontroller.get_user_inputs()
		self.saved_designPref = {}
		self.saved_designPref["bolt"] = {}
		self.saved_designPref["bolt"]["bolt_type"] = str(self.ui.combo_boltType.currentText())
		self.saved_designPref["bolt"]["bolt_hole_type"] = str(self.ui.combo_boltHoleType.currentText())
		self.saved_designPref["bolt"]["bolt_hole_clrnce"] = self.get_clearance()
		self.saved_designPref["bolt"]["bolt_fu"] = float(str(self.ui.txt_boltFu.text()))
		self.saved_designPref["bolt"]["slip_factor"] = float(str(self.ui.combo_slipfactor.currentText()))

		self.saved_designPref["weld"] = {}
		weldType = str(self.ui.combo_weldType.currentText())
		self.saved_designPref["weld"]["typeof_weld"] = weldType
		if weldType == "Shop weld":
			self.saved_designPref["weld"]["safety_factor"] = float(1.25)
		else:
			self.saved_designPref["weld"]["safety_factor"] = float(1.5)
		self.saved_designPref["weld"]["fu_overwrite"] = self.ui.txt_weldFu.text()

		self.saved_designPref["detailing"] = {}
		typeOfEdge = str(self.ui.combo_detailingEdgeType.currentText())
		self.saved_designPref["detailing"]["typeof_edge"] = typeOfEdge
		if typeOfEdge == "a - Sheared or hand flame cut":
			self.saved_designPref["detailing"]["min_edgend_dist"] = float(1.7)
		else:
			self.saved_designPref["detailing"]["min_edgend_dist"] = float(1.5)

		self.saved_designPref["detailing"]["is_env_corrosive"] = str(self.ui.combo_detailing_memebers.currentText())
		self.saved_designPref["design"] = {}
		self.saved_designPref["design"]["design_method"] = str(self.ui.combo_design_method.currentText())
		self.saved = True

		# QMessageBox.about(self, 'Information', "Preferences saved")

		return self.saved_designPref

	def save_default_para(self):
		uiObj = self.maincontroller.get_user_inputs()
		if uiObj["Bolt"]["Grade"] == '':
			pass
		else:
			bolt_grade = float(uiObj["Bolt"]["Grade"])
			bolt_fu = str(self.get_boltFu(bolt_grade))
			self.ui.txt_boltFu.setText(bolt_fu)
		self.ui.combo_boltType.setCurrentIndex(1)
		self.ui.combo_boltHoleType.setCurrentIndex(0)
		designPref = {}
		designPref["bolt"] = {}
		designPref["bolt"]["bolt_type"] = str(self.ui.combo_boltType.currentText())
		designPref["bolt"]["bolt_hole_type"] = str(self.ui.combo_boltHoleType.currentText())
		designPref["bolt"]["bolt_hole_clrnce"] = self.get_clearance()
		designPref["bolt"]["bolt_fu"] = float(self.ui.txt_boltFu.text())
		self.ui.combo_slipfactor.setCurrentIndex(4)
		designPref["bolt"]["slip_factor"] = float(str(self.ui.combo_slipfactor.currentText()))

		self.ui.combo_weldType.setCurrentIndex(0)
		designPref["weld"] = {}
		weldType = str(self.ui.combo_weldType.currentText())
		designPref["weld"]["typeof_weld"] = weldType
		designPref["weld"]["safety_factor"] = float(1.25)
		Fu = str(uiObj["Member"]["fu (MPa)"])
		self.ui.txt_weldFu.setText(Fu)
		designPref["weld"]["fu_overwrite"] = self.ui.txt_weldFu.text()
		self.ui.combo_detailingEdgeType.setCurrentIndex(0)
		designPref["detailing"] = {}
		typeOfEdge = str(self.ui.combo_detailingEdgeType.currentText())
		designPref["detailing"]["typeof_edge"] = typeOfEdge
		designPref["detailing"]["min_edgend_dist"] = float(1.7)
		self.ui.combo_detailing_memebers.setCurrentIndex(0)
		designPref["detailing"]["is_env_corrosive"] = str(self.ui.combo_detailing_memebers.currentText())

		designPref["design"] = {}
		designPref["design"]["design_method"] = str(self.ui.combo_design_method.currentText())
		self.saved = False
		return designPref

	def set_weldFu(self):
		"""

		Returns: Set weld Fu based on member fu

		"""
		uiObj = self.maincontroller.get_user_inputs()
		Fu = str(uiObj["Member"]["fu (MPa)"])
		self.ui.txt_weldFu.setText(Fu)

	def set_boltFu(self):
		uiObj = self.maincontroller.get_user_inputs()
		boltGrade = str(uiObj["Bolt"]["Grade"])
		if boltGrade != '':
			boltfu = str(self.get_boltFu(boltGrade))
			self.ui.txt_boltFu.setText(boltfu)
		else:
			pass

	def get_clearance(self):

		uiObj = self.maincontroller.get_user_inputs()
		boltDia = str(uiObj["Bolt"]["Diameter (mm)"])
		if boltDia != 'Select diameter':

			standard_clrnce = {12: 1, 14: 1, 16: 2, 18: 2, 20: 2, 22: 2, 24: 2, 30: 3, 34: 3, 36: 3}
			overhead_clrnce = {12: 3, 14: 3, 16: 4, 18: 4, 20: 4, 22: 4, 24: 6, 30: 8, 34: 8, 36: 8}
			boltHoleType = str(self.ui.combo_boltHoleType.currentText())
			if boltHoleType == "Standard":
				clearance = standard_clrnce[int(boltDia)]
			else:
				clearance = overhead_clrnce[int(boltDia)]

			return clearance
		else:
			pass

	def get_boltFu(self, boltGrade):
		"""

		Args:
			boltGrade: Friction Grip Bolt or Bearing Bolt

		Returns: ultimate strength of bolt depending upon grade of bolt chosen

		"""
		# boltFu = {3.6: 330, 4.6: 400, 4.8: 420, 5.6: 500, 5.8: 520, 6.8: 600, 8.8: 800, 9.8: 900, 10.9: 1040,
		# 		  12.9: 1220}
		boltGrd = float(boltGrade)
		boltFu = int(boltGrd) * 100  # Nominal strength of bolt
		return boltFu

	def close_designPref(self):
		self.close()

	def closeEvent(self, QCloseEvent):
		self.save_designPref_para()
		QCloseEvent.accept()


class PlateDetails(QDialog):
	def __init__(self, parent=None):
		QDialog.__init__(self, parent)
		self.ui = Ui_Plate()
		self.ui.setupUi(self)
		self.maincontroller = parent

		uiObj = self.maincontroller.designParameters()
		resultObj_plate = bc_endplate_design(uiObj)
		self.ui.txt_plateWidth.setText(str(resultObj_plate["Plate"]["Width"]))
		self.ui.txt_plateHeight.setText(str(resultObj_plate["Plate"]["Height"]))
	# self.ui.txt_plateDemand.setText(str(resultObj_plate["Plate"]["MomentDemand"]))
	# self.ui.txt_plateCapacity.setText(str(resultObj_plate["Plate"]["MomentCapacity"]))


class Stiffener(QDialog):
	def __init__(self, parent=None):
		QDialog.__init__(self, parent)
		self.ui = Ui_Stiffener()
		self.ui.setupUi(self)
		self.maincontroller = parent

		uiObj = self.maincontroller.designParameters()
		resultObj_plate = bc_endplate_design(uiObj)
		self.ui.txt_stiffnrHeight.setText(str(resultObj_plate["Stiffener"]["Height"]))
		self.ui.txt_stiffnrLength.setText(str(resultObj_plate["Stiffener"]["Length"]))
		self.ui.txt_stiffnrThickness.setText(str(resultObj_plate["Stiffener"]["Thickness"]))


class Pitch(QDialog):
	def __init__(self, parent=None):
		QDialog.__init__(self, parent)
		self.ui = Ui_Pitch()
		self.ui.setupUi(self)
		self.maincontroller = parent

		uiObj = self.maincontroller.designParameters()
		resultObj_plate = bc_endplate_design(uiObj)
		print "result plate", resultObj_plate
		no_of_bolts = resultObj_plate['Bolt']['NumberOfBolts']
		if self.maincontroller.endplate_type == 'both_way':
			if no_of_bolts == 8:
				self.ui.lineEdit_pitch.setText(str(resultObj_plate['Bolt']['Pitch']))
				self.ui.lineEdit_pitch2.setText(str(resultObj_plate['Bolt']['Pitch12']))
				self.ui.lineEdit_pitch3.setText(str(resultObj_plate['Bolt']['Pitch23']))
				self.ui.lineEdit_pitch4.setText(str(resultObj_plate['Bolt']['Pitch34']))
				self.ui.lbl_mem5.hide()
				self.ui.lbl_mem6.hide()
				self.ui.lbl_mem7.hide()
				self.ui.lbl_mem7_2.hide()
				self.ui.lbl_mem7_3.hide()
				self.ui.lbl_5.hide()
				self.ui.lbl_6.hide()
				self.ui.lbl_7.hide()
				self.ui.lbl_8.hide()
				self.ui.lbl_9.hide()
				self.ui.lineEdit_pitch5.hide()
				self.ui.lineEdit_pitch6.hide()
				self.ui.lineEdit_pitch7.hide()
				self.ui.lineEdit_pitch8.hide()
				self.ui.lineEdit_pitch9.hide()
			elif no_of_bolts == 12:
				self.ui.lineEdit_pitch.setText(str(resultObj_plate['Bolt']['Pitch12']))
				self.ui.lineEdit_pitch2.setText(str(resultObj_plate['Bolt']['Pitch23']))
				self.ui.lineEdit_pitch3.setText(str(resultObj_plate['Bolt']['Pitch34']))
				self.ui.lineEdit_pitch4.setText(str(resultObj_plate['Bolt']['Pitch45']))
				self.ui.lineEdit_pitch5.setText(str(resultObj_plate['Bolt']['Pitch56']))
				self.ui.lbl_mem6.hide()
				self.ui.lbl_mem7.hide()
				self.ui.lbl_mem7_2.hide()
				self.ui.lbl_mem7_3.hide()
				self.ui.lbl_6.hide()
				self.ui.lbl_7.hide()
				self.ui.lbl_8.hide()
				self.ui.lbl_9.hide()
				self.ui.lineEdit_pitch6.hide()
				self.ui.lineEdit_pitch7.hide()
				self.ui.lineEdit_pitch8.hide()
				self.ui.lineEdit_pitch9.hide()
			elif no_of_bolts == 16:
				self.ui.lineEdit_pitch.setText(str(resultObj_plate['Bolt']['Pitch12']))
				self.ui.lineEdit_pitch2.setText(str(resultObj_plate['Bolt']['Pitch23']))
				self.ui.lineEdit_pitch3.setText(str(resultObj_plate['Bolt']['Pitch34']))
				self.ui.lineEdit_pitch4.setText(str(resultObj_plate['Bolt']['Pitch45']))
				self.ui.lineEdit_pitch5.setText(str(resultObj_plate['Bolt']['Pitch56']))
				self.ui.lineEdit_pitch6.setText(str(resultObj_plate['Bolt']['Pitch67']))
				self.ui.lbl_mem7.hide()
				self.ui.lbl_mem7_2.hide()
				self.ui.lbl_mem.hide()
				self.ui.lbl_7.hide()
				self.ui.lbl_8.hide()
				self.ui.lbl_9.hide()
				self.ui.lineEdit_pitch7.hide()
				self.ui.lineEdit_pitch8.hide()
				self.ui.lineEdit_pitch9.hide()
			elif no_of_bolts == 20:
				self.ui.lineEdit_pitch.setText(str(resultObj_plate['Bolt']['Pitch12']))
				self.ui.lineEdit_pitch2.setText(str(resultObj_plate['Bolt']['Pitch23']))
				self.ui.lineEdit_pitch3.setText(str(resultObj_plate['Bolt']['Pitch34']))
				self.ui.lineEdit_pitch4.setText(str(resultObj_plate['Bolt']['Pitch45']))
				self.ui.lineEdit_pitch5.setText(str(resultObj_plate['Bolt']['Pitch56']))
				self.ui.lineEdit_pitch6.setText(str(resultObj_plate['Bolt']['Pitch67']))
				self.ui.lineEdit_pitch7.setText(str(resultObj_plate['Bolt']['Pitch78']))
				self.ui.lineEdit_pitch8.setText(str(resultObj_plate['Bolt']['Pitch89']))
				self.ui.lineEdit_pitch9.setText(str(resultObj_plate['Bolt']['Pitch910']))
			else:
				pass
		
		elif self.maincontroller.endplate_type == "flush":
			if no_of_bolts == 4:
				self.ui.lineEdit_pitch.setText(str(resultObj_plate['Bolt']['Pitch12']))
				self.ui.lineEdit_pitch2.hide()
				self.ui.lineEdit_pitch3.hide()
				self.ui.lineEdit_pitch4.hide()
				self.ui.lineEdit_pitch5.hide()
				self.ui.lineEdit_pitch6.hide()
				self.ui.lineEdit_pitch7.hide()
				self.ui.lineEdit_pitch8.hide()
				self.ui.lineEdit_pitch9.hide()
				self.ui.lbl_mem2.hide()
				self.ui.lbl_mem3.hide()
				self.ui.lbl_mem4.hide()
				self.ui.lbl_mem5.hide()
				self.ui.lbl_mem6.hide()
				self.ui.lbl_mem7.hide()
				self.ui.lbl_mem7_2.hide()
				self.ui.lbl_mem7_3.hide()
				self.ui.lbl_2.hide()
				self.ui.lbl_3.hide()
				self.ui.lbl_4.hide()
				self.ui.lbl_5.hide()
				self.ui.lbl_6.hide()
				self.ui.lbl_7.hide()
				self.ui.lbl_8.hide()
				self.ui.lbl_9.hide()
			elif no_of_bolts == 8:
				self.ui.lineEdit_pitch.setText(str(resultObj_plate['Bolt']['Pitch12']))
				self.ui.lineEdit_pitch2.setText(str(resultObj_plate['Bolt']['Pitch23']))
				self.ui.lineEdit_pitch3.setText(str(resultObj_plate['Bolt']['Pitch34']))
				self.ui.lineEdit_pitch4.hide()
				self.ui.lineEdit_pitch5.hide()
				self.ui.lineEdit_pitch6.hide()
				self.ui.lineEdit_pitch7.hide()
				self.ui.lineEdit_pitch8.hide()
				self.ui.lineEdit_pitch9.hide()
				self.ui.lbl_mem4.hide()
				self.ui.lbl_mem5.hide()
				self.ui.lbl_mem6.hide()
				self.ui.lbl_mem7.hide()
				self.ui.lbl_mem7_2.hide()
				self.ui.lbl_mem7_3.hide()
				self.ui.lbl_4.hide()
				self.ui.lbl_5.hide()
				self.ui.lbl_6.hide()
				self.ui.lbl_7.hide()
				self.ui.lbl_8.hide()
				self.ui.lbl_9.hide()
			elif no_of_bolts == 12:
				self.ui.lineEdit_pitch.setText(str(resultObj_plate['Bolt']['Pitch12']))
				self.ui.lineEdit_pitch2.setText(str(resultObj_plate['Bolt']['Pitch23']))
				self.ui.lineEdit_pitch3.setText(str(resultObj_plate['Bolt']['Pitch34']))
				self.ui.lineEdit_pitch4.setText(str(resultObj_plate['Bolt']['Pitch45']))
				self.ui.lineEdit_pitch5.setText(str(resultObj_plate['Bolt']['Pitch56']))
				self.ui.lineEdit_pitch6.hide()
				self.ui.lineEdit_pitch7.hide()
				self.ui.lineEdit_pitch8.hide()
				self.ui.lineEdit_pitch9.hide()
				self.ui.lbl_mem6.hide()
				self.ui.lbl_mem7.hide()
				self.ui.lbl_mem7_2.hide()
				self.ui.lbl_mem7_3.hide()
				self.ui.lbl_6.hide()
				self.ui.lbl_7.hide()
				self.ui.lbl_8.hide()
				self.ui.lbl_9.hide()
			else:
				pass
		elif self.maincontroller.endplate_type == "one_way":
			if no_of_bolts == 6:
				self.ui.lineEdit_pitch.setText(str(resultObj_plate['Bolt']['Pitch12']))
				self.ui.lineEdit_pitch2.setText(str(resultObj_plate['Bolt']['Pitch23']))
				self.ui.lineEdit_pitch3.hide()
				self.ui.lineEdit_pitch4.hide()
				self.ui.lineEdit_pitch5.hide()
				self.ui.lineEdit_pitch6.hide()
				self.ui.lineEdit_pitch7.hide()
				self.ui.lineEdit_pitch8.hide()
				self.ui.lineEdit_pitch9.hide()
				self.ui.lbl_mem3.hide()
				self.ui.lbl_mem4.hide()
				self.ui.lbl_mem5.hide()
				self.ui.lbl_mem6.hide()
				self.ui.lbl_mem7.hide()
				self.ui.lbl_mem7_2.hide()
				self.ui.lbl_mem7_3.hide()
				self.ui.lbl_3.hide()
				self.ui.lbl_4.hide()
				self.ui.lbl_5.hide()
				self.ui.lbl_6.hide()
				self.ui.lbl_7.hide()
				self.ui.lbl_8.hide()
				self.ui.lbl_9.hide()
			elif no_of_bolts == 8:
				self.ui.lineEdit_pitch.setText(str(resultObj_plate['Bolt']['Pitch12']))
				self.ui.lineEdit_pitch2.setText(str(resultObj_plate['Bolt']['Pitch23']))
				self.ui.lineEdit_pitch3.setText(str(resultObj_plate['Bolt']['Pitch34']))
				self.ui.lineEdit_pitch4.hide()
				self.ui.lineEdit_pitch5.hide()
				self.ui.lineEdit_pitch6.hide()
				self.ui.lineEdit_pitch7.hide()
				self.ui.lineEdit_pitch8.hide()
				self.ui.lineEdit_pitch9.hide()
				self.ui.lbl_mem4.hide()
				self.ui.lbl_mem5.hide()
				self.ui.lbl_mem6.hide()
				self.ui.lbl_mem7.hide()
				self.ui.lbl_mem7_2.hide()
				self.ui.lbl_mem7_3.hide()
				self.ui.lbl_4.hide()
				self.ui.lbl_5.hide()
				self.ui.lbl_6.hide()
				self.ui.lbl_7.hide()
				self.ui.lbl_8.hide()
				self.ui.lbl_9.hide()
			elif no_of_bolts == 10:
				self.ui.lineEdit_pitch.setText(str(resultObj_plate['Bolt']['Pitch12']))
				self.ui.lineEdit_pitch2.setText(str(resultObj_plate['Bolt']['Pitch23']))
				self.ui.lineEdit_pitch3.setText(str(resultObj_plate['Bolt']['Pitch34']))
				self.ui.lineEdit_pitch4.setText(str(resultObj_plate['Bolt']['Pitch45']))
				self.ui.lineEdit_pitch5.hide()
				self.ui.lineEdit_pitch6.hide()
				self.ui.lineEdit_pitch7.hide()
				self.ui.lineEdit_pitch8.hide()
				self.ui.lineEdit_pitch9.hide()
				self.ui.lbl_mem5.hide()
				self.ui.lbl_mem6.hide()
				self.ui.lbl_mem7.hide()
				self.ui.lbl_mem7_2.hide()
				self.ui.lbl_mem7_3.hide()
				self.ui.lbl_5.hide()
				self.ui.lbl_6.hide()
				self.ui.lbl_7.hide()
				self.ui.lbl_8.hide()
				self.ui.lbl_9.hide()
			elif no_of_bolts == 12:
				self.ui.lineEdit_pitch.setText(str(resultObj_plate['Bolt']['Pitch12']))
				self.ui.lineEdit_pitch2.setText(str(resultObj_plate['Bolt']['Pitch23']))
				self.ui.lineEdit_pitch3.setText(str(resultObj_plate['Bolt']['Pitch34']))
				self.ui.lineEdit_pitch4.setText(str(resultObj_plate['Bolt']['Pitch45']))
				self.ui.lineEdit_pitch5.setText(str(resultObj_plate['Bolt']['Pitch56']))
				self.ui.lineEdit_pitch6.hide()
				self.ui.lineEdit_pitch7.hide()
				self.ui.lineEdit_pitch8.hide()
				self.ui.lineEdit_pitch9.hide()
				self.ui.lbl_mem6.hide()
				self.ui.lbl_mem7.hide()
				self.ui.lbl_mem7_2.hide()
				self.ui.lbl_mem7_3.hide()
				self.ui.lbl_6.hide()
				self.ui.lbl_7.hide()
				self.ui.lbl_8.hide()
				self.ui.lbl_9.hide()
			else:
				pass
		else:
			pass

class DesignReportDialog(QDialog):
	def __init__(self, parent=None):
		QDialog.__init__(self, parent)
		self.ui = Ui_DesignReport()
		self.ui.setupUi(self)
		self.maincontroller = parent
		self.setWindowTitle("Design Profile")
		self.ui.btn_browse.clicked.connect(lambda: self.getLogoFilePath(self.ui.lbl_browse))
		self.ui.btn_saveProfile.clicked.connect(self.saveUserProfile)
		self.ui.btn_useProfile.clicked.connect(self.useUserProfile)
		self.accepted.connect(self.save_inputSummary)

	def save_inputSummary(self):
		report_summary = self.get_report_summary()
		self.maincontroller.save_design(report_summary)

	def getLogoFilePath(self, lblwidget):
		self.ui.lbl_browse.clear()
		filename, _ = QFileDialog.getOpenFileName(self, 'Open File', "../../ ", 'Images (*.png *.svg *.jpg)', None,
												  QFileDialog.DontUseNativeDialog)
		flag = True
		if filename == '':
			flag = False
			return flag
		else:
			base = os.path.basename(str(filename))
			lblwidget.setText(base)
			base_type = base[-4:]
			self.desired_location(filename, base_type)

		return str(filename)

	def desired_location(self, filename, base_type):
		if base_type == ".svg":
			cairosvg.svg2png(file_obj=filename, write_to=os.path.join(str(self.maincontroller.folder), "images_html",
																	  "cmpylogoExtendEndplate.svg"))
		else:
			shutil.copyfile(filename,
							os.path.join(str(self.maincontroller.folder), "images_html", "cmpylogoExtendEndplate.png"))

	def saveUserProfile(self):
		inputData = self.get_report_summary()
		filename, _ = QFileDialog.getSaveFileName(self, 'Save Files',
												  os.path.join(str(self.maincontroller.folder), "Profile"), '*.txt')
		if filename == '':
			flag = False
			return flag
		else:
			infile = open(filename, 'w')
			pickle.dump(inputData, infile)
			infile.close()

	def get_report_summary(self):
		report_summary = {"ProfileSummary": {}}
		report_summary["ProfileSummary"]["CompanyName"] = str(self.ui.lineEdit_companyName.text())
		report_summary["ProfileSummary"]["CompanyLogo"] = str(self.ui.lbl_browse.text())
		report_summary["ProfileSummary"]["Group/TeamName"] = str(self.ui.lineEdit_groupName.text())
		report_summary["ProfileSummary"]["Designer"] = str(self.ui.lineEdit_designer.text())

		report_summary["ProjectTitle"] = str(self.ui.lineEdit_projectTitle.text())
		report_summary["Subtitle"] = str(self.ui.lineEdit_subtitle.text())
		report_summary["JobNumber"] = str(self.ui.lineEdit_jobNumber.text())
		report_summary["Client"] = str(self.ui.lineEdit_client.text())
		report_summary["AdditionalComments"] = str(self.ui.txt_additionalComments.toPlainText())

		return report_summary

	def useUserProfile(self):
		filename, _ = QFileDialog.getOpenFileName(self, 'Open Files',
												  os.path.join(str(self.maincontroller.folder), "Profile"),
												  "All Files (*)")
		if os.path.isfile(filename):
			outfile = open(filename, 'r')
			reportsummary = pickle.load(outfile)
			self.ui.lineEdit_companyName.setText(reportsummary["ProfileSummary"]['CompanyName'])
			self.ui.lbl_browse.setText(reportsummary["ProfileSummary"]['CompanyLogo'])
			self.ui.lineEdit_groupName.setText(reportsummary["ProfileSummary"]['Group/TeamName'])
			self.ui.lineEdit_designer.setText(reportsummary["ProfileSummary"]['Designer'])
		else:
			pass


class Maincontroller(QMainWindow):
	closed = pyqtSignal()

	def __init__(self, folder):
		QMainWindow.__init__(self)
		self.ui = Ui_MainWindow()
		self.ui.setupUi(self)
		self.folder = folder
		self.connection = "BCEndPlate"
		self.get_columndata()
		self.get_beamdata()
		self.result_obj = None
		self.endplate_type = ''
		self.designPrefDialog = DesignPreference(self)
		# self.ui.combo_connLoc.model().item(1).setEnabled(False)
		# self.ui.combo_connLoc.model().item(2).setEnabled(False)
		# self.ui.combo_connLoc.currentIndexChanged.connect(self.get_beamdata)
		# self.ui.combo_beamSec.setCurrentIndex(0)

		# import math
		# beam_section = self.fetchBeamPara()
		# t_w = float(beam_section["tw"])
		# t_f = float(beam_section["T"])
		# print t_w, t_f
		# t_thicker = math.ceil(max(t_w, t_f))
		# t_thicker = (t_thicker / 2.) * 2
		#
		# self.plate_thickness = {'Select plate thickness':[t_thicker, t_thicker+2]}

		self.gradeType = {'Please select type': '', 'Friction Grip Bolt': [8.8, 10.9],
						  'Bearing Bolt': [3.6, 4.6, 4.8, 5.6, 5.8, 6.8, 8.8, 9.8, 10.9, 12.9]}
		self.ui.combo_type.addItems(self.gradeType.keys())
		self.ui.combo_type.currentIndexChanged[str].connect(self.combotype_current_index_changed)
		self.ui.combo_type.setCurrentIndex(0)
		self.retrieve_prevstate()
		self.ui.combo_connLoc.currentIndexChanged[str].connect(self.setimage_connection)

		self.ui.btnFront.clicked.connect(lambda: self.call_2D_drawing("Front"))
		self.ui.btnTop.clicked.connect(lambda: self.call_2D_drawing("Top"))
		self.ui.btnSide.clicked.connect(lambda: self.call_2D_drawing("Side"))
		self.ui.combo_diameter.currentIndexChanged[str].connect(self.bolt_hole_clearance)
		self.ui.combo_grade.currentIndexChanged[str].connect(self.call_bolt_fu)
		self.ui.txt_Fu.textChanged.connect(self.call_weld_fu)

		self.ui.btn_Design.clicked.connect(self.design_btnclicked)
		self.ui.btn_Design.clicked.connect(self.osdag_header)
		self.ui.btn_Reset.clicked.connect(self.reset_btnclicked)
		self.ui.btnInput.clicked.connect(lambda: self.dockbtn_clicked(self.ui.inputDock))
		self.ui.btnOutput.clicked.connect(lambda: self.dockbtn_clicked(self.ui.outputDock))
		self.ui.actionDesign_Preferences.triggered.connect(self.design_prefer)
		self.ui.actionEnlarge_font_size.triggered.connect(self.show_font_dialogue)
		self.ui.action_save_input.triggered.connect(self.save_design_inputs)
		self.ui.action_load_input.triggered.connect(self.load_design_inputs)
		self.ui.actionSave_log_messages.triggered.connect(self.save_log_messages)
		self.ui.actionSave_3D_model.triggered.connect(self.save_3D_cad_images)
		self.ui.actionCreate_design_report.triggered.connect(self.design_report)
		self.ui.actionChange_background.triggered.connect(self.show_color_dialog)
		self.ui.actionSave_Front_View.triggered.connect(lambda: self.call_2D_drawing("Front"))
		self.ui.actionSave_Side_View.triggered.connect(lambda: self.call_2D_drawing("Side"))
		self.ui.actionSave_Top_View.triggered.connect(lambda: self.call_2D_drawing("Top"))
		self.ui.actionShow_all.triggered.connect(lambda: self.call_3DModel("gradient_bg"))
		self.ui.actionShow_column.triggered.connect(lambda: self.call_3DColumn("gradient_bg"))
		self.ui.actionShow_beam.triggered.connect(lambda: self.call_3DBeam("gradient_bg"))
		self.ui.actionShow_connector.triggered.connect(lambda: self.call_3DConnector("gradient_bg"))
		self.ui.actionSave_current_image.triggered.connect(self.save_CAD_images)
		self.ui.actionZoom_in.triggered.connect(self.call_zoomin)
		self.ui.actionZoom_out.triggered.connect(self.call_zoomout)
		self.ui.actionPan.triggered.connect(self.call_pannig)
		self.ui.actionRotate_3D_model.triggered.connect(self.call_rotation)
		self.ui.actionClear.triggered.connect(self.clear_log_messages)
		self.ui.actionAbout_Osdag_2.triggered.connect(self.open_about_osdag)
		self.ui.actionAsk_Us_a_Question.triggered.connect(self.open_ask_question)
		self.ui.actionSample_Tutorials.triggered.connect(self.open_tutorials)
		self.ui.actionDesign_examples.triggered.connect(self.design_examples)

		self.ui.btn_pitchDetail.clicked.connect(self.pitch_details)
		self.ui.btn_plateDetail.clicked.connect(self.plate_details)
		self.ui.btn_stiffnrDetail.clicked.connect(self.stiffener_details)
		self.ui.btn_CreateDesign.clicked.connect(self.design_report)

		self.ui.btn3D.clicked.connect(lambda: self.call_3DModel("gradient_bg"))
		self.ui.chkBx_columnSec.clicked.connect(lambda: self.call_3DColumn("gradient_bg"))
		self.ui.chkBx_beamSec.clicked.connect(lambda: self.call_3DBeam("gradient_bg"))
		self.ui.chkBx_connector.clicked.connect(lambda: self.call_3DConnector("gradient_bg"))

		validator = QIntValidator()

		doubl_validator = QDoubleValidator()
		self.ui.txt_Fu.setValidator(doubl_validator)
		self.ui.txt_Fy.setValidator(doubl_validator)
		self.ui.txt_Moment.setValidator(doubl_validator)
		self.ui.txt_Shear.setValidator(doubl_validator)
		self.ui.txt_Axial.setValidator(doubl_validator)

		min_fu = 290
		max_fu = 780
		self.ui.txt_Fu.editingFinished.connect(lambda: self.check_range(self.ui.txt_Fu, min_fu, max_fu))
		self.ui.txt_Fu.editingFinished.connect(
			lambda: self.validate_fu_fy(self.ui.txt_Fu, self.ui.txt_Fy, self.ui.txt_Fu, self.ui.lbl_fu))

		min_fy = 165
		max_fy = 650
		self.ui.txt_Fy.editingFinished.connect(lambda: self.check_range(self.ui.txt_Fy, min_fy, max_fy))
		self.ui.txt_Fy.editingFinished.connect(
			lambda: self.validate_fu_fy(self.ui.txt_Fu, self.ui.txt_Fy, self.ui.txt_Fy, self.ui.lbl_fy))

		from osdagMainSettings import backend_name
		self.display, _ = self.init_display(backend_str=backend_name())
		self.uiObj = None
		self.fuse_model = None
		self.resultObj = None
		self.disable_buttons()

	def on_change(self, newIndex):
		if newIndex == "Groove Weld (CJP)":

			self.combo_flangeSize.setEnabled(False)
			self.combo_webSize.setEnabled(False)

		else:
			self.combo_flangeSize.setEnabled(True)
			self.combo_webSize.setEnabled(True)

	def init_display(self, backend_str=None, size=(1024, 768)):
		from OCC.Display.backend import load_backend, get_qt_modules

		used_backend = load_backend(backend_str)

		global display, start_display, app, _, USED_BACKEND
		if 'qt' in used_backend:
			from OCC.Display.qtDisplay import qtViewer3d
			QtCore, QtGui, QtWidgets, QtOpenGL = get_qt_modules()

		from OCC.Display.qtDisplay import qtViewer3d
		self.ui.modelTab = qtViewer3d(self)

		# ========================  CAD ========================
		# self.setWindowTitle("Osdag Finplate")
		self.ui.mytabWidget.resize(size[0], size[1])
		self.ui.mytabWidget.addTab(self.ui.modelTab, "")
		self.ui.modelTab.InitDriver()
		# ===========================================================
		display = self.ui.modelTab._display
		display.set_bg_gradient_color(23, 1, 32, 23, 1, 32)
		# ========================  CAD ========================
		display.display_trihedron()
		# ===========================================================
		display.View.SetProj(1, 1, 1)

		def centerOnScreen(self):
			'''Centers the window on the screen.'''
			resolution = QtGui.QDesktopWidget().screenGeometry()
			self.move((resolution.width() / 2) - (self.frameSize().width() / 2),
					  (resolution.height() / 2) - (self.frameSize().height() / 2))

		def start_display():
			self.ui.modelTab.raise_()

		return display, start_display

	def save_design_inputs(self):
		filename, _ = QFileDialog.getSaveFileName(self, "Save Design", os.path.join(str(self.folder), "untitled.osi"),
												  "Input Files(*.osi)")
		if not filename:
			return
		try:
			out_file = open(str(filename), 'wb')
		except IOError:
			QMessageBox.information(self, "Unable to open file",
									"There was an error opening \"%s\"" % filename)
			return
		json.dump(self.uiObj, out_file)
		out_file.close()
		pass

	def load_design_inputs(self):
		filename, _ = QFileDialog.getOpenFileName(self, "Open Design", str(self.folder), "(*.osi)")
		if not filename:
			return
		try:
			in_file = open(str(filename), 'rb')
		except IOError:
			QMessageBox.information(self, "Unable to open file",
									"There was an error opening \"%s\"" % filename)
			return
		ui_obj = json.load(in_file)
		self.set_dict_touser_inputs(ui_obj)

	def save_log_messages(self):
		filename, pat = QFileDialog.getSaveFileName(self, "Save File As", os.path.join(str(self.folder), "LogMessages"),
													"Text files (*.txt)")
		return self.save_file(filename + ".txt")

	def save_file(self, filename):
		"""

		Args:
			filename: file name

		Returns: open file for writing

		"""
		fname = QFile(filename)
		if not fname.open(QFile.WriteOnly | QFile.Text):
			QMessageBox.warning(self, "Application",
								"Cannot write file %s:\n%s." % (filename, fname.errorString()))
			return
		outf = QTextStream(fname)
		QApplication.setOverrideCursor(Qt.WaitCursor)
		outf << self.ui.textEdit.toPlainText()
		QApplication.restoreOverrideCursor()

	def save_design(self, report_summary):
		status = self.resultObj['Bolt']['status']
		if status is True:
			self.call_3DModel("white_bg")
			data = os.path.join(str(self.folder), "images_html", "3D_Model.png")
			self.display.ExportToImage(data)
			self.display.FitAll()
		else:
			pass

		filename = os.path.join(str(self.folder), "images_html", "Html_Report.html")
		file_name = str(filename)
		self.call_designreport(file_name, report_summary)

		# Creates PDF
		config = ConfigParser.ConfigParser()
		config.readfp(open(r'Osdag.config'))
		wkhtmltopdf_path = config.get('wkhtml_path', 'path1')

		config = pdfkit.configuration(wkhtmltopdf=wkhtmltopdf_path)

		options = {
			'margin-bottom': '10mm',
			'footer-right': '[page]'
		}
		file_type = "PDF(*.pdf)"
		fname, _ = QFileDialog.getSaveFileName(self, "Save File As", self.folder + "/", file_type)
		fname = str(fname)
		flag = True
		if fname == '':
			flag = False
			return flag
		else:
			pdfkit.from_file(filename, fname, configuration=config, options=options)
			QMessageBox.about(self, 'Information', "Report Saved")

	def call_designreport(self, fileName, report_summary):
		self.alist = self.designParameters()
		self.result = bc_endplate_design(self.alist)
		print "resultobj", self.result
		self.column_data = self.fetchColumnPara()
		self.beam_data = self.fetchBeamPara()
		save_html(self.result, self.alist, self.column_data, self.beam_data, fileName, report_summary, self.folder)

	def get_user_inputs(self):
		uiObj = {}
		uiObj["Member"] = {}
		uiObj["Member"]["Connectivity"] = str(self.ui.combo_connect.currentText())
		uiObj["Member"]["EndPlate_type"] = str(self.ui.combo_connLoc.currentText())
		uiObj["Member"]["ColumnSection"] = str(self.ui.combo_columnSec.currentText())
		uiObj["Member"]["BeamSection"] = str(self.ui.combo_beamSec.currentText())
		uiObj["Member"]["fu (MPa)"] = self.ui.txt_Fu.text()
		uiObj["Member"]["fy (MPa)"] = self.ui.txt_Fy.text()

		uiObj["Load"] = {}
		uiObj["Load"]["ShearForce (kN)"] = self.ui.txt_Shear.text()
		uiObj["Load"]["Moment (kNm)"] = self.ui.txt_Moment.text()
		uiObj["Load"]["AxialForce (kN)"] = self.ui.txt_Axial.text()

		uiObj["Bolt"] = {}
		uiObj["Bolt"]["Diameter (mm)"] = self.ui.combo_diameter.currentText()
		uiObj["Bolt"]["Grade"] = self.ui.combo_grade.currentText()
		uiObj["Bolt"]["Type"] = self.ui.combo_type.currentText()

		uiObj["Plate"] = {}
		uiObj["Plate"]["Thickness (mm)"] = str(self.ui.combo_plateThick.currentText())

		uiObj["Weld"] = {}
		uiObj["Weld"]["Method"] = str(self.ui.combo_weld_method.currentText())
		uiObj["Weld"]["Flange (mm)"] = str(self.ui.combo_flangeSize.currentText())
		uiObj["Weld"]["Web (mm)"] = str(self.ui.combo_webSize.currentText())

		uiObj["Connection"] = self.connection

		return uiObj


	def osdag_header(self):
		image_path = os.path.abspath(os.path.join(os.getcwd(), os.path.join("ResourceFiles", "Osdag_header.png")))
		shutil.copyfile(image_path, os.path.join(str(self.folder), "images_html", "Osdag_header.png"))

	def design_prefer(self):
		self.designPrefDialog.show()

	def bolt_hole_clearance(self):
		self.designPrefDialog.get_clearance()

	def call_bolt_fu(self):
		self.designPrefDialog.set_boltFu()

	def call_weld_fu(self):
		self.designPrefDialog.set_weldFu()

	def closeEvent(self, event):
		"""

		Args:
			event: Yes or No

		Returns: Ask for the confirmation while closing the window

		"""
		uiInput = self.designParameters()
		self.save_inputs_totext(uiInput)
		self.ui.combo_weld_method.currentTextChanged.connect(self.on_change)
		action = QMessageBox.question(self, "Message", "Are you sure to quit?", QMessageBox.Yes, QMessageBox.No)
		if action == QMessageBox.Yes:
			self.closed.emit()
			event.accept()
		else:
			event.ignore()

	def save_inputs_totext(self, uiObj):
		"""

		Args:
			uiObj: User inputs

		Returns: Save the user input to txt format

		"""
		input_file = QFile(os.path.join("Connections", "Moment", "BCEndPlate", "saveINPUT.txt"))
		if not input_file.open(QFile.WriteOnly | QFile.Text):
			QMessageBox.warning(self, "Application",
								"Cannot write file %s: \n%s"
								% (input_file.fileName(), input_file.errorString()))
		pickle.dump(uiObj, input_file)

	def get_prevstate(self):
		"""

		Returns: Read for the previous user inputs design

		"""
		filename = os.path.join("Connections", "Moment", "BCEndPlate", "saveINPUT.txt")
		if os.path.isfile(filename):
			file_object = open(filename, 'r')
			uiObj = pickle.load(file_object)
			return uiObj
		else:
			return None

	def retrieve_prevstate(self):
		"""

		Returns: Retrieve the previous user inputs

		"""
		uiObj = self.get_prevstate()
		self.set_dict_touser_inputs(uiObj)

	def set_dict_touser_inputs(self, uiObj):
		"""

		Args:
			uiObj: User inputs

		Returns: Set the dictionary to user inputs

		"""

		if uiObj is not None:
			if uiObj["Connection"] != "BCEndPlate":
				QMessageBox.information(self, "Information",
										"You can load this input file only from the corresponding design problem")
				return

			self.ui.combo_connect.setCurrentIndex(self.ui.combo_connect.findText(uiObj["Member"]["Connectivity"]))
			self.ui.combo_connLoc.setCurrentIndex(self.ui.combo_connLoc.findText(str(uiObj["Member"]["EndPlate_type"])))
			if uiObj["Member"]["EndPlate_type"] == "Flush" or "Extended one way" or "Extended both ways":
				# self.ui.combo_connLoc.setCurrentIndex(self.ui.combo_connect.findText(uiObj["Member"]["Connectivity"]))
				self.ui.combo_connLoc.setCurrentIndex(self.ui.combo_connLoc.findText(uiObj["Member"]["EndPlate_type"]))
				self.ui.combo_columnSec.setCurrentIndex(
					self.ui.combo_columnSec.findText(uiObj["Member"]["ColumnSection"]))
				self.ui.combo_beamSec.setCurrentIndex(self.ui.combo_beamSec.findText(uiObj["Member"]["BeamSection"]))
				self.ui.txt_Fu.setText(str(uiObj["Member"]["fu (MPa)"]))
				self.ui.txt_Fy.setText(str(uiObj["Member"]["fy (MPa)"]))
				self.ui.txt_Shear.setText(str(uiObj["Load"]["ShearForce (kN)"]))
				self.ui.txt_Axial.setText(str(uiObj["Load"]["AxialForce (kN)"]))
				self.ui.txt_Moment.setText(str(uiObj["Load"]["Moment (kNm)"]))
				self.ui.combo_diameter.setCurrentIndex(self.ui.combo_diameter.findText(uiObj["Bolt"]["Diameter (mm)"]))
				self.ui.combo_type.setCurrentIndex(self.ui.combo_type.findText(uiObj["Bolt"]["Type"]))
				self.ui.combo_grade.setCurrentIndex(self.ui.combo_grade.findText(uiObj["Bolt"]["Grade"]))
				self.ui.combo_plateThick.setCurrentIndex(
					self.ui.combo_plateThick.findText(uiObj["Plate"]["Thickness (mm)"]))
				self.ui.combo_weld_method.setCurrentIndex(self.ui.combo_weld_method.findText(uiObj["Weld"]["Method"]))
				self.ui.combo_flangeSize.setCurrentIndex(
					self.ui.combo_flangeSize.findText(uiObj["Weld"]["Flange (mm)"]))
				self.ui.combo_webSize.setCurrentIndex(self.ui.combo_webSize.findText(uiObj["Weld"]["Web (mm)"]))

				self.designPrefDialog.ui.combo_boltType.setCurrentIndex(
					self.designPrefDialog.ui.combo_boltType.findText(uiObj["bolt"]["bolt_type"]))
				self.designPrefDialog.ui.combo_boltHoleType.setCurrentIndex(
					self.designPrefDialog.ui.combo_boltHoleType.findText(uiObj["bolt"]["bolt_hole_type"]))
				self.designPrefDialog.ui.txt_boltFu.setText(str(uiObj["bolt"]["bolt_fu"]))
				self.designPrefDialog.ui.combo_slipfactor.setCurrentIndex(
					self.designPrefDialog.ui.combo_slipfactor.findText(str(uiObj["bolt"]["slip_factor"])))
				self.designPrefDialog.ui.combo_weldType.setCurrentIndex(
					self.designPrefDialog.ui.combo_weldType.findText(uiObj["weld"]["typeof_weld"]))
				self.designPrefDialog.ui.txt_weldFu.setText(str(uiObj["weld"]["fu_overwrite"]))
				self.designPrefDialog.ui.combo_detailingEdgeType.setCurrentIndex(
					self.designPrefDialog.ui.combo_detailingEdgeType.findText(uiObj["detailing"]["typeof_edge"]))
				self.designPrefDialog.ui.combo_detailing_memebers.setCurrentIndex(
					self.designPrefDialog.ui.combo_detailing_memebers.findText(uiObj["detailing"]["is_env_corrosive"]))
				self.designPrefDialog.ui.combo_design_method.setCurrentIndex(
					self.designPrefDialog.ui.combo_design_method.findText(uiObj["design"]["design_method"]))

		else:
			pass

	def designParameters(self):
		"""

		Returns: Design preference inputs

		"""
		self.uiObj = self.get_user_inputs()
		self.ui.combo_weld_method.currentTextChanged.connect(self.on_change)
		# if self.designPrefDialog.saved is not True:
		# 	design_pref = self.designPrefDialog.save_default_para()
		# else:
		design_pref = self.designPrefDialog.save_designPref_para()
		self.uiObj.update(design_pref)
		return self.uiObj

	def setimage_connection(self):
		'''
		Setting image to connectivity.
		'''
		self.ui.lbl_connectivity.show()
		loc = self.ui.combo_connLoc.currentText()
		loc2 = self.ui.combo_connect.currentText()

		if loc == "Extended both ways" and loc2 == "Column flange-Beam web":
			pixmap = QPixmap(":/newPrefix/images/webextnboth.png")
			pixmap.scaledToHeight(60)
			pixmap.scaledToWidth(50)
			self.ui.lbl_connectivity.setPixmap(pixmap)
		elif loc == "Flush end plate" and loc2 == "Column flange-Beam web":
			pixmap = QPixmap(":/newPrefix/images/webflush.png")
			pixmap.scaledToHeight(60)
			pixmap.scaledToWidth(50)
			self.ui.lbl_connectivity.setPixmap(pixmap)
		elif loc == "Extended one way" and loc2 == "Column flange-Beam web":
			pixmap = QPixmap(":/newPrefix/images/webextnone.png")
			pixmap.scaledToHeight(60)
			pixmap.scaledToWidth(50)
			self.ui.lbl_connectivity.setPixmap(pixmap)
		elif loc == "Extended both ways" and loc2 == "Column web-Beam web":
			pixmap = QPixmap(":/newPrefix/images/fextnboth.png")
			pixmap.scaledToHeight(60)
			pixmap.scaledToWidth(50)
			self.ui.lbl_connectivity.setPixmap(pixmap)
		elif loc == "Flush end plate" and loc2 == "Column web-Beam web":
			pixmap = QPixmap(":/newPrefix/images/ff.png")
			pixmap.scaledToHeight(60)
			pixmap.scaledToWidth(50)
			self.ui.lbl_connectivity.setPixmap(pixmap)
		else:
			pixmap = QPixmap(":/newPrefix/images/fextnone.png")
			pixmap.scaledToHeight(60)
			pixmap.scaledToWidth(50)
			self.ui.lbl_connectivity.setPixmap(pixmap)

		return True

	def generate_incomplete_string(self, incomplete_list):
		"""

		Args:
			incomplete_list: list of fields that are not selected or entered

		Returns:
			error string that has to be displayed

		"""

		# The base string which should be displayed
		information = "Please input the following required field"
		if len(incomplete_list) > 1:
			# Adds 's' to the above sentence if there are multiple missing input fields
			information += "s"
		information += ": "

		# Loops through the list of the missing fields and adds each field to the above sentence with a comma
		for item in incomplete_list:
			information = information + item + ", "

		# Removes the last comma
		information = information[:-2]
		information += "."

		return information

	def validate_inputs_on_design_btn(self):
		flag = True
		incomplete_list = []
		state = self.setimage_connection()
		if state is True:
			if self.ui.combo_connect.currentIndex() == 0:
				incomplete_list.append("Connectivity")
		else:
			pass

		if self.ui.combo_connLoc.currentIndex() == 0:
			incomplete_list.append("EndPlate_type")

		if self.ui.combo_columnSec.currentIndex() == 0:
			incomplete_list.append("Column section")

		if self.ui.combo_beamSec.currentIndex() == 0:
			incomplete_list.append("Beam section")

		if self.ui.txt_Fu.text() == "":
			incomplete_list.append("Ultimate strength")

		if self.ui.txt_Fy.text() == "":
			incomplete_list.append("Yield strength")

		# if self.ui.txt_Axial.text() == '' or float(self.ui.txt_Axial.text()) == 0:
		#	incomplete_list.append("Axial force")

		if self.ui.txt_Moment.text() == '' or float(self.ui.txt_Moment.text()) == 0:
			incomplete_list.append("Moment")

		if self.ui.txt_Shear.text() == '':
			incomplete_list.append("Shear force")

		if self.ui.combo_diameter.currentIndex() == 0:
			incomplete_list.append("Diameter of bolt")

		if self.ui.combo_type.currentIndex() == 0:
			incomplete_list.append("Type of bolt")

		if self.ui.combo_plateThick.currentIndex() == 0:
			incomplete_list.append("Flange splice plate thickness")

		if self.ui.combo_webSize.currentIndex() == 0:
			incomplete_list.append("Web weld thickness")


		if self.ui.combo_flangeSize.currentIndex() == 0:
			incomplete_list.append("Flange weld thickness")

		if len(incomplete_list) > 0:
			flag = False
			QMessageBox.information(self, "Information", self.generate_incomplete_string(incomplete_list))

		return flag

	def design_btnclicked(self):
		"""

		Returns:

		"""
		if self.validate_inputs_on_design_btn() is not True:
			return
		self.alist = self.designParameters()
		self.outputs = bc_endplate_design(self.alist)
		print "output list ", self.outputs

		self.ui.outputDock.setFixedSize(310, 710)
		self.enable_buttons()

		a = self.outputs[self.outputs.keys()[0]]
		self.resultObj = self.outputs
		alist = self.resultObj.values()

		self.display_output(self.outputs)
		self.display_log_to_textedit()
		isempty = [True if val != '' else False for ele in alist for val in ele.values()]

		if isempty[0] == True:
			status = self.resultObj['Bolt']['status']
			self.call_3DModel("gradient_bg")
			if status is True:
				self.call_2D_drawing("All")
			else:
				self.ui.btn_pitchDetail.setDisabled(False)
				self.ui.btn_plateDetail.setDisabled(False)
				self.ui.btn_stiffnrDetail.setDisabled(False)
				self.ui.chkBx_connector.setDisabled(True)
				self.ui.chkBx_columnSec.setDisabled(True)
				self.ui.chkBx_beamSec.setDisabled(True)
				self.ui.btn3D.setDisabled(True)

	def display_output(self, outputObj):
		for k in outputObj.keys():
			for value in outputObj.values():
				if outputObj.items() == " ":
					resultObj = outputObj
				else:
					resultObj = outputObj
		print resultObj

		critical_tension = resultObj["Bolt"]["TensionBolt"]
		self.ui.txt_tensionCritical.setText(str(critical_tension))

		tension_capacity = resultObj["Bolt"]["TensionCapacity"]
		self.ui.txt_tensionCapacity.setText(str(tension_capacity))

		shear_capacity = resultObj["Bolt"]["ShearCapacity"]
		self.ui.txt_shearCapacity.setText(str(shear_capacity))

		bearing_capacity = resultObj["Bolt"]["BearingCapacity"]
		self.ui.txt_bearCapacity.setText(str(bearing_capacity))

		combined_capacity = resultObj["Bolt"]["CombinedCapacity"]
		self.ui.txt_boltgrpcapacity.setText(str(combined_capacity))

		bolt_capacity = resultObj["Bolt"]["BoltCapacity"]
		self.ui.txt_boltcapacity.setText(str(bolt_capacity))

		bolts_required = resultObj["Bolt"]["NumberOfBolts"]
		self.ui.txt_noBolts.setText(str(bolts_required))

		# bolts_in_rows = resultObj["Bolt"]["NumberOfRows"]
		bolts_in_rows = 1
		self.ui.txt_rowBolts.setText(str(bolts_in_rows))

		# pitch = resultObj["Bolt"]["Pitch"]
		# self.ui.txt_pitch.setText(str(pitch))

		# gauge = resultObj["Bolt"]["Gauge"]
		gauge = 0.0
		self.ui.txt_gauge.setText(str(gauge))

		cross_centre_gauge = resultObj["Bolt"]["CrossCentreGauge"]
		self.ui.txt_crossGauge.setText(str(cross_centre_gauge))

		end_distance = resultObj["Bolt"]["End"]
		self.ui.txt_endDist.setText(str(end_distance))

		edge_distance = resultObj["Bolt"]["Edge"]
		self.ui.txt_edgeDist.setText(str(edge_distance))

		# weld_stress_flange = resultObj["Weld"]["FlangeStress"]
		weld_stress_flange = 0.0
		self.ui.txt_criticalFlange.setText(str(weld_stress_flange))

		# weld_stress_web = resultObj["Weld"]["WebStress"]
		weld_stress_web = 0.0
		self.ui.txt_criticalWeb.setText(str(weld_stress_web))

	def display_log_to_textedit(self):
		file = QFile(os.path.join('Connections', 'Moment', 'BCEndPlate', 'extnd.log'))
		if not file.open(QtCore.QIODevice.ReadOnly):
			QMessageBox.information(None, 'info', file.errorString())
		stream = QtCore.QTextStream(file)
		self.ui.textEdit.clear()
		self.ui.textEdit.setHtml(stream.readAll())
		vscroll_bar = self.ui.textEdit.verticalScrollBar()
		vscroll_bar.setValue(vscroll_bar.maximum())
		file.close()

	def disable_buttons(self):
		self.ui.btn_CreateDesign.setEnabled(False)
		self.ui.btn_SaveMessages.setEnabled(False)
		self.ui.btnFront.setEnabled(False)
		self.ui.btnTop.setEnabled(False)
		self.ui.btnSide.setEnabled(False)
		self.ui.btn3D.setEnabled(False)
		self.ui.chkBx_columnSec.setEnabled(False)
		self.ui.chkBx_beamSec.setEnabled(False)
		self.ui.chkBx_connector.setEnabled(False)
		self.ui.btn_pitchDetail.setEnabled(False)
		self.ui.btn_plateDetail.setEnabled(False)
		self.ui.btn_stiffnrDetail.setEnabled(False)

		self.ui.action_save_input.setEnabled(False)
		self.ui.actionCreate_design_report.setEnabled(False)
		self.ui.actionSave_3D_model.setEnabled(False)
		self.ui.actionSave_log_messages.setEnabled(False)
		self.ui.actionSave_current_image.setEnabled(False)
		self.ui.actionSave_Front_View.setEnabled(False)
		self.ui.actionSave_Side_View.setEnabled(False)
		self.ui.actionSave_Top_View.setEnabled(False)
		self.ui.menuGraphics.setEnabled(True)

	def enable_buttons(self):
		self.ui.btn_CreateDesign.setEnabled(True)
		self.ui.btn_SaveMessages.setEnabled(True)
		self.ui.btnFront.setEnabled(True)
		self.ui.btnTop.setEnabled(True)
		self.ui.btnSide.setEnabled(True)
		self.ui.btn3D.setEnabled(True)
		self.ui.chkBx_columnSec.setEnabled(True)
		self.ui.chkBx_beamSec.setEnabled(True)
		self.ui.chkBx_connector.setEnabled(True)
		self.ui.btn_pitchDetail.setEnabled(True)
		self.ui.btn_plateDetail.setEnabled(True)
		self.ui.btn_stiffnrDetail.setEnabled(True)

		self.ui.action_save_input.setEnabled(True)
		self.ui.actionCreate_design_report.setEnabled(True)
		self.ui.actionSave_3D_model.setEnabled(True)
		self.ui.actionSave_log_messages.setEnabled(True)
		self.ui.actionSave_current_image.setEnabled(True)
		self.ui.actionSave_Front_View.setEnabled(True)
		self.ui.actionSave_Side_View.setEnabled(True)
		self.ui.actionSave_Top_View.setEnabled(True)
		self.ui.menuGraphics.setEnabled(True)

	def reset_btnclicked(self):
		"""

		Returns:

		"""
		self.ui.combo_connect.setCurrentIndex(0)
		self.ui.combo_connLoc.setCurrentIndex(0)
		self.ui.combo_columnSec.setCurrentIndex(0)
		self.ui.combo_beamSec.setCurrentIndex(0)
		self.ui.lbl_connectivity.clear()
		self.ui.txt_Fu.clear()
		self.ui.txt_Fy.clear()
		self.ui.txt_Axial.clear()
		self.ui.txt_Shear.clear()
		self.ui.txt_Moment.clear()
		self.ui.combo_diameter.setCurrentIndex(0)
		self.ui.combo_type.setCurrentIndex(0)
		self.ui.combo_grade.setCurrentIndex(0)
		self.ui.combo_plateThick.setCurrentIndex(0)
		self.ui.combo_flangeSize.setCurrentIndex(0)
		self.ui.combo_webSize.setCurrentIndex(0)

		self.ui.txt_tensionCritical.clear()
		self.ui.txt_tensionCapacity.clear()
		self.ui.txt_shearCapacity.clear()
		self.ui.txt_bearCapacity.clear()
		self.ui.txt_boltcapacity.clear()
		self.ui.txt_boltgrpcapacity.clear()
		self.ui.txt_noBolts.clear()
		self.ui.txt_rowBolts.clear()
		self.ui.txt_gauge.clear()
		self.ui.txt_crossGauge.clear()
		self.ui.txt_endDist.clear()
		self.ui.txt_edgeDist.clear()
		self.ui.txt_criticalFlange.clear()
		self.ui.txt_criticalWeb.clear()

		self.ui.btn_pitchDetail.setDisabled(True)
		self.ui.btn_plateDetail.setDisabled(True)
		self.ui.btn_stiffnrDetail.setDisabled(True)

		self.ui.btnFront.setDisabled(True)
		self.ui.btnSide.setDisabled(True)
		self.ui.btnTop.setDisabled(True)


		self.display.EraseAll()
		self.designPrefDialog.save_default_para()

	def get_columndata(self):
		"""Fetch  old and new column sections from "Intg_osdag" database.
		Returns:
			"""
		columndata = get_columncombolist()
		old_colList = get_oldcolumncombolist()

		self.ui.combo_columnSec.addItems(columndata)
		combo_section = self.ui.combo_columnSec
		self.color_oldDatabase_section(old_colList, columndata, combo_section)

	def get_beamdata(self):
		loc = self.ui.combo_connLoc.currentText()
		beamdata = get_beamcombolist()
		old_beamdata = get_oldbeamcombolist()
		combo_section = ''
		self.ui.combo_beamSec.addItems(beamdata)
		combo_section = self.ui.combo_beamSec
		self.color_oldDatabase_section(old_beamdata, beamdata, combo_section)

	def color_oldDatabase_section(self, old_section, intg_section, combo_section):
		"""

		Args:
			old_section: Old database
			intg_section: Integrated database
			combo_section: Contents of database

		Returns: Differentiate the database by color code

		"""
		for col in old_section:
			if col in intg_section:
				indx = intg_section.index(str(col))
				combo_section.setItemData(indx, QBrush(QColor("red")), Qt.TextColorRole)

		duplicate = [i for i, x in enumerate(intg_section) if intg_section.count(x) > 1]
		for i in duplicate:
			combo_section.setItemData(i, QBrush(QColor("red")), Qt.TextColorRole)

	def fetchColumnPara(self):
		columndata_sec = self.ui.combo_columnSec.currentText()
		dictcolumndata = get_columndata(columndata_sec)
		return dictcolumndata

	def fetchBeamPara(self):
		beamdata_sec = self.ui.combo_beamSec.currentText()
		dictbeamdata = get_beamdata(beamdata_sec)
		return dictbeamdata

	def populate_weld_thk_flange(self):
		"""

		Returns: The list of weld thickness in Gui

		"""
		if str(self.ui.combo_beamSec.currentText()) == "Select section":
			self.ui.combo_plateThick.setCurrentIndex(0)
			self.ui.combo_flangeSize.setCurrentIndex(0)
			return

		else:
			newlist = []
			newlist.append("Select thickness")
			weldlist = [3, 4, 5, 6, 8, 10, 12, 16, 18, 20]
			dictbeamdata = self.fetchBeamPara()
			beam_tw = float(dictbeamdata["tw"])
			plate_thickness = str(self.ui.combo_plateThick.currentText())

			if plate_thickness != "Select plate thickness":
				plate_thick = float(plate_thickness)

				if str(self.ui.combo_connLoc.currentText()) == "Extended both ways":
					if str(self.ui.combo_beamSec.currentText()) == "Select section":
						self.ui.combo_flangeSize.clear()
						return
					else:
						beam_tf = float(dictbeamdata["T"])
						beam_tw = float(dictbeamdata["tw"])
						# column_tf = float(dictbeamdata["T"])
						thicker_part = max(beam_tf, beam_tw, plate_thick)

				if thicker_part in range(0, 11):
					weld_index = weldlist.index(3)
					newlist.extend(weldlist[weld_index:])
				elif thicker_part in range(11, 21):
					weld_index = weldlist.index(5)
					newlist.extend(weldlist[weld_index:])
				elif thicker_part in range(21, 33):
					weld_index = weldlist.index(6)
					newlist.extend(weldlist[weld_index:])
				else:
					weld_index = weldlist.index(8)
					newlist.extend(weldlist[weld_index:])

				self.ui.combo_flangeSize.clear()
				for element in newlist[:]:
					self.ui.combo_flangeSize.addItem(str(element))
			else:
				pass

	def combotype_current_index_changed(self, index):
		"""

		Args:
			index: Number

		Returns: Types of Grade

		"""
		items = self.gradeType[str(index)]
		if items != 0:
			self.ui.combo_grade.clear()
			stritems = []
			for val in items:
				stritems.append(str(val))

			self.ui.combo_grade.addItems(stritems)
		else:
			pass

	def check_range(self, widget, min_val, max_val):
		"""

		Args:
			widget: Fu , Fy lineedit
			min_val: min value
			max_val: max value

		Returns: Check for the value mentioned for the given range

		"""
		text_str = widget.text()
		text_str = int(text_str)
		if (text_str < min_val or text_str > max_val or text_str == ''):
			QMessageBox.about(self, "Error", "Please enter a value between %s-%s" % (min_val, max_val))
			widget.clear()
			widget.setFocus()

	def validate_fu_fy(self, fu_widget, fy_widget, current_widget, lblwidget):
		'''(QlineEdit,QLable,Number,Number)---> NoneType
		Validating F_u(ultimate Strength) greater than F_y (Yeild Strength) textfields
		'''
		try:
			fu_value = float(fu_widget.text())
		except ValueError:
			fu_value = 0.0

		try:
			fy_value = float(fy_widget.text())
		except ValueError:
			fy_value = 0.0

		if fy_value > fu_value:
			QMessageBox.about(self, 'Error', 'Yield strength (fy) cannot be greater than ultimate strength (fu)')
			current_widget.clear()
			current_widget.setFocus()
			palette = QPalette()
			palette.setColor(QPalette.Foreground, Qt.red)
			lblwidget.setPalette(palette)
		else:
			palette = QPalette()
			lblwidget.setPalette(palette)

	def call_2D_drawing(self, view):
		"""

		Args:
			view: Front, Side & Top view of 2D svg drawings

		Returns: SVG image created through svgwrite package which takes design INPUT and OUTPUT
				 parameters from Extended endplate GUI

		"""
		self.alist = self.designParameters()
		self.result_obj = bc_endplate_design(self.alist)
		self.column_data = self.fetchColumnPara()
		self.beam_data = self.fetchBeamPara()


		if self.alist['Member']['Connectivity'] == "Column web-Beam web":
			# conn_type = 'col_web_connectivity'
			if self.alist['Member']['EndPlate_type'] == "Extended both ways":
				self.endplate_type = "both_way"
				beam_beam = ExtendedEndPlate_WW(self.alist, self.result_obj, self.column_data, self.beam_data,
												self.folder)
			elif self.alist['Member']['EndPlate_type'] == "Extended one way":
				self.endplate_type = "one_way"
				beam_beam = OnewayEndPlate_WW(self.alist, self.result_obj, self.column_data, self.beam_data,
											  self.folder)
			else:
				self.endplate_type = "flush"
				beam_beam = FlushEndPlate_WW(self.alist, self.result_obj, self.column_data, self.beam_data, self.folder)
		else:  # "Column flange-Beam web"
			# conn_type = 'col_flange_connectivity'
			if self.alist['Member']['EndPlate_type'] == "Extended one way":
				self.endplate_type = "one_way"
				beam_beam = OnewayEndPlate(self.alist, self.result_obj, self.column_data, self.beam_data, self.folder)
			elif self.alist['Member']['EndPlate_type'] == "Flush end plate":
				self.endplate_type = "flush"
				beam_beam = FlushEndPlate(self.alist, self.result_obj, self.column_data, self.beam_data, self.folder)
			else:  # uiObj['Member']['EndPlate_type'] == "Extended both ways":
				self.endplate_type = "both_way"
				beam_beam = ExtendedEndPlate(self.alist, self.result_obj, self.column_data, self.beam_data, self.folder)

		# beam_beam = ExtendedEndPlate(self.alist, self.result_obj, self.column_data, self.beam_data, self.folder)
		status = self.resultObj['Bolt']['status']
		if status is True:
			if view != "All":
				if view == "Front":
					filename = os.path.join(self.folder, "images_html", "extendFront.svg")

				elif view == "Side":
					filename = os.path.join(self.folder, "images_html", "extendSide.svg")

				else:
					filename = os.path.join(self.folder, "images_html", "extendTop.svg")

				beam_beam.save_to_svg(filename, view)
				svg_file = SvgWindow()
				svg_file.call_svgwindow(filename, view, self.folder)
			else:
				fname = ''
				beam_beam.save_to_svg(fname, view)
		else:
			QMessageBox.about(self, 'Information', 'Design Unsafe: %s view cannot be viewed' % (view))

	def dockbtn_clicked(self, widgets):
		"""

		Args:
			widgets: Input , Output dock

		Returns: Dock & undock the widgets

		"""
		flag = widgets.isHidden()
		if flag:
			widgets.show()
		else:
			widgets.hide()

	def show_font_dialogue(self):
		font, ok = QFontDialog.getFont()
		if ok:
			# self.ui.textEdit.setFont()
			self.ui.textEdit.setFont(font)

	def pitch_details(self):
		section = Pitch(self)
		section.show()

	def plate_details(self):
		section = PlateDetails(self)
		section.show()

	def stiffener_details(self):
		section = Stiffener(self)
		section.show()

	def design_report(self):
		design_report_dialog = DesignReportDialog(self)
		design_report_dialog.show()

	# fileName = ("Connections\Moment\BCEndPlate\Html_Report.html")
	# fileName = str(fileName)
	# self.alist = self.designParameters()
	# self.result = bc_endplate_design(self.alist)
	# print "result_obj", self.result
	# self.beam_data = self.fetchBeamPara()
	# save_html(self.result, self.alist, self.beam_data, fileName)

	# ===========================  CAD ===========================
	def show_color_dialog(self):

		col = QColorDialog.getColor()
		colorTup = col.getRgb()
		r = colorTup[0]
		g = colorTup[1]
		b = colorTup[2]
		self.display.set_bg_gradient_color(r, g, b, 255, 255, 255)

	def create_2D_CAD(self):
		'''

		Returns: The 3D model of extendedplate depending upon component selected

		'''
		self.ExtObj = self.create_extended_both_ways()
		if self.component == "Column":
			final_model = self.ExtObj.get_column_models()

		elif self.component == "Beam":
			final_model = self.ExtObj.get_beam_models()

		elif self.component == "Connector":
			cadlist = self.ExtObj.get_connector_models()
			final_model = cadlist[0]
			for model in cadlist[1:]:
				final_model = BRepAlgoAPI_Fuse(model, final_model).Shape()
		else:
			cadlist = self.ExtObj.get_models()
			final_model = cadlist[0]
			for model in cadlist[1:]:
				final_model = BRepAlgoAPI_Fuse(model, final_model).Shape()

		return final_model

	def save_3D_cad_images(self):
		'''

		Returns: Save 3D CAD images in *igs, *step, *stl, *brep format

		'''
		status = self.resultObj['Bolt']['status']
		if status is True:
			if self.fuse_model is None:
				self.fuse_model = self.create_2D_CAD()
			shape = self.fuse_model

			files_types = "IGS (*.igs);;STEP (*.stp);;STL (*.stl);;BREP(*.brep)"

			fileName, _ = QFileDialog.getSaveFileName(self, 'Export', os.path.join(str(self.folder), "untitled.igs"),
													  files_types)
			fName = str(fileName)

			flag = True
			if fName == '':
				flag = False
				return flag
			else:
				file_extension = fName.split(".")[-1]

				if file_extension == 'igs':
					IGESControl.IGESControl_Controller().Init()
					iges_writer = IGESControl.IGESControl_Writer()
					iges_writer.AddShape(shape)
					iges_writer.Write(fName)

				elif file_extension == 'brep':

					BRepTools.breptools.Write(shape, fName)

				elif file_extension == 'stp':
					# initialize the STEP exporter
					step_writer = STEPControl_Writer()
					Interface_Static_SetCVal("write.step.schema", "AP203")

					# transfer shapes and write file
					step_writer.Transfer(shape, STEPControl_AsIs)
					status = step_writer.Write(fName)

					assert (status == IFSelect_RetDone)

				else:
					stl_writer = StlAPI_Writer()
					stl_writer.SetASCIIMode(True)
					stl_writer.Write(shape, fName)

				self.fuse_model = None

				QMessageBox.about(self, 'Information', "File saved")
		else:
			self.ui.actionSave_3D_model.setEnabled(False)
			QMessageBox.about(self, 'Information', 'Design Unsafe: 3D Model cannot be saved')

	def save_CAD_images(self):
		status = self.resultObj['Bolt']['status']
		if status is True:

			files_types = "PNG (*.png);;JPEG (*.jpeg);;TIFF (*.tiff);;BMP(*.bmp)"
			fileName, _ = QFileDialog.getSaveFileName(self, 'Export', os.path.join(str(self.folder), "untitled.png"),
													  files_types)
			fName = str(fileName)
			file_extension = fName.split(".")[-1]

			if file_extension == 'png' or file_extension == 'jpeg' or file_extension == 'bmp' or file_extension == 'tiff':
				self.display.ExportToImage(fName)
				QMessageBox.about(self, 'Information', "File saved")
		else:
			self.ui.actionSave_current_image.setEnabled(False)
			QMessageBox.about(self, 'Information', 'Design Unsafe: CAD image cannot be saved')

	def call_zoomin(self):
		self.display.ZoomFactor(2)

	def call_zoomout(self):
		self.display.ZoomFactor(0.5)

	def call_rotation(self):
		self.display.Rotation(15, 0)

	def call_pannig(self):
		self.display.Pan(50, 0)

	def clear_log_messages(self):
		self.ui.textEdit.clear()

	def create_extended_both_ways(self):

		column_data = self.fetchColumnPara()
		beam_data = self.fetchBeamPara()

		# TODO check if column data is working

		column_tw = float(column_data["tw"])
		column_T = float(column_data["T"])
		column_d = float(column_data["D"])
		column_B = float(column_data["B"])
		column_R1 = float(column_data["R1"])
		column_R2 = float(column_data["R2"])
		column_alpha = float(column_data["FlangeSlope"])
		column_length = 1600.0

		beam_tw = float(beam_data["tw"])
		beam_T = float(beam_data["T"])
		beam_d = float(beam_data["D"])
		beam_B = float(beam_data["B"])
		beam_R1 = float(beam_data["R1"])
		beam_R2 = float(beam_data["R2"])
		beam_alpha = float(beam_data["FlangeSlope"])
		beam_length = 1600.0

		beam_Left = ISection(B=column_B, T=column_T, D=column_d, t=column_tw,
							 R1=column_R1, R2=column_R2, alpha=column_alpha,
							 length=column_length, notchObj=None)				#beam_Left == column

		beam_Right = ISection(B=beam_B, T=beam_T, D=beam_d, t=beam_tw,
							  R1=beam_R1, R2=beam_R2, alpha=beam_alpha,
							  length=beam_length, notchObj=None)  # Since both the beams are same

		outputobj = self.outputs  # Save all the claculated/displayed out in outputobj

		plate_Right = Plate(W=outputobj["Plate"]["Width"],
							L=outputobj["Plate"]["Height"],
							T=outputobj["Plate"]["Thickness"])

		alist = self.designParameters()  # An object to save all input values entered by user

		# TODO make dictionary for the contPlates
		# TODO adding enpplate type and check if code is working
		# TODO added connectivity type here

		if alist['Member']['Connectivity'] == "Column web-Beam web":
			conn_type = 'col_web_connectivity'
		else:  # "Column flange-Beam web"
			conn_type = 'col_flange_connectivity'

		# endplate_type = alist['Member']['EndPlate_type']
		if alist['Member']['EndPlate_type'] == "Extended one way":
			endplate_type = "one_way"
		elif alist['Member']['EndPlate_type'] == "Flush end plate":
			endplate_type = "flush"
		else:  # uiObj['Member']['EndPlate_type'] == "Extended both ways":
			endplate_type = "both_way"

		contPlate_L1 = StiffenerPlate(W=(float(column_data["B"]) - float(column_data["tw"])) / 2,
									  L=float(column_data["D"]) - 2 * float(column_data["T"]),
									  T=outputobj['ContPlateComp']['Thickness'])

		contPlate_L2 = StiffenerPlate(W=(float(column_data["B"]) - float(column_data["tw"])) / 2,
									  L=float(column_data["D"]) - 2 * float(column_data["T"]),
									  T=outputobj['ContPlateTens']['Thickness'])
		contPlate_R1 = copy.copy(contPlate_L1)
		contPlate_R2 = copy.copy(contPlate_L2)

		beam_stiffener_1 = StiffenerPlate(W=outputobj['Stiffener']['Height'], L=outputobj['Stiffener']['Length'],
										  T=outputobj['Stiffener']['Thickness'], R11=outputobj['Stiffener']['NotchTop'],
										  R12=outputobj['Stiffener']['NotchTop'],
										  L21=outputobj['Stiffener']['NotchBottom'],
										  L22=outputobj['Stiffener']['NotchBottom'])

		beam_stiffener_2 = copy.copy(beam_stiffener_1)

		# contPlate_L1 = Plate(W=(float(column_data["B"]) - float(column_data["tw"])) / 2,
		# L=float(column_data["D"]) - 2 * float(column_data["T"]), T=float(column_data["T"]))
		# contPlate_L2 = Plate(W=(float(column_data["B"]) - float(column_data["tw"])) / 2,
		# 					 L=float(column_data["D"]) - 2 * float(column_data["T"]), T=float(column_data["T"]))
		# contPlate_R1 = Plate(W=(float(column_data["B"]) - float(column_data["tw"])) / 2,
		# 					 L=float(column_data["D"]) - 2 * float(column_data["T"]), T=float(column_data["T"]))
		# contPlate_R2 = Plate(W=(float(column_data["B"]) - float(column_data["tw"])) / 2,
		# 					 L=float(column_data["D"]) - 2 * float(column_data["T"]), T=float(column_data["T"]))

		bolt_d = float(alist["Bolt"]["Diameter (mm)"])  # Bolt diameter, entered by user
		bolt_r = bolt_d / 2
		bolt_T = self.bolt_head_thick_calculation(bolt_d)
		bolt_R = self.bolt_head_dia_calculation(bolt_d) / 2
		bolt_Ht = self.bolt_length_calculation(bolt_d)

		bolt = Bolt(R=bolt_R, T=bolt_T, H=bolt_Ht, r=bolt_r)  # Call to create Bolt from Component repo
		nut_T = self.nut_thick_calculation(bolt_d)
		nut_Ht = nut_T
		nut = Nut(R=bolt_R, T=nut_T, H=nut_Ht, innerR1=bolt_r)

		numberOfBolts = int(outputobj["Bolt"]["NumberOfBolts"])

		# TODO remove all the clutter later

		# nutSpace = 2 * float(outputobj["Plate"]["Thickness"]) + nut_T   # Space between bolt head and nut
		if conn_type == 'col_flange_connectivity':
			nutSpace = float(column_data["T"]) + float(
				outputobj["Plate"]["Thickness"]) + nut_T / 2 + bolt_T / 2  # Space between bolt head and nut
		else:
			nutSpace = float(column_data["tw"]) + float(
				outputobj["Plate"]["Thickness"]) + nut_T / 2 + bolt_T / 2  # Space between bolt head and nut

		bbNutBoltArray = NutBoltArray(alist, beam_data, outputobj, nut, bolt, numberOfBolts, nutSpace, endplate_type)

		###########################
		#       WELD SECTIONS     #
		###########################
		'''
		Following sections are for creating Fillet Welds and Groove Welds
		Welds are numbered from Top to Bottom in Z-axis, Front to Back in Y axis and Left to Right in X axis. 
		'''
		if conn_type == 'col_flange_connectivity':

			if alist["Weld"]["Method"] == "Fillet Weld":

				# Followings welds are welds above beam flange, Qty = 4
				bbWeldAbvFlang_21 = FilletWeld(b=float(alist["Weld"]["Flange (mm)"]),
											   h=float(alist["Weld"]["Flange (mm)"]),
											   L=beam_B)
				bbWeldAbvFlang_22 = copy.copy(bbWeldAbvFlang_21)

				# Followings welds are welds below beam flange, Qty = 8
				bbWeldBelwFlang_21 = FilletWeld(b=float(alist["Weld"]["Flange (mm)"]),
												h=float(alist["Weld"]["Flange (mm)"]), L=(beam_B - beam_tw) / 2)
				bbWeldBelwFlang_22 = copy.copy(bbWeldBelwFlang_21)
				bbWeldBelwFlang_23 = copy.copy(bbWeldBelwFlang_21)
				bbWeldBelwFlang_24 = copy.copy(bbWeldBelwFlang_21)

				# Followings welds are welds placed aside of beam web, Qty = 4 			# edited length value by Anand Swaroop
				bbWeldSideWeb_21 = FilletWeld(b=float(alist["Weld"]["Web (mm)"]), h=float(alist["Weld"]["Web (mm)"]),
											  L=beam_d - 2 * beam_T - 40)
				bbWeldSideWeb_22 = copy.copy(bbWeldSideWeb_21)

				contPL1Weld_U1 = FilletWeld(b=float(alist["Weld"]["Web (mm)"]),h = float(alist["Weld"]["Web (mm)"]), L=(float(column_data["B"]) - float(column_data["tw"])) / 2)



				#######################################
				#       WELD SECTIONS QUARTER CONE    #
				#######################################

				extbothWays = CADFillet(beam_Left, beam_Right, plate_Right, bbNutBoltArray, bbWeldAbvFlang_21,
<<<<<<< HEAD
										 bbWeldAbvFlang_22,
										 bbWeldBelwFlang_21, bbWeldBelwFlang_22, bbWeldBelwFlang_23,
										 bbWeldBelwFlang_24,
										 bbWeldSideWeb_21, bbWeldSideWeb_22, contPL1Weld_U1,
										 contPlate_L1, contPlate_L2, contPlate_R1,
										 contPlate_R2,beam_stiffener_1,beam_stiffener_2, endplate_type, conn_type, outputobj)
=======
										bbWeldAbvFlang_22,
										bbWeldBelwFlang_21, bbWeldBelwFlang_22, bbWeldBelwFlang_23,
										bbWeldBelwFlang_24,
										bbWeldSideWeb_21, bbWeldSideWeb_22,
										contPlate_L1, contPlate_L2, contPlate_R1,
										contPlate_R2, beam_stiffener_1, beam_stiffener_2, endplate_type, conn_type,
										outputobj)
>>>>>>> 4206b7ec
				extbothWays.create_3DModel()

				return extbothWays

			else:  # Groove Weld
				bcWeldFlang_1 = GrooveWeld(b=outputobj["Weld"]["Size"], h=float(beam_data["T"]),
										   L=beam_B)
				bcWeldFlang_2 = copy.copy(bcWeldFlang_1)

				# Followings welds are welds placed aside of beam web, Qty = 4 			# edited length value by Anand Swaroop
				bcWeldWeb_3 = GrooveWeld(b=outputobj["Weld"]["Size"], h=float(beam_data["tw"]),
										 L=beam_d - 2 * beam_T)

				#######################################
				#       WELD SECTIONS QUARTER CONE    #
				#######################################

				extbothWays = CADGroove(beam_Left, beam_Right, plate_Right, bbNutBoltArray,
										bcWeldFlang_1, bcWeldFlang_2, bcWeldWeb_3,
										contPlate_L1, contPlate_L2, contPlate_R1,
										contPlate_R2, beam_stiffener_1, beam_stiffener_2, endplate_type, outputobj)
				extbothWays.create_3DModel()

				return extbothWays

		else:  # conn_type = 'col_web_connectivity'
			if alist["Weld"]["Method"] == "Fillet Weld":
				# Followings welds are welds above beam flange, Qty = 4
				bbWeldAbvFlang_21 = FilletWeld(b=float(alist["Weld"]["Flange (mm)"]),
											   h=float(alist["Weld"]["Flange (mm)"]),
											   L=beam_B)
				bbWeldAbvFlang_22 = copy.copy(bbWeldAbvFlang_21)

				# Followings welds are welds below beam flange, Qty = 8
				bbWeldBelwFlang_21 = FilletWeld(b=float(alist["Weld"]["Flange (mm)"]),
												h=float(alist["Weld"]["Flange (mm)"]), L=(beam_B - beam_tw) / 2)
				bbWeldBelwFlang_22 = copy.copy(bbWeldBelwFlang_21)
				bbWeldBelwFlang_23 = copy.copy(bbWeldBelwFlang_21)
				bbWeldBelwFlang_24 = copy.copy(bbWeldBelwFlang_21)

				# Followings welds are welds placed aside of beam web, Qty = 4 			# edited length value by Anand Swaroop
				bbWeldSideWeb_21 = FilletWeld(b=float(alist["Weld"]["Web (mm)"]), h=float(alist["Weld"]["Web (mm)"]),
											  L=beam_d - 2 * beam_T - 40)
				bbWeldSideWeb_22 = copy.copy(bbWeldSideWeb_21)

				#######################################
				#       WELD SECTIONS QUARTER CONE    #
				#######################################

				# extbothWays = CADFillet(beam_Left, beam_Right, plate_Right, bbNutBoltArray, bbWeldAbvFlang_21,
				# 						bbWeldAbvFlang_22,
				# 						bbWeldBelwFlang_21, bbWeldBelwFlang_22, bbWeldBelwFlang_23,
				# 						bbWeldBelwFlang_24,
				# 						bbWeldSideWeb_21, bbWeldSideWeb_22,
				# 						contPlate_L1, contPlate_L2, contPlate_R1,
				# 						contPlate_R2, endplate_type, conn_type)

				col_web_connectivity = CADColWebFillet(beam_Left, beam_Right, plate_Right, bbNutBoltArray,
													   bbWeldAbvFlang_21,
													   bbWeldAbvFlang_22,
													   bbWeldBelwFlang_21, bbWeldBelwFlang_22, bbWeldBelwFlang_23,
													   bbWeldBelwFlang_24,
													   bbWeldSideWeb_21, bbWeldSideWeb_22,
													   contPlate_L1, contPlate_L2, contPlate_R1,
													   contPlate_R2, beam_stiffener_1, beam_stiffener_2, endplate_type,
													   conn_type, outputobj)

				col_web_connectivity.create_3DModel()

				return col_web_connectivity

			else:  # Groove Weld


				# else:
				bcWeldFlang_1 = GrooveWeld(b=outputobj["Weld"]["Size"], h=float(beam_data["T"]),
										   L=beam_B)
				bcWeldFlang_2 = copy.copy(bcWeldFlang_1)

				# Followings welds are welds placed aside of beam web, Qty = 4 			# edited length value by Anand Swaroop
				bcWeldWeb_3 = GrooveWeld(b=outputobj["Weld"]["Size"], h=float(beam_data["tw"]),
										 L=beam_d - 2 * beam_T)

				#######################################
				#       WELD SECTIONS QUARTER CONE    #
				#######################################

				col_web_connectivity = CADcolwebGroove(beam_Left, beam_Right, plate_Right, bbNutBoltArray,
													   bcWeldFlang_1, bcWeldFlang_2, bcWeldWeb_3,
													   contPlate_L1, contPlate_L2, contPlate_R1,
													   contPlate_R2, beam_stiffener_1, beam_stiffener_2, endplate_type,
													   outputobj)

				col_web_connectivity.create_3DModel()

				return col_web_connectivity

	#######################################
	#       WELD SECTIONS QUARTER CONE    #
	#######################################

	# # Following weld cones are placed for Left beam

	# extbothWays = CADFillet(beam_Left, beam_Right, plate_Right, bbNutBoltArray, bbWeldAbvFlang_21,
	# 							   bbWeldAbvFlang_22,
	# 							   bbWeldBelwFlang_21, bbWeldBelwFlang_22, bbWeldBelwFlang_23,
	# 							   bbWeldBelwFlang_24,
	# 							   bbWeldSideWeb_21, bbWeldSideWeb_22, bcWeldFlang_1, bcWeldFlang_2, bcWeldWeb_3, contPlate_L1, contPlate_L2, contPlate_R1,
	# 							   contPlate_R2, endplate_type, weld_method)
	# extbothWays.create_3DModel()
	#
	# return extbothWays

	def bolt_head_thick_calculation(self, bolt_diameter):
		'''
		This routine takes the bolt diameter and return bolt head thickness as per IS:3757(1989)
	   bolt Head Dia
		<-------->
		__________
		|        | | T = Thickness
		|________| |
		   |  |
		   |  |
		   |  |
		'''
		bolt_head_thick = {5: 4, 6: 5, 8: 6, 10: 7, 12: 8, 16: 10, 20: 12.5, 22: 14, 24: 15, 27: 17, 30: 18.7,
						   36: 22.5}
		return bolt_head_thick[bolt_diameter]

	def bolt_head_dia_calculation(self, bolt_diameter):
		'''
		This routine takes the bolt diameter and return bolt head diameter as per IS:3757(1989)
	   bolt Head Dia
		<-------->
		__________
		|        |
		|________|
		   |  |
		   |  |
		   |  |
		'''
		bolt_head_dia = {5: 7, 6: 8, 8: 10, 10: 15, 12: 20, 16: 27, 20: 34, 22: 36, 24: 41, 27: 46, 30: 50, 36: 60}
		return bolt_head_dia[bolt_diameter]

	def bolt_length_calculation(self, bolt_diameter):
		'''
		This routine takes the bolt diameter and return bolt head diameter as per IS:3757(1985)
	   bolt Head Dia
		<-------->
		__________  ______
		|        |    |
		|________|    |
		   |  |       |
		   |  |       |
		   |  |       |
		   |  |       |
		   |  |       |  l= length
		   |  |       |
		   |  |       |
		   |  |       |
		   |__|    ___|__
		'''
		bolt_head_dia = {5: 40, 6: 40, 8: 40, 10: 40, 12: 40, 16: 50, 20: 50, 22: 50, 24: 50, 27: 60, 30: 65,
						 36: 75}

		return bolt_head_dia[bolt_diameter]

	def nut_thick_calculation(self, bolt_diameter):
		'''
		Returns the thickness of the nut depending upon the nut diameter as per IS1363-3(2002)
		'''

		nut_dia = {5: 5, 6: 5.65, 8: 7.15, 10: 8.75, 12: 11.3, 16: 15, 20: 17.95, 22: 19.0, 24: 21.25, 27: 23,
				   30: 25.35, 36: 30.65}
		return nut_dia[bolt_diameter]

	def call_3DModel(self, bgcolor):
		# Call to calculate/create the Extended Both Way CAD model
		status = self.resultObj['Bolt']['status']
		if status is True:
			self.create_extended_both_ways()
			self.ui.btn3D.setChecked(Qt.Checked)
			if self.ui.btn3D.isChecked():
				self.ui.chkBx_columnSec.setChecked(Qt.Unchecked)
				self.ui.chkBx_beamSec.setChecked(Qt.Unchecked)
				self.ui.chkBx_connector.setChecked(Qt.Unchecked)
				self.ui.mytabWidget.setCurrentIndex(0)

			# Call to display the Extended Both Way CAD model
			self.display_3DModel("Model", bgcolor)
		else:
			self.display.EraseAll()

	def call_3DColumn(self, bgcolor):
		status = self.resultObj['Bolt']['status']
		if status is True:
			self.ui.chkBx_columnSec.setChecked(Qt.Checked)
			if self.ui.chkBx_columnSec.isChecked():
				self.ui.btn3D.setChecked(Qt.Unchecked)
				self.ui.chkBx_connector.setChecked(Qt.Unchecked)
				self.ui.mytabWidget.setCurrentIndex(0)
			self.display_3DModel("Column", bgcolor)

	def call_3DBeam(self, bgcolor):
		status = self.resultObj['Bolt']['status']
		if status is True:
			self.ui.chkBx_beamSec.setChecked(Qt.Checked)
			if self.ui.chkBx_beamSec.isChecked():
				self.ui.btn3D.setChecked(Qt.Unchecked)
				self.ui.chkBx_connector.setChecked(Qt.Unchecked)
				self.ui.mytabWidget.setCurrentIndex(0)
			self.display_3DModel("Beam", bgcolor)

	def call_3DConnector(self, bgcolor):
		status = self.resultObj['Bolt']['status']
		if status is True:
			self.ui.chkBx_connector.setChecked(Qt.Checked)
			if self.ui.chkBx_connector.isChecked():
				self.ui.btn3D.setChecked(Qt.Unchecked)
				self.ui.chkBx_columnSec.setChecked(Qt.Unchecked)
				self.ui.chkBx_beamSec.setChecked(Qt.Unchecked)
				self.ui.mytabWidget.setCurrentIndex(0)
			self.display_3DModel("Connector", bgcolor)

	def display_3DModel(self, component, bgcolor):
		self.component = component

		self.display.EraseAll()
		# self.display.View_Iso()
		# self.display.StartRotation(2000,0)
		self.display.FitAll()
		# self.display.Rotation(2000, 0)
		alist = self.designParameters()
		outputobj = self.outputs
		numberOfBolts = int(outputobj["Bolt"]["NumberOfBolts"])

		if alist['Member']['Connectivity'] == "Column web-Beam web":
			conn_type = 'col_web_connectivity'
		else:  # "Column flange-Beam web"
			conn_type = 'col_flange_connectivity'

		self.display.DisableAntiAliasing()
		if bgcolor == "gradient_bg":

			self.display.set_bg_gradient_color(51, 51, 102, 150, 150, 170)
		else:
			self.display.set_bg_gradient_color(255, 255, 255, 255, 255, 255)

		# ExtObj is an object which gets all the calculated values of CAD models
		self.ExtObj = self.create_extended_both_ways()


		# Displays the beams #TODO ANAND
		if component == "Column":
			self.display.View_Iso()
			osdag_display_shape(self.display, self.ExtObj.get_beamLModel(), update=True)
			# osdag_display_shape(self.display, self.ExtObj.get_beamRModel(), update=True)  # , color = 'Dark Gray'

		elif component == "Beam":
			self.display.View_Iso()
			# osdag_display_shape(self.display, self.ExtObj.get_beamLModel(), update=True)
			osdag_display_shape(self.display, self.ExtObj.get_beamRModel(), update=True)  # , color = 'Dark Gray'

		elif component == "Connector":
			self.display.View_Iso()
			# Displays the end plates
			# osdag_display_shape(self.display, self.ExtObj.get_plateLModel(), update=True, color='Blue')
			osdag_display_shape(self.display, self.ExtObj.get_plateRModel(), update=True, color='Blue')

			if conn_type == 'col_flange_connectivity':
				osdag_display_shape(self.display, self.ExtObj.get_contPlate_L1Model(), update=True, color='Blue')
				osdag_display_shape(self.display, self.ExtObj.get_contPlate_L2Model(), update=True, color='Blue')
				osdag_display_shape(self.display, self.ExtObj.get_contPlate_R1Model(), update=True, color='Blue')
				osdag_display_shape(self.display, self.ExtObj.get_contPlate_R2Model(), update=True, color='Blue')



			else:		#col_web_connectivity"
				osdag_display_shape(self.display, self.ExtObj.get_contPlate_L1Model(), update=True, color='Blue')
				osdag_display_shape(self.display, self.ExtObj.get_contPlate_L2Model(), update=True, color='Blue')

			# TODO: add if else statement for the type of endplate and also the number of bolts

			if alist['Member']['EndPlate_type'] == "Extended both ways":
				if numberOfBolts == 20:
					osdag_display_shape(self.display, self.ExtObj.get_beam_stiffener_1Model(), update=True,
										color='Blue')
					osdag_display_shape(self.display, self.ExtObj.get_beam_stiffener_2Model(), update=True,
										color='Blue')
			elif alist['Member']['EndPlate_type'] == "Extended one way":
				if numberOfBolts == 12:
					osdag_display_shape(self.display, self.ExtObj.get_beam_stiffener_1Model(), update=True,
										color='Blue')
					osdag_display_shape(self.display, self.ExtObj.get_beam_stiffener_2Model(), update=True,
										color='Blue')
			else:  # alist['Member']['EndPlate_type'] == "Flush end plate":
				pass



			# Display all nut-bolts, call to nutBoltPlacement.py
			nutboltlist = self.ExtObj.nut_bolt_array.get_models()
			for nutbolt in nutboltlist:
				osdag_display_shape(self.display, nutbolt, color=Quantity_NOC_SADDLEBROWN, update=True)
			# Display all the Welds including the quarter cone
			  # An object to save all input values entered by user
			if alist["Weld"]["Method"] == "Fillet Weld":
				osdag_display_shape(self.display, self.ExtObj.get_bbWeldAbvFlang_21Model(), update=True, color='Red')
				osdag_display_shape(self.display, self.ExtObj.get_bbWeldAbvFlang_22Model(), update=True, color='Red')

				osdag_display_shape(self.display, self.ExtObj.get_bbWeldBelwFlang_21Model(), update=True, color='Red')
				osdag_display_shape(self.display, self.ExtObj.get_bbWeldBelwFlang_22Model(), update=True, color='Red')
				osdag_display_shape(self.display, self.ExtObj.get_bbWeldBelwFlang_23Model(), update=True, color='Red')
				osdag_display_shape(self.display, self.ExtObj.get_bbWeldBelwFlang_24Model(), update=True, color='Red')

				osdag_display_shape(self.display, self.ExtObj.get_bbWeldSideWeb_21Model(), update=True, color='Red')
				osdag_display_shape(self.display, self.ExtObj.get_bbWeldSideWeb_22Model(), update=True, color='Red')

				osdag_display_shape(self.display, self.ExtObj.get_contPL1Weld_U1Model(), update=True, color='Red')



			else:  # Groove weld

				osdag_display_shape(self.display, self.ExtObj.get_bcWeldFlang_1Model(), update=True, color='Red')
				osdag_display_shape(self.display, self.ExtObj.get_bcWeldFlang_2Model(), update=True, color='Red')

				osdag_display_shape(self.display, self.ExtObj.get_bcWeldWeb_3Model(), update=True, color='Red')


		elif component == "Model":
			osdag_display_shape(self.display, self.ExtObj.get_beamLModel(), update=True)
			osdag_display_shape(self.display, self.ExtObj.get_beamRModel(), update=True, material=Graphic3d_NOT_2D_ALUMINUM)
			# Displays the end plates
			# osdag_display_shape(self.display, self.ExtObj.get_plateLModel(), update=True, color='Blue')
			osdag_display_shape(self.display, self.ExtObj.get_plateRModel(), update=True, color='Blue')

			if conn_type == 'col_flange_connectivity':
				osdag_display_shape(self.display, self.ExtObj.get_contPlate_L1Model(), update=True, color='Blue')
				osdag_display_shape(self.display, self.ExtObj.get_contPlate_L2Model(), update=True, color='Blue')
				osdag_display_shape(self.display, self.ExtObj.get_contPlate_R1Model(), update=True, color='Blue')
				osdag_display_shape(self.display, self.ExtObj.get_contPlate_R2Model(), update=True, color='Blue')



			else:
				osdag_display_shape(self.display, self.ExtObj.get_contPlate_L1Model(), update=True, color='Blue')
				osdag_display_shape(self.display, self.ExtObj.get_contPlate_L2Model(), update=True, color='Blue')

			# TODO: add if else statement for the type of endplate and also the number of bolts

			if alist['Member']['EndPlate_type'] == "Extended both ways":
				if numberOfBolts == 20:
					osdag_display_shape(self.display, self.ExtObj.get_beam_stiffener_1Model(), update=True,
										color='Blue')
					osdag_display_shape(self.display, self.ExtObj.get_beam_stiffener_2Model(), update=True,
										color='Blue')
			elif alist['Member']['EndPlate_type'] == "Extended one way":
				if numberOfBolts == 12:
					osdag_display_shape(self.display, self.ExtObj.get_beam_stiffener_1Model(), update=True,
										color='Blue')
					osdag_display_shape(self.display, self.ExtObj.get_beam_stiffener_2Model(), update=True,
										color='Blue')
			else:  # alist['Member']['EndPlate_type'] == "Flush end plate":
				pass

			# Display all nut-bolts, call to nutBoltPlacement.py
			nutboltlist = self.ExtObj.nut_bolt_array.get_models()
			for nutbolt in nutboltlist:
				osdag_display_shape(self.display, nutbolt, color=Quantity_NOC_SADDLEBROWN, update=True)

			# Display all the Welds including the quarter cone

			  # An object to save all input values entered by user
			if alist["Weld"]["Method"] == "Fillet Weld":
				osdag_display_shape(self.display, self.ExtObj.get_bbWeldAbvFlang_21Model(), update=True, color='Red')
				osdag_display_shape(self.display, self.ExtObj.get_bbWeldAbvFlang_22Model(), update=True, color='Red')

				osdag_display_shape(self.display, self.ExtObj.get_bbWeldBelwFlang_21Model(), update=True, color='Red')
				osdag_display_shape(self.display, self.ExtObj.get_bbWeldBelwFlang_22Model(), update=True, color='Red')
				osdag_display_shape(self.display, self.ExtObj.get_bbWeldBelwFlang_23Model(), update=True, color='Red')
				osdag_display_shape(self.display, self.ExtObj.get_bbWeldBelwFlang_24Model(), update=True, color='Red')

				osdag_display_shape(self.display, self.ExtObj.get_bbWeldSideWeb_21Model(), update=True, color='Red')
				osdag_display_shape(self.display, self.ExtObj.get_bbWeldSideWeb_22Model(), update=True, color='Red')

				osdag_display_shape(self.display, self.ExtObj.get_contPL1Weld_U1Model(), update=True, color='Red')

			else:  #Groove weld

				osdag_display_shape(self.display, self.ExtObj.get_bcWeldFlang_1Model(), update=True, color='Red')
				osdag_display_shape(self.display, self.ExtObj.get_bcWeldFlang_2Model(), update=True, color='Red')

				osdag_display_shape(self.display, self.ExtObj.get_bcWeldWeb_3Model(), update=True, color='Red')

	# =================================================================================
	def open_about_osdag(self):
		dialog = MyAboutOsdag(self)
		dialog.show()

	def open_tutorials(self):
		dialog = MyTutorials(self)
		dialog.show()

	def open_ask_question(self):
		dialog =  MyAskQuestion(self)
		dialog.show()

	def design_examples(self):
		root_path = os.path.join(os.path.dirname(__file__), '..', '..', '..', 'ResourceFiles', 'design_example', '_build', 'html')
		for html_file in os.listdir(root_path):
			if html_file.startswith('index'):
				if sys.platform == ("win32" or "win64"):
					os.startfile("%s/%s" % (root_path, html_file))
				else:
					opener = "open" if sys.platform == "darwin" else "xdg-open"
					subprocess.call([opener, "%s/%s" % (root_path, html_file)])

def set_osdaglogger():
	global logger
	if logger is None:

		logger = logging.getLogger("osdag")
	else:
		for handler in logger.handlers[:]:
			logger.removeHandler(handler)

	logger.setLevel(logging.DEBUG)

	# create the logging file handler
	fh = logging.FileHandler("Connections/Moment/BCEndPlate/extnd.log", mode='a')

	# ,datefmt='%a, %d %b %Y %H:%M:%S'
	# formatter = logging.Formatter('%(asctime)s - %(name)s - %(levelname)s - %(message)s')

	formatter = logging.Formatter('''
	<div  class="LOG %(levelname)s">
		<span class="DATE">%(asctime)s</span>
		<span class="LEVEL">%(levelname)s</span>
		<span class="MSG">%(message)s</span>
	</div>''')
	formatter.datefmt = '%a, %d %b %Y %H:%M:%S'
	fh.setFormatter(formatter)
	logger.addHandler(fh)


def launch_bc_endplate_controller(osdagMainWindow, folder):
	set_osdaglogger()
	# --------------- To display log messages in different colors ---------------
	rawLogger = logging.getLogger("raw")
	rawLogger.setLevel(logging.INFO)
	# file_handler = logging.FileHandler(os.path.join('Connections','Moment','BCEndPlate','extnd.log'), mode='w')
	file_handler = logging.FileHandler("Connections/Moment/BCEndPlate/extnd.log", mode='w')
	formatter = logging.Formatter('''%(message)s''')
	file_handler.setFormatter(formatter)
	rawLogger.addHandler(file_handler)
	rawLogger.info('''<link rel="stylesheet" type="text/css" href="Connections/Moment/BCEndPlate/log.css"/>''')
	# ----------------------------------------------------------------------------
	module_setup()
	window = Maincontroller(folder)
	osdagMainWindow.hide()
	window.show()
	window.closed.connect(osdagMainWindow.show)


if __name__ == "__main__":

	set_osdaglogger()
	# --------------- To display log messages in different colors ---------------
	rawLogger = logging.getLogger("raw")
	rawLogger.setLevel(logging.INFO)
	# fh = logging.FileHandler(os.path.join('Connections','Moment','BCEndPlate','extnd.log'), mode="w")
	fh = logging.FileHandler(os.path.join('..', 'extnd.log'), mode='w')

	formatter = logging.Formatter('''%(message)s''')
	fh.setFormatter(formatter)
	rawLogger.addHandler(fh)
	rawLogger.info('''<link rel="stylesheet" type="text/css" href="Connections/Moment/BCEndPlate/log.css"/>''')

	# ----------------------------------------------------------------------------
	# folder_path = "D:\Osdag_Workspace\extendedendplate"
	app = QApplication(sys.argv)
	module_setup()
	folder_path = "D:\Osdag_Workspace\bcendplate"

	if not os.path.exists(folder_path):
		os.mkdir(folder_path, 0755)
	image_folder_path = os.path.join(folder_path, 'images_html')
	if not os.path.exists(image_folder_path):
		os.mkdir(image_folder_path, 0755)

	window = Maincontroller(folder_path)
	window.show()
	sys.exit(app.exec_())



<|MERGE_RESOLUTION|>--- conflicted
+++ resolved
@@ -1915,22 +1915,13 @@
 				#######################################
 
 				extbothWays = CADFillet(beam_Left, beam_Right, plate_Right, bbNutBoltArray, bbWeldAbvFlang_21,
-<<<<<<< HEAD
 										 bbWeldAbvFlang_22,
 										 bbWeldBelwFlang_21, bbWeldBelwFlang_22, bbWeldBelwFlang_23,
 										 bbWeldBelwFlang_24,
 										 bbWeldSideWeb_21, bbWeldSideWeb_22, contPL1Weld_U1,
 										 contPlate_L1, contPlate_L2, contPlate_R1,
 										 contPlate_R2,beam_stiffener_1,beam_stiffener_2, endplate_type, conn_type, outputobj)
-=======
-										bbWeldAbvFlang_22,
-										bbWeldBelwFlang_21, bbWeldBelwFlang_22, bbWeldBelwFlang_23,
-										bbWeldBelwFlang_24,
-										bbWeldSideWeb_21, bbWeldSideWeb_22,
-										contPlate_L1, contPlate_L2, contPlate_R1,
-										contPlate_R2, beam_stiffener_1, beam_stiffener_2, endplate_type, conn_type,
-										outputobj)
->>>>>>> 4206b7ec
+
 				extbothWays.create_3DModel()
 
 				return extbothWays
