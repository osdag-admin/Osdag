--- conflicted
+++ resolved
@@ -2,7 +2,6 @@
 
 from utils.common.component import Bolt, Plate, Weld
 # from gui.ui_summary_popup import Ui_Dialog
-from gui.ui_template import Ui_ModuleWindow
 from utils.common.component import *
 from utils.common.material import *
 from Common import *
@@ -24,7 +23,7 @@
 import pdfkit
 import configparser
 import cairosvg
-from gui.ui_template import Ui_ModuleWindow
+
 
 #from ...gui.newnew import Ui_Form
 #newnew_object = Ui_Form()
@@ -243,206 +242,6 @@
 
         return options_list
 
-<<<<<<< HEAD
-
-    @staticmethod
-    def pltthk_customized():
-        a = VALUES_PLATETHK_CUSTOMIZED
-        return a
-
-    @staticmethod
-    def grdval_customized():
-        b = VALUES_GRD_CUSTOMIZED
-        return b
-
-    @staticmethod
-    def diam_bolt_customized():
-        c = connectdb1()
-        return c
-
-    def customized_input(self):
-
-        list1 = []
-        t1 = (KEY_GRD, self.grdval_customized)
-        list1.append(t1)
-        t2 = (KEY_PLATETHK, self.pltthk_customized)
-        list1.append(t2)
-        t3 = (KEY_D, self.diam_bolt_customized)
-        list1.append(t3)
-        return list1
-
-    def fn_conn_suptngsec_lbl(self):
-
-        if self in VALUES_CONN_1:
-            return KEY_DISP_COLSEC
-        elif self in VALUES_CONN_2:
-            return KEY_DISP_PRIBM
-        else:
-            return ''
-
-    def fn_conn_suptdsec_lbl(self):
-
-        if self in VALUES_CONN_1:
-            return KEY_DISP_BEAMSEC
-        elif self in VALUES_CONN_2:
-            return KEY_DISP_SECBM
-        else:
-            return ''
-
-    def fn_conn_suptngsec(self):
-
-        if self in VALUES_CONN_1:
-            return VALUES_COLSEC
-        elif self in VALUES_CONN_2:
-            return VALUES_PRIBM
-        else:
-            return []
-
-    def fn_conn_suptdsec(self):
-
-        if self in VALUES_CONN_1:
-            return VALUES_BEAMSEC
-        elif self in VALUES_CONN_2:
-            return VALUES_SECBM
-        else:
-            return []
-
-    def fn_conn_image(self):
-        if self == VALUES_CONN[0]:
-            return './ResourceFiles/images/fin_cf_bw.png'
-        elif self == VALUES_CONN[1]:
-            return './ResourceFiles/images/fin_cw_bw.png'
-        elif self in VALUES_CONN_2:
-            return './ResourceFiles/images/fin_beam_beam.png'
-        else:
-            return''
-
-    def input_value_changed(self):
-
-        lst = []
-
-        t1 = (KEY_CONN, KEY_SUPTNGSEC , TYPE_LABEL,self.fn_conn_suptngsec_lbl)
-        lst.append(t1)
-
-        t2 = (KEY_CONN, KEY_SUPTNGSEC, TYPE_COMBOBOX, self.fn_conn_suptngsec)
-        lst.append(t2)
-
-        t3 = (KEY_CONN, KEY_SUPTDSEC , TYPE_LABEL, self.fn_conn_suptdsec_lbl)
-        lst.append(t3)
-
-        t4 = (KEY_CONN, KEY_SUPTDSEC, TYPE_COMBOBOX, self.fn_conn_suptdsec)
-        lst.append(t4)
-
-        t5 = (KEY_CONN, KEY_IMAGE, TYPE_IMAGE, self.fn_conn_image)
-        lst.append(t5)
-
-        return lst
-
-    def to_get_d(self, my_d):
-        # self.set_connectivity(self, my_d[KEY_CONN])
-        # self.set_supporting_section(self,my_d[KEY_SUPTNGSEC])
-        # self.set_supported_section(self,my_d[KEY_SUPTDSEC])
-        # self.set_material(self,my_d[KEY_MATERIAL])
-        # self.set_shear(self, my_d[KEY_SHEAR])
-        # self.set_axial(self,my_d[KEY_AXIAL])
-        # self.set_bolt_dia(self,my_d[KEY_D])
-        # self.set_bolt_type(self,my_d[KEY_TYP])
-        # self.set_bolt_grade(self,my_d[KEY_GRD])
-        # self.set_plate_thk(self,my_d[KEY_PLATETHK])
-        # self.weld = Weld(weld_size)
-        # self.weld_size_list = []
-        print(my_d)
-        self.connectivity = my_d[KEY_CONN]
-
-        if self.connectivity in VALUES_CONN_1:
-            self.supporting_section = Column(designation=my_d[KEY_SUPTNGSEC], material_grade=my_d[KEY_MATERIAL])
-        else:
-            self.supporting_section = Beam(designation=my_d[KEY_SUPTNGSEC], material_grade=my_d[KEY_MATERIAL])
-
-
-        self.supported_section = Beam(designation=my_d[KEY_SUPTDSEC], material_grade=my_d[KEY_MATERIAL])
-        self.bolt = Bolt(grade=my_d[KEY_GRD], diameter=my_d[KEY_D], bolt_type=my_d[KEY_TYP],
-                         material_grade=material_grade)
-        self.load = Load(shear_force=my_d[KEY_SHEAR], axial_force=my_d[KEY_AXIAL])
-        self.plate = Plate(thickness=my_d[KEY_PLATETHK], material_grade=my_d[KEY_MATERIAL])
-
-        print(self.connectivity)
-        print(self.supporting_section)
-        print(self.supported_section)
-        print(self.bolt)
-        print(self.load)
-        print(self.plate)
-
-    def get_weld(self):
-        return self.weld
-
-    def set_weld(self, weld):
-        self.weld = weld
-
-    def set_weld_by_size(self, weld_size, length=0, material=Material(material_grade)):
-        self.weld = Weld(weld_size,length,material)
-
-    def call_designreport(self, fileName, report_summary,folder):
-        self.alist = {'Designation': 'MB 500', 'Mass': 86.9, 'Area': 111.0, 'D': 500.0, 'B': 180.0, 'tw': 10.2, 'T': 17.2, 'FlangeSlope': 98, 'R1': 17.0, 'R2': 8.5, 'Iz': 45228.0, 'Iy': 1320.0, 'rz': 20.2, 'ry': 3.5, 'Zz': 1809.1, 'Zy': 147.0, 'Zpz': 2074.8, 'Zpy': 266.7, 'Source': 'IS808_Rev', 'Bolt': {'Diameter (mm)': '24', 'Grade': '8.8', 'Type': 'Friction Grip Bolt'}, 'Weld': {'Size (mm)': '12'}, 'Member': {'BeamSection': 'MB 500', 'ColumSection': 'UC 305 x 305 x 97', 'Connectivity': 'Column flange-Beam web', 'fu (MPa)': '410', 'fy (MPa)': '250'}, 'Plate': {'Thickness (mm)': '12', 'Height (mm)': '', 'Width (mm)': ''}, 'Load': {'ShearForce (kN)': '140'}, 'Connection': 'Finplate', 'bolt': {'bolt_hole_type': 'Standard', 'bolt_hole_clrnce': 2, 'bolt_fu': 800.0, 'slip_factor': 0.3}, 'weld': {'typeof_weld': 'Shop weld', 'safety_factor': 1.25, 'fu_overwrite': '410'}, 'detailing': {'typeof_edge': 'a - Sheared or hand flame cut', 'min_edgend_dist': 1.7, 'gap': 10.0, 'is_env_corrosive': 'No'}, 'design': {'design_method': 'Limit State Design'}}
-        self.result = {'Bolt': {'status': True, 'shearcapacity': 47.443, 'bearingcapacity': 'N/A', 'boltcapacity': 47.443, 'numofbolts': 3, 'boltgrpcapacity': 142.33, 'numofrow': 3, 'numofcol': 1, 'pitch': 96.0, 'edge': 54.0, 'enddist': 54.0, 'gauge': 0.0, 'bolt_fu': 800.0, 'bolt_dia': 24, 'k_b': 0.519, 'beam_w_t': 10.2, 'web_plate_t': 12.0, 'beam_fu': 410.0, 'shearforce': 140.0, 'dia_hole': 26}, 'Weld': {'thickness': 10, 'thicknessprovided': 12.0, 'resultantshear': 434.557, 'weldstrength': 1590.715, 'weld_fu': 410.0, 'effectiveWeldlength': 276.0}, 'Plate': {'minHeight': 300.0, 'minWidth': 118.0, 'plateedge': 64.0, 'externalmoment': 8.96, 'momentcapacity': 49.091, 'height': 300.0, 'width': 118.0, 'blockshear': 439.837, 'web_plate_fy': 250.0, 'platethk': 12.0, 'beamdepth': 500.0, 'beamrootradius': 17.0, 'colrootradius': 15.2, 'beamflangethk': 17.2, 'colflangethk': 15.4}}
-        # print("resultobj", self.result)
-        # self.column_data = self.fetchColumnPara()
-        # self.beam_data = self.fetchBeamPara()
-        save_html(self.result, self.alist, fileName, report_summary, folder)
-
-
-
-    def save_design(self, report_summary,folder):
-
-        filename = os.path.join(str(folder), "images_html", "Html_Report.html")
-        file_name = str(filename)
-        self.call_designreport(file_name, report_summary)
-
-        config = configparser.ConfigParser()
-        config.readfp(open(r'Osdag.config'))
-        wkhtmltopdf_path = config.get('wkhtml_path', 'path1')
-
-        config = pdfkit.configuration(wkhtmltopdf=wkhtmltopdf_path)
-
-        options = {
-            'margin-bottom': '10mm',
-            'footer-right': '[page]'
-        }
-        file_type = "PDF(*.pdf)"
-        fname, _ = QFileDialog.getSaveFileName(self, "Save File As", folder + "/", file_type)
-        fname = str(fname)
-        flag = True
-        if fname == '':
-            flag = False
-            return flag
-        else:
-            pdfkit.from_file(filename, fname, configuration=config, options=options)
-            QMessageBox.about(self, 'Information', "Report Saved")
-
-
-# fin_plate_input = FinPlateConnectionInput(connectivity, supporting_member_section, supported_member_section, material)
-
-
-# fin_plate_input = FinPlateConnection(connectivity, supporting_member_section, supported_member_section, fu, fy,
-#                                      shear_force, axial_force, bolt_diameter, bolt_type, bolt_grade,
-#                                      weld_size, plate_thickness,Ui_ModuleWindow)
-# bolt = Bolt(grade=bolt_grade, diameter=bolt_diameter, bolt_type=bolt_type, material=material)
-# load = Load(shear_force=shear_force)
-# plate = Plate(thickness=plate_thickness, material=material)
-# weld = Weld(size=weld_size, material=material)
-#
-# fin_plate_input.bolt = bolt
-# fin_plate_input.load = load
-# fin_plate_input.plate = plate
-# fin_plate_input.weld = weld
-
-# print(fin_plate_input.bolt)
-
-# with open("filename", 'w') as out_file:
-#     yaml.dump(fin_plate_input, out_file)
-
-        
-=======
     def output_values(self, flag):
 
         out_list = []
@@ -470,8 +269,6 @@
 
         return out_list
 
-
->>>>>>> 1de7a5e3
     def warn_text(self,key, my_d):
         old_col_section = get_oldcolumncombolist()
         old_beam_section = get_oldbeamcombolist()
@@ -555,10 +352,7 @@
         print(self.supporting_section)
         print(self.supported_section)
         print(self.load)
-<<<<<<< HEAD
-        print(self.bolt)
-        print(self.plate)
-=======
+
 #        print(Plate.design_status)
         if self.plate.design_status == False:
             # del_data = open('logging_text.log', 'w')
@@ -579,7 +373,7 @@
             print(self.bolt)
             print(self.plate)
 
->>>>>>> 1de7a5e3
+
 
 #
 # with open("filename", 'w') as out_file:
