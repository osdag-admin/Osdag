'''
Created on 24-Aug-2017

@author: reshma
'''
from numpy import math
import svgwrite
import cairosvg
import numpy as np
import os


class CoverEndPlate(object):
	def __init__(self, input_dict, output_dict, beam_data, folder):
		"""

		Args:
			input_dict: input parameters from GUI
			output_dict: output parameters based on calculation
			beam_data: geometric properties of beam
			folder: path to save the generated images
		Returns:
			None

		"""
		self.folder = folder
		self.beam_length_L1 = 750
		self.beam_length_L2 = 750

		self.beam_depth_D1 = float(beam_data["D"])
		self.beam_depth_D2 = self.beam_depth_D1

		self.beam_designation = beam_data['Designation']

		self.beam_width_B1 = float(beam_data["B"])
		self.beam_width_B2 = self.beam_width_B1

		self.plate_thickness_p1 = int(input_dict["FlangePlate"]["Thickness (mm)"])
		self.plate_thickness_p2 = self.plate_thickness_p1
		self.plate_thickness_p3 = int(input_dict["WebPlate"]["Thickness (mm)"])

		self.plate_width_B1 = output_dict["FlangeBolt"]["FlangePlateWidth"]
		self.plate_width_B2 = self.plate_width_B1 #150
		self.plate_width_B3 = output_dict["WebBolt"]["WebPlateWidth"]

		self.plate_length_L1 = output_dict["FlangeBolt"]["FlangePlateHeight"]
		self.plate_length_L2 = self.plate_length_L1
		self.plate_length_L3 = output_dict["WebBolt"]["WebPlateHeight"]

		self.flange_thickness_T1 = float(beam_data["T"])
		self.flange_thickness_T2 = self.flange_thickness_T1

		self.web_thickness_tw1 = float(beam_data["tw"])
		self.web_thickness_tw2 = self.web_thickness_tw1

		self.gap_btwn_2beam = float(input_dict["detailing"]["gap"])

		self.bolt_diameter = int(input_dict["Bolt"]["Diameter (mm)"])
		self.bolt_hole_diameter = int(input_dict["bolt"]["bolt_hole_clrnce"]) + self.bolt_diameter

		self.edge_dist1 = output_dict["FlangeBolt"]["EndF"]
		self.edge_dist2 = output_dict["WebBolt"]["Edge"]
		self.end_dist = output_dict["WebBolt"]["End"]

		self.cross_centre_gauge_dist = output_dict["WebBolt"]["WebGauge"]
		self.gauge = output_dict["FlangeBolt"]["FlangeGauge"]

		self.pitch1 = output_dict["FlangeBolt"]["PitchF"]
		self.pitch2 = output_dict["WebBolt"]["Pitch"]

		self.bolt_type = input_dict["Bolt"]["Type"]
		self.grade = float(input_dict["Bolt"]["Grade"])

		self.bolts_top_flange1_col = output_dict["FlangeBolt"]["NumberBoltColFlange"]
		# self.bolts_top_flange1_row = 1
		self.bolts_top_of_flange1_row = 2

		self.bolts_top_flange2_col = self.bolts_top_flange1_col
		# self.bolts_top_flange2_row = 1
		self.bolts_top_of_flange2_row = 2

		self.bolts_inside_web_col = 2
		self.bolts_inside_web_row = output_dict["WebBolt"]["BoltsRequired"]

		self.bolts_bottom_flange1_col = self.bolts_top_flange1_col
		self.bolts_bottom_flange2_col = self.bolts_bottom_flange1_col

	def add_s_marker(self, dwg):
		"""

		Args:
			dwg: svgwrite (obj)

		Returns: Container for all svg elements

		"""
		smarker = dwg.marker(insert=(8, 3), size=(30, 30), orient="auto")
		smarker.add(dwg.path(d=" M0,0 L3,3 L0,6 L8,3 L0,0", fill="black"))
		dwg.defs.add(smarker)
		return smarker

	def add_section_marker(self, dwg):
		"""

		Args:
			dwg: svgwrite (obj)

		Returns: Container for all svg elements

		"""
		section_marker = dwg.marker(insert=(0,5), size=(10, 10), orient="auto")
		section_marker.add(dwg.path(d="M 0 0 L 10 5 L 0 10 z", fill="blue", stroke="black"))
		dwg.defs.add(section_marker)
		return section_marker

	def add_e_marker(self, dwg):
		"""

		Args:
			dwg: svgwrite (obj)

		Returns: Container for all svg elements

		"""
		emarker = dwg.marker(insert=(0, 3), size=(30, 20), orient="auto")
		emarker.add(dwg.path(d=" M0,3 L8,6 L5,3 L8,0 L0,3", fill="black"))
		dwg.defs.add(emarker)
		return emarker

	def draw_start_arrow(self, line, s_arrow):
		"""

		Args:
			line: start line marker
			s_arrow: start arrow

		Returns:
			None

		"""
		line["marker-start"] = s_arrow.get_funciri()

	def draw_end_arrow(self, line, e_arrow):
		"""

		Args:
			line: end line marker
			e_arrow: end arrow

		Returns:
			None

		"""
		line["marker-end"] = e_arrow.get_funciri()

	def draw_faint_line(self, pt_one, pt_two, dwg):
		"""

		Args:
			pt_one: first point
			pt_two: second point
			dwg: svgwrite (obj)

		Returns:
			None

		"""
		dwg.add(dwg.line(pt_one, pt_two).stroke("#D8D8D8", width=2.5, linecap="square", opacity=0.70))

	def draw_dimension_outer_arrow(self, dwg, pt1, pt2, text, params):
		# TODO

		"""

		Args:
			dwg: svgwrite (obj)
			pt1: first point
			pt2: second point
			text: text message
			params:

		Returns:
			None

		"""
		smarker = self.add_s_marker(dwg)
		emarker = self.add_e_marker(dwg)
		line_vector = pt2 - pt1               #[a, b]
		normal_vector = np.array([-line_vector[1], line_vector[0]])     #[-b, a]
		normal_unit_vector = self.normalize(normal_vector)

		if params["lineori"] == "left":
			normal_unit_vector = -normal_unit_vector

		Q1 = pt1 + params["offset"] * normal_unit_vector
		Q2 = pt2 + params["offset"] * normal_unit_vector
		line = dwg.add(dwg.line(Q1, Q2).stroke("black", width=2.5, linecap="square"))
		self.draw_start_arrow(line, emarker)
		self.draw_end_arrow(line, smarker)

		Q12_mid = 0.5 * (Q1 + Q2)
		text_pt = Q12_mid + params["textoffset"] * normal_unit_vector
		dwg.add(dwg.text(text, insert=text_pt, fill="black", font_family="sans-serif", font_size=28))

		L1 = Q1 + params["endlinedim"] * normal_unit_vector
		L2 = Q1 + params["endlinedim"] * (-normal_unit_vector)
		dwg.add(dwg.line(L1, L2).stroke("black", width=2.5, linecap="square", opacity=1.0))

		L3 = Q2 + params["endlinedim"] * normal_unit_vector
		L4 = Q2 + params["endlinedim"] * (-normal_unit_vector)
		dwg.add(dwg.line(L3, L4).stroke("black", width=2.5, linecap="square", opacity=1.0))

	def normalize(self, vector):
		"""

		Args:
			vector: list containing X, Y ordinates of vector

		Returns:
			vector containing normalized X and Y ordinates

		"""
		a = vector[0]
		b = vector[1]
		magnitude = math.sqrt(a*a + b*b)
		return vector/magnitude

	def draw_cross_section(self, dwg, pt_a, pt_b, text_pt, text):
		"""

		Args:
			dwg: svgwrite (obj)
			pt_a: start point
			pt_b: end point
			text_pt: text point
			text: text message

		Returns:
			None

		"""
		line = dwg.add(dwg.line(pt_a, pt_b). stroke("black", width=2.5, linecap="square"))
		sec_arrow = self.add_section_marker(dwg)
		self.draw_end_arrow(line, sec_arrow)
		dwg.add(dwg.text(text, insert=text_pt, fill="black", font_family="sans-serif", font_size=52))

	def draw_dimension_inner_arrow(self, dwg, pt_a, pt_b, text, params):
		# TODO
		"""

		Args:
			dwg: svgwrite (obj)
			pt_a: point A
			pt_b: point B
			text: text message
			params:
				params["offset"] (float): offset of the dimension line
				params["textoffset"] (float): offset of text from dimension line
				params["lineori"] (float): orientation of line [right/left]
                params["endlinedim"] (float): dimension line at the end of the outer arrow
                params["arrowlen"] (float): size of the arrow

		Returns:
			None

		"""
		smarker = self.add_s_marker(dwg)
		emarker = self.add_e_marker(dwg)
		u = pt_b - pt_a          #[a, b]
		u_unit = self.normalize(u)
		v_unit = np.array([-u_unit[1], u_unit[0]])       #[-b, a]

		A1 = pt_a + params["endlinedim"] * v_unit
		A2 = pt_a + params["endlinedim"] * (-v_unit)
		dwg.add(dwg.line(A1, A2).stroke("black", width=2.5, linecap="square"))

		B1 = pt_b + params["endlinedim"] * v_unit
		B2 = pt_a + params["endlinedim"] * (-v_unit)
		dwg.add(dwg.line(B1, B2). stroke("black",width=2.5, linecap="square"))

		A3 = pt_a - params["arrowlen"] * u_unit
		B3 = pt_b + params["arrowlen"] * u_unit
		line = dwg.add(dwg.line(A3, pt_a).stroke("black", width=2.5, linecap="square"))
		self.draw_end_arrow(line, smarker)

		line = dwg.add(dwg.line(B3, pt_b).stroke("black", width=2.5, linecap="butt"))
		self.draw_end_arrow(line, smarker)

		if params["lineori"] == "right":
			text_pt = B3 + params["textoffset"] * u_unit
		else:
			text_pt = A3 - (params["textoffset"] + 100) * u_unit

		dwg.add(dwg.text(text, insert=text_pt, fill="black", font_family='sans-serif', font_size=28))

	def draw_oriented_arrow(self, dwg, point, theta, orientation, offset, textup, textdown):
		"""

		Args:
			dwg: svgwrite (obj)
			point: point
			theta: theta
			orientation: direction (east, west, south, north)
			offset: position of the text
			textup: text written above line
			textdown: text written below line

		Returns:
			None

		"""
		#Right Up.
		theta = math.radians(theta)
		char_width = 16
		x_vector = np.array([1, 0])
		y_vector = np.array([0, 1])

		p1 = point
		length_A = offset/(math.sin(theta))

		arrow_vector = None
		if orientation == "NE":
			arrow_vector = np.array([-math.cos(theta), math.sin(theta)])
		elif orientation == "NW":
			arrow_vector = np.array([math.cos(theta), math.sin(theta)])
		elif orientation == "SE":
			arrow_vector = np.array([-math.cos(theta), -math.sin(theta)])
		elif orientation == "SW":
			arrow_vector = np.array([math.cos(theta), -math.sin(theta)])
		p2 = p1 - length_A * arrow_vector

		text = textdown if len(textdown) > len(textup) else textup
		length_B = len(text) * char_width

		label_vector = None
		if orientation == "NE":
			label_vector = -x_vector
		elif orientation == "NW":
			label_vector = x_vector
		elif orientation == "SE":
			label_vector = -x_vector
		elif orientation == "SW":
			label_vector = x_vector
		p3 = p2 + length_B * (-label_vector)

		text_offset = 18
		offset_vector = -y_vector

		text_point_up = None
		text_point_down = None
		if orientation == "NE":
			text_point_up = p2 + 0.1 * length_B * (-label_vector) + text_offset * offset_vector
			text_point_down = p2 - 0.1 * length_B * label_vector - (text_offset + 15) * offset_vector
		elif orientation == "NW":
			text_point_up = p3 + 0.1 * length_B * (label_vector) + text_offset * offset_vector
			text_point_down = p3 - 0.1 * length_B * label_vector - (text_offset + 15) * offset_vector
		elif orientation == "SE":
			text_point_up = p2 + 0.1 * length_B * (-label_vector) + text_offset * offset_vector
			text_point_down = p2 - 0.1 * length_B * label_vector - (text_offset + 15) * offset_vector
		elif orientation == "SW":
			text_point_up = p3 + 0.1 * length_B * (label_vector) + text_offset * offset_vector
			text_point_down = p3 - 0.1 * length_B * label_vector - (text_offset + 15) * offset_vector

		line = dwg.add(dwg.polyline(points=[p1, p2, p3], fill="none", stroke='black', stroke_width=2.5))

		emarker = self.add_e_marker(dwg)
		self.draw_start_arrow(line, emarker)

		dwg.add(dwg.text(textup, insert=text_point_up, fill='black', font_family='sans-serif', font_size=28))
		dwg.add(dwg.text(textdown, insert=text_point_down, fill='black', font_family='sans-serif', font_size=28))

		print "successful"

	def save_to_svg(self, filename, view):
		"""

		Args:
			filename: path of the folder
			view: front, top, side views of drawings to be generated

		Returns:
			None

		Note:


		"""
		cover_end_2d_front = CoverEnd2DFront(self)
		cover_end_2d_top = CoverEnd2DTop(self)
		cover_end_2d_side = CoverEnd2DSide(self)
		if view == "Front":
			cover_end_2d_front.call_CoverEnd_front(filename)
		elif view == "Top":
			cover_end_2d_top.call_CoverEnd_top(filename)
		elif view == "Side":
			cover_end_2d_side.call_CoverEnd_side(filename)
		else:
			filename = os.path.join(str(self.folder), 'images_html', 'coverboltedFront.svg')
			cover_end_2d_front.call_CoverEnd_front(filename)
			cairosvg.svg2png(file_obj=filename, write_to=os.path.join(str(self.folder), "images_html", "coverboltedFront.png"))

			filename = os.path.join(str(self.folder), 'images_html', 'coverboltedTop.svg')
			cover_end_2d_top.call_CoverEnd_top(filename)
			cairosvg.svg2png(file_obj=filename, write_to=os.path.join(str(self.folder), "images_html", "coverboltedTop.png"))

			filename = os.path.join(str(self.folder), 'images_html', 'coverboltedSide.svg')
			cover_end_2d_side.call_CoverEnd_side(filename)
			cairosvg.svg2png(file_obj=filename, write_to=os.path.join(str(self.folder), "images_html", "coverboltedSide.png"))


class CoverEnd2DFront(object):
	"""
	Contains functions for generating the front view of the cover plate connection.
	"""
	def __init__(self, coverplate_common_object):

		self.data_object = coverplate_common_object
# --------------------------------------------------------------------------
		#                               FRONT VIEW
		# --------------------------------------------------------------------------
		# =========================  Cover Plate Middle  =========================
		ptW1x = ((self.data_object.beam_length_L1 + self.data_object.beam_length_L2 + self.data_object.gap_btwn_2beam) - self.data_object.plate_width_B3)/2
		ptW1y = (self.data_object.beam_depth_D1 - self.data_object.plate_length_L3)/2
		self.W1 = np.array([ptW1x, ptW1y])

		ptW2x = ptW1x + self.data_object.plate_width_B3
		ptW2y = ptW1y
		self.W2 = np.array([ptW2x, ptW2y])

		ptW3x = ptW2x
		ptW3y = ptW2y + self.data_object.plate_length_L3
		self.W3 = np.array([ptW3x, ptW3y])

		ptW4x = ptW1x
		ptW4y = ptW3y
		self.W4 = np.array([ptW4x, ptW4y])

		# ================ Primary Beam 1 ================

		ptA1x = 0
		ptA1y =0
		self.A1 = np.array([ptA1x, ptA1y])

		ptA2x = ptA1x + self.data_object.beam_length_L1
		ptA2y = 0
		self.A2 = np.array([ptA2x, ptA2y])

		ptA6x = ptA2x
		ptA6y = ptA2y + self.data_object.flange_thickness_T1
		self.A6 = np.array([ptA6x, ptA6y])

		ptA9x = ptA6x
		ptA9y = ptA2y + (self.data_object.beam_depth_D1 - self.data_object.plate_length_L3)/2
		self.A9 = np.array([ptA9x, ptA9y])

		ptA10x = ptA9x
		ptA10y = ptA9y + self.data_object.plate_length_L3
		self.A10 = np.array([ptA10x, ptA10y])

		ptA7x = ptA2x
		ptA7y = ptA2y + (self.data_object.beam_depth_D1 - self.data_object.flange_thickness_T1)
		self.A7 = np.array([ptA7x, ptA7y])

		ptA3x = ptA2x
		ptA3y = ptA2y + self.data_object.beam_depth_D1
		self.A3 = np.array([ptA3x, ptA3y])

		ptA4x = ptA1x
		ptA4y = ptA1y + self.data_object.beam_depth_D1
		self.A4 = np.array([ptA4x, ptA4y])

		ptA8x = ptA1x
		ptA8y =  ptA4y - self.data_object.flange_thickness_T1
		self.A8 = np.array([ptA8x, ptA8y])

		ptA5x = ptA1x
		ptA5y = self.data_object.flange_thickness_T1
		self.A5 = np.array([ptA5x, ptA5y])

		# =========================  Primary Beam 2  =========================
		ptAA1x = ptA2x + self.data_object.gap_btwn_2beam
		ptAA1y = 0
		self.AA1 = np.array([ptAA1x, ptAA1y])

		ptAA2x = ptAA1x + self.data_object.beam_length_L2
		ptAA2y = 0
		self.AA2 = np.array([ptAA2x, ptAA2y])

		ptAA6x = ptAA2x
		ptAA6y = self.data_object.flange_thickness_T2
		self.AA6 = np.array([ptAA6x, ptAA6y])


		ptAA7x = ptAA2x
		ptAA7y = (self.data_object.beam_depth_D2 - self.data_object.flange_thickness_T2)
		self.AA7 = np.array([ptAA7x, ptAA7y])

		ptAA3x = ptAA2x
		ptAA3y = self.data_object.beam_depth_D2
		self.AA3 = np.array([ptAA3x, ptAA3y])

		ptAA4x = ptAA1x
		ptAA4y = self.data_object.beam_depth_D2
		self.AA4 = np.array([ptAA4x, ptAA4y])

		ptAA8x = ptAA1x
		ptAA8y = (self.data_object.beam_depth_D2 - self.data_object.flange_thickness_T2)
		self.AA8 = np.array([ptAA8x, ptAA8y])

		ptAA5x = ptAA1x
		ptAA5y = self.data_object.flange_thickness_T2
		self.AA5 = np.array([ptAA5x, ptAA5y])

		ptAA9x = ptAA5x
		ptAA9y = ptAA1y + (self.data_object.beam_depth_D2 - self.data_object.plate_length_L3) / 2
		self.AA9 = np.array([ptAA9x, ptAA9y])

		ptAA10x = ptAA9x
		ptAA10y = ptAA9y + self.data_object.plate_length_L3
		self.AA10 = np.array([ptAA10x, ptAA10y])

		# =========================  Cover Plate UP  =========================
		ptP1x = ptA1x + ((self.data_object.beam_length_L1 + self.data_object.beam_length_L2 + self.data_object.gap_btwn_2beam) - self.data_object.plate_length_L1)/2
		ptP1y = 0
		self.P1 = np.array([ptP1x, ptP1y])

		ptP2x = ptP1x
		ptP2y = -(ptP1y + self.data_object.plate_thickness_p1)
		self.P2 = np.array([ptP2x, ptP2y])

		ptP3x = ptP2x + self.data_object.plate_length_L1
		ptP3y = ptP2y
		self.P3 = np.array([ptP3x, ptP3y])

		ptP4x = ptP3x
		ptP4y = ptP1y
		self.P4 = np.array([ptP4x, ptP4y])

	# =========================  Cover Plate Down  =========================
		ptPP1x = ((self.data_object.beam_length_L1 + self.data_object.beam_length_L2 + self.data_object.gap_btwn_2beam) - self.data_object.plate_length_L1)/2
		ptPP1y = ( self.data_object.beam_depth_D1)
		self.PP1 = np.array([ptPP1x, ptPP1y])

		ptPP2x = ptPP1x
		ptPP2y = (ptPP1y + self.data_object.plate_thickness_p1)
		self.PP2 = np.array([ptPP2x, ptPP2y])

		ptPP3x = ptPP2x + self.data_object.plate_length_L1
		ptPP3y = ptPP2y
		self.PP3 = np.array([ptPP3x, ptPP3y])

		ptPP4x = ptPP3x
		ptPP4y = ptPP1y
		self.PP4 = np.array([ptPP4x, ptPP4y])

	def call_CoverEnd_front(self, filename):
		"""

		Args:
			filename: path of the images to be saved

		Returns:
			Saves the image in the folder

		"""
		dwg = svgwrite.Drawing(filename, size=('100%', '100%'), viewBox=('-330 -600 2040 1740'))      #230 = move towards left , 600= move towards down, 2840= width of view, 2340= height of view
		dwg.add(dwg.polyline(points=[ self.A10, self.A3, self.A4, self.A1, self.A2, self.A9], stroke='blue', fill='none', stroke_width=2.5))
		dwg.add(dwg.line(self.A5, self.A6).stroke('blue', width=2.5, linecap='square'))
		dwg.add(dwg.line(self.A8, self.A7).stroke('blue', width=2.5, linecap='square'))

		dwg.add(dwg.polyline(points=[self.AA9, self.AA1, self.AA2, self.AA3, self.AA4, self.AA10], stroke='blue', fill='none', stroke_width=2.5))
		dwg.add(dwg.line(self.AA5, self.AA6).stroke('blue', width=2.5, linecap='square'))
		dwg.add(dwg.line(self.AA8, self.AA7).stroke('blue', width=2.5, linecap='square'))

		dwg.add(dwg.line(self.A9, self.A10).stroke('red', width=2.5, linecap='square').dasharray(dasharray=[5, 5]))
		dwg.add(dwg.line(self.AA9, self.AA10).stroke('red', width=2.5, linecap='square').dasharray(dasharray=[5, 5]))

		dwg.add(dwg.polyline(points=[self.P1, self.P2, self.P3, self.P4, self.P1], stroke='blue', fill='none', stroke_width=2.5))
		dwg.add(dwg.polyline(points=[self.PP1, self.PP2, self.PP3, self.PP4, self.PP1], stroke='blue', fill='none', stroke_width=2.5))
		dwg.add(dwg.polyline(points=[self.W1, self.W2, self.W3, self.W4, self.W1], stroke='blue', fill='none', stroke_width=2.5))

		# ------------------------------------------  Bolts Top Flange 1 -------------------------------------------
		btfc1 = self.data_object.bolts_top_flange1_col
		bolt_r = self.data_object.bolt_diameter/2

		pt_top_flange1_list = []
		if btfc1 >= 1:
			for i in range(btfc1):
				ptx = self.P1 + (self.data_object.edge_dist1 * np.array([1, 0])) - (self.data_object.flange_thickness_T1) * np.array([0, 1]) +\
					  i * self.data_object.pitch1 * np.array([1, 0])
				ptx1 = ptx - bolt_r * np.array([1, 0])
				rect_width = self.data_object.bolt_diameter
				rect_length = self.data_object.plate_thickness_p1 + self.data_object.flange_thickness_T1
				dwg.add(dwg.rect(insert=ptx1, size=(rect_width, rect_length), fill='black', stroke='black', stroke_width=2.5))

				pt_Cx = ptx +  np.array([0, -1])
				pt_Dx = ptx + (rect_length - 20) * np.array([0, -1])
				dwg.add(dwg.line(pt_Cx, pt_Dx).stroke('black', width=2.0, linecap='square'))
				pt_top_flange1_list.append(ptx)

				pt_Cx1 = ptx + 10 * np.array([0, 1])
				pt_Dx1 = ptx + (rect_length + 10) * np.array([0, 1])
				dwg.add(dwg.line(pt_Cx1, pt_Dx1).stroke('black', width=2.0, linecap='square'))
				pt_top_flange1_list.append(ptx)

			# ------------------------------------------  Bolts Top Flange 2 -------------------------------------------
			btfc2 = self.data_object.bolts_top_flange2_col
			bolt_r = self.data_object.bolt_diameter / 2

			pt_top_flange2_list = []
			if btfc2 >= 1:
				for i in range(btfc2):
					ptx = self.P4 + (self.data_object.edge_dist1 * np.array([-1, 0])) - (self.data_object.flange_thickness_T1) * np.array([0, 1]) - \
						  i * self.data_object.pitch1 * np.array([1, 0])
					ptx1 = ptx - bolt_r * np.array([1, 0])
					rect_width = self.data_object.bolt_diameter
					rect_length = self.data_object.plate_thickness_p1 + self.data_object.flange_thickness_T1
					dwg.add(dwg.rect(insert=ptx1, size=(rect_width, rect_length), fill='black', stroke='black',
									 stroke_width=2.5))

					pt_Cx = ptx + np.array([0, -1])
					pt_Dx = ptx + (rect_length - 20) * np.array([0, -1])
					dwg.add(dwg.line(pt_Cx, pt_Dx).stroke('black', width=2.0, linecap='square'))
					pt_top_flange2_list.append(ptx)

					pt_Cx1 = ptx + 10 * np.array([0, 1])
					pt_Dx1 = ptx + (rect_length + 10) * np.array([0, 1])
					dwg.add(dwg.line(pt_Cx1, pt_Dx1).stroke('black', width=2.0, linecap='square'))
					pt_top_flange2_list.append(ptx)

		# ------------------------------------------  Bolts Bottom Flange 1 -------------------------------------------
		bbfc1 = self.data_object.bolts_bottom_flange1_col
		pt_bottom_flange1_list = []
		if bbfc1 >= 1:
			for i in range(bbfc1):
				ptx = self.PP1 + ( self.data_object.edge_dist1 * np.array([1, 0])) - (self.data_object.flange_thickness_T1) * np.array([0, 1]) +\
					  i * self.data_object.pitch1 * np.array([1, 0]) #+ 20
				ptx1 = ptx - bolt_r * np.array([1, 0])
				rect_width = self.data_object.bolt_diameter
				rect_length = self.data_object.plate_thickness_p1 + self.data_object.flange_thickness_T1
				dwg.add(dwg.rect(insert=ptx1, size=(rect_width, rect_length), fill='black', stroke='black', stroke_width=2.5))

				pt_Cx = ptx +  np.array([0, -1])
				pt_Dx = ptx + (rect_length - 20) * np.array([0, -1])
				dwg.add(dwg.line(pt_Cx, pt_Dx).stroke('black', width=2.0, linecap='square'))
				pt_bottom_flange1_list.append(ptx)

				pt_Cx1 = ptx + 10 * np.array([0, 1])
				pt_Dx1 = ptx + (rect_length + 10) * np.array([0, 1])
				dwg.add(dwg.line(pt_Cx1, pt_Dx1).stroke('black', width=2.0, linecap='square'))
				pt_bottom_flange1_list.append(ptx)

			# ------------------------------------------  Bolts Bottom Flange 2 -------------------------------------------
			bbfc2 = self.data_object.bolts_bottom_flange2_col
			pt_bottom_flange2_list = []
			if bbfc2 >= 1:
				for i in range(bbfc2):
					ptx = self.PP4 + (self.data_object.edge_dist1 * np.array([-1, 0])) - (self.data_object.flange_thickness_T1) * np.array([0, 1]) - \
						  i * self.data_object.pitch1 * np.array([1, 0])  # + 20
					ptx1 = ptx - bolt_r * np.array([1, 0])
					rect_width = self.data_object.bolt_diameter
					rect_length = self.data_object.plate_thickness_p1 + self.data_object.flange_thickness_T1
					dwg.add(dwg.rect(insert=ptx1, size=(rect_width, rect_length), fill='black', stroke='black',
									 stroke_width=2.5))

					pt_Cx = ptx + np.array([0, -1])
					pt_Dx = ptx + (rect_length - 20) * np.array([0, -1])
					dwg.add(dwg.line(pt_Cx, pt_Dx).stroke('black', width=2.0, linecap='square'))
					pt_bottom_flange2_list.append(ptx)

					pt_Cx1 = ptx + 10 * np.array([0, 1])
					pt_Dx1 = ptx + (rect_length + 10) * np.array([0, 1])
					dwg.add(dwg.line(pt_Cx1, pt_Dx1).stroke('black', width=2.0, linecap='square'))
					pt_bottom_flange2_list.append(ptx)

		# ------------------------------------------  Bolts Inside Web-------------------------------------------
		biwc = self.data_object.bolts_inside_web_col
		biwr = self.data_object.bolts_inside_web_row

		pt_inside_column_list = []
		for i in range(1, (biwr + 1)):
			col_inside_list = []
			for j in range(1, (biwc + 1)):
				pt = self.W1 +(self.data_object.plate_length_L3 - self.data_object.end_dist) * np.array([0, 1]) + self.data_object.edge_dist2 * np.array([1, 0]) + \
					 (i - 1) * self.data_object.pitch2 * np.array([0, -1]) + (j - 1) * self.data_object.cross_centre_gauge_dist * np.array([1, 0])
				dwg.add(dwg.circle(center=pt, r=bolt_r, stroke='blue', fill='none', stroke_width=1.5))
				pt_C = pt - (bolt_r + 4) * np.array([1, 0])
				pt_D = pt + (bolt_r + 4) * np.array([1, 0])
				dwg.add(dwg.line(pt_C, pt_D).stroke('red', width=1.0, linecap='square'))

				pt_C1 = pt - (bolt_r + 4) * np.array([0, 1])
				pt_D1 = pt + (bolt_r + 4) * np.array([0, 1])
				dwg.add(dwg.line(pt_C1, pt_D1).stroke('red', width=1.0, linecap='square'))

				col_inside_list.append(pt)
			pt_inside_column_list.append(col_inside_list)

		# ------------------------------------------  Faint line for top bolts left -------------------------------------------
		ptx1 = self.P2
		pty1 = ptx1 + (self.data_object.beam_width_B2 + 50) * np.array([0, -1])
		self.data_object.draw_faint_line(ptx1, pty1, dwg)

		ptx2 = np.array(pt_top_flange1_list[0])
		pty2 = ptx2 + (self.data_object.beam_width_B2 + 50) * np.array([0, -1])
		self.data_object.draw_faint_line(ptx2, pty2, dwg)

		point1 = ptx2 + (self.data_object.edge_dist1) * np.array([-1, 0])
		params = {"offset": (self.data_object.beam_width_B2 + 50), "textoffset": 10, "lineori": "right", "endlinedim": 10, "arrowlen": 20}
		self.data_object.draw_dimension_outer_arrow(dwg, ptx2, point1, str(self.data_object.edge_dist1), params)
		# -------------------------------------------------------------------------------------------

		ptxx2 = np.array(pt_top_flange1_list[1]) + self.data_object.pitch1 * np.array([1, 0])
		ptyy2 = ptxx2 + (self.data_object.beam_width_B2 + 50) * np.array([0, -1])
		self.data_object.draw_faint_line(ptxx2, ptyy2, dwg)

		point2 = ptxx2 + (self.data_object.pitch1 ) * np.array([-1, 0])
		params = {"offset": (self.data_object.beam_width_B2 + 50), "textoffset": 10, "lineori": "right", "endlinedim": 10, "arrowlen": 20}
		self.data_object.draw_dimension_outer_arrow(dwg, ptxx2, point2, str(self.data_object.pitch1), params)

		# ------------------------------------------  Faint line for top bolts right  -------------------------------------------
		ptx1 = self.P3
		pty1 = ptx1 + (self.data_object.beam_width_B2 + 50) * np.array([0, -1])
		self.data_object.draw_faint_line(ptx1, pty1, dwg)

		ptx2 = np.array(pt_top_flange2_list[0])
		pty2 = ptx2 + (self.data_object.beam_width_B2 + 50) * np.array([0, -1])
		self.data_object.draw_faint_line(ptx2, pty2, dwg)

		point1 = ptx2 + (self.data_object.edge_dist1) * np.array([1, 0])
		params = {"offset": (self.data_object.beam_width_B2 + 50), "textoffset": 10, "lineori": "left",
				  "endlinedim": 10, "arrowlen": 20}
		self.data_object.draw_dimension_outer_arrow(dwg, ptx2, point1, str(self.data_object.edge_dist1), params)
		# ----------------------------------------------------------------------------------------------------------------------------------------

		ptxx2 = np.array(pt_top_flange2_list[1]) + self.data_object.pitch1 * np.array([-1, 0])
		ptyy2 = ptxx2 + (self.data_object.beam_width_B2 + 50) * np.array([0, -1])
		self.data_object.draw_faint_line(ptxx2, ptyy2, dwg)

		point2 = ptxx2 + (self.data_object.pitch1) * np.array([1, 0])
		params = {"offset": (self.data_object.beam_width_B2 + 50), "textoffset": 10, "lineori": "left",
				  "endlinedim": 10, "arrowlen": 20}
		self.data_object.draw_dimension_outer_arrow(dwg, ptxx2, point2, str(self.data_object.pitch1), params)

		# ------------------------------------------  Faint line for bolts inside web   -------------------------------------------
		ptx1 = np.array(pt_inside_column_list[2][0])
		pty1 = ptx1 + (self.data_object.beam_depth_D1 + self.data_object.plate_length_L3 )/2 * np.array([0, -1])
		self.data_object.draw_faint_line(ptx1, pty1, dwg)

		ptx2 = np.array(pt_inside_column_list[2][1])
		pty2 = ptx2 + ( (self.data_object.beam_depth_D1 + self.data_object.plate_length_L3 )/2) * np.array([0, -1])
		self.data_object.draw_faint_line(ptx2, pty2, dwg)

		point1 = ptx2 + (self.data_object.cross_centre_gauge_dist) * np.array([-1, 0])
		params = {"offset": ( (self.data_object.beam_depth_D1 + self.data_object.plate_length_L3 )/2), "textoffset": 10, "lineori": "right",
				  "endlinedim": 10, "arrowlen": 20}
		self.data_object.draw_dimension_outer_arrow(dwg, ptx2, point1, str(self.data_object.cross_centre_gauge_dist), params)

		# ----------------------------------------------------------------------------------------------------------------------------------------
		ptxx1 = np.array(pt_inside_column_list[2][1])
		ptyy1 = ptxx1 + (self.data_object.beam_length_L2) * np.array([1, 0])
		self.data_object.draw_faint_line(ptxx1, ptyy1, dwg)

		ptxx2 = ptxx1 + self.data_object.pitch2 * np.array([0, 1])
		ptyy2 = ptxx2 + (self.data_object.beam_length_L2) * np.array([1, 0])
		self.data_object.draw_faint_line(ptxx2, ptyy2, dwg)

		point3 = ptxx2 + (self.data_object.pitch2) * np.array([0, -1])
		params = {"offset": (self.data_object.beam_length_L2), "textoffset": 10, "lineori": "right",
				  "endlinedim": 10, "arrowlen": 20}
		self.data_object.draw_dimension_outer_arrow(dwg, ptxx2, point3, str(self.data_object.pitch2), params)
		# ----------------------------------------------------------------------------------------------------------------------------------------

		pta1 = self.W2
		ptb1 = pta1 + (self.data_object.beam_length_L2) * np.array([1, 0])
		self.data_object.draw_faint_line(pta1, ptb1,dwg)

		point4 = pta1 + (self.data_object.end_dist) * np.array([0, 1])
		params = {"offset": (self.data_object.beam_length_L2), "textoffset": 10, "lineori": "left",
				  "endlinedim": 10, "arrowlen": 20}
		self.data_object.draw_dimension_outer_arrow(dwg, pta1, point4, str(self.data_object.end_dist), params)

		# ------------------------------------------  Beam 1& 2 -------------------------------------------
		point = self.A1 + (self.data_object.beam_length_L1 /4) * np.array([1, 0])
		theta = 60
		offset = 50
		textup = "Beam " + str(self.data_object.beam_designation)
		textdown = " "
		self.data_object.draw_oriented_arrow(dwg, point, theta, "NW", offset, textup, textdown)

		point = self.AA2 + (self.data_object.beam_length_L2 / 4) * np.array([-1, 0])
		theta = 60
		offset = 50
		textup = "Beam " + str(self.data_object.beam_designation)
		textdown = " "
		self.data_object.draw_oriented_arrow(dwg, point, theta, "NE", offset, textup, textdown)

		# ------------------------------------------  Plate 1, 2 & 3-------------------------------------------
		point = self.P2
		theta = 60
		offset = 100
		textup = "Flange splice " + str(self.data_object.plate_length_L1) + " x " + str(self.data_object.plate_width_B1) + " x " + str(self.data_object.plate_thickness_p1)
		textdown = " "
		self.data_object.draw_oriented_arrow(dwg, point, theta, "NW", offset, textup, textdown)

		point = self.PP2
		theta = 60
		offset = 100
		textdown = "Flange splice " + str(self.data_object.plate_length_L2) + " x " + str(self.data_object.plate_width_B2) + " x " + str(self.data_object.plate_thickness_p2)
		textup = " "
		self.data_object.draw_oriented_arrow(dwg, point, theta, "SW", offset, textup, textdown)

		point = self.W2
		theta = 60
		offset = 200
		textup = "Web splice " + str(self.data_object.plate_length_L3) + " x " + str(self.data_object.plate_width_B3) + " x " + str(self.data_object.plate_thickness_p3)
		textdown = " "
		self.data_object.draw_oriented_arrow(dwg, point, theta, "NE", offset, textup, textdown)


		# ------------------------------------------  View details-------------------------------------------
		ptx = self.PP2 + 100 * np.array([1, 0]) + 200 * np.array([0, 1])
		dwg.add(dwg.text('Front view (Sec C-C) ', insert=ptx, fill='black', font_family="sans-serif", font_size=30))
		ptx1 = ptx + 40 * np.array([0, 1])
		dwg.add(dwg.text('(All dimensions are in "mm")', insert=ptx1, fill='black', font_family="sans-serif", font_size=30))


		dwg.save()


class CoverEnd2DTop(object):
	"""
	Contains functions for generating the top view of the cover plate connection.

	"""
	def __init__(self, coverplate_common_object):

		self.data_object = coverplate_common_object
		# -------------------------------------------------------------------------------------------------
		#                                           TOP VIEW
		# -------------------------------------------------------------------------------------------------
		# ====================== Primary Beam 1  =====================

		ptA1x = 0
		ptA1y = 0
		self.A1 = np.array([ptA1x, ptA1y])

		ptA2x = ptA1x + self.data_object.beam_length_L1
		ptA2y = 0
		self.A2 = np.array([ptA2x, ptA2y])

		ptA7x = ptA2x
		ptA7y = ptA2y + (self.data_object.beam_width_B1 - self.data_object.web_thickness_tw1) / 2
		self.A7 = np.array([ptA7x, ptA7y])

		ptA8x = ptA2x
		ptA8y = ptA7y + self.data_object.web_thickness_tw1
		self.A8 = np.array([ptA8x, ptA8y])

		ptA3x = ptA2x
		ptA3y = ptA2y + self.data_object.beam_width_B1
		self.A3 = np.array([ptA3x, ptA3y])

		ptA4x = 0
		ptA4y = ptA1y + self.data_object.beam_width_B1
		self.A4 = np.array([ptA4x, ptA4y])

		ptA5x = 0
		ptA5y = ptA1y + (self.data_object.beam_width_B1 + self.data_object.web_thickness_tw1) / 2
		self.A5 = np.array([ptA5x, ptA5y])

		ptA6x = 0
		ptA6y = ptA5y - self.data_object.web_thickness_tw1
		self.A6 = np.array([ptA6x, ptA6y])

		# ====================== Primary Beam 2  =====================
		ptAA1x = ptA2x + self.data_object.gap_btwn_2beam
		ptAA1y = 0
		self.AA1 = np.array([ptAA1x, ptAA1y])

		ptAA2x = ptAA1x + self.data_object.beam_length_L2
		ptAA2y = 0
		self.AA2 = np.array([ptAA2x, ptAA2y])

		ptAA7x = ptAA2x
		ptAA7y = ptAA2y + (self.data_object.beam_width_B2 - self.data_object.web_thickness_tw2)/2
		self.AA7 = np.array([ptAA7x, ptAA7y])

		ptAA8x = ptAA2x
		ptAA8y = ptAA7y + self.data_object.web_thickness_tw2
		self.AA8 = np.array([ptAA8x, ptAA8y])

		ptAA3x = ptAA2x
		ptAA3y = ptAA2y + self.data_object.beam_width_B2
		self.AA3 = np.array([ptAA3x, ptAA3y])

		ptAA4x = ptAA1x
		ptAA4y = ptAA1y + self.data_object.beam_width_B2
		self.AA4 = np.array([ptAA4x, ptAA4y])

		ptAA5x = ptAA1x
		ptAA5y =  ptAA4y - (self.data_object.beam_width_B2 - self.data_object.web_thickness_tw2)/2
		self.AA5 = np.array([ptAA5x, ptAA5y])

		ptAA6x = ptAA1x
		ptAA6y = ptAA5y - self.data_object.web_thickness_tw2
		self.AA6 = np.array([ptAA6x, ptAA6y])

		# =========================  Cover Plate UP  =========================
		ptP1x = ptA1x + ((self.data_object.beam_length_L1 + self.data_object.beam_length_L2 + self.data_object.gap_btwn_2beam) - self.data_object.plate_length_L1)/2
		ptP1y = 0
		self.P1 = np.array([ptP1x, ptP1y])

		ptP2x = ptP1x + self.data_object.plate_length_L1
		ptP2y = 0
		self.P2 = np.array([ptP2x, ptP2y])

		ptP3x = ptP2x
		ptP3y = ptP2y + self.data_object.plate_width_B1
		self.P3 = np.array([ptP3x, ptP3y])

		ptP4x = ptP1x
		ptP4y = ptP3y
		self.P4 = np.array([ptP4x, ptP4y])


	def call_CoverEnd_top(self, filename):
		"""

		Args:
			filename: path of the images to be saved

		Returns:
			Saves the image in the folder

		"""
		dwg = svgwrite.Drawing(filename, size=('100%', '100%'), viewBox=('-350 -700 2100 1500' ))
		dwg.add(dwg.line(self.A5, self.A8).stroke('red', width=2.5, linecap='square').dasharray(dasharray=[5, 5]))
		dwg.add(dwg.line(self.A6, self.A7).stroke('red', width=2.5, linecap='square').dasharray(dasharray=[5, 5]))
		dwg.add(dwg.line(self.A2, self.A3).stroke('red', width=2.5, linecap='square').dasharray(dasharray=[5, 5]))
		dwg.add(dwg.polyline(points=[self.A3, self.A4, self.A1, self.A2, ], stroke='blue', fill='none', stroke_width=2.5))

		dwg.add(dwg.line(self.AA5, self.AA8).stroke('red', width=2.5, linecap='square').dasharray(dasharray=[5, 5]))
		dwg.add(dwg.line(self.AA6, self.AA7).stroke('red', width=2.5, linecap='square').dasharray(dasharray=[5, 5]))
		dwg.add(dwg.line(self.AA1, self.AA4).stroke('red', width=2.5, linecap='square').dasharray(dasharray=[5, 5]))
		dwg.add(dwg.polyline(points=[self.AA1, self.AA2, self.AA3, self.AA4], stroke='blue', fill='none', stroke_width=2.5))
		dwg.add(dwg.polyline(points=[self.P1, self.P2, self.P3, self.P4, self.P1], stroke='blue', fill='none', stroke_width=2.5))

		# ------------------------------------------  Bolts Top Flange 1 -------------------------------------------
		btfc1 = self.data_object.bolts_top_flange1_col
		btofr1 = self.data_object.bolts_top_of_flange1_row
		bolt_r = self.data_object.bolt_diameter/2

		pt_outside_topflange1_list = []
		for i in range(1, (btfc1 +1)):
			col_outside_toflange1_list = []
			for j in range(1, (btofr1 + 1)):
				pt = self.P1 + ( self.data_object.edge_dist1) * np.array([1, 0]) + (self.data_object.plate_width_B1 - self.data_object.gauge)/2 * np.array([0, 1]) + \
					 (i - 1) * self.data_object.pitch1 * np.array([1, 0]) + (j - 1) * self.data_object.gauge * np.array([0, 1])
				dwg.add(dwg.circle(center=pt, r=bolt_r, stroke='blue', fill='none', stroke_width=1.5))
				pt_C = pt - (bolt_r + 4) * np.array([1, 0])
				pt_D = pt + (bolt_r + 4) * np.array([1, 0])
				dwg.add(dwg.line(pt_C, pt_D).stroke('red', width=1.0, linecap='square'))

				pt_C1 = pt - (bolt_r + 4) * np.array([0, 1])
				pt_D1 = pt + (bolt_r + 4) * np.array([0, 1])
				dwg.add(dwg.line(pt_C1, pt_D1).stroke('red', width=1.0, linecap='square'))

				col_outside_toflange1_list.append(pt)
			pt_outside_topflange1_list.append(col_outside_toflange1_list)

		# ------------------------------------------  Bolts Top Flange 2 -------------------------------------------
		btfc2 = self.data_object.bolts_top_flange2_col
		btofr2 = self.data_object.bolts_top_of_flange2_row
		bolt_r = self.data_object.bolt_diameter/2

		pt_outside_topflange2_list = []
		for i in range(1, (btfc2 +1)):
			col_outside_toflange2_list = []
			for j in range(1, (btofr2 + 1)):
				pt = self.P2 + ( self.data_object.edge_dist1) * np.array([-1, 0]) + (self.data_object.plate_width_B2 - self.data_object.gauge)/2 * np.array([0, 1]) - \
					 (i - 1) * self.data_object.pitch1 * np.array([1, 0]) + (j - 1) * self.data_object.gauge * np.array([0, 1])
				dwg.add(dwg.circle(center=pt, r=bolt_r, stroke='blue', fill='none', stroke_width=1.5))
				pt_C = pt - (bolt_r + 4) * np.array([1, 0])
				pt_D = pt + (bolt_r + 4) * np.array([1, 0])
				dwg.add(dwg.line(pt_C, pt_D).stroke('red', width=1.0, linecap='square'))

				pt_C1 = pt - (bolt_r + 4) * np.array([0, 1])
				pt_D1 = pt + (bolt_r + 4) * np.array([0, 1])
				dwg.add(dwg.line(pt_C1, pt_D1).stroke('red', width=1.0, linecap='square'))

				col_outside_toflange2_list.append(pt)
			pt_outside_topflange2_list.append(col_outside_toflange2_list)

		# ------------------------------------------  Faint line for top bolts left   -------------------------------------------
		ptx1 = np.array(pt_outside_topflange1_list[0][0])
		pty1 = ptx1 + (self.data_object.beam_length_L1 - 50) * np.array([-1, 0])
		self.data_object.draw_faint_line(ptx1, pty1, dwg)

		ptx2 = np.array(pt_outside_topflange1_list[0][1])
		pty2 = ptx2 +(self.data_object.beam_length_L1- 50) * np.array([-1, 0])
		self.data_object.draw_faint_line(ptx2, pty2, dwg)

		point1 = ptx2 + (self.data_object.gauge) * np.array([0, -1])
		params = {"offset": (self.data_object.beam_length_L1- 50), "textoffset": 40, "lineori": "left",
				  "endlinedim": 10, "arrowlen": 20}
		self.data_object.draw_dimension_outer_arrow(dwg, ptx2, point1, str(self.data_object.gauge), params)

		# ------------------------------------------  End, pitch -------------------------------------------
		ptxx1 = np.array(pt_outside_topflange1_list[0][0])
		ptyy1 = ptxx1 + (self.data_object.plate_length_L1/2) * np.array([0, -1])
		self.data_object.draw_faint_line(ptxx1, ptyy1, dwg)

		ptxx2 = np.array(pt_outside_topflange1_list[1][0])
		ptyy2 = ptxx2 + (self.data_object.plate_length_L1/2) * np.array([0, -1])
		self.data_object.draw_faint_line(ptxx2, ptyy2, dwg)

		point2 = ptxx1 + (self.data_object.pitch1) * np.array([1, 0])
		params = {"offset": (self.data_object.plate_length_L1/2), "textoffset": 40, "lineori": "left",
				  "endlinedim": 10, "arrowlen": 20}
		self.data_object.draw_dimension_outer_arrow(dwg, ptxx1, point2, str(self.data_object.pitch1), params)

		# ---------------------------------------------------------------------------------------------------------------------------
		pta1 = self.P1
		ptb1 = pta1 + (self.data_object.plate_length_L1 / 2) * np.array([0, -1])
		self.data_object.draw_faint_line(pta1, ptb1, dwg)

		point21 = pta1 + (self.data_object.edge_dist1) * np.array([1, 0])
		params = {"offset": (self.data_object.plate_length_L1 / 2), "textoffset": 40, "lineori": "left",
				  "endlinedim": 10, "arrowlen": 20}
		self.data_object.draw_dimension_outer_arrow(dwg, pta1, point21, str(self.data_object.edge_dist1), params)

		# ------------------------------------------  Faint line for top bolts right   -------------------------------------------
		ptx1 = np.array(pt_outside_topflange2_list[0][0])
		pty1 = ptx1 + (self.data_object.beam_length_L1- 50) * np.array([1, 0])
		self.data_object.draw_faint_line(ptx1, pty1, dwg)

		ptx2 = np.array(pt_outside_topflange2_list[0][1])
		pty2 = ptx2 +(self.data_object.beam_length_L1- 50) * np.array([1, 0])
		self.data_object.draw_faint_line(ptx2, pty2, dwg)

		point3 = ptx2 + (self.data_object.gauge) * np.array([0, -1])
		params = {"offset": (self.data_object.beam_length_L1- 50), "textoffset": 10, "lineori": "right",
				  "endlinedim": 10, "arrowlen": 20}
		self.data_object.draw_dimension_outer_arrow(dwg, ptx2, point3, str(self.data_object.gauge), params)

		# ------------------------------------------  End, pitch -------------------------------------------
		ptxx1 = np.array(pt_outside_topflange2_list[0][0])
		ptyy1 = ptxx1 + (self.data_object.plate_length_L1/2) * np.array([0, -1])
		self.data_object.draw_faint_line(ptxx1, ptyy1, dwg)

		ptxx2 = np.array(pt_outside_topflange2_list[1][0])
		ptyy2 = ptxx2 + (self.data_object.plate_length_L1/2) * np.array([0, -1])
		self.data_object.draw_faint_line(ptxx2, ptyy2, dwg)

		point4 = ptxx1 + (self.data_object.pitch1) * np.array([-1, 0])
		params = {"offset": (self.data_object.plate_length_L1/2), "textoffset": 40, "lineori": "right",
				  "endlinedim": 10, "arrowlen": 20}
		self.data_object.draw_dimension_outer_arrow(dwg, ptxx1, point4, str(self.data_object.pitch1), params)

		# ---------------------------------------------------------------------------------------------------------------------------
		pta2 = self.P2
		ptb2 = pta2 + (self.data_object.plate_length_L1 / 2) * np.array([0, -1])
		self.data_object.draw_faint_line(pta2, ptb2, dwg)

		point31 = pta2 + (self.data_object.edge_dist1) * np.array([-1, 0])
		params = {"offset": (self.data_object.plate_length_L1 / 2), "textoffset": 40, "lineori": "right",
				  "endlinedim": 10, "arrowlen": 20}
		self.data_object.draw_dimension_outer_arrow(dwg, pta2, point31, str(self.data_object.edge_dist1), params)

		# ------------------------------------------  Primary Beam 1& 2 -------------------------------------------
		point = self.A1 + (self.data_object.beam_length_L1 / 4 )* np.array([1, 0])
		theta = 60
		offset = 50
		textup = "Beam " + str(self.data_object.beam_designation)
		textdown = " "
		self.data_object.draw_oriented_arrow(dwg, point, theta, "NW", offset, textup, textdown)

		point = self.AA2 + (self.data_object.beam_length_L2 / 4) * np.array([-1, 0])
		theta = 60
		offset = 50
		textup = "Beam " + str(self.data_object.beam_designation)
		textdown = " "
		self.data_object.draw_oriented_arrow(dwg, point, theta, "NE", offset, textup, textdown)

		# ------------------------------------------  End Plate 1 & 2 -------------------------------------------
		point = self.P1 + (40 * np.array([0, 1]))
		theta = 60
		offset = 160
		textup = "Flange cover plate " + str(self.data_object.plate_length_L1) + " x " + str(self.data_object.plate_width_B1) + " x " + str(self.data_object.plate_thickness_p1)
		textdown = " "
		self.data_object.draw_oriented_arrow(dwg, point, theta, "NW", offset, textup, textdown)

		# ------------------------------------------  Bolts details -------------------------------------------
		no_of_bolts_flange = self.data_object.bolts_top_flange1_col * self.data_object.bolts_top_of_flange1_row
		point =  np.array(pt_outside_topflange1_list[1][1])
		theta = 60
		offset = 120
		textup = str(no_of_bolts_flange) + " nos " + str(self.data_object.bolt_hole_diameter) + u'\u00d8' + " holes"
		textdown = "for M" + str(self.data_object.bolt_diameter) + " " + str(self.data_object.bolt_type) + " (grade " + str(self.data_object.grade) + ")"
		self.data_object.draw_oriented_arrow(dwg, point, theta, "SW", offset, textup, textdown)

		no_of_bolts_flange = self.data_object.bolts_top_flange2_col * self.data_object.bolts_top_of_flange2_row
		point =  np.array(pt_outside_topflange2_list[1][1])
		theta = 60
		offset = 120
		textup = str(no_of_bolts_flange) + " nos " + str(self.data_object.bolt_hole_diameter) + u'\u00d8' + " holes"
		textdown = "for M" + str(self.data_object.bolt_diameter) + " " + str(self.data_object.bolt_type) + " (grade " + str(self.data_object.grade) + ")"
		self.data_object.draw_oriented_arrow(dwg, point, theta, "SE", offset, textup, textdown)

		# ------------------------------------------  View details -------------------------------------------
		ptx = self.P4 + 100 * np.array([1, 0]) + 300 * np.array([0, 1])
		dwg.add(dwg.text('Top view (Sec A-A) ', insert=ptx, fill='black', font_family="sans-serif", font_size=30))
		ptx1 = ptx + 40 * np.array([0, 1])
		dwg.add(dwg.text('(All dimensions are in "mm")', insert=ptx1, fill='black', font_family="sans-serif", font_size=30))

		dwg.save()


class CoverEnd2DSide(object):
	"""
	Contains functions for generating the side view of the cover plate connection.

	"""
	def __init__(self, coverplate_common_object):

		self.data_object = coverplate_common_object
		# ----------------------------------------------------------------------------------------------------
		#                                                   SIDE VIEW
		# ----------------------------------------------------------------------------------------------------
		# =========================  Primary Beam 2  =========================
		ptA1x = 0
		ptA1y = 0
		self.A1 = np.array([ptA1x, ptA1y])

		ptA2x = self.data_object.beam_width_B2
		ptA2y = ptA1y
		self.A2 = np.array([ptA2x, ptA2y])

		ptA3x = ptA2x
		ptA3y = ptA2y + self.data_object.flange_thickness_T2
		self.A3 = np.array([ptA3x, ptA3y])

		ptA12x = ptA1x
		ptA12y = ptA1y + self.data_object.flange_thickness_T2
		self.A12 = np.array([ptA12x, ptA12y])

		ptA4x = ptA12x + (self.data_object.beam_width_B2 + self.data_object.web_thickness_tw2)/2
		ptA4y = ptA3y
		self.A4 = np.array([ptA4x, ptA4y])

		ptA8x = ptA1x
		ptA8y = ptA1y + self.data_object.beam_depth_D1
		self.A8 = np.array([ptA8x, ptA8y])

		ptA9x = ptA8x
		ptA9y = ptA8y - self.data_object.flange_thickness_T2
		self.A9 = np.array([ptA9x, ptA9y])

		ptA7x = ptA8x + self.data_object.beam_width_B2
		ptA7y = ptA8y
		self.A7 = np.array([ptA7x, ptA7y])

		ptA6x = ptA7x
		ptA6y = ptA7y - self.data_object.flange_thickness_T2
		self.A6 = np.array([ptA6x, ptA6y])

		ptA5x = ptA4x
		ptA5y = ptA6y
		self.A5 = np.array([ptA5x, ptA5y])

		ptA11x = ptA12x + (self.data_object.beam_width_B2 - self.data_object.web_thickness_tw2)/2
		ptA11y = ptA12y
		self.A11 = np.array([ptA11x, ptA11y])

		ptA10x = ptA11x
		ptA10y = ptA9y
		self.A10 = np.array([ptA10x, ptA10y])

		# =========================  Cover Plate Top  =========================
		ptP1x = ptA1x
		ptP1y = ptA1y
		self.P1 = np.array([ptP1x, ptP1y])

		ptP2x = ptP1x
		ptP2y = -(ptA1y + self.data_object.plate_thickness_p1)
		self.P2 = np.array([ptP2x, ptP2y])

		ptP3x = ptP2x + self.data_object.plate_width_B1
		ptP3y = ptP2y
		self.P3 = np.array([ptP3x, ptP3y])

		ptP4x = ptP3x
		ptP4y = ptP1y
		self.P4 = np.array([ptP4x, ptP4y])

		# =========================  Cover Plate Bottom  =========================
		ptPP1x = ptA8x
		ptPP1y = ptA8y
		self.PP1 = np.array([ptPP1x, ptPP1y])

		ptPP2x = ptPP1x
		ptPP2y = ptPP1y + self.data_object.plate_thickness_p2
		self.PP2 = np.array([ptPP2x, ptPP2y])

		ptPP3x = ptPP2x + self.data_object.plate_width_B2
		ptPP3y = ptPP2y
		self.PP3 = np.array([ptPP3x, ptPP3y])

		ptPP4x = ptPP3x
		ptPP4y = ptPP1y
		self.PP4 = np.array([ptPP4x, ptPP4y])

		# =========================  Cover Plate Middle left  =========================
		ptW1x = ptA1x + (self.data_object.beam_width_B2 - self.data_object.web_thickness_tw2)/2
		ptW1y = (self.data_object.beam_depth_D2 - self.data_object.plate_length_L3)/2
		self.W1 = np.array([ptW1x, ptW1y])

		ptW2x = (ptW1x - self.data_object.plate_thickness_p3)
		ptW2y = ptW1y
		self.W2 = np.array([ptW2x, ptW2y])

		ptW3x = ptW2x
		ptW3y = ptW2y + self.data_object.plate_length_L3
		self.W3 = np.array([ptW3x, ptW3y])

		ptW4x = ptW3x + self.data_object.plate_thickness_p3
		ptW4y = ptW3y
		self.W4 = np.array([ptW4x, ptW4y])

		#  =========================  Cover Plate Middle right  =========================
		ptWW1x = ptA1x + (self.data_object.beam_width_B2 + self.data_object.web_thickness_tw2)/2
		ptWW1y = (self.data_object.beam_depth_D2 - self.data_object.plate_length_L3) / 2
		self.WW1 = np.array([ptWW1x, ptWW1y])

		ptWW2x = (ptWW1x + self.data_object.plate_thickness_p3)
		ptWW2y = ptWW1y
		self.WW2 = np.array([ptWW2x, ptWW2y])

		ptWW3x = ptWW2x
		ptWW3y = ptWW2y + self.data_object.plate_length_L3
		self.WW3 = np.array([ptWW3x, ptWW3y])

		ptWW4x = (ptWW3x - self.data_object.plate_thickness_p3)
		ptWW4y = ptWW3y
		self.WW4 = np.array([ptWW4x, ptWW4y])

		ptQx = (self.data_object.beam_width_B2 - self.data_object.web_thickness_tw2)/2
		ptQy = 0
		self.Q = np.array([ptQx, ptQy])

	def call_CoverEnd_side(self, filename):
		"""

		Args:
			filename: path of the images to be saved

		Returns:
			Saves the image in the folder

		"""
		dwg = svgwrite.Drawing(filename, size=('100%', '100%'), viewBox=('-700 -400 1500 1400'))
		dwg.add(dwg.polyline(points=[self.A1, self.A2, self.A3, self.A4, self.A5, self.A6, self.A7, self.A8, self.A9, self.A10, self.A11,
					self.A12, self.A1], stroke='blue', fill='none', stroke_width=2.5))
		dwg.add(dwg.polyline(points=[self.P1, self.P2, self.P3, self.P4, self.P1], stroke='blue', fill='none', stroke_width=2.5))
		dwg.add(dwg.polyline(points=[self.PP1, self.PP2, self.PP3, self.PP4, self.PP1], stroke='blue', fill='none', stroke_width=2.5))
		dwg.add(dwg.polyline(points=[self.W1, self.W2, self.W3, self.W4], stroke='blue', fill='none', stroke_width=2.5))
		dwg.add(dwg.polyline(points=[self.WW1, self.WW2, self.WW3, self.WW4], stroke='blue', fill='none', stroke_width=2.5))

		btofc1 = self.data_object.bolts_top_of_flange1_row
		bolt_r = self.data_object.bolt_diameter / 2
		# ------------------------------------------  Bolts Top Flange -------------------------------------------
		pt_top_flange_list = []
		if btofc1 >= 1:
			for i in range(btofc1):
				ptx = self.P1 + ((self.data_object.beam_width_B2 -self.data_object.gauge)/2 * np.array([1, 0])) -\
					  (self.data_object.flange_thickness_T1) * np.array([0, 1]) +\
					  i * self.data_object.gauge * np.array([1, 0])
				ptx1 = ptx - bolt_r * np.array([1, 0])
				rect_width = self.data_object.bolt_diameter
				rect_length = self.data_object.plate_thickness_p1 + self.data_object.flange_thickness_T1
				dwg.add(dwg.rect(insert=ptx1, size=(rect_width, rect_length), fill='black', stroke='black', stroke_width=2.5))

				pt_Cx = ptx +  np.array([0, -1])
				pt_Dx = ptx + (rect_length - 20) * np.array([0, -1])
				dwg.add(dwg.line(pt_Cx, pt_Dx).stroke('black', width=2.0, linecap='square'))
				pt_top_flange_list.append(ptx)

				pt_Cx1 = ptx + 10 * np.array([0, 1])
				pt_Dx1 = ptx + (rect_length + 10) * np.array([0, 1])
				dwg.add(dwg.line(pt_Cx1, pt_Dx1).stroke('black', width=2.0, linecap='square'))
				pt_top_flange_list.append(ptx)

		# ------------------------------------------  Bolts Inside Web  -------------------------------------------
			biwr = self.data_object.bolts_inside_web_row
			pt_inside_column_list = []
			for i in range(1, (biwr + 1)):
<<<<<<< HEAD
				ptx = self.W1  + self.data_object.end_dist * np.array([0, -1]) -\
					  (self.data_object.plate_thickness_p3) * np.array([1, 0]) - (i * self.data_object.pitch2) * np.array([0, -1])
				# ptx = self.W1  + self.data_object.end_dist * np.array([0, -1]) +\
				# 	  (self.data_object.plate_thickness_p3) * np.array([-1, 0]) - (i * self.data_object.pitch2) * np.array([0, -1])# + self.data_object.end_dist * np.array([0, -1])
=======
				ptx = self.W1 - ((self.data_object.beam_depth_D2 - self.data_object.plate_length_L3)/2 + self.data_object.end_dist) * np.array([0, -1]) -\
					  (self.data_object.plate_thickness_p3) * np.array([1, 0]) - (i * self.data_object.pitch2) * np.array([0, -1])
>>>>>>> 696806ae

				ptx1 = ptx - bolt_r * np.array([0, 1])
				rect_width = self.data_object.bolt_diameter
				rect_length = (2 * self.data_object.plate_thickness_p3) + self.data_object.web_thickness_tw2
				dwg.add(dwg.rect(insert=ptx1, size=(rect_length, rect_width), fill='black', stroke='black', stroke_width=2.5))

				pt_Cx = ptx + np.array([1, 0])
				pt_Dx = ptx + (rect_length + 20) * np.array([1, 0])
				dwg.add(dwg.line(pt_Cx, pt_Dx).stroke('black', width=2.0, linecap='square'))
				pt_inside_column_list.append(ptx)

				pt_Cx1 = ptx + np.array([-1, 0])
				pt_Dx1 = ptx + (rect_length - 20) * np.array([-1, 0])
				dwg.add(dwg.line(pt_Cx1, pt_Dx1).stroke('black', width=2.0, linecap='square'))
				pt_inside_column_list.append(ptx)

		# ------------------------------------------  Bolts Bottom Flange -------------------------------------------
		pt_bottom_flange_list = []
		if btofc1 >= 1:
			for i in range(btofc1):
				ptx = self.PP1 + ((self.data_object.beam_width_B2 -self.data_object.gauge)/2 * np.array([1, 0])) - (self.data_object.flange_thickness_T1) * np.array([0, 1]) +\
					  i * self.data_object.gauge * np.array([1, 0]) #+ 20
				ptx1 = ptx - bolt_r * np.array([1, 0])
				rect_width = self.data_object.bolt_diameter
				rect_length = self.data_object.plate_thickness_p2 + self.data_object.flange_thickness_T2
				dwg.add(dwg.rect(insert=ptx1, size=(rect_width, rect_length), fill='black', stroke='black', stroke_width=2.5))

				pt_Cx = ptx +  np.array([0, -1])
				pt_Dx = ptx + (rect_length - 20) * np.array([0, -1])
				dwg.add(dwg.line(pt_Cx, pt_Dx).stroke('black', width=2.0, linecap='square'))
				pt_bottom_flange_list.append(ptx)

				pt_Cx1 = ptx + 10 * np.array([0, 1])
				pt_Dx1 = ptx + (rect_length + 10) * np.array([0, 1])
				dwg.add(dwg.line(pt_Cx1, pt_Dx1).stroke('black', width=2.0, linecap='square'))
				pt_bottom_flange_list.append(ptx)

		# ------------------------------------------  Faint line for top bolts left   -------------------------------------------
		ptx1 = np.array(pt_top_flange_list[0])
		pty1 = ptx1 + self.data_object.beam_width_B2 * np.array([0, -1])
		self.data_object.draw_faint_line(ptx1, pty1, dwg)

		ptx2 = np.array(pt_top_flange_list[0]) + self.data_object.gauge * np.array([1, 0])
		pty2 = ptx2 + (self.data_object.beam_width_B2 ) * np.array([0, -1])
		self.data_object.draw_faint_line(ptx2, pty2, dwg)

		point1 = ptx2 + self.data_object.gauge * np.array([-1, 0])
		params = {"offset": (self.data_object.beam_width_B2), "textoffset": 10, "lineori": "right",
				  "endlinedim": 10, "arrowlen": 20}
		self.data_object.draw_dimension_outer_arrow(dwg, ptx2, point1, str(self.data_object.gauge), params)

		# ------------------------------------------  Faint line for web  -------------------------------------------
		ptx1 = self.WW3
		pty1 = ptx1 + self.data_object.beam_width_B2 * np.array([1, 0])
		self.data_object.draw_faint_line(ptx1, pty1, dwg)

		ptx2 = np.array(pt_inside_column_list[0])
		pty2 = ptx2 + (self.data_object.beam_width_B2 + 50) * np.array([1, 0])
		self.data_object.draw_faint_line(ptx2, pty2, dwg)

		point1 = ptx2 + self.data_object.edge_dist2 * np.array([0, 1])
		params = {"offset": (self.data_object.beam_width_B2 + 50), "textoffset": 10, "lineori": "left",
				  "endlinedim": 10, "arrowlen": 20}
		self.data_object.draw_dimension_outer_arrow(dwg, ptx2, point1, str(self.data_object.edge_dist2), params)
		# -------------------------------------------------------------------------------------------

		ptx2 = np.array(pt_inside_column_list[0]) + self.data_object.pitch2 * np.array([0, -1])
		pty2 = ptx2 + (self.data_object.beam_width_B2 + 50) * np.array([1, 0])
		self.data_object.draw_faint_line(ptx2, pty2, dwg)

		point1 = ptx2 + self.data_object.pitch2 * np.array([0, 1])
		params = {"offset": (self.data_object.beam_width_B2 + 50), "textoffset": 10, "lineori": "left",
				  "endlinedim": 10, "arrowlen": 20}
		self.data_object.draw_dimension_outer_arrow(dwg, ptx2, point1, str(self.data_object.pitch2), params)

		# ------------------------------------------  Labeling  top bolt of flange -------------------------------------------
		no_of_bolts_flange = self.data_object.bolts_top_flange1_col * self.data_object.bolts_top_of_flange1_row
		point = np.array(pt_top_flange_list[0])
		theta = 60
		offset = 50
		textup = str(no_of_bolts_flange) + " nos " + str(self.data_object.bolt_hole_diameter) + u'\u00d8' + " holes"
		textdown = "for M" + str(self.data_object.bolt_diameter) + " " + str(
			self.data_object.bolt_type) + " (grade " + str(self.data_object.grade) + ")"
		self.data_object.draw_oriented_arrow(dwg, point, theta, "NW", offset, textup, textdown)

		# ------------------------------------------  Labeling  Inside bolt of web -------------------------------------------
		no_of_bolts_flange = self.data_object.bolts_inside_web_col * self.data_object.bolts_inside_web_row
		point = np.array(pt_inside_column_list[0])
		theta = 60
		offset = 50
		textup = str(no_of_bolts_flange) + " nos " + str(self.data_object.bolt_hole_diameter) + u'\u00d8' + " holes"
		textdown = "for M" + str(self.data_object.bolt_diameter) + " " + str(
			self.data_object.bolt_type) + " (grade " + str(self.data_object.grade) + ")"
		self.data_object.draw_oriented_arrow(dwg, point, theta, "SW", offset, textup, textdown)

		# ------------------------------------------  Web Splice -------------------------------------------
		point = self.WW2
		theta = 50
		offset = 40
		textup = "Web Splice " + str(self.data_object.plate_length_L3) + " x "+ str(self.data_object.plate_width_B3) + " x " + str(self.data_object.plate_thickness_p3)
		textdown = " "
		self.data_object.draw_oriented_arrow(dwg, point, theta, "NE", offset, textup, textdown)

		# ------------------------------------------  Flange Splice -------------------------------------------
		point = self.P3
		theta = 70
		offset = 40
		textup = "Flange Splice " + str(self.data_object.plate_length_L1) + " x " + str(
			self.data_object.plate_width_B1) + " x " + str(self.data_object.plate_thickness_p1)
		textdown = " "
		self.data_object.draw_oriented_arrow(dwg, point, theta, "NE", offset, textup, textdown)

		# ------------------------------------------  View details-------------------------------------------
		ptx = self.PP2 * np.array([0, 1]) + 200 * np.array([0, 1]) + 60 * np.array([-1, 0])
		dwg.add(dwg.text('Side view (Sec B-B) ', insert=ptx, fill='black', font_family="sans-serif", font_size=30))
		ptx1 = ptx + 40 * np.array([0, 1])
		dwg.add(dwg.text('(All dimensions are in "mm")', insert=ptx1, fill='black', font_family="sans-serif", font_size=30))
		dwg.save()
<|MERGE_RESOLUTION|>--- conflicted
+++ resolved
@@ -1294,15 +1294,11 @@
 			biwr = self.data_object.bolts_inside_web_row
 			pt_inside_column_list = []
 			for i in range(1, (biwr + 1)):
-<<<<<<< HEAD
 				ptx = self.W1  + self.data_object.end_dist * np.array([0, -1]) -\
 					  (self.data_object.plate_thickness_p3) * np.array([1, 0]) - (i * self.data_object.pitch2) * np.array([0, -1])
 				# ptx = self.W1  + self.data_object.end_dist * np.array([0, -1]) +\
 				# 	  (self.data_object.plate_thickness_p3) * np.array([-1, 0]) - (i * self.data_object.pitch2) * np.array([0, -1])# + self.data_object.end_dist * np.array([0, -1])
-=======
-				ptx = self.W1 - ((self.data_object.beam_depth_D2 - self.data_object.plate_length_L3)/2 + self.data_object.end_dist) * np.array([0, -1]) -\
-					  (self.data_object.plate_thickness_p3) * np.array([1, 0]) - (i * self.data_object.pitch2) * np.array([0, -1])
->>>>>>> 696806ae
+
 
 				ptx1 = ptx - bolt_r * np.array([0, 1])
 				rect_width = self.data_object.bolt_diameter
