"""
Created on April, 2019

@author: Yash Lokhande
"""



from __builtin__ import str
import time
import math
import os
import pickle
from Connections.connection_calculations import ConnectionCalculations

######################################################################
# Start of Report
def save_html(outObj, uiObj, dictcolumndata, dictbeamdata, filename, reportsummary, folder):
    filename = filename
    myfile = open(filename, "w")
    myfile.write(t('! DOCTYPE html'))
    myfile.write(t('html'))
    myfile.write(t('head'))
    myfile.write(t('link type="text/css" rel="stylesheet" '))

    myfile.write(t('style'))

    myfile.write('table{width= 100%; border-collapse:collapse; border:1px solid black collapse}')
    myfile.write('th,td {padding:3px}')
#     Provides light green background color(#D5DF93), font-weight bold, font-size 20 and font-family
    myfile.write('td.detail{background-color:#D5DF93; font-size:20; font-family:Helvetica, Arial, Sans Serif; font-weight:bold}')
#     Provides font-weight bold, font-size 20 and font-family
    myfile.write('td.detail1{font-size:20; font-family:Helvetica, Arial, Sans Serif; font-weight:bold}')
#     Provides font-size 20 and font-family
    myfile.write('td.detail2{font-size:20; font-family:Helvetica, Arial, Sans Serif}')
#     Provides dark green background color(#8FAC3A), font-weight bold, font-size 20 and font-family
    myfile.write('td.header0{background-color:#8fac3a; font-size:20; font-family:Helvetica, Arial, Sans Serif; font-weight:bold}')
#     Provides grey background color(#E6E6E6), font-weight bold, font-size 20 and font-family
    myfile.write('td.header1{background-color:#E6E6E6; font-size:20; font-family:Helvetica, Arial, Sans Serif; font-weight:bold}')
#     Provides only font-size 20 and width of the images box
    myfile.write('td.header2{font-size:20; width:50%}')
    myfile.write(t('/style'))

    myfile.write(t('/head'))
    myfile.write(t('body'))

######################################################################
# Project Summary data
    companyname = str(reportsummary["ProfileSummary"]['CompanyName'])
    companylogo = str(reportsummary["ProfileSummary"]['CompanyLogo'])
    groupteamname = str(reportsummary["ProfileSummary"]['Group/TeamName'])
    designer = str(reportsummary["ProfileSummary"]['Designer'])
    projecttitle = str(reportsummary['ProjectTitle'])
    subtitle = str(reportsummary['Subtitle'])
    jobnumber = str(reportsummary['JobNumber'])
    client = str(reportsummary['Client'])
    addtionalcomments = str(reportsummary['AdditionalComments'])

######################################################################
# Extended End Plate Data

    # Section properties
    beam_tw = float(dictbeamdata["tw"])
    beam_tf = float(dictbeamdata["T"])
    beam_d = float(dictbeamdata["D"])
    beam_B = float(dictbeamdata["B"])
    beam_R1 = float(dictbeamdata["R1"])

    # Data from Input dock
    connectivity = str(uiObj['Member']['Connectivity'])
    beam_sec = uiObj['Member']['BeamSection']
    beam_fu = str(float(uiObj['Member']['fu (MPa)']))
    beam_fy = str(float(uiObj['Member']['fy (MPa)']))
    weld_fu_govern = str(outObj['Weld']['WeldFuGovern'])

    column_sec = uiObj['Member']['ColumnSection']
    column_fu = str(float(uiObj['Member']['fu (MPa)']))



    factored_moment = str(float(uiObj['Load']['Moment (kNm)']))
    factored_shear_load = str(float(uiObj['Load']['ShearForce (kN)']))

    factored_axial_load = str(uiObj['Load']['AxialForce (kN)'])

    bolt_dia = str(int(uiObj['Bolt']['Diameter (mm)']))
    bolt_type = uiObj["Bolt"]["Type"]
    bolt_grade = str(float(uiObj['Bolt']['Grade']))
    bolt_fu = str((int(float(bolt_grade)) * 100))
    # bolt_fy = str((float(bolt_grade) - int(float(bolt_grade)))) * bolt_fu
    # bolt_fy = (float(bolt_grade) - float(int(float(bolt_grade)))) * bolt_fu
    bolt_fy = str(float(outObj['Bolt']['BoltFy']))
    net_area_thread = {12: str(84.3), 16: str(157), 20: str(245), 22: str(303), 24: str(353), 27: str(459), 30: str(561), 36: str(817)}[int(bolt_dia)]
    net_area_shank = {12: str(113), 16: str(201), 20: str(314), 22: str(380), 24: str(452), 27: str(572), 30: str(706), 36: str(1017)}[int(bolt_dia)]

    end_plate_thickness = str(float(uiObj['Plate']['Thickness (mm)']))
    end_plate_fu = str(float(uiObj['Member']['fu (MPa)']))
    end_plate_fy = str(float(uiObj['Member']['fy (MPa)']))
    endplate_type = str(uiObj['Member']['EndPlate_type'])

    weld_method =  str((uiObj['Weld']['Method']))
    weld_thickness_flange = str(float(uiObj['Weld']['Flange (mm)']))
    weld_thickness_web = str(float(uiObj['Weld']['Web (mm)']))

    # Design Preferences

    bolt_hole_clrnce = str(float(uiObj["bolt"]["bolt_hole_clrnce"]))
    bolt_hole_type = str(uiObj["bolt"]["bolt_hole_type"])
    bolt_grade_fu = str(float(uiObj["bolt"]["bolt_fu"]))
    slip_factor = str(float(uiObj["bolt"]["slip_factor"]))
    bolt_Type = str(uiObj['bolt']['bolt_type'])  # for pre-tensioned/ non- pretensioned bolts

    typeof_weld = str(uiObj["weld"]["typeof_weld"])
    safety_factor = str(float(uiObj["weld"]["safety_factor"]))
    fu_overwrite = str(float(uiObj["weld"]["fu_overwrite"]))

    typeof_edge = str(uiObj["detailing"]["typeof_edge"])
    min_edgend_dist = str(float(uiObj["detailing"]["min_edgend_dist"]))  # factor: 1.7 or 1.5 depending on type of edge, IS 800- Cl 10.2.4.2
    # gap = float(uiObj["detailing"]["gap"])
    corrosive = str(uiObj["detailing"]["is_env_corrosive"])
    design_method = str(uiObj["design"]["design_method"])

    # Bolt
    # print "out", outObj
    number_of_bolts = str(int(outObj['Bolt']['NumberOfBolts']))

    if float(number_of_bolts) <= 20:
        #no_rows = str(int(outObj['Bolt']['NumberOfRows']))
        #bolts_per_column = str(outObj['Bolt']['BoltsPerColumn'])
        cross_centre_gauge = str(outObj['Bolt']['CrossCentreGauge'])
    else:
        #no_rows = str(0)
        #bolts_per_column = str(0)
        cross_centre_gauge = str(outObj['Bolt']['CrossCentreGauge'])

    end_distance = str(int(float(outObj['Bolt']['End'])))
    edge_distance = str(int(float(outObj['Bolt']['Edge'])))
    gauge_distance = str(int(float(outObj['Bolt']['Gauge'])))
    l_v = str(int(float(outObj['Bolt']['Lv'])))
    pitch_dist = str(int(float(outObj['Bolt']['Pitch'])))
    pitch_dist_min = str(int(float(outObj['Bolt']['PitchMini'])))
    pitch_dist_max = str(int(float(outObj['Bolt']['PitchMax'])))

    slip_capacity = str(float(outObj["Bolt"]["SlipCapacity"]))
    shear_capacity = str(float(outObj["Bolt"]["ShearCapacity"]))
    bearing_capacity = str(float(outObj["Bolt"]["BearingCapacity"]))
    bolt_capacity = str(float(outObj["Bolt"]["BoltCapacity"]))
    bolt_tension_capacity = str(float(outObj["Bolt"]["TensionCapacity"]))
    tension_in_bolt = str(float(outObj["Bolt"]["TensionBolt"]))
    combined_capacity = str(float(outObj["Bolt"]["CombinedCapacity"]))


    kb = str(outObj['Bolt']['kb'])
    plate_thk = str(outObj['Bolt']['SumPlateThick'])  # Sum of plate thickness experiencing bearing in same direction

    if float(number_of_bolts) <= 20:
        if bolt_type == "Friction Grip Bolt":
            Vsf = str(float(outObj['Bolt']['ShearBolt']))
            Vdf = str(float(outObj['Bolt']['BoltCapacity']))
            Tf = str(float(outObj['Bolt']['TensionBolt']))
            Tdf = str(float(outObj['Bolt']['TensionCapacity']))
        else:
            Vsb = str(float(outObj['Bolt']['ShearBolt']))
            Vdb = str(float(outObj['Bolt']['BoltCapacity']))
            Tb = str(float(outObj['Bolt']['TensionBolt']))
            Tdb = str(float(outObj['Bolt']['TensionCapacity']))

        combinedcapacity = str(float(outObj['Bolt']['CombinedCapacity']))
    else:
        if bolt_type == "Friction Grip Bolt":
            Vsf = str(float(outObj['Bolt']['ShearBolt']))
            Vdf = str(float(outObj['Bolt']['BoltCapacity']))
            Tf = str(float(outObj['Bolt']['TensionBolt']))
            Tdf = str(float(outObj['Bolt']['TensionCapacity']))
        else:
            Vsb = str(float(outObj['Bolt']['ShearBolt']))
            Vdb = str(float(outObj['Bolt']['BoltCapacity']))
            Tb = str(float(outObj['Bolt']['TensionBolt']))
            Tdb = str(float(outObj['Bolt']['TensionCapacity']))

        combinedcapacity = str(0)

    pitch_mini = str(int(float(outObj['Bolt']['PitchMini'])))
    pitch_max = str(outObj['Bolt']['PitchMax'])
    gauge_mini = str(float(pitch_mini))
    gauge_max = str(float(pitch_max))
    end_mini = str(outObj['Bolt']['EndMini'])
    end_max = str(outObj['Bolt']['EndMax'])
    edge_mini = str(end_mini)
    edge_max = str(end_max)
    dia_hole = str(int(outObj['Bolt']['DiaHole']))

# Stiffener and Continuity plate


    cont_plate_tens_length = str(float(outObj['ContPlateTens']['Length']))
    cont_plate_tens_width = str(float(outObj['ContPlateTens']['Width']))
    cont_plate_tens_thk = str(float(outObj['ContPlateTens']['Thickness']))

    cont_plate_comp_length = str(float(outObj['ContPlateComp']['Length']))
    cont_plate_comp_width = str(float(outObj['ContPlateComp']['Width']))
    cont_plate_comp_thk = str(float(outObj['ContPlateComp']['Thickness']))

    st_length = str(float(outObj['Stiffener']['Length']))
    st_height = str(float(outObj['Stiffener']['Height']))
    st_thk = str(float(outObj['Stiffener']['Thickness']))
    st_notch_bottom = str(float(outObj['Stiffener']['NotchBottom']))
    st_notch_top = str(float(outObj['Stiffener']['NotchTop']))
    st_weld = str(float(outObj['Stiffener']['Weld']))




    # Plate
    if float(number_of_bolts) <= 20:
        plate_tk_min = str(float(outObj['Plate']['ThickRequired']))
        end_plate_thickness = str(float(outObj['Plate']['Thickness']))
        M_p = str(float(outObj['Plate']['Mp']))
        plate_height = str(float(outObj['Plate']['Height']))
        plate_width = str(float(outObj['Plate']['Width']))
        plate_moment_demand = str(float(outObj['Plate']['MomentDemand']))
        plate_moment_capacity = str(float(outObj['Plate']['MomentCapacity']))
    else:
        plate_tk_min = str(float(outObj['Plate']['ThickRequired']))
        end_plate_thickness = str(float(outObj['Plate']['Thickness']))
        M_p = str(float(outObj['Plate']['Mp']))
        plate_height = str(float(outObj['Plate']['Height']))
        plate_width = str(float(outObj['Plate']['Width']))
        plate_moment_demand = str(float(outObj['Plate']['MomentDemand']))
        plate_moment_capacity = str(float(outObj['Plate']['MomentCapacity']))

    be = float(beam_B / 2)
    b_e = str(be)

    # Weld
    if weld_method == "Fillet Weld":

        if float(number_of_bolts) <= 20:

            flange_weld_size_min = str(float(outObj["Weld"]["FlangeSizeMin"]))
            flange_weld_throat_max = str(float(outObj["Weld"]["FlangeSizeMax"]))
            flange_weld_throat_size = str(float(outObj["Weld"]["FlangeThroat"]))

            flange_weld_stress = str(float(outObj["Weld"]["FlangeStress"]))
            flange_weld_strength = str(float(outObj["Weld"]["FlangeStrength"]))

            flange_weld_effective_length_top = str(float(outObj["Weld"]["FlangeLengthTop"]))
            flange_weld_effective_length_bottom = str(float(outObj["Weld"]["FlangeLengthBottom"]))


            web_weld_stress = str(float(outObj["Weld"]["WebStress"]))
            web_weld_strength = str(float(outObj["Weld"]["WebStrength"]))

            web_weld_size_min = str(float(outObj["Weld"]["WebSizeMin"]))
            web_weld_throat_max = str(float(outObj["Weld"]["WebSizeMax"]))
            web_weld_throat_size = str(float(outObj["Weld"]["WebThroat"]))

            web_weld_effective_length = str(float(outObj["Weld"]["WebLength"]))



    else:
        groove_weld_size = str(float(outObj["Weld"]["Size"]))

# Calling pitch distance values from Output dict of calc file
    if endplate_type == 'flush':
        if number_of_bolts == 4:
            pitch12 = str(float(outObj['Bolt']['Pitch12']))

        elif number_of_bolts == 8:
            pitch12 = str(float(outObj['Bolt']['Pitch12']))
            pitch23 = str(float(outObj['Bolt']['Pitch23']))
            pitch34 = str(float(outObj['Bolt']['Pitch34']))

        elif number_of_bolts == 12:
            pitch12 = str(float(outObj['Bolt']['Pitch12']))
            pitch23 = str(float(outObj['Bolt']['Pitch23']))
            pitch34 = str(float(outObj['Bolt']['Pitch34']))
            pitch45 = str(float(outObj['Bolt']['Pitch45']))
            pitch56 = str(float(outObj['Bolt']['Pitch56']))

        else:
            pass

    elif endplate_type == 'one_way':

        if number_of_bolts == 6:
            pitch12 = str(float(outObj['Bolt']['Pitch12']))
            pitch23 = str(float(outObj['Bolt']['Pitch23']))

        elif number_of_bolts == 8:
            pitch12 = str(float(outObj['Bolt']['Pitch12']))
            pitch23 = str(float(outObj['Bolt']['Pitch23']))
            pitch34 = str(float(outObj['Bolt']['Pitch34']))

        elif number_of_bolts == 10:
            pitch12 = str(float(outObj['Bolt']['Pitch12']))
            pitch23 = str(float(outObj['Bolt']['Pitch23']))
            pitch34 = str(float(outObj['Bolt']['Pitch34']))
            pitch45 = str(float(outObj['Bolt']['Pitch45']))

        elif number_of_bolts == 12:
            pitch12 = str(float(outObj['Bolt']['Pitch12']))
            pitch23 = str(float(outObj['Bolt']['Pitch23']))
            pitch34 = str(float(outObj['Bolt']['Pitch34']))
            pitch45 = str(float(outObj['Bolt']['Pitch45']))
            pitch56 = str(float(outObj['Bolt']['Pitch56']))

        else:
            pass

    else:  # endplate_type == 'both_way':
        if number_of_bolts == 8:
            pitch = str(float(outObj['Bolt']['Pitch']))
        elif number_of_bolts == 12:
            pitch23 = str(float(outObj['Bolt']['Pitch23']))
            pitch34 = str(float(outObj['Bolt']['Pitch34']))
            pitch45 = str(float(outObj['Bolt']['Pitch45']))
        elif number_of_bolts == 16:
            pitch23 = str(float(outObj['Bolt']['Pitch23']))
            pitch34 = str(float(outObj['Bolt']['Pitch34']))
            pitch45 = str(float(outObj['Bolt']['Pitch45']))
            pitch56 = str(float(outObj['Bolt']['Pitch56']))
            pitch67 = str(float(outObj['Bolt']['Pitch67']))
        elif number_of_bolts == 20:
            pitch12 = str(float(outObj['Bolt']['Pitch12']))
            pitch34 = str(float(outObj['Bolt']['Pitch34']))
            pitch45 = str(float(outObj['Bolt']['Pitch45']))
            pitch56 = str(float(outObj['Bolt']['Pitch56']))
            pitch67 = str(float(outObj['Bolt']['Pitch67']))
            pitch78 = str(float(outObj['Bolt']['Pitch78']))
            pitch910 = str(float(outObj['Bolt']['Pitch910']))
        else:
            pass
    # Calls from connection calculations file
    k_h = str(float(ConnectionCalculations.calculate_k_h(bolt_hole_type)))
    F_0 = str(float(ConnectionCalculations.proof_load_F_0(bolt_dia, bolt_fu)))

    # End Plate

    plateDimension = str(plate_height) + " X " + str(plate_width) + " X " + str(end_plate_thickness)

    status = str(outObj['Bolt']['status'])

    ######################################################################
    # Header of the pdf fetched from dialogbox

    rstr = t('table border-collapse= "collapse" border="1px solid black" width=100%')

    rstr += t('tr')
    row = [0, '<object type= "image/PNG" data= "cmpylogoExtendEndplate.png" height=60 ></object>',
           '<font face="Helvetica, Arial, Sans Serif" size="3">Created with</font>' "&nbsp" "&nbsp" "&nbsp" "&nbsp" "&nbsp" '<object type= "image/PNG" data= "Osdag_header.png" height=60 ''&nbsp" "&nbsp" "&nbsp" "&nbsp"></object>']
    rstr += t('td colspan="2" align= "center"') + space(row[0]) + row[1] + t('/td')
    rstr += t('td colspan="2" align= "center"') + row[2] + t('/td')
    rstr += t('/tr')

    rstr += t('tr')
    row = [0, 'Company Name']
    rstr += t('td class="detail" ') + space(row[0]) + row[1] + t('/td')
    row = [0, companyname]
    rstr += t('td class="detail" ') + space(row[0]) + row[1] + t('/td')

    row = [0, 'Project Title']
    rstr += t('td class="detail" ') + space(row[0]) + row[1] + t('/td')
    row = [0, projecttitle]
    rstr += t('td class="detail" ') + space(row[0]) + row[1] + t('/td')
    rstr += t('/tr')

    rstr += t('tr')
    row = [0, 'Group/Team Name']
    rstr += t('td class="detail" ') + space(row[0]) + row[1] + t('/td')
    row = [0, groupteamname]
    rstr += t('td class="detail" ') + space(row[0]) + row[1] + t('/td')
    row = [0, 'Subtitle']
    rstr += t('td class="detail" ') + space(row[0]) + row[1] + t('/td')
    row = [0, subtitle]
    rstr += t('td class="detail" ') + space(row[0]) + row[1] + t('/td')
    rstr += t('/tr')

    rstr += t('tr')
    row = [0, 'Designer']
    rstr += t('td class="detail" ') + space(row[0]) + row[1] + t('/td')
    row = [0, designer]
    rstr += t('td class="detail" ') + space(row[0]) + row[1] + t('/td')
    row = [0, 'Job Number']
    rstr += t('td class="detail" ') + space(row[0]) + row[1] + t('/td')
    row = [0, jobnumber]
    rstr += t('td class="detail" ') + space(row[0]) + row[1] + t('/td')
    rstr += t('/tr')

    rstr += t('tr')
    row = [0, 'Date']
    rstr += t('td class="detail" ') + space(row[0]) + row[1] + t('/td')
    row = [0, time.strftime("%d /%m /%Y")]
    rstr += t('td class="detail" ') + space(row[0]) + row[1] + t('/td')
    row = [0, "Client"]
    rstr += t('td class="detail" ') + space(row[0]) + row[1] + t('/td')
    row = [0, client]
    rstr += t('td class="detail" ') + space(row[0]) + row[1] + t('/td')
    rstr += t('/tr')
    rstr += t('/table')

    rstr += t('hr')
    rstr += t('/hr')

    # &&&&&&&&&&&&&&&&&&&&&&&&&&&&&&&&&&&&&&&&&&&&&&&&&&&&&&&&&&&&&&&&&&&&&&&&&&&&&&&&&&&&&&&&&&&&&&&&&&&&&&&&&&&&&&&
    # Page 1 & 2 of report
    # Design Conclusion

    rstr += t('table border-collapse= "collapse" border="1px solid black" width= 100% ')

    row = [0, 'Design Conclusion', "IS800:2007/Limit state design"]
    rstr += t('tr')
    rstr += t('td colspan="2" class="header0"') + space(row[0]) + row[1] + t('/td')
    rstr += t('/tr')



    if status == 'True':
        row = [1, "Beam to Column end plate moment connection", "<p align=left style=color:green><b>Pass</b></p>"]
    else:
        row = [1, "Beam to Column end plate moment connection", "<p align=left style=color:red><b>Fail</b></p>"]
    rstr += t('tr')
    rstr += t('td class="detail1 "') + space(row[0]) + row[1] + t('/td')
    rstr += t('td class="detail1"') + row[2] + t('/td')
    rstr += t('/tr')

    # row = [0, "Extended End Plate", " "]
    # rstr += t('tr')
    # rstr += t('td colspan="2" class="header0"') + space(row[0]) + row[1] + t('/td')
    # rstr += t('/tr')

    row = [0, "Connection Properties", " "]
    rstr += t('tr')
    rstr += t('td colspan="2" class="detail"') + space(row[0]) + row[1] + t('/td')
    rstr += t('/tr')

    row = [0, "Connection ", " "]
    rstr += t('tr')
    rstr += t('td colspan="2" class="detail1"') + space(row[0]) + row[1] + t('/td')
    rstr += t('/tr')

    row = [1, "Connection Type", "Moment Connection"]
    rstr += t('tr')
    rstr += t('td class="detail2"') + space(row[0]) + row[1] + t('/td')
    rstr += t('td class="detail2 "') + row[2] + t('/td')
    rstr += t('/tr')

    # TODO: should we add Single Extended End Plate
    # row = [1, "Connection Title", " Single Fin Plate"]
    row = [1, "Connection Title", "Extended End Plate"]
    rstr += t('tr')
    rstr += t('td class="detail2"') + space(row[0]) + row[1] + t('/td')
    rstr += t('td class="detail2 "') + row[2] + t('/td')
    rstr += t('/tr')

    if endplate_type == "Flush end plate":
        row = [1, "End plate type", "Flush end plate"]
    elif endplate_type == "Extended one way":
        row = [1,"End plate type", "Extended one way"]
    else:
        row = [1,"End plate type", "Extended both way"]
    rstr += t('tr')
    rstr += t('td class="detail2"') + space(row[0]) + row[1] + t('/td')
    rstr += t('td class="detail2 "') + row[2] + t('/td')
    rstr += t('/tr')





    row = [0, "Connection Category ", " "]
    rstr += t('tr')
    rstr += t('td colspan="2" class="detail1"') + space(row[0]) + row[1] + t('/td')
    rstr += t('/tr')

    row = [1, "Connectivity", connectivity]
    rstr += t('tr')
    rstr += t('td class="detail2"') + space(row[0]) + row[1] + t('/td')
    rstr += t('td class="detail2 "') + row[2] + t('/td')
    rstr += t('/tr')

    row = [1, "Beam Connection", "Welded"]
    rstr += t('tr')
    rstr += t('td class="detail2"') + space(row[0]) + row[1] + t('/td')
    rstr += t('td class="detail2 "') + row[2] + t('/td')
    rstr += t('/tr')

    row = [1, "Column Connection", "Bolted"]
    rstr += t('tr')
    rstr += t('td class="detail2"') + space(row[0]) + row[1] + t('/td')
    rstr += t('td class="detail2 "') + row[2] + t('/td')
    rstr += t('/tr')

    row = [0, "Loading Details ", " "]
    rstr += t('tr')
    rstr += t('td colspan="2" class="detail1"') + space(row[0]) + row[1] + t('/td')
    rstr += t('/tr')

    row = [1, "Bending Moment (kNm)", factored_moment]
    rstr += t('tr')
    rstr += t('td class="detail2"') + space(row[0]) + row[1] + t('/td')
    rstr += t('td class="detail2 "') + row[2] + t('/td')
    rstr += t('/tr')

    row = [1, "Shear Force (kN)", factored_shear_load]
    rstr += t('tr')
    rstr += t('td class="detail2"') + space(row[0]) + row[1] + t('/td')
    rstr += t('td class="detail2 "') + row[2] + t('/td')
    rstr += t('/tr')

    row = [1, "Axial Force (kN)", factored_axial_load]
    rstr += t('tr')
    rstr += t('td class="detail2"') + space(row[0]) + row[1] + t('/td')
    rstr += t('td class="detail2 "') + row[2] + t('/td')
    rstr += t('/tr')

    row = [0, "Components ", " "]
    rstr += t('tr')
    rstr += t('td colspan="2" class="detail1"') + space(row[0]) + row[1] + t('/td')
    rstr += t('/tr')

    row = [1, "Beam Section", beam_sec]
    rstr += t('tr')
    rstr += t('td class="detail1"') + space(row[0]) + row[1] + t('/td')
    rstr += t('td class="detail2 "') + row[2] + t('/td')
    rstr += t('/tr')

    row = [2, "Material", "Fe " + beam_fu]
    rstr += t('tr')
    rstr += t('td class="detail2"') + space(row[0]) + row[1] + t('/td')
    rstr += t('td class="detail2 "') + row[2] + t('/td')
    rstr += t('/tr')

    row = [1, "Column Section", column_sec]
    rstr += t('tr')
    rstr += t('td class="detail1"') + space(row[0]) + row[1] + t('/td')
    rstr += t('td class="detail2 "') + row[2] + t('/td')
    rstr += t('/tr')

    row = [2, "Material", "Fe " + column_fu]
    rstr += t('tr')
    rstr += t('td class="detail2"') + space(row[0]) + row[1] + t('/td')
    rstr += t('td class="detail2 "') + row[2] + t('/td')
    rstr += t('/tr')

    # TODO: Check with sir weather to add below lines (Danish)
    # row = [2, "Hole", bolt_hole_type]
    # rstr += t('tr')
    # rstr += t('td class="detail2"') + space(row[0]) + row[1] + t('/td')
    # rstr += t('td class="detail2 "') + row[2] + t('/td')
    # rstr += t('/tr')

    row = [1, "Plate Section", plateDimension]
    rstr += t('tr')
    rstr += t('td class="detail1"') + space(row[0]) + row[1] + t('/td')
    rstr += t('td class="detail2 "') + row[2] + t('/td')
    rstr += t('/tr')

    row = [2, "Thickness (mm)", end_plate_thickness]
    rstr += t('tr')
    rstr += t('td class="detail2"') + space(row[0]) + row[1] + t('/td')
    rstr += t('td class="detail2 "') + row[2] + t('/td')
    rstr += t('/tr')

    row = [2, "Width (mm)", plate_width]
    rstr += t('tr')
    rstr += t('td class="detail2"') + space(row[0]) + row[1] + t('/td')
    rstr += t('td class="detail2 "') + row[2] + t('/td')
    rstr += t('/tr')

    row = [2, "Depth (mm)", plate_height]
    rstr += t('tr')
    rstr += t('td class="detail2"') + space(row[0]) + row[1] + t('/td')
    rstr += t('td class="detail2 "') + row[2] + t('/td')
    rstr += t('/tr')

    row = [2, "Hole", bolt_hole_type]
    rstr += t('tr')
    rstr += t('td class="detail2"') + space(row[0]) + row[1] + t('/td')
    rstr += t('td class="detail2 "') + row[2] + t('/td')
    rstr += t('/tr')

    row = [1, "Weld ", " "]
    rstr += t('tr')
    rstr += t('td colspan="2" class="detail1"') + space(row[0]) + row[1] + t('/td')
    rstr += t('/tr')

    row = [2, "Type", "Double Fillet"]
    rstr += t('tr')
    rstr += t('td class="detail2"') + space(row[0]) + row[1] + t('/td')
    rstr += t('td class="detail2 "') + row[2] + t('/td')
    rstr += t('/tr')

    row = [2, "Weld at Flange (mm)", uiObj['Weld']['Flange (mm)']]
    rstr += t('tr')
    rstr += t('td class="detail2"') + space(row[0]) + row[1] + t('/td')
    rstr += t('td class="detail2 "') + row[2] + t('/td')
    rstr += t('/tr')

    row = [2, "Weld at Web (mm)", uiObj['Weld']['Web (mm)']]
    rstr += t('tr')
    rstr += t('td class="detail2"') + space(row[0]) + row[1] + t('/td')
    rstr += t('td class="detail2 "') + row[2] + t('/td')
    rstr += t('/tr')

    row = [1, "Bolts ", " "]
    rstr += t('tr')
    rstr += t('td colspan="2" class="detail1"') + space(row[0]) + row[1] + t('/td')
    rstr += t('/tr')

    row = [2, "Type", bolt_type]
    rstr += t('tr')
    rstr += t('td class="detail2"') + space(row[0]) + row[1] + t('/td')
    rstr += t('td class="detail2 "') + row[2] + t('/td')
    rstr += t('/tr')

    row = [2, "Grade", bolt_grade]
    rstr += t('tr')
    rstr += t('td class="detail2"') + space(row[0]) + row[1] + t('/td')
    rstr += t('td class="detail2 "') + row[2] + t('/td')
    rstr += t('/tr')

    row = [2, "Diameter (mm)", bolt_dia]
    rstr += t('tr')
    rstr += t('td class="detail2"') + space(row[0]) + row[1] + t('/td')
    rstr += t('td class="detail2 "') + row[2] + t('/td')
    rstr += t('/tr')

    row = [2, "Bolt Numbers", number_of_bolts]
    rstr += t('tr')
    rstr += t('td class="detail2"') + space(row[0]) + row[1] + t('/td')
    rstr += t('td class="detail2 "') + row[2] + t('/td')
    rstr += t('/tr')

    # row = [2, "Columns (Vertical Lines)", "2"]
    # rstr += t('tr')
    # rstr += t('td class="detail2"') + space(row[0]) + row[1] + t('/td')
    # rstr += t('td class="detail2 "') + row[2] + t('/td')
    # rstr += t('/tr')
    #
    # row = [2, "Bolts Per Column", no_rows]
    # rstr += t('tr')
    # rstr += t('td class="detail2"') + space(row[0]) + row[1] + t('/td')
    # rstr += t('td class="detail2 "') + row[2] + t('/td')
    # rstr += t('/tr')

    row = [2, "End Distance (mm)", end_distance]
    rstr += t('tr')
    rstr += t('td class="detail2"') + space(row[0]) + row[1] + t('/td')
    rstr += t('td class="detail2"') + row[2] + t('/td')
    rstr += t('/tr')

    row = [2, "Edge Distance (mm)", edge_distance]
    rstr += t('tr')
    rstr += t('td class="detail2"') + space(row[0]) + row[1] + t('/td')
    rstr += t('td class="detail2 "') + row[2] + t('/td')
    rstr += t('/tr')

    row = [2, "Gauge Distance (mm)", gauge_distance]
    rstr += t('tr')
    rstr += t('td class="detail2"') + space(row[0]) + row[1] + t('/td')
    rstr += t('td class="detail2 "') + row[2] + t('/td')
    rstr += t('/tr')

    row = [2, "Pitch Distance (mm)", pitch_mini]
    rstr += t('tr')
    rstr += t('td class="detail2"') + space(row[0]) + row[1] + t('/td')
    rstr += t('td class="detail2 "') + row[2] + t('/td')
    rstr += t('/tr')

    row = [2, "Cross-centre gauge (mm)", cross_centre_gauge]
    rstr += t('tr')
    rstr += t('td class="detail2"') + space(row[0]) + row[1] + t('/td')
    rstr += t('td class="detail2 "') + row[2] + t('/td')
    rstr += t('/tr')

    # row = [2, "Pitch Distance (mm)", ]
    # rstr += t('tr')
    # rstr += t('td class="detail2"') + space(row[0]) + row[1] + t('/td')
    # # rstr += t('td class="detail2 "') + row[2] + t('/td')
    # rstr += t('/tr')

    # row = [1, "Pitch Distance (mm)", ]
    # rstr += t('tr')
    # rstr += t('td class="detail1"') + space(row[0]) + row[1] + t('/td')
    # rstr += t('td class="detail2 "') + row[2] + t('/td')
    # rstr += t('/tr')

    # TODO: Create a table for pitch distance values
    if number_of_bolts == 8:
        row = [2, "Pitch (mm)", pitch]
        rstr += t('tr')
        rstr += t('td class="detail2"') + space(row[0]) + row[1] + t('/td')
        rstr += t('td class="detail2 "') + row[2] + t('/td')
        rstr += t('/tr')
    elif number_of_bolts == 12:
        row = [2, "Pitch_2_3 (mm)", pitch23]
        rstr += t('tr')
        rstr += t('td class="detail2"') + space(row[0]) + row[1] + t('/td')
        rstr += t('td class="detail2 "') + row[2] + t('/td')
        rstr += t('/tr')

        row = [2, "Pitch_3_4 (mm)", pitch34]
        rstr += t('tr')
        rstr += t('td class="detail2"') + space(row[0]) + row[1] + t('/td')
        rstr += t('td class="detail2 "') + row[2] + t('/td')
        rstr += t('/tr')

        row = [2, "Pitch_4_5 (mm)", pitch45]
        rstr += t('tr')
        rstr += t('td class="detail2"') + space(row[0]) + row[1] + t('/td')
        rstr += t('td class="detail2 "') + row[2] + t('/td')
        rstr += t('/tr')
    elif number_of_bolts == 16:
        row = [2, "Pitch_2_3 (mm)", pitch23]
        rstr += t('tr')
        rstr += t('td class="detail2"') + space(row[0]) + row[1] + t('/td')
        rstr += t('td class="detail2 "') + row[2] + t('/td')
        rstr += t('/tr')

        row = [2, "Pitch_3_4 (mm)", pitch34]
        rstr += t('tr')
        rstr += t('td class="detail2"') + space(row[0]) + row[1] + t('/td')
        rstr += t('td class="detail2 "') + row[2] + t('/td')
        rstr += t('/tr')

        row = [2, "Pitch_4_5 (mm)", pitch45]
        rstr += t('tr')
        rstr += t('td class="detail2"') + space(row[0]) + row[1] + t('/td')
        rstr += t('td class="detail2 "') + row[2] + t('/td')
        rstr += t('/tr')

        row = [2, "Pitch_5_6 (mm)", pitch56]
        rstr += t('tr')
        rstr += t('td class="detail2"') + space(row[0]) + row[1] + t('/td')
        rstr += t('td class="detail2 "') + row[2] + t('/td')
        rstr += t('/tr')

        row = [2, "Pitch_6_7 (mm)", pitch67]
        rstr += t('tr')
        rstr += t('td class="detail2"') + space(row[0]) + row[1] + t('/td')
        rstr += t('td class="detail2 "') + row[2] + t('/td')
        rstr += t('/tr')
    elif number_of_bolts == 20:
        row = [2, "Pitch_1_2 (mm)", pitch12]
        rstr += t('tr')
        rstr += t('td class="detail2"') + space(row[0]) + row[1] + t('/td')
        rstr += t('td class="detail2 "') + row[2] + t('/td')
        rstr += t('/tr')

        row = [2, "Pitch_3_4 (mm)", pitch34]
        rstr += t('tr')
        rstr += t('td class="detail2"') + space(row[0]) + row[1] + t('/td')
        rstr += t('td class="detail2 "') + row[2] + t('/td')
        rstr += t('/tr')

        row = [2, "Pitch_4_5 (mm)", pitch45]
        rstr += t('tr')
        rstr += t('td class="detail2"') + space(row[0]) + row[1] + t('/td')
        rstr += t('td class="detail2 "') + row[2] + t('/td')
        rstr += t('/tr')

        row = [2, "Pitch_5_6 (mm)", pitch56]
        rstr += t('tr')
        rstr += t('td class="detail2"') + space(row[0]) + row[1] + t('/td')
        rstr += t('td class="detail2 "') + row[2] + t('/td')
        rstr += t('/tr')

        row = [2, "Pitch_6_7 (mm)", pitch67]
        rstr += t('tr')
        rstr += t('td class="detail2"') + space(row[0]) + row[1] + t('/td')
        rstr += t('td class="detail2 "') + row[2] + t('/td')
        rstr += t('/tr')

        row = [2, "Pitch_7_8 (mm)", pitch78]
        rstr += t('tr')
        rstr += t('td class="detail2"') + space(row[0]) + row[1] + t('/td')
        rstr += t('td class="detail2 "') + row[2] + t('/td')
        rstr += t('/tr')

        row = [2, "Pitch_9_10 (mm)", pitch910]
        rstr += t('tr')
        rstr += t('td class="detail2"') + space(row[0]) + row[1] + t('/td')
        rstr += t('td class="detail2 "') + row[2] + t('/td')
        rstr += t('/tr')
    else:
        pass

    row = [0, "Assembly ", " "]
    rstr += t('tr')
    rstr += t('td colspan="2" class="detail1"') + space(row[0]) + row[1] + t('/td')
    rstr += t('/tr')

    row = [1, "Beam-Beam Clearance (mm)", "N/A"]
    rstr += t('tr')
    rstr += t('td class="detail1"') + space(row[0]) + row[1] + t('/td')
    rstr += t('td class="detail2 "') + row[2] + t('/td')
    rstr += t('/tr')

    # &&&&&&&&&&&&&&&&&&&&&&&&&&&&&&&&&&&&&&&&&&&&&&&&&&&&&&&&&&&&&&&&&&&&&&&&&&&&&&&&&&&&&&&&&&&&&&&&&&&&&&&&&&&&&&&
    # page break
    rstr += t('/table')
    rstr += t('h1 style="page-break-before:always"')
    rstr += t('/h1')

    # &&&&&&&&&&&&&&&&&&&&&&&&&&&&&&&&&&&&&&&&&&&&&&&&&&&&&&&&&&&&&&&&&&&&&&&&&&&&&&&&&&&&&&&&&&&&&&&&&&&&&&&&&&&&&&&&&&&&&&&&&&&&&&&&&&&&&&&&
    # Header of the pdf fetched from dialogbox

    rstr += t('table width= 100% border-collapse= "collapse" border="1px solid black collapse"')
    rstr += t('tr')
    row = [0, '<object type= "image/PNG" data= "cmpylogoExtendEndplate.png" height=60 ></object>',
           '<font face="Helvetica, Arial, Sans Serif" size="3">Created with</font>' "&nbsp" "&nbsp" "&nbsp" "&nbsp" "&nbsp" '<object type= "image/PNG" data= "Osdag_header.png" height=60 ''&nbsp" "&nbsp" "&nbsp" "&nbsp"></object>']
    rstr += t('td colspan="2" align= "center"') + space(row[0]) + row[1] + t('/td')
    rstr += t('td colspan="2" align= "center"') + row[2] + t('/td')
    rstr += t('/tr')

    rstr += t('tr')
    row = [0, 'Company Name']
    rstr += t('td class="detail" ') + space(row[0]) + row[1] + t('/td')
    row = [0, companyname]
    rstr += t('td class="detail" ') + space(row[0]) + row[1] + t('/td')

    row = [0, 'Project Title']
    rstr += t('td class="detail" ') + space(row[0]) + row[1] + t('/td')
    row = [0, projecttitle]
    rstr += t('td class="detail" ') + space(row[0]) + row[1] + t('/td')
    rstr += t('/tr')

    rstr += t('tr')
    row = [0, 'Group/Team Name']
    rstr += t('td class="detail" ') + space(row[0]) + row[1] + t('/td')
    row = [0, groupteamname]
    rstr += t('td class="detail" ') + space(row[0]) + row[1] + t('/td')
    row = [0, 'Subtitle']
    rstr += t('td class="detail" ') + space(row[0]) + row[1] + t('/td')
    row = [0, subtitle]
    rstr += t('td class="detail" ') + space(row[0]) + row[1] + t('/td')
    rstr += t('/tr')

    rstr += t('tr')
    row = [0, 'Designer']
    rstr += t('td class="detail" ') + space(row[0]) + row[1] + t('/td')
    row = [0, designer]
    rstr += t('td class="detail" ') + space(row[0]) + row[1] + t('/td')
    row = [0, 'Job Number']
    rstr += t('td class="detail" ') + space(row[0]) + row[1] + t('/td')
    row = [0, jobnumber]
    rstr += t('td class="detail" ') + space(row[0]) + row[1] + t('/td')
    rstr += t('/tr')

    rstr += t('tr')
    row = [0, 'Date']
    rstr += t('td class="detail" ') + space(row[0]) + row[1] + t('/td')
    row = [0, time.strftime("%d /%m /%Y")]
    rstr += t('td class="detail" ') + space(row[0]) + row[1] + t('/td')
    row = [0, "Client"]
    rstr += t('td class="detail" ') + space(row[0]) + row[1] + t('/td')
    row = [0, client]
    rstr += t('td class="detail" ') + space(row[0]) + row[1] + t('/td')
    rstr += t('/tr')
    rstr += t('/table')

    rstr += t('hr')
    rstr += t('/hr')

    # &&&&&&&&&&&&&&&&&&&&&&&&&&&&&&&&&&&&&&&&&&&&&&&&&&&&&&&&&&&&&&&&&&&&&&&&&&&&&&&&&&&&&&&&&&&&&&&&&&&&&&&&&&&&&&&&&&&&&&&&&&&&&&&&&&&&&&&&
    # Start of page 3
    # Design Preferences

    rstr += t('table width = 100% border-collapse= "collapse" border="1px solid black"')
    row = [0, "Design Preferences", " "]
    rstr += t('tr')
    rstr += t('td colspan="4" class="detail"') + space(row[0]) + row[1] + t('/td')
    rstr += t('/tr')

    # &&&&&&&&&&&&&&&&&&&&&&&&&&&&&&&&&&&&&&&&&&&&&&& Bolt &&&&&&&&&&&&&&&&&&&&&&&&&&&&&&&&&&&&&&&&&&&&&&&&&&&&&&&&&&&&&&&&&&&&&&&&&&&&&&&&&&&&&&&&&
    row = [0, "Bolt ", " "]
    rstr += t('tr')
    rstr += t('td colspan="2" class="detail1"') + space(row[0]) + row[1] + t('/td')
    rstr += t('/tr')

    row = [1, "Hole Type", bolt_hole_type]
    rstr += t('tr')
    rstr += t('td class="detail2"') + space(row[0]) + row[1] + t('/td')
    rstr += t('td class="detail2"') + row[2] + t('/td')
    rstr += t('/tr')

    row = [1, "Hole Clearance (mm)", bolt_hole_clrnce]
    rstr += t('tr')
    rstr += t('td class="detail2"') + space(row[0]) + row[1] + t('/td')
    rstr += t('td class="detail2"') + row[2] + t('/td')
    rstr += t('/tr')

    row = [1, "Material Grade (MPa) (overwrite)", bolt_grade_fu]
    rstr += t('tr')
    rstr += t('td class="detail2"') + space(row[0]) + row[1] + t('/td')
    rstr += t('td class="detail2"') + row[2] + t('/td')
    rstr += t('/tr')

    if bolt_type == "Friction Grip Bolt":
        row = [1, "Slip factor", slip_factor]
    else:
        row = [1, "Slip factor", "N/A"]
    rstr += t('tr')
    rstr += t('td class="detail2"') + space(row[0]) + row[1] + t('/td')
    rstr += t('td class="detail2"') + row[2] + t('/td')
    rstr += t('/tr')

    if bolt_Type == "Pre-tensioned":
        row = [1, "Beta (pre-tensioned bolt)", str(1)]
    else:
        row = [1, "Beta (non pre-tensioned)", str(2)]
    rstr += t('tr')
    rstr += t('td class="detail2"') + space(row[0]) + row[1] + t('/td')
    rstr += t('td class="detail2"') + row[2] + t('/td')
    rstr += t('/tr')

    # &&&&&&&&&&&&&&&&&&&&&&&&&&&&&&&&&&&&&&&&&&&&&&& Weld &&&&&&&&&&&&&&&&&&&&&&&&&&&&&&&&&&&&&&&&&&&&&&&&&&&&&&&&&&&&&&&&&&&&&&&&&&&&&&&&&&&&&&&&&
    row = [0, "Weld ", " "]
    rstr += t('tr')
    rstr += t('td colspan="2" class="detail1"') + space(row[0]) + row[1] + t('/td')
    rstr += t('/tr')

    row = [1, "Type of Weld", typeof_weld]
    rstr += t('tr')
    rstr += t('td class="detail2"') + space(row[0]) + row[1] + t('/td')
    rstr += t('td class="detail2"') + row[2] + t('/td')
    rstr += t('/tr')

    row = [1, "Material Grade (MPa) (overwrite)", fu_overwrite]
    rstr += t('tr')
    rstr += t('td class="detail2"') + space(row[0]) + row[1] + t('/td')
    rstr += t('td class="detail2"') + row[2] + t('/td')
    rstr += t('/tr')

    # &&&&&&&&&&&&&&&&&&&&&&&&&&&&&&&&&&&&&&&&&&&&&&& Detailing &&&&&&&&&&&&&&&&&&&&&&&&&&&&&&&&&&&&&&&&&&&&&&&&&&&&&&&&&&&&&&&&&&&&&&&&&&&&&&&&&&&&&&&&&
    row = [0, "Detailing ", " "]
    rstr += t('tr')
    rstr += t('td colspan="2" class="detail1"') + space(row[0]) + row[1] + t('/td')
    rstr += t('/tr')

    row = [1, "Type of Edges", typeof_edge]
    rstr += t('tr')
    rstr += t('td clospan="2" class="detail2"') + space(row[0]) + row[1] + t('/td')
    rstr += t('td class="detail2"') + row[2] + t('/td')
    rstr += t('/tr')

    row = [1, "Minimum Edge-End Distance", min_edgend_dist + " times the hole diameter"]
    rstr += t('tr')
    rstr += t('td clospan="2" class="detail2"') + space(row[0]) + row[1] + t('/td')
    rstr += t('td class="detail2"') + row[2] + t('/td')
    rstr += t('/tr')

    # TODO: Should there be a gap b/w beams?
    # row = [1, "Gap between Beam and Column (mm)", gap]
    # rstr += t('tr')
    # rstr += t('td clospan="2" class="detail2"') + space(row[0]) + row[1] + t('/td')
    # rstr += t('td class="detail2"') + row[2] + t('/td')
    # rstr += t('/tr')

    row = [1, "Are members exposed to corrosive influences?", corrosive]
    rstr += t('tr')
    rstr += t('td clospan="2" class="detail2"') + space(row[0]) + row[1] + t('/td')
    rstr += t('td class="detail2"') + row[2] + t('/td')
    rstr += t('/tr')

    # &&&&&&&&&&&&&&&&&&&&&&&&&&&&&&&&&&&&&&&&&&&&&&& Design &&&&&&&&&&&&&&&&&&&&&&&&&&&&&&&&&&&&&&&&&&&&&&&&&&&&&&&&&&&&&&&&&&&&&&&&&&&&&&&&&&&&&&&&&
    row = [0, "Design ", " "]
    rstr += t('tr')
    rstr += t('td colspan="2" class="detail1"') + space(row[0]) + row[1] + t('/td')
    rstr += t('/tr')

    row = [1, "Design Method", design_method]
    rstr += t('tr')
    rstr += t('td clospan="2" class="detail2"') + space(row[0]) + row[1] + t('/td')
    rstr += t('td class="detail2"') + row[2] + t('/td')
    rstr += t('/tr')

    rstr += t('/table')
    rstr += t('h1 style="page-break-before:always"')  # page break
    rstr += t('/h1')

    # &&&&&&&&&&&&&&&&&&&&&&&&&&&&&&&&&&&&&&&&&&&&&&& Bolt &&&&&&&&&&&&&&&&&&&&&&&&&&&&&&&&&&&&&&&&&&&&&&&&&&&&&&&&&&&&&&&&&&&&&&&&&&&&&&&&&&&&&&&&&
    # Start of page 4 & 5 (Design Checks)

    # Header of the pdf fetched from dialogue

    rstr += t('table width= 100% border-collapse= "collapse" border="1px solid black collapse"')
    rstr += t('tr')
    row = [0, '<object type= "image/PNG" data= "cmpylogoExtendEndplate.png" height=60 ></object>',
           '<font face="Helvetica, Arial, Sans Serif" size="3">Created with</font>' "&nbsp" "&nbsp" "&nbsp" "&nbsp" "&nbsp" '<object type= "image/PNG" data= "Osdag_header.png" height=60 ''&nbsp" "&nbsp" "&nbsp" "&nbsp"></object>']
    rstr += t('td colspan="2" align= "center"') + space(row[0]) + row[1] + t('/td')
    rstr += t('td colspan="2" align= "center"') + row[2] + t('/td')
    rstr += t('/tr')

    rstr += t('tr')
    row = [0, 'Company Name']
    rstr += t('td class="detail" ') + space(row[0]) + row[1] + t('/td')
    row = [0, companyname]
    rstr += t('td class="detail" ') + space(row[0]) + row[1] + t('/td')

    row = [0, 'Project Title']
    rstr += t('td class="detail" ') + space(row[0]) + row[1] + t('/td')
    row = [0, projecttitle]
    rstr += t('td class="detail" ') + space(row[0]) + row[1] + t('/td')
    rstr += t('/tr')

    rstr += t('tr')
    row = [0, 'Group/Team Name']
    rstr += t('td class="detail" ') + space(row[0]) + row[1] + t('/td')
    row = [0, groupteamname]
    rstr += t('td class="detail" ') + space(row[0]) + row[1] + t('/td')
    row = [0, 'Subtitle']
    rstr += t('td class="detail" ') + space(row[0]) + row[1] + t('/td')
    row = [0, subtitle]
    rstr += t('td class="detail" ') + space(row[0]) + row[1] + t('/td')
    rstr += t('/tr')

    rstr += t('tr')
    row = [0, 'Designer']
    rstr += t('td class="detail" ') + space(row[0]) + row[1] + t('/td')
    row = [0, designer]
    rstr += t('td class="detail" ') + space(row[0]) + row[1] + t('/td')
    row = [0, 'Job Number']
    rstr += t('td class="detail" ') + space(row[0]) + row[1] + t('/td')
    row = [0, jobnumber]
    rstr += t('td class="detail" ') + space(row[0]) + row[1] + t('/td')
    rstr += t('/tr')

    rstr += t('tr')
    row = [0, 'Date']
    rstr += t('td class="detail" ') + space(row[0]) + row[1] + t('/td')
    row = [0, time.strftime("%d /%m /%Y")]
    rstr += t('td class="detail" ') + space(row[0]) + row[1] + t('/td')
    row = [0, "Client"]
    rstr += t('td class="detail" ') + space(row[0]) + row[1] + t('/td')
    row = [0, client]
    rstr += t('td class="detail" ') + space(row[0]) + row[1] + t('/td')
    rstr += t('/tr')
    rstr += t('/table')
    rstr += t('hr')
    rstr += t('/hr')

    rstr += t('table width = 100% border-collapse= "collapse" border="1px solid black"')
    row = [0, "Design Check", " "]
    rstr += t('tr')
    rstr += t('td colspan="4" class="detail"') + space(row[0]) + row[1] + t('/td')
    rstr += t('/tr')

    rstr += t('tr')
    row = [0, "Check", "Required", "Provided", "Remark"]
    rstr += t('td class="header1"') + space(row[0]) + row[1] + t('/td')
    rstr += t('td class="header1"') + space(row[0]) + row[2] + t('/td')
    rstr += t('td class="header1"') + space(row[0]) + row[3] + t('/td')
    rstr += t('td class="header1"') + space(row[0]) + row[4] + t('/td')
    rstr += t('/tr')

    # # Check for tension in critical bolt
    # if float(number_of_bolts) <= float(20):
    #     row = [0, "Tension in critical bolt (kN)", " Tension in bolt due to external factored moment + Prying force = " + tension_critical + "+" + prying_force + " = " + str(float(tension_critical) + float(prying_force)) + " <br> [cl. 10.4.7] ", " ", ""]
    # else:
    #     row = [0, "Tension in critical bolt (kN)",
    #            " Tension in bolt due to external factored moment + Prying force = Cannot compute" " <br> [cl. 10.4.7] ", " ", ""]
    #
    # rstr += t('td class="detail1"') + space(row[0]) + row[1] + t('/td')
    # rstr += t('td class="detail2"') + space(row[0]) + row[2] + t('/td')
    # rstr += t('td class="detail2"') + space(row[0]) + row[3] + t('/td')
    # rstr += t('td class="detail1"') + space(row[0]) + row[4] + t('/td')
    # rstr += t('/tr')

    row = [0, "Bolt Checks", " "]
    rstr += t('tr')
    rstr += t('td colspan="4" class="detail" align="center"') + space(row[0]) + row[1] + t('/td')
    rstr += t('/tr')

    rstr += t('tr')

# Check for shear capacity
    rstr += t('tr')

    required_shear_force = str(float(factored_shear_load) / float(number_of_bolts))
    const = str(round(math.pi / 4 * 0.78, 4))
    n_e = str(1)
    n_n = str(1)

    if float(required_shear_force) > float(shear_capacity):
        if bolt_type == "Friction Grip Bolt":
            row = [0, "Bolt shear capacity (kN)", "Factored shear force / Number of bolts = " + factored_shear_load + " / " + number_of_bolts + " = "
                   + str(round(float(required_shear_force), 3)), "<i>V</i><sub>dsf</sub> = (" + slip_factor + "*" + n_e + "*" + k_h + "*" + F_0 +
                ") / 1.25 = " + slip_capacity + "<br> [cl. 10.4.3]", " <p align=left style=color:red><b>Fail</b></p> "]
        else:
            row = [0, "Bolt shear capacity (kN)", "Factored shear force / Number of bolts = " + factored_shear_load + " / " + number_of_bolts + " = "
                   + str(round(float(required_shear_force), 3)), "<i>V</i><sub>dsb</sub> = (" + bolt_fu + "*" + n_n + "*" + const + "*" + bolt_dia + "*" + bolt_dia +
            ")/(&#8730;3*1.25) = " + shear_capacity + "<br> [cl. 10.3.3]", " <p align=left style=color:red><b>Fail</b></p> "]
    else:
        if bolt_type == "Friction Grip Bolt":
            row = [0, "Bolt shear capacity (kN)", "Factored shear force / Number of bolts = " + factored_shear_load + " / " + number_of_bolts + " = "
                   + str(round(float(required_shear_force), 3)), "<i>V</i><sub>dsf</sub> = (" + slip_factor + "*" + n_e + "*" + k_h + "*" + F_0 +
                ") / 1.25 = " + slip_capacity + "<br> [cl. 10.4.3]", " <p align=left style=color:green><b>Pass</b></p> "]
        else:
            row = [0, "Bolt shear capacity (kN)", "Factored shear force / Number of bolts = " + factored_shear_load + " / " + number_of_bolts + " = "
                   + str(round(float(required_shear_force), 3)), "<i>V</i><sub>dsb</sub> = (" + bolt_fu + "*" + n_n + "*" + const + "*" + bolt_dia + "*" + bolt_dia +
            ")/(&#8730;3*1.25) = " + shear_capacity + "<br> [cl. 10.3.3]", " <p align=left style=color:green><b>Pass</b></p> "]
    rstr += t('td class="detail1"') + space(row[0]) + row[1] + t('/td')
    rstr += t('td class="detail2"') + space(row[0]) + row[2] + t('/td')
    rstr += t('td class="detail2"') + space(row[0]) + row[3] + t('/td')
    rstr += t('td class="detail1"') + space(row[0]) + row[4] + t('/td')
    rstr += t('/tr')

    # Check for bearing capacity
    rstr += t('tr')
    if bolt_type == "Friction Grip Bolt" :
        row = [0, "Bolt bearing capacity (kN)", "N/A", "N/A", ""]
    else:
        row = [0, "Bolt bearing capacity (kN)", "", " <i>V</i><sub>dpb</sub> = (2.5*" + kb + "*" + bolt_dia + "*" + plate_thk + "*" + beam_fu + ")"

                " / (1.25*1000)  = " + bearing_capacity + "<br> [cl. 10.3.4]", ""]
    rstr += t('td class="detail1"') + space(row[0]) + row[1] + t('/td')
    rstr += t('td class="detail2"') + space(row[0]) + row[2] + t('/td')
    rstr += t('td class="detail2"') + space(row[0]) + row[3] + t('/td')
    rstr += t('td class="detail1"') + space(row[0]) + row[4] + t('/td')
    rstr += t('/tr')

    # Check for bolt capacity
    rstr += t('tr')
    if bolt_type == "Bearing Bolt":
<<<<<<< HEAD
        row = [0, "Bolt capacity (kN)","min(Shear Capacity, Bearing Capacity) =" + " min (" + shear_capacity + ", " + bearing_capacity + ") ", bolt_capacity, ""]

=======
        row = [0, "Bolt capacity (kN)", " min (" + shear_capacity + ", " + bearing_capacity + ") ", bolt_capacity, ""]
    else:
        pass
>>>>>>> ba13e987
    rstr += t('td class="detail1"') + space(row[0]) + row[1] + t('/td')
    rstr += t('td class="detail2"') + space(row[0]) + row[2] + t('/td')
    rstr += t('td class="detail2"') + space(row[0]) + row[3] + t('/td')
    rstr += t('td class="detail1"') + space(row[0]) + row[4] + t('/td')
    rstr += t('/tr')

    # Check for Tension capacity of bolt
    # TODO: Check for bearing bolt type (Danish)
    rstr += t('tr')

    if float(number_of_bolts) <= float(20):

        if float(tension_in_bolt) > float(bolt_tension_capacity):
            row = [0, "Tension capacity of bolt (kN)", "Tension in bolt due to external moment + external axial load + prying force ="+ str(float(tension_in_bolt)),
                   " Tension capacity = "  "(0.9" "*" + bolt_fu + "*" + net_area_thread + ") / (1.25*1000) = "
                   + bolt_tension_capacity + " <br> [cl. 10.4.5]", " <p align=left style=color:red><b>Fail</b></p> "]
        else:

            row = [0, "Tension capacity of bolt (kN)", "Tension in bolt due to external moment + external axial load + prying force ="+ str(float(tension_in_bolt)),
                   " Tension capacity = "  "(0.9" "*" + bolt_fu + "*" + net_area_thread + ") / " "(1.25*1000) = "
                   + bolt_tension_capacity + " <br> [cl. 10.4.5]", " <p align=left style=color:green><b>Pass</b></p> "]
    else:
        row = [0, "Tension capacity of critical bolt (kN)", "Cannot compute",
               " Tension capacity = "  "(0.9" "*" + bolt_fu + "*" + net_area_thread + ") / (1.25*1000) = "
               + bolt_tension_capacity + " <br> [cl. 10.4.5]", " <p align=left style=color:red><b>Fail</b></p> "]

    rstr += t('td class="detail1"') + space(row[0]) + row[1] + t('/td')
    rstr += t('td class="detail2"') + space(row[0]) + row[2] + t('/td')
    rstr += t('td class="detail2"') + space(row[0]) + row[3] + t('/td')
    rstr += t('td class="detail1"') + space(row[0]) + row[4] + t('/td')
    rstr += t('/tr')

    # Check for Combined capacity
    rstr += t('tr')
    if float(number_of_bolts) <= float(20):
        if bolt_type == "Friction Grip Bolt":
            if float(combined_capacity) > float(1):
                row = [0, "Combined shear and tension capacity of bolt", "&#8804; 1.0", "(<i>V</i><sub>sf</sub>/<i>V</i><sub>df</sub>)^2 + (<i>T</i><sub>f</sub>/<i>T</i><sub>df</sub>)^2 = (" + Vsf + "/" + Vdf + ")^2 + ("
                    + Tf + "/" + Tdf + ")^2 = " + combined_capacity + " <br> [cl. 10.4.6]", " <p align=left style=color:red><b>Fail</b></p> "]
            else:

                row = [0, "Combined shear and tension capacity of bolt", "&#8804; 1.0",
                       "(<i>V</i><sub>sf</sub>/<i>V</i><sub>df</sub>)^2 + (<i>T</i><sub>f</sub>/<i>T</i><sub>df</sub>)^2 = (" + Vsf + "/" + Vdf + ")^2 + ("
                       + Tf + "/" + Tdf + ")^2 = " + combined_capacity + " <br> [cl. 10.4.6]", " <p align=left style=color:green><b>Pass</b></p> "]
        else:
            if float(combined_capacity) > float(1):
                row = [0, "Combined shear and tension capacity of bolt", "&#8804; 1.0", "(<i>V</i><sub>sb</sub>/<i>V</i><sub>db</sub>)^2 + (<i>T</i><sub>b</sub>/<i>T</i><sub>db</sub>)^2 = (" + Vsb + "/" + Vdb + ")^2 + ("
                       + Tb + "/" + Tdb + ")^2 = " + combined_capacity + " <br> [cl. 10.3.6]", " <p align=left style=color:red><b>Fail</b></p> "]
                # print(type(row))

            else:
                row = [0, "Combined shear and tension capacity of bolt", "&#8804; 1.0", "(<i>V</i><sub>sb</sub>/<i>V</i><sub>db</sub>)^2 + (<i>T</i><sub>b</sub>/<i>T</i><sub>db</sub>)^2 = (" + Vsb + "/" + Vdb + ")^2 + ("
                       + Tb + "/" + Tdb + ")^2 = " + combined_capacity + " <br> [cl. 10.3.6]", " <p align=left style=color:green><b>Pass</b></p> "]
    else:
        row = [0, "Combined shear and tension capacity of bolt", "&#8804; 1.0",
               "(<i>V</i><sub>sb</sub>/<i>V</i><sub>db</sub>)^2 + (<i>T</i><sub>b</sub>/<i>T</i><sub>db</sub>)^2 = Cannot compute" " <br> [cl. 10.3.6]", " <p align=left style=color:red><b>Fail</b></p> "]

    rstr += t('td class="detail1"') + space(row[0]) + row[1] + t('/td')
    rstr += t('td class="detail2"') + space(row[0]) + row[2] + t('/td')
    rstr += t('td class="detail2"') + space(row[0]) + row[3] + t('/td')
    rstr += t('td class="detail1"') + space(row[0]) + row[4] + t('/td')
    rstr += t('/tr')

    # Number of bolts required
    rstr += t('tr')
    row = [0, "No. of bolts", "&#8805; 4 , &#8804; 12", str(float(number_of_bolts)), ""]
    rstr += t('td class="detail1"') + space(row[0]) + row[1] + t('/td')
    rstr += t('td class="detail2"') + space(row[0]) + row[2] + t('/td')
    rstr += t('td class="detail2"') + space(row[0]) + row[3] + t('/td')
    rstr += t('td class="detail1"') + space(row[0]) + row[4] + t('/td')
    rstr += t('/tr')

    # # Number of Column(s)
    # rstr += t('tr')
    #
    # row = [0, "No. of column(s)", " ", "2", ""]
    # rstr += t('td class="detail1"') + space(row[0]) + row[1] + t('/td')
    # rstr += t('td class="detail2"') + space(row[0]) + row[2] + t('/td')
    # rstr += t('td class="detail2"') + space(row[0]) + row[3] + t('/td')
    # rstr += t('td class="detail1"') + space(row[0]) + row[4] + t('/td')
    # rstr += t('/tr')
    #
    # # Number of bolts per column
    # rstr += t('tr')
    # if float(number_of_bolts) <= float(20):
    #     row = [0, "No. of row(s)", " ", no_rows, ""]
    # else:
    #     row = [0, "No. of row(s)", " ", " Cannot compute", ""]
    # rstr += t('td class="detail1"') + space(row[0]) + row[1] + t('/td')
    # rstr += t('td class="detail2"') + space(row[0]) + row[2] + t('/td')
    # rstr += t('td class="detail2"') + space(row[0]) + row[3] + t('/td')
    # rstr += t('td class="detail1"') + space(row[0]) + row[4] + t('/td')
    # rstr += t('/tr')


    # TODO: Add pitch checks (Danish)
    # Bolt pitch
    if number_of_bolts == 8:
        if float(pitch) < float(pitch_mini) or float(pitch) > float(pitch_max):
            row = [0, "Bolt pitch (mm)"," &#8805; 2.5* " + bolt_dia + " = " + pitch_mini + ",  &#8804; Min(32*" + end_plate_thickness + ", 300) = "
                   + pitch_max + "<br> [cl. 10.2.2 & cl. 10.2.3]",pitch, "  <p align=left style=color:red><b>Fail</b></p>"]
            rstr += t('td class="detail1"') + space(row[0]) + row[1] + t('/td')
            rstr += t('td class="detail2"') + space(row[0]) + row[2] + t('/td')
            rstr += t('td class="detail2"') + space(row[0]) + row[3] + t('/td')
            rstr += t('td class="detail1"') + space(row[0]) + row[4] + t('/td')
            rstr += t('/tr')
        else:
            row = [0, "Bolt pitch (mm)", " &#8805; 2.5* " + bolt_dia + " = " + pitch_mini + ",  &#8804; Min(32*" + end_plate_thickness + ", 300) = "
                   + pitch_max + "<br> [cl. 10.2.2 & cl. 10.2.3]", pitch, "  <p align=left style=color:green><b>Pass</b></p>"]
            rstr += t('td class="detail1"') + space(row[0]) + row[1] + t('/td')
            rstr += t('td class="detail2"') + space(row[0]) + row[2] + t('/td')
            rstr += t('td class="detail2"') + space(row[0]) + row[3] + t('/td')
            rstr += t('td class="detail1"') + space(row[0]) + row[4] + t('/td')
            rstr += t('/tr')
    elif number_of_bolts == 12:
        if float(pitch23) == float(pitch45) < float(pitch_mini) or float(pitch34) < float(pitch_mini):
            if float(pitch23) == float(pitch45) > float(pitch_mini) or float(pitch34) > float(pitch_max):
                row = [0, "Bolt pitch (mm)", " &#8805; 2.5* " + bolt_dia + " = " + pitch_mini + ",  &#8804; Min(32*" + end_plate_thickness + ", 300) = "
                       + pitch_max + "<br> [cl. 10.2.2 & cl. 10.2.3]", pitch23 and pitch34, "  <p align=left style=color:red><b>Fail</b></p>"]
                rstr += t('td class="detail1"') + space(row[0]) + row[1] + t('/td')
                rstr += t('td class="detail2"') + space(row[0]) + row[2] + t('/td')
                rstr += t('td class="detail2"') + space(row[0]) + row[3] + t('/td')
                rstr += t('td class="detail1"') + space(row[0]) + row[4] + t('/td')
                rstr += t('/tr')
            else:
                row = [0, "Bolt pitch (mm)", " &#8805; 2.5* " + bolt_dia + " = " + pitch_mini + ",  &#8804; Min(32*" + end_plate_thickness + ", 300) = "
                       + pitch_max + "<br> [cl. 10.2.2 & cl. 10.2.3]", pitch23 and pitch34, "  <p align=left style=color:green><b>Pass</b></p>"]
                rstr += t('td class="detail1"') + space(row[0]) + row[1] + t('/td')
                rstr += t('td class="detail2"') + space(row[0]) + row[2] + t('/td')
                rstr += t('td class="detail2"') + space(row[0]) + row[3] + t('/td')
                rstr += t('td class="detail1"') + space(row[0]) + row[4] + t('/td')
                rstr += t('/tr')
    elif number_of_bolts == 16:
        if float(pitch23) == float(pitch34) == float(pitch56) == float(pitch67) < float(pitch_mini) or float(pitch45) < float(pitch_mini):
            if float(pitch23) == float(pitch34) == float(pitch56) == float(pitch67) > float(pitch_mini) or float(pitch45) > float(pitch_mini):
                row = [0, "Bolt pitch (mm)", " &#8805; 2.5* " + bolt_dia + " = " + pitch_mini + ",  &#8804; Min(32*" + end_plate_thickness + ", 300) = "
                       + pitch_max + "<br> [cl. 10.2.2 & cl. 10.2.3]", pitch23 and pitch45, "  <p align=left style=color:red><b>Fail</b></p>"]
                rstr += t('td class="detail1"') + space(row[0]) + row[1] + t('/td')
                rstr += t('td class="detail2"') + space(row[0]) + row[2] + t('/td')
                rstr += t('td class="detail2"') + space(row[0]) + row[3] + t('/td')
                rstr += t('td class="detail1"') + space(row[0]) + row[4] + t('/td')
                rstr += t('/tr')
            else:
                row = [0, "Bolt pitch (mm)", " &#8805; 2.5* " + bolt_dia + " = " + pitch_mini + ",  &#8804; Min(32*" + end_plate_thickness + ", 300) = "
                       + pitch_max + "<br> [cl. 10.2.2 & cl. 10.2.3]", pitch23 and pitch45,
                       "  <p align=left style=color:green><b>Pass</b></p>"]
                rstr += t('td class="detail1"') + space(row[0]) + row[1] + t('/td')
                rstr += t('td class="detail2"') + space(row[0]) + row[2] + t('/td')
                rstr += t('td class="detail2"') + space(row[0]) + row[3] + t('/td')
                rstr += t('td class="detail1"') + space(row[0]) + row[4] + t('/td')
                rstr += t('/tr')
    elif number_of_bolts == 20:
        if float(pitch12) == float(pitch34) == float(pitch45) == float(pitch67) == float(pitch78) == float(pitch910) < float(pitch_mini) or float(pitch56) < float(pitch_mini):
            if float(pitch12) == float(pitch34) == float(pitch45) == float(pitch67) == float(pitch78) == float(pitch910) > float(pitch_mini) or float(pitch56) > float(pitch_mini):
                row = [0, "Bolt pitch (mm)", " &#8805; 2.5* " + bolt_dia + " = " + pitch_mini + ",  &#8804; Min(32*" + end_plate_thickness + ", 300) = "
                       + pitch_max + "<br> [cl. 10.2.2 & cl. 10.2.3]", pitch12 and pitch56, "  <p align=left style=color:red><b>Fail</b></p>"]
                rstr += t('td class="detail1"') + space(row[0]) + row[1] + t('/td')
                rstr += t('td class="detail2"') + space(row[0]) + row[2] + t('/td')
                rstr += t('td class="detail2"') + space(row[0]) + row[3] + t('/td')
                rstr += t('td class="detail1"') + space(row[0]) + row[4] + t('/td')
                rstr += t('/tr')
            else:
                row = [0, "Bolt pitch (mm)", " &#8805; 2.5* " + bolt_dia + " = " + pitch_mini + ",  &#8804; Min(32*" + end_plate_thickness + ", 300) = "
                       + pitch_max + "<br> [cl. 10.2.2 & cl. 10.2.3]", pitch12 and pitch56,
                       "  <p align=left style=color:green><b>Pass</b></p>"]
                rstr += t('td class="detail1"') + space(row[0]) + row[1] + t('/td')
                rstr += t('td class="detail2"') + space(row[0]) + row[2] + t('/td')
                rstr += t('td class="detail2"') + space(row[0]) + row[3] + t('/td')
                rstr += t('td class="detail1"') + space(row[0]) + row[4] + t('/td')
                rstr += t('/tr')

    # Pitch Distance
    rstr += t('tr')

    if float(pitch_dist) < float(pitch_dist_min) or float(pitch_dist) > float(pitch_dist_max):
        row = [0, "Pitch distance (mm)"," &#8805; 2.5*" + bolt_dia + " = " + pitch_dist_min + ", &#8804; min(32*" + end_plate_thickness + ", 300) = " + pitch_dist_max + " <br> [cl. 10.2.2 & cl. 10.2.3]",
               pitch_dist, " <p align=left style=color:red><b>Fail</b></p> "]
    else:
        row = [0, "Pitch distance (mm)",
               " &#8805; 2.5*" + bolt_dia + " = " + pitch_dist_min + ", &#8804; min(32*" + end_plate_thickness + ", 300) = " + pitch_dist_max + " <br> [cl. 10.2.2 & cl. 10.2.3]",
               pitch_dist, " <p align=left style=color:green><b>Pass</b></p> "]
    rstr += t('td class="detail1"') + space(row[0]) + row[1] + t('/td')
    rstr += t('td class="detail2"') + space(row[0]) + row[2] + t('/td')
    rstr += t('td class="detail2"') + space(row[0]) + row[3] + t('/td')
    rstr += t('td class="detail1"') + space(row[0]) + row[4] + t('/td')
    rstr += t('/tr')

    # if float(gauge_distance) > float(gauge_max):
    #     row = [0, "Bolt gauge (mm)"," &#8805; 2.5*" + bolt_dia + " = " + gauge_mini + ", &#8804; min(32*" + end_plate_thickness + ", 300) = " + gauge_max + " <br> [cl. 10.2.2 & cl. 10.2.3]",
    #        gauge_distance, " <p align=left style=color:red><b>Fail</b></p> "]
    # else:
    #     row = [0, "Bolt gauge (mm)"," &#8805; 2.5*" + bolt_dia + " = " + gauge_mini + ", &#8804; min(32*" + end_plate_thickness + ", 300) = " + gauge_max + " <br> [cl. 10.2.2 & cl. 10.2.3]",
    #            gauge_distance, " <p align=left style=color:green><b>Pass</b></p> "]
	#
    # rstr += t('td class="detail1"') + space(row[0]) + row[1] + t('/td')
    # rstr += t('td class="detail2"') + space(row[0]) + row[2] + t('/td')
    # rstr += t('td class="detail2"') + space(row[0]) + row[3] + t('/td')
    # rstr += t('td class="detail1"') + space(row[0]) + row[4] + t('/td')
    # rstr += t('/tr')

    # End Distance
    rstr += t('tr')

    end_mini_actual = str(float(min_edgend_dist) * float(dia_hole))

    if typeof_edge == "a - Sheared or hand flame cut":

        if float(end_distance) < float(end_mini) or float(end_distance) > float(end_max):
            row = [0, "End distance (mm)"," &#8805; 1.7 <i>d</i><sub>o</sub>" + " = " + end_mini_actual + ", &#8804; 12*t*&#949;" + " = " + end_max + " <br> [cl. 10.2.4]",
                   end_distance,"  <p align=left style=color:red><b>Fail</b></p>"]
        else:
            row = [0, "End distance (mm)"," &#8805; 1.7 <i>d</i><sub>o</sub>" + " = " + end_mini_actual + ", &#8804; 12*t*&#949;" + " = " + end_max + " <br> [cl. 10.2.4]",
                   end_distance,"  <p align=left style=color:green><b>Pass</b></p>"]

    else:
        if float(end_distance) < float(end_mini) or float(end_distance) > float(end_max):
            row = [0, "End distance (mm)",
                   " &#8805; 1.5 <i>d</i><sub>o</sub>" + " = " + end_mini_actual + ", &#8804; 12*t*&#949;" + " = " + end_max + " <br> [cl. 10.2.4]",
                   end_distance, "  <p align=left style=color:red><b>Fail</b></p>"]
        else:

            row = [0, "End distance (mm)",
                   " &#8805; 1.5 <i>d</i><sub>o</sub>" + " = " + end_mini_actual + ", &#8804; 12*t*&#949;" + " = " + end_max + " <br> [cl. 10.2.4]",
                   end_distance, "  <p align=left style=color:green><b>Pass</b></p>"]

# " &#8805; " + min_edgend_dist + "*" + dia_hole + " = " + end_mini_actual + ", &#8804; 12*" + end_plate_thickness + " = " + end_max + " <br> [cl. 10.2.4]"

    rstr += t('td class="detail1"') + space(row[0]) + row[1] + t('/td')
    rstr += t('td class="detail2"') + space(row[0]) + row[2] + t('/td')
    rstr += t('td class="detail2"') + space(row[0]) + row[3] + t('/td')
    rstr += t('td class="detail1"') + space(row[0]) + row[4] + t('/td')
    rstr += t('/tr')
    rstr += t('tr')

    # if float(end_distance) > float(end_max):
    #     row = [0, "End distance (mm)",
    #            " &#8805; " + min_edgend_dist + "*" + dia_hole + " = " + end_mini_actual + ", &#8804; 12*" + end_plate_thickness + " = " + end_max + " <br> [cl. 10.2.4]", end_distance,
    #             "  <p align=left style=color:red><b>Fail</b></p>"]
    # else:
    #     row = [0, "End distance (mm)",
    #            " &#8805; " + min_edgend_dist + "*" + dia_hole + " = " + end_mini_actual + ", &#8804; 12*" + end_plate_thickness + " = " + end_max + " <br> [cl. 10.2.4]",
    #            end_distance, "  <p align=left style=color:green><b>Pass</b></p>"]
	#
    # rstr += t('td class="detail1"') + space(row[0]) + row[1] + t('/td')
    # rstr += t('td class="detail2"') + space(row[0]) + row[2] + t('/td')
    # rstr += t('td class="detail2"') + space(row[0]) + row[3] + t('/td')
    # rstr += t('td class="detail1"') + space(row[0]) + row[4] + t('/td')
    # rstr += t('/tr')
    # rstr += t('tr')

    # Edge Distance
    rstr += t('tr')

    edge_mini_actual = end_mini_actual
    if typeof_edge == "a - Sheared or hand flame cut":
        if float(edge_distance) < float(edge_mini) or float(edge_distance) > float(edge_max):
            row = [0, "Edge distance (mm)"," &#8805; 1.7 <i>d</i><sub>o</sub>" + " = " + edge_mini_actual + ", &#8804; 12*t*&#949;" + " = " + edge_max + " <br> [cl. 10.2.4]",
                   end_distance, "  <p align=left style=color:red><b>Fail</b></p>"]
        else:
            row = [0, "Edge distance (mm)"," &#8805; 1.7 <i>d</i><sub>o</sub>" + " = " + edge_mini_actual + ", &#8804; 12*t*&#949;" + " = " + edge_max + " <br> [cl. 10.2.4]",
                   end_distance, "  <p align=left style=color:green><b>Pass</b></p>"]
    else:
        if float(edge_distance) < float(edge_mini) or float(edge_distance) > float(edge_max):
            row = [0, "Edge distance (mm)"," &#8805; 1.5 <i>d</i><sub>o</sub>" + " = " + edge_mini_actual + ", &#8804; 12*t*&#949;" + " = " + edge_max + " <br> [cl. 10.2.4]",end_distance, "<p align=left style=color:red><b>Fail</b></p>"]
        else:
            row = [0, "Edge distance (mm)"," &#8805; 1.5 <i>d</i><sub>o</sub>" + " = " + edge_mini_actual + ", &#8804; 12*t*&#949;" + " = " + edge_max + " <br> [cl. 10.2.4]",end_distance, "  <p align=left style=color:green><b>Pass</b></p>"]

    rstr += t('td class="detail1"') + space(row[0]) + row[1] + t('/td')
    rstr += t('td class="detail2"') + space(row[0]) + row[2] + t('/td')
    rstr += t('td class="detail2"') + space(row[0]) + row[3] + t('/td')
    rstr += t('td class="detail1"') + space(row[0]) + row[4] + t('/td')
    rstr += t('/tr')
    rstr += t('tr')

    rstr += t('tr')
    if float(number_of_bolts) <= float(20):

        if endplate_type == "Flush end plate":
            if l_v < 33 or l_v > 47:
                row = [0, "Distance to the centre line of bolt from face of beam flange (mm)", "33mm &#8804; <i>l</i><sub>v</sub> &#8804; 47mm",l_v, "<p align=left style=color:red><b>Fail</b></p>"]
            else:
                row = [0, "Distance to the centre line of bolt from face of beam flange (mm)", "33mm &#8804; <i>l</i><sub>v</sub> &#8804; 47mm",l_v, "<p align=left style=color:red><b>Pass</b></p>"]

        elif endplate_type == "Extended one way":
            if l_v < 25 or l_v > 63.5:
                row = [0, "Distance to the centre line of bolt from face of beam flange (mm)", "25mm &#8804; <i>l</i><sub>v</sub> &#8804; 38mm",l_v, "<p align=left style=color:red><b>Fail</b></p>"]
            else:
                row = [0, "Distance to the centre line of bolt from face of beam flange (mm)", "25mm &#8804; <i>l</i><sub>v</sub> &#8804; 38mm",l_v, "<p align=left style=color:red><b>Pass</b></p>"]
        else:
            if l_v < 50 or l_v > 62.5:
                row = [0, "Distance to the centre line of bolt from face of beam flange (mm)", "50mm &#8804; <i>l</i><sub>v</sub> &#8804; 62.5mm",l_v, "<p align=left style=color:red><b>Fail</b></p>"]
            else:
                row = [0, "Distance to the centre line of bolt from face of beam flange (mm)", "50mm &#8804; <i>l</i><sub>v</sub> &#8804; 62.5mm",l_v, "<p align=left style=color:red><b>Pass</b></p>"]

    rstr += t('td class="detail1"') + space(row[0]) + row[1] + t('/td')
    rstr += t('td class="detail2"') + space(row[0]) + row[2] + t('/td')
    rstr += t('td class="detail2"') + space(row[0]) + row[3] + t('/td')
    rstr += t('td class="detail1"') + space(row[0]) + row[4] + t('/td')
    rstr += t('/tr')
    rstr += t('tr')


    row = [0, "Plate Checks", " "]
    rstr += t('tr')
    rstr += t('td colspan="4" class="detail" align="center"') + space(row[0]) + row[1] + t('/td')
    rstr += t('/tr')

    rstr += t('tr')

    # Plate thickness
    rstr += t('tr')
    if float(number_of_bolts) <= (20):
        if float(plate_tk_min) > float(end_plate_thickness):
            row = [0, "Plate thickness (mm)", ("&#62; &#8730; M *" + "(1.1/fy) *" + "(4/<i>b</i><sub>e</sub>)"), end_plate_thickness, "  <p align=left style=color:red><b>Fail</b></p>"]
        else:
            row = [0, "Plate thickness (mm)", ("&#62; &#8730; M *" + "(1.1/fy) *" + "(4/<i>b</i><sub>e</sub>)"), end_plate_thickness, "  <p align=left style=color:green><b>Pass</b></p>"]
    else:
        row = [0, "Plate thickness (mm)", " Cannot compute ", end_plate_thickness, "  <p align=left style=color:red><b>Fail</b></p>"]

    rstr += t('td class="detail1"') + space(row[0]) + row[1] + t('/td')
    rstr += t('td class="detail2"') + space(row[0]) + row[2] + t('/td')
    rstr += t('td class="detail2"') + space(row[0]) + row[3] + t('/td')
    rstr += t('td class="detail1"') + space(row[0]) + row[4] + t('/td')
    rstr += t('/tr')

    # "( (4" "*" "1.10" "*" + M_p + "*1000)/(" + end_plate_fy + "*" + b_e + ") ) ^ 0.5 = " + str(round(float(plate_tk_min), 3)) +
    #                    "<br> [Design of Steel Structures - N. Subramanian, 2014]"

    # Plate Height

    # if number_of_bolts == 20:
    #     plate_height_mini = str(float(beam_d) + float(50) + float(2 * float(pitch_mini)) + float(2 * float(end_mini)))  # for 20 number of bolts
    #     plate_height_max = str(float(beam_d) + float(50) + float(2 * float(pitch_mini)) + float(2 * float(end_max)))  # for 20 number of bolts
    # else:
    #     plate_height_mini = str(float(beam_d) + float(50) + float(2 * float(end_mini)))  # for bolts less than 20
    #     plate_height_max = str(float(beam_d) + float(50) + float(2 * float(end_max)))  # for bolts less than 20

    rstr += t('tr')

    if float(number_of_bolts) <= float(20):
        row = [0, "Plate height (mm)", "", plate_height, ""]

    else:
        row = [0, "Plate height (mm)", " Cannot compute ", " Cannot compute", " <p align=left style=color:red><b>Fail</b></p>", "300",""]

    rstr += t('td class="detail1"') + space(row[0]) + row[1] + t('/td')
    rstr += t('td class="detail2"') + space(row[0]) + row[2] + t('/td')
    rstr += t('td class="detail2"') + space(row[0]) + row[3] + t('/td')
    rstr += t('td class="detail1"') + space(row[0]) + row[4] + t('/td')
    rstr += t('/tr')

# "&#8805; (" + str(beam_d) + "+ 50.0 +" " (2*" + str(float(end_mini)) + ")) = " + plate_height_mini + ", &#8804; (" + str(beam_d) + "+ 50.0 + (" "2*" + end_max +
    #                        ")) = " + plate_height_max + " <br> [based on detailing requirements]"


    # Plate Width
    rstr += t('tr')

    if float(number_of_bolts) <= 20:
        #g_1 = float(90)  # cross centre gauge distance
        plate_width_mini = beam_B        # max(float((g_1 + (2 * float(edge_mini)))), beam_B)
        plate_width_max = beam_B+25    # max(float((beam_B + 25)), float(plate_width_mini))

        if float(plate_width) < float(plate_width_mini) or float(plate_width) > float(plate_width_max):
            row = [0, "Plate width (mm)", "&#8804; <i>b</i><sub>f</sub> + 25" + " , " + "&#62; <i>b</i><sub>f</sub ", plate_width, " <p align=left style=color:red><b>Fail</b></p>", "300", ""]
        else:
            row = [0, "Plate width (mm)", "&#8804; <i>b</i><sub>f</sub> + 25" + " , " + "&#62; <i>b</i><sub>f</sub " , plate_width, " <p align=left style=color:green><b>Pass</b></p>", "300", ""]
    else:
        row = [0, "Plate width (mm)", " Cannot compute ", " Cannot compute ", " <p align=left style=color:red><b>Fail</b></p>", "300", ""]

    rstr += t('td class="detail1"') + space(row[0]) + row[1] + t('/td')
    rstr += t('td class="detail2"') + space(row[0]) + row[2] + t('/td')
    rstr += t('td class="detail2"') + space(row[0]) + row[3] + t('/td')
    rstr += t('td class="detail1"') + space(row[0]) + row[4] + t('/td')
    rstr += t('/tr')

# "&#8805; max (" + str(g_1) + "+ (2*" + str(float(edge_mini)) + ")), " + str(beam_B) + "), &#8804; max ((" + str(beam_B) + "+ 25), " + str(plate_width_mini) +
    #                        ") <br> [based on detailing requirements]"

# "&#62; <i>b</i><sub>f</sub ," + "&#8805; <i>b</i><sub>f</sub> + 25

    # # Plate Moment capacity
    # rstr += t('tr')
    #
    # if float(number_of_bolts) <= 20:
    #     if float(plate_moment_demand) > float(plate_moment_capacity):
    #         row = [0, "Plate moment capacity (kNm)",
    #                "Moment demand (<i>M</i><sub>d</sub>) = ((" + plate_tk_min + "<sup>2</sup>" + "*" + end_plate_fy + "*" + b_e + ")/(4.4)) * 10^ -3 = " + plate_moment_demand + " <br>[Design of Steel Structures - N. Subramanian, 2014]",
    #                "Moment capacity (<i>M</i><sub>c</sub>) = ((" + end_plate_thickness + "<sup>2</sup>" + "*" + end_plate_fy + "*" + b_e + ")/(4.4)) * 10^ -3 = " + plate_moment_capacity +
    #                "<br>[Design of Steel Structures - N. Subramanian, 2014]", "<p align=left style=color:red><b>Fail</b></p>"]
    #     else:
    #         row = [0, "Plate moment capacity (kNm)",
    #                "Moment demand (<i>M</i><sub>d</sub>) = ((" + plate_tk_min + "<sup>2</sup>" + "*" + end_plate_fy + "*" + b_e + ")/(4.4)) * 10^ -3 = " + plate_moment_demand + " <br>[Design of Steel Structures - N. Subramanian, 2014]",
    #                "Moment capacity (<i>M</i><sub>c</sub>) = ((" + end_plate_thickness + "<sup>2</sup>" + "*" + end_plate_fy + "*" + b_e + ")/(4.4)) * 10^ -3 = " + plate_moment_capacity +
    #                "<br>[Design of Steel Structures - N. Subramanian, 2014]", "<p align=left style=color:green><b>Pass</b></p>"]
    # else:
    #     row = [0, "Plate moment capacity (kNm)", "Moment demand (<i>M</i><sub>d</sub>) = Cannot compute",
    #            "Moment capacity (<i>M</i><sub>c</sub>) = Cannot compute", "<p align=left style=color:red><b>Fail</b></p>"]
    #
    # rstr += t('td class="detail1"') + space(row[0]) + row[1] + t('/td')
    # rstr += t('td class="detail2"') + space(row[0]) + row[2] + t('/td')
    # rstr += t('td class="detail2"') + space(row[0]) + row[3] + t('/td')
    # rstr += t('td class="detail1"') + space(row[0]) + row[4] + t('/td')
    # rstr += t('/tr')

# weld checks
    row = [0, "Weld Checks", " "]
    rstr += t('tr')
    rstr += t('td colspan="4" class="detail" align="center"') + space(row[0]) + row[1] + t('/td')
    rstr += t('/tr')

    rstr += t('tr')

  # flange web checks
    row = [0, "Flange", " "]
    rstr += t('tr')
    rstr += t('td colspan="4" class="detail1" align="center"') + space(row[0]) + row[1] + t('/td')
    rstr += t('/tr')

    rstr += t('tr')

    # Weld thickness at flange
    rstr += t('tr')
    if weld_method == "Fillet Weld":
        if float(number_of_bolts) <= 20:
            row = [0, "Effective weld length on top flange (mm)", "", flange_weld_effective_length_top, ""]
            rstr += t('td class="detail1"') + space(row[0]) + row[1] + t('/td')
            rstr += t('td class="detail2"') + space(row[0]) + row[2] + t('/td')
            rstr += t('td class="detail2"') + space(row[0]) + row[3] + t('/td')
            rstr += t('td class="detail1"') + space(row[0]) + row[4] + t('/td')
            rstr += t('/tr')

            row = [0, "Effective weld length on bottom flange (mm)", "", flange_weld_effective_length_bottom, ""]
            rstr += t('td class="detail1"') + space(row[0]) + row[1] + t('/td')
            rstr += t('td class="detail2"') + space(row[0]) + row[2] + t('/td')
            rstr += t('td class="detail2"') + space(row[0]) + row[3] + t('/td')
            rstr += t('td class="detail1"') + space(row[0]) + row[4] + t('/td')
            rstr += t('/tr')

            if float(flange_weld_throat_size) < float(flange_weld_size_min) or float(flange_weld_throat_size) > (flange_weld_throat_max):
                row = [0, "Weld throat thickness at flange (mm)", "&#60; " + str(flange_weld_throat_max) + ",""&#62; " + str(flange_weld_throat_max) , str(float(flange_weld_throat_size)), " <p align=left style=color:red><b>Fail</b></p>"]


            else:
                row = [0, "Weld throat thickness at flange (mm)", "&#60; " + str(flange_weld_throat_max) + ",""&#62; " + str(flange_weld_throat_max) , str(float(flange_weld_throat_size)), " <p align=left style=color:red><b>Pass</b></p>"]





    else:
        row = [0,"Weld Size at Flange (mm)","",groove_weld_size,""]

    rstr += t('td class="detail1"') + space(row[0]) + row[1] + t('/td')
    rstr += t('td class="detail2"') + space(row[0]) + row[2] + t('/td')
    rstr += t('td class="detail2"') + space(row[0]) + row[3] + t('/td')
    rstr += t('td class="detail1"') + space(row[0]) + row[4] + t('/td')
    rstr += t('/tr')


    # Effective length of weld on flange
    # rstr += t('tr')
    # if weld_method == "Fillet Weld":
    #     if float(number_of_bolts) <= 20:
    #         row = [0, "Effective weld length on top flange (mm)", "", flange_weld_effective_length_top, ""]
    #     else:
    #         row = [0, "Effective weld length on top flange (mm)", "", " Cannot compute ", ""]
    #
    # rstr += t('td class="detail1"') + space(row[0]) + row[1] + t('/td')
    # rstr += t('td class="detail2"') + space(row[0]) + row[2] + t('/td')
    # rstr += t('td class="detail2"') + space(row[0]) + row[3] + t('/td')
    # rstr += t('td class="detail1"') + space(row[0]) + row[4] + t('/td')
    # rstr += t('/tr')
    #
    #
    # # Effective length of weld on flange
    # rstr += t('tr')
    # if weld_method == "Fillet Weld":
    #     if float(number_of_bolts) <= 20:
    #         row = [0, "Effective weld length on bottom flange (mm)", "", flange_weld_effective_length_bottom, ""]
    #     else:
    #         row = [0, "Effective weld length on bottom flange (mm)", "", " Cannot compute ", ""]
    #
    # rstr += t('td class="detail1"') + space(row[0]) + row[1] + t('/td')
    # rstr += t('td class="detail2"') + space(row[0]) + row[2] + t('/td')
    # rstr += t('td class="detail2"') + space(row[0]) + row[3] + t('/td')
    # rstr += t('td class="detail1"') + space(row[0]) + row[4] + t('/td')
    # rstr += t('/tr')


# web checks
    row = [0, "Web", " "]
    rstr += t('tr')
    rstr += t('td colspan="4" class="detail1" align="center"') + space(row[0]) + row[1] + t('/td')
    rstr += t('/tr')

    # Weld thickness at web
    rstr += t('tr')
    if weld_method == "Fillet Weld":
        if float(number_of_bolts) <= 20:
            row = [0, "Effective weld length on flange (each side) (mm)", "", web_weld_effective_length, ""]
            rstr += t('td class="detail1"') + space(row[0]) + row[1] + t('/td')
            rstr += t('td class="detail2"') + space(row[0]) + row[2] + t('/td')
            rstr += t('td class="detail2"') + space(row[0]) + row[3] + t('/td')
            rstr += t('td class="detail1"') + space(row[0]) + row[4] + t('/td')
            rstr += t('/tr')

            if float(web_weld_throat_size) < float(web_weld_size_min) or float(web_weld_throat_size) > (web_weld_throat_max):
                row = [0, "Weld throat thickness at web (mm)", "&#60; " + str(web_weld_size_min)+ ",""&#62; " + str(web_weld_throat_max) , web_weld_throat_size, " <p align=left style=color:red><b>Fail</b></p>"]

            else:
                row = [0, "Weld throat thickness at web (mm)", "&#60; " + str(web_weld_size_min)+ ",""&#62; " + str(web_weld_throat_max) , web_weld_throat_size, " <p align=left style=color:red><b>Pass</b></p>"]


    else:
        row = [0, "Weld Size at Web (mm)","", groove_weld_size, ""]
    rstr += t('td class="detail1"') + space(row[0]) + row[1] + t('/td')
    rstr += t('td class="detail2"') + space(row[0]) + row[2] + t('/td')
    rstr += t('td class="detail2"') + space(row[0]) + row[3] + t('/td')
    rstr += t('td class="detail1"') + space(row[0]) + row[4] + t('/td')
    rstr += t('/tr')


    # # Effective length of weld on web
    # rstr += t('tr')
    # if weld_method == "Fillet Weld":
    #     if float(number_of_bolts) <= 20:
    #         row = [0, "Effective weld length on flange (each side) (mm)", "", web_weld_effective_length, ""]
    #     else:
    #         row = [0, "Effective weld length on flange (each side) (mm)", "", " Cannot compute ", ""]
    #
    # rstr += t('td class="detail1"') + space(row[0]) + row[1] + t('/td')
    # rstr += t('td class="detail2"') + space(row[0]) + row[2] + t('/td')
    # rstr += t('td class="detail2"') + space(row[0]) + row[3] + t('/td')
    # rstr += t('td class="detail1"') + space(row[0]) + row[4] + t('/td')
    # rstr += t('/tr')


    #
    # # Weld at flange
    # rstr += t('tr')
    # # TODO Check values of fu and fy
    # # weld_fu = str(410)
    # # weld_fy = str(250)
    #
    # if float(number_of_bolts) <= 20:
    #     if float(critical_stress_flange) > float(weld_strength):
    #         row = [0, "Critical stress in weld at flange (N/mm^2)", "&#8804; " + str(weld_fu_govern) + " / (&#8730;3 * 1.25) = " + weld_strength +
    #                "<br> [cl. 10.5.7]", "(" + force_flange + "* 10^3)/(3 * " + str(effective_length_flange) + ") = " + critical_stress_flange,
    #                " <p align=left style=color:red><b>Fail</b></p>"]
    #     else:
    #         row = [0, "Critical stress in weld at flange (N/mm^2)", "&#8804; " + str(weld_fu_govern) + " / (&#8730;3 * 1.25) = " + weld_strength +
    #                "<br> [cl. 10.5.7]", "(" + force_flange + "* 10^3)/(3 * " + str(effective_length_flange) + ") = " + critical_stress_flange,
    #                " <p align=left style=color:green><b>Pass</b></p>"]
    # else:
    #     row = [0, "Critical stress in weld at flange (N/mm^2)", " Cannot compute ", " Cannot compute ", " <p align=left style=color:red><b>Fail</b></p>"]
    #
    # rstr += t('td class="detail1"') + space(row[0]) + row[1] + t('/td')
    # rstr += t('td class="detail2"') + space(row[0]) + row[2] + t('/td')
    # rstr += t('td class="detail2"') + space(row[0]) + row[3] + t('/td')
    # rstr += t('td class="detail1"') + space(row[0]) + row[4] + t('/td')
    # rstr += t('/tr')
    #
    # # Weld at web
    # rstr += t('tr')
    #
    # if float(number_of_bolts) <= 20:
    #     if float(critical_stress_web) > float(weld_strength):
    #         row = [0, "Critical stress in weld at web (N/mm ^ 2)",
    #                "&#8804; " + str(weld_fu_govern) + "/(&#8730;3 * 1.25) = " + weld_strength +
    #                "<br> [cl. 10.5.7 and cl. 10.5.10]", "&#8730;((" + str(fa_web) + ")^2 + (3 * " + str(q_web) + "^2)) =" + critical_stress_web,
    #                " <p align=left style=color:red><b>Fail</b></p>"]
    #     else:
    #         row = [0, "Critical stress in weld at web (N/mm ^ 2)",
    #                "&#8804; " + str(weld_fu_govern) + "/(&#8730;3 * 1.25) = " + weld_strength +
    #                "<br> [cl. 10.5.7 and cl. 10.5.10]", "&#8730;((" + str(fa_web) + ")^2 + (3 * " + str(q_web) + "^2)) =" + critical_stress_web,
    #                " <p align=left style=color:green><b>Pass</b></p>"]
    # else:
    #     row = [0, "Critical stress in weld at web (N/mm ^ 2)", " Cannot compute", " Cannot compute ", " <p align=left style=color:red><b>Fail</b></p>"]
    #
    # rstr += t('td class="detail1"') + space(row[0]) + row[1] + t('/td')
    # rstr += t('td class="detail2"') + space(row[0]) + row[2] + t('/td')
    # rstr += t('td class="detail2"') + space(row[0]) + row[3] + t('/td')
    # rstr += t('td class="detail1"') + space(row[0]) + row[4] + t('/td')
    #
    # # Stiffener Checks
    row = [0, "Stiffener Checks", " "]
    rstr += t('tr')
    rstr += t('td colspan="4" class="detail" align="center"') + space(row[0]) + row[1] + t('/td')
    rstr += t('/tr')

    row = [0, "Horizontal Continuity Plate", " "]
    rstr += t('tr')
    rstr += t('td colspan="4" class="detail1" align="center"') + space(row[0]) + row[1] + t('/td')
    rstr += t('/tr')

    row = [0, "End Plate Stiffeners", " "]
    rstr += t('tr')
    rstr += t('td colspan="4" class="detail1" align="center"') + space(row[0]) + row[1] + t('/td')
    rstr += t('/tr')

    rstr += t('tr')
    row = [0, "Length (mm)", "", st_length, ""]
    rstr += t('td class="detail1"') + space(row[0]) + row[1] + t('/td')
    rstr += t('td class="detail2"') + space(row[0]) + row[2] + t('/td')
    rstr += t('td class="detail2"') + space(row[0]) + row[3] + t('/td')
    rstr += t('td class="detail1"') + space(row[0]) + row[4] + t('/td')
    rstr += t('/tr')

    rstr += t('tr')
    row = [0, "Height (mm)", "", st_height, ""]
    rstr += t('td class="detail1"') + space(row[0]) + row[1] + t('/td')
    rstr += t('td class="detail2"') + space(row[0]) + row[2] + t('/td')
    rstr += t('td class="detail2"') + space(row[0]) + row[3] + t('/td')
    rstr += t('td class="detail1"') + space(row[0]) + row[4] + t('/td')
    rstr += t('/tr')

    rstr += t('tr')
    row = [0, "Thickness (mm)", "", st_thk, ""]
    rstr += t('td class="detail1"') + space(row[0]) + row[1] + t('/td')
    rstr += t('td class="detail2"') + space(row[0]) + row[2] + t('/td')
    rstr += t('td class="detail2"') + space(row[0]) + row[3] + t('/td')
    rstr += t('td class="detail1"') + space(row[0]) + row[4] + t('/td')
    rstr += t('/tr')

    rstr += t('tr')
    row = [0, "Noch at top side of plate (mm)", "", st_notch_top, ""]
    rstr += t('td class="detail1"') + space(row[0]) + row[1] + t('/td')
    rstr += t('td class="detail2"') + space(row[0]) + row[2] + t('/td')
    rstr += t('td class="detail2"') + space(row[0]) + row[3] + t('/td')
    rstr += t('td class="detail1"') + space(row[0]) + row[4] + t('/td')
    rstr += t('/tr')

    rstr += t('tr')
    row = [0, "Noch at bottom side of plate (mm)", "", st_notch_bottom, ""]
    rstr += t('td class="detail1"') + space(row[0]) + row[1] + t('/td')
    rstr += t('td class="detail2"') + space(row[0]) + row[2] + t('/td')
    rstr += t('td class="detail2"') + space(row[0]) + row[3] + t('/td')
    rstr += t('td class="detail1"') + space(row[0]) + row[4] + t('/td')
    rstr += t('/tr')

    rstr += t('tr')
    row = [0, "Fillet weld size (mm)", "", st_weld, ""]
    rstr += t('td class="detail1"') + space(row[0]) + row[1] + t('/td')
    rstr += t('td class="detail2"') + space(row[0]) + row[2] + t('/td')
    rstr += t('td class="detail2"') + space(row[0]) + row[3] + t('/td')
    rstr += t('td class="detail1"') + space(row[0]) + row[4] + t('/td')
    rstr += t('/tr')

    rstr += t('tr')

    rstr += t('/table')
    rstr += t('h1 style="page-break-before:always"')  # page break
    rstr += t('/h1')

    # ######################################### End of checks #########################################
    # Header of the pdf fetched from dialogbox

    rstr += t('table width= 100% border-collapse= "collapse" border="1px solid black collapse"')
    rstr += t('tr')
    row = [0, '<object type= "image/PNG" data= "cmpylogoExtendEndplate.png" height=60 ></object>',
           '<font face="Helvetica, Arial, Sans Serif" size="3">Created with</font>' "&nbsp" "&nbsp" "&nbsp" "&nbsp" "&nbsp" '<object type= "image/PNG" data= "Osdag_header.png" height=60 ''&nbsp" "&nbsp" "&nbsp" "&nbsp"></object>']
    rstr += t('td colspan="2" align= "center"') + space(row[0]) + row[1] + t('/td')
    rstr += t('td colspan="2" align= "center"') + row[2] + t('/td')
    rstr += t('/tr')

    rstr += t('tr')
    row = [0, 'Company Name']
    rstr += t('td class="detail" ') + space(row[0]) + row[1] + t('/td')
    row = [0, companyname]
    rstr += t('td class="detail" ') + space(row[0]) + row[1] + t('/td')

    row = [0, 'Project Title']
    rstr += t('td class="detail" ') + space(row[0]) + row[1] + t('/td')
    row = [0, projecttitle]
    rstr += t('td class="detail" ') + space(row[0]) + row[1] + t('/td')
    rstr += t('/tr')

    rstr += t('tr')
    row = [0, 'Group/Team Name']
    rstr += t('td class="detail" ') + space(row[0]) + row[1] + t('/td')
    row = [0, groupteamname]
    rstr += t('td class="detail" ') + space(row[0]) + row[1] + t('/td')
    row = [0, 'Subtitle']
    rstr += t('td class="detail" ') + space(row[0]) + row[1] + t('/td')
    row = [0, subtitle]
    rstr += t('td class="detail" ') + space(row[0]) + row[1] + t('/td')
    rstr += t('/tr')

    rstr += t('tr')
    row = [0, 'Designer']
    rstr += t('td class="detail" ') + space(row[0]) + row[1] + t('/td')
    row = [0, designer]
    rstr += t('td class="detail" ') + space(row[0]) + row[1] + t('/td')
    row = [0, 'Job Number']
    rstr += t('td class="detail" ') + space(row[0]) + row[1] + t('/td')
    row = [0, jobnumber]
    rstr += t('td class="detail" ') + space(row[0]) + row[1] + t('/td')
    rstr += t('/tr')

    rstr += t('tr')
    row = [0, 'Date']
    rstr += t('td class="detail" ') + space(row[0]) + row[1] + t('/td')
    row = [0, time.strftime("%d /%m /%Y")]
    rstr += t('td class="detail" ') + space(row[0]) + row[1] + t('/td')
    row = [0, "Client"]
    rstr += t('td class="detail" ') + space(row[0]) + row[1] + t('/td')
    row = [0, client]
    rstr += t('td class="detail" ') + space(row[0]) + row[1] + t('/td')
    rstr += t('/tr')
    rstr += t('/table')

    rstr += t('hr')
    rstr += t('/hr')

    # ################################### Page 6: Views###################################################


    rstr += t('table width = 100% border-collapse= "collapse" border="1px solid black"')

<<<<<<< HEAD
    if status == "True":

=======
    if status == "True"
>>>>>>> ba13e987

        row = [0, "Different Views of the Connection", " "]
        rstr += t('tr')
        rstr += t('td colspan="2" class=" detail" align=center '
                  '') + space(row[0]) + row[1] + t('/td')
        rstr += t('/tr')
        png = folder + "/images_html/3D_Model.png"
        datapng = '<object type="image/PNG" data= %s width ="450"></object>' % png

        side = folder + "/images_html/extendSide.png"
        dataside = '<object type="image/PNG" data= %s width ="400" ></object>' % side

        top = folder + "/images_html/extendTop.png"
        datatop = '<object type="image/PNG" data= %s width ="400"></object>' % top

        front = folder + "/images_html/extendFront.png"
        datafront = '<object type="image/PNG" data= %s width ="450"></object>' % front

        if status == 'True':
            row = [0, datapng]
            rstr += t('tr')
            rstr += t('td  align="center" class=" header2"') + space(row[0]) + row[1] + t('/td')
            rstr += t('/tr')

        if status == 'True':
            row = [0, datapng]
            rstr += t('tr')
            rstr += t('td  align="center" class=" header2"') + space(row[0]) + row[1] + t('/td')
            rstr += t('/tr')


            row = [1, datatop]
            rstr += t('tr')
            rstr += t('td align="center" class=" header2 "') + space(row[0]) + row[1] + t('/td')
            rstr += t('/tr')

<<<<<<< HEAD
            row = [1, datatop]
            rstr += t('tr')
            rstr += t('td align="center" class=" header2 "') + space(row[0]) + row[1] + t('/td')
            rstr += t('/tr')
=======
>>>>>>> ba13e987




        else:
            pass

<<<<<<< HEAD
        else:
            pass

        rstr += t('/table')
        rstr += t('h1 style="page-break-before:always"')  # page break
        rstr += t('/h1')




        rstr += t('table width = 100% border-collapse= "collapse" border="1px solid black"')

=======
        rstr += t('/table')
        rstr += t('h1 style="page-break-before:always"')  # page break
        rstr += t('/h1')




        rstr += t('table width = 100% border-collapse= "collapse" border="1px solid black"')

>>>>>>> ba13e987
        row = [0, "Different Views of the Connection", " "]
        rstr += t('tr')
        rstr += t('td colspan="2" class=" detail" align=center '
                  '') + space(row[0]) + row[1] + t('/td')
        rstr += t('/tr')
        png = folder + "/images_html/3D_Model.png"
        datapng = '<object type="image/PNG" data= %s width ="500"></object>' % png

        side = folder + "/images_html/extendSide.png"
        dataside = '<object type="image/PNG" data= %s width ="700" height="500" ></object>' % side

        top = folder + "/images_html/extendTop.png"
        datatop = '<object type="image/PNG" data= %s width ="500"  ></object>' % top

        front = folder + "/images_html/extendFront.png"
        datafront = '<object type="image/PNG" data= %s width ="400"> height = "400"</object>' % front

        if status == 'True':
            row = [1, dataside]
            rstr += t('tr')
            rstr += t('td align="center" class=" header2"') + space(row[0]) + row[1] + t('/td')
            rstr += t('/tr')
<<<<<<< HEAD

            row = [1, datafront]
            rstr += t('tr')
            rstr += t('td align="center" class=" header2"') + space(row[0]) + row[1] + t('/td')
            rstr += t('/tr')

        else:
            pass

        rstr += t('/table')
        rstr += t('h1 style="page-break-before:always"')  # page break
        rstr += t('/h1')

    else:
=======

            row = [1, datafront]
            rstr += t('tr')
            rstr += t('td align="center" class=" header2"') + space(row[0]) + row[1] + t('/td')
            rstr += t('/tr')

        else:
            pass

        rstr += t('/table')
        rstr += t('h1 style="page-break-before:always"')  # page break
        rstr += t('/h1')
    else:


>>>>>>> ba13e987
        rstr += t('table width = 100% border-collapse= "collapse" border="1px solid black"')

        row = [0, "Views", " "]
        rstr += t('tr')
        rstr += t('td colspan="2" class=" detail"') + space(row[0]) + row[1] + t('/td')
        rstr += t('/tr')
        png = folder + "/images_html/3D_Model.png"
        datapng = '<object type="image/PNG" data= %s width ="450"></object>' % png

        side = folder + "/images_html/extendSide.png"
        dataside = '<object type="image/PNG" data= %s width ="400"></object>' % side

        top = folder + "/images_html/extendTop.png"
        datatop = '<object type="image/PNG" data= %s width ="400"></object>' % top

        front = folder + "/images_html/extendFront.png"
        datafront = '<object type="image/PNG" data= %s width ="450"></object>' % front

        if status == 'True':
            row = [0, datapng, datatop]
            rstr += t('tr')
            rstr += t('td  align="center" class=" header2"') + space(row[0]) + row[1] + t('/td')
            rstr += t('td  align="center" class=" header2"') + row[2] + t('/td')
            rstr += t('/tr')

            row = [0, dataside, datafront]
            rstr += t('tr')
            rstr += t('td align="center" class=" header2"') + space(row[0]) + row[1] + t('/td')
            rstr += t('td align="center" class=" header2 "') + row[2] + t('/td')
            rstr += t('/tr')

        else:
            pass

        rstr += t('/table')
        rstr += t('h1 style="page-break-before:always"')  # page break
        rstr += t('/h1')

    # ###########################################################################################
    # Header of the pdf fetched from dialougebox

    rstr += t('table width= 100% border-collapse= "collapse" border="1px solid black collapse"')
    rstr += t('tr')
    row = [0, '<object type= "image/PNG" data= "cmpylogoExtendEndplate.png" height=60 ></object>',
           '<font face="Helvetica, Arial, Sans Serif" size="3">Created with</font>' "&nbsp" "&nbsp" "&nbsp" "&nbsp" "&nbsp" '<object type= "image/PNG" data= "Osdag_header.png" height=60 ''&nbsp" "&nbsp" "&nbsp" "&nbsp"></object>']
    rstr += t('td colspan="2" align= "center"') + space(row[0]) + row[1] + t('/td')
    rstr += t('td colspan="2" align= "center"') + row[2] + t('/td')
    rstr += t('/tr')

    rstr += t('tr')
    row = [0, 'Company Name']
    rstr += t('td class="detail" ') + space(row[0]) + row[1] + t('/td')
    row = [0, companyname]
    rstr += t('td class="detail" ') + space(row[0]) + row[1] + t('/td')

    row = [0, 'Project Title']
    rstr += t('td class="detail" ') + space(row[0]) + row[1] + t('/td')
    row = [0, projecttitle]
    rstr += t('td class="detail" ') + space(row[0]) + row[1] + t('/td')
    rstr += t('/tr')

    rstr += t('tr')
    row = [0, 'Group/Team Name']
    rstr += t('td class="detail" ') + space(row[0]) + row[1] + t('/td')
    row = [0, groupteamname]
    rstr += t('td class="detail" ') + space(row[0]) + row[1] + t('/td')
    row = [0, 'Subtitle']
    rstr += t('td class="detail" ') + space(row[0]) + row[1] + t('/td')
    row = [0, subtitle]
    rstr += t('td class="detail" ') + space(row[0]) + row[1] + t('/td')
    rstr += t('/tr')

    rstr += t('tr')
    row = [0, 'Designer']
    rstr += t('td class="detail" ') + space(row[0]) + row[1] + t('/td')
    row = [0, designer]
    rstr += t('td class="detail" ') + space(row[0]) + row[1] + t('/td')
    row = [0, 'Job Number']
    rstr += t('td class="detail" ') + space(row[0]) + row[1] + t('/td')
    row = [0, jobnumber]
    rstr += t('td class="detail" ') + space(row[0]) + row[1] + t('/td')
    rstr += t('/tr')

    rstr += t('tr')
    row = [0, 'Date']
    rstr += t('td class="detail" ') + space(row[0]) + row[1] + t('/td')
    row = [0, time.strftime("%d /%m /%Y")]
    rstr += t('td class="detail" ') + space(row[0]) + row[1] + t('/td')
    row = [0, "Client"]
    rstr += t('td class="detail" ') + space(row[0]) + row[1] + t('/td')
    row = [0, client]
    rstr += t('td class="detail" ') + space(row[0]) + row[1] + t('/td')
    rstr += t('/tr')
    rstr += t('/table')

    rstr += t('hr')
    rstr += t('/hr')

    # &&&&&&&&&&&&&&&&&&&&&&&&&&&&&&&&&&&&&&&&&&&&&&&&&&&&&&&&&&&&&&&&&&&&&&&&&&&&&&&&&&&&&&&&&&&&&&&&&&&&&&&&&&&&&&&&&&&&&&&&&&&&&&&&&&&&&&&&&
    # Additional comments

    rstr += t('table width = 100% border-collapse= "collapse" border="1px solid black"')
    rstr += t('''col width=30%''')
    rstr += t('''col width=70%''')

    rstr += t('tr')
    row = [0, "Additional Comments", addtionalcomments]
    rstr += t('td class= "detail1"') + space(row[0]) + row[1] + t('/td')
    rstr += t('td class= "detail2" align="justified"') + row[2] + t('/td')
    rstr += t('/tr')
    #
    rstr += t('/table')

    myfile.write(rstr)
    myfile.write(t('/body'))
    myfile.write(t('/html'))
    myfile.close()


def space(n):
    rstr = "&nbsp;" * 4 * n
    return rstr


def t(n):
    return '<' + n + '/>'


def w(n):
    return '{' + n + '}'


def quote(m):
    return '"' + m + '"'<|MERGE_RESOLUTION|>--- conflicted
+++ resolved
@@ -1125,14 +1125,8 @@
     # Check for bolt capacity
     rstr += t('tr')
     if bolt_type == "Bearing Bolt":
-<<<<<<< HEAD
         row = [0, "Bolt capacity (kN)","min(Shear Capacity, Bearing Capacity) =" + " min (" + shear_capacity + ", " + bearing_capacity + ") ", bolt_capacity, ""]
 
-=======
-        row = [0, "Bolt capacity (kN)", " min (" + shear_capacity + ", " + bearing_capacity + ") ", bolt_capacity, ""]
-    else:
-        pass
->>>>>>> ba13e987
     rstr += t('td class="detail1"') + space(row[0]) + row[1] + t('/td')
     rstr += t('td class="detail2"') + space(row[0]) + row[2] + t('/td')
     rstr += t('td class="detail2"') + space(row[0]) + row[3] + t('/td')
@@ -1853,12 +1847,7 @@
 
     rstr += t('table width = 100% border-collapse= "collapse" border="1px solid black"')
 
-<<<<<<< HEAD
     if status == "True":
-
-=======
-    if status == "True"
->>>>>>> ba13e987
 
         row = [0, "Different Views of the Connection", " "]
         rstr += t('tr')
@@ -1895,21 +1884,11 @@
             rstr += t('td align="center" class=" header2 "') + space(row[0]) + row[1] + t('/td')
             rstr += t('/tr')
 
-<<<<<<< HEAD
             row = [1, datatop]
             rstr += t('tr')
             rstr += t('td align="center" class=" header2 "') + space(row[0]) + row[1] + t('/td')
             rstr += t('/tr')
-=======
->>>>>>> ba13e987
-
-
-
-
-        else:
-            pass
-
-<<<<<<< HEAD
+
         else:
             pass
 
@@ -1921,18 +1900,6 @@
 
 
         rstr += t('table width = 100% border-collapse= "collapse" border="1px solid black"')
-
-=======
-        rstr += t('/table')
-        rstr += t('h1 style="page-break-before:always"')  # page break
-        rstr += t('/h1')
-
-
-
-
-        rstr += t('table width = 100% border-collapse= "collapse" border="1px solid black"')
-
->>>>>>> ba13e987
         row = [0, "Different Views of the Connection", " "]
         rstr += t('tr')
         rstr += t('td colspan="2" class=" detail" align=center '
@@ -1955,7 +1922,6 @@
             rstr += t('tr')
             rstr += t('td align="center" class=" header2"') + space(row[0]) + row[1] + t('/td')
             rstr += t('/tr')
-<<<<<<< HEAD
 
             row = [1, datafront]
             rstr += t('tr')
@@ -1970,23 +1936,6 @@
         rstr += t('/h1')
 
     else:
-=======
-
-            row = [1, datafront]
-            rstr += t('tr')
-            rstr += t('td align="center" class=" header2"') + space(row[0]) + row[1] + t('/td')
-            rstr += t('/tr')
-
-        else:
-            pass
-
-        rstr += t('/table')
-        rstr += t('h1 style="page-break-before:always"')  # page break
-        rstr += t('/h1')
-    else:
-
-
->>>>>>> ba13e987
         rstr += t('table width = 100% border-collapse= "collapse" border="1px solid black"')
 
         row = [0, "Views", " "]
