from design_type.connection.shear_connection import ShearConnection

import time
from PyQt5.QtWidgets import QMessageBox
from PyQt5 import QtCore, QtGui, QtWidgets
from utils.common.component import Bolt, Plate, Weld
# from gui.ui_summary_popup import Ui_Dialog
from design_report.reportGenerator_latex import CreateLatex
from utils.common.component import *
from cad.common_logic import CommonDesignLogic
from utils.common.material import *
from Common import *
from utils.common.load import Load
import yaml
from design_report.reportGenerator import save_html
from Report_functions import *
import os
import shutil
import logging
from PyQt5.QtCore import QFile, pyqtSignal, QTextStream, Qt, QIODevice
from PyQt5.QtCore import QRegExp
from PyQt5.QtGui import QBrush
from PyQt5.QtGui import QColor
from PyQt5.QtGui import QDoubleValidator, QIntValidator, QPixmap, QPalette
from PyQt5.QtGui import QTextCharFormat
from PyQt5.QtGui import QTextCursor
from PyQt5.QtWidgets import QMainWindow, QDialog, QFontDialog, QApplication, QFileDialog, QColorDialog,QMessageBox
import pickle
import pdfkit
import configparser
import cairosvg
from io import StringIO

#from ...gui.newnew import Ui_Form
#newnew_object = Ui_Form()

# connectivity = "column_flange_beam_web"
# supporting_member_section = "HB 400"
# supported_member_section = "MB 300"
# fy = 250.0
# fu = 410.0
# shear_force = 100.0
# axial_force=100.0
# bolt_diameter = 24.0
# bolt_type = "friction_grip"
# bolt_grade = 8.8
# plate_thickness = 10.0
# weld_size = 6
# material_grade = "E 250 (Fe 410 W)B"
# material = Material(material_grade)


class FinPlateConnection(ShearConnection):

    def __init__(self):
        super(FinPlateConnection, self).__init__()
        self.min_plate_height = 0.0
        self.max_plate_height = 0.0
        self.res_force = 0.0
        self.weld_connecting_plates=[]
        self.design_status = False

    def set_osdaglogger(key):

        """
        Function to set Logger for FinPlate Module
        """

        # @author Arsil Zunzunia
        global logger
        logger = logging.getLogger('osdag')

        logger.setLevel(logging.DEBUG)
        handler = logging.StreamHandler()
        # handler.setLevel(logging.DEBUG)
        formatter = logging.Formatter(fmt='%(asctime)s - %(name)s - %(levelname)s - %(message)s', datefmt='%H:%M:%S')

        handler.setFormatter(formatter)
        logger.addHandler(handler)
        handler = logging.FileHandler('logging_text.log')

        # handler.setLevel(logging.DEBUG)
        formatter = logging.Formatter(fmt='%(asctime)s - %(name)s - %(levelname)s - %(message)s', datefmt='%H:%M:%S')
        handler.setFormatter(formatter)
        logger.addHandler(handler)
        # handler.setLevel(logging.INFO)
        # formatter = logging.Formatter(fmt='%(asctime)s - %(name)s - %(levelname)s - %(message)s', datefmt='%H:%M:%S')
        # handler.setFormatter(formatter)
        # logger.addHandler(handler)
        handler = OurLog(key)
        # handler.setLevel(logging.DEBUG)
        formatter = logging.Formatter(fmt='%(asctime)s - %(name)s - %(levelname)s - %(message)s', datefmt='%H:%M:%S')
        handler.setFormatter(formatter)
        logger.addHandler(handler)

    def module_name(self):
        return KEY_DISP_FINPLATE

    def input_values(self, existingvalues={}):

        '''
        Fuction to return a list of tuples to be displayed as the UI.(Input Dock)
        '''

        # @author: Amir, Umair
        self.module = KEY_DISP_FINPLATE

        options_list = []

        if KEY_CONN in existingvalues:
            existingvalue_key_conn = existingvalues[KEY_CONN]
        else:
            existingvalue_key_conn = ''

        if KEY_SUPTNGSEC in existingvalues:
           existingvalue_key_suptngsec = existingvalues[KEY_SUPTNGSEC]
        else:
            existingvalue_key_suptngsec = ''

        if KEY_SUPTDSEC in existingvalues:
            existingvalue_key_suptdsec = existingvalues[KEY_SUPTDSEC]
        else:
            existingvalue_key_suptdsec = ''

        if KEY_MATERIAL in existingvalues:
            existingvalue_key_mtrl = existingvalues[KEY_MATERIAL]
        else:
            existingvalue_key_mtrl = ''

        if KEY_SHEAR in existingvalues:
            existingvalue_key_versh = existingvalues[KEY_SHEAR]
        else:
            existingvalue_key_versh = ''

        if KEY_AXIAL in existingvalues:
            existingvalue_key_axial = existingvalues[KEY_AXIAL]
        else:
            existingvalue_key_axial = ''

        if KEY_D in existingvalues:
            existingvalue_key_d = existingvalues[KEY_D]
        else:
            existingvalue_key_d = ''

        if KEY_TYP in existingvalues:
            existingvalue_key_typ = existingvalues[KEY_TYP]
        else:
            existingvalue_key_typ = ''

        if KEY_GRD in existingvalues:
            existingvalue_key_grd = existingvalues[KEY_GRD]
        else:
            existingvalue_key_grd = ''

        if KEY_PLATETHK in existingvalues:
            existingvalue_key_platethk = existingvalues[KEY_PLATETHK]
        else:
            existingvalue_key_platethk = ''

        t16 = (KEY_MODULE, KEY_DISP_FINPLATE, TYPE_MODULE, None, None)
        options_list.append(t16)

        t1 = (None, DISP_TITLE_CM, TYPE_TITLE, None, None)
        options_list.append(t1)

        t2 = (KEY_CONN, KEY_DISP_CONN, TYPE_COMBOBOX, existingvalue_key_conn, VALUES_CONN)
        options_list.append(t2)

        t15 = (KEY_IMAGE, None, TYPE_IMAGE, None, "./ResourceFiles/images/fin_cf_bw.png")
        options_list.append(t15)

        t3 = (KEY_SUPTNGSEC, KEY_DISP_COLSEC, TYPE_COMBOBOX, existingvalue_key_suptngsec, connectdb("Columns"))
        options_list.append(t3)

        t4 = (KEY_SUPTDSEC, KEY_DISP_BEAMSEC, TYPE_COMBOBOX, existingvalue_key_suptdsec, connectdb("Beams"))
        options_list.append(t4)

        t5 = (KEY_MATERIAL, KEY_DISP_MATERIAL, TYPE_COMBOBOX, existingvalue_key_mtrl, VALUES_MATERIAL)
        options_list.append(t5)

        t6 = (None, DISP_TITLE_FSL, TYPE_TITLE, None, None)
        options_list.append(t6)

        t7 = (KEY_SHEAR, KEY_DISP_SHEAR, TYPE_TEXTBOX, existingvalue_key_versh, None)
        options_list.append(t7)

        t8 = (KEY_AXIAL, KEY_DISP_AXIAL, TYPE_TEXTBOX, existingvalue_key_axial, None)
        options_list.append(t8)

        t9 = (None, DISP_TITLE_BOLT, TYPE_TITLE, None, None)
        options_list.append(t9)

        t10 = (KEY_D, KEY_DISP_D, TYPE_COMBOBOX_CUSTOMIZED, existingvalue_key_d, VALUES_D)
        options_list.append(t10)

        t11 = (KEY_TYP, KEY_DISP_TYP, TYPE_COMBOBOX, existingvalue_key_typ, VALUES_TYP)
        options_list.append(t11)

        t12 = (KEY_GRD, KEY_DISP_GRD, TYPE_COMBOBOX_CUSTOMIZED, existingvalue_key_grd, VALUES_GRD)
        options_list.append(t12)

        t13 = (None, DISP_TITLE_PLATE, TYPE_TITLE, None, None)
        options_list.append(t13)

        t14 = (KEY_PLATETHK, KEY_DISP_PLATETHK, TYPE_COMBOBOX_CUSTOMIZED, existingvalue_key_platethk, VALUES_PLATETHK)
        options_list.append(t14)

        return options_list

    def spacing(self, status):

        spacing = []

        t9 = (KEY_OUT_PITCH, KEY_OUT_DISP_PITCH, TYPE_TEXTBOX, self.plate.pitch_provided if status else '')
        spacing.append(t9)

        t10 = (KEY_OUT_END_DIST, KEY_OUT_DISP_END_DIST, TYPE_TEXTBOX, self.plate.end_dist_provided if status else '')
        spacing.append(t10)

        t11 = (KEY_OUT_GAUGE, KEY_OUT_DISP_GAUGE, TYPE_TEXTBOX, self.plate.gauge_provided if status else '')
        spacing.append(t11)

        t12 = (KEY_OUT_EDGE_DIST, KEY_OUT_DISP_EDGE_DIST, TYPE_TEXTBOX, self.plate.edge_dist_provided if status else '')
        spacing.append(t12)

        return spacing

    def capacities(self, status):

        capacities = []

        t17 = (KEY_OUT_PLATE_SHEAR, KEY_OUT_DISP_PLATE_SHEAR, TYPE_TEXTBOX, round(self.plate.shear_yielding_capacity,2) if status else '')
        capacities.append(t17)

        t18 = (KEY_OUT_PLATE_BLK_SHEAR, KEY_OUT_DISP_PLATE_BLK_SHEAR, TYPE_TEXTBOX, round(self.plate.block_shear_capacity,2) if status else '')
        capacities.append(t18)

        t19 = (KEY_OUT_PLATE_MOM_DEMAND, KEY_OUT_DISP_PLATE_MOM_DEMAND, TYPE_TEXTBOX, round(self.plate.moment_demand/1000000,2) if status else '')
        capacities.append(t19)

        t20 = (KEY_OUT_PLATE_MOM_CAPACITY, KEY_OUT_DISP_PLATE_MOM_CAPACITY, TYPE_TEXTBOX, round(self.plate.moment_capacity/1000000,2) if status else '')
        capacities.append(t20)

        return capacities

    def output_values(self, flag):
        '''
        Fuction to return a list of tuples to be displayed as the UI.(Output Dock)
        '''

        # @author: Umair

        out_list = []

        t1 = (None, DISP_TITLE_BOLT, TYPE_TITLE, None)
        out_list.append(t1)

        t2 = (KEY_OUT_D_PROVIDED, KEY_OUT_DISP_D_PROVIDED, TYPE_TEXTBOX, self.bolt.bolt_diameter_provided if flag else '')
        out_list.append(t2)

        t3 = (KEY_OUT_GRD_PROVIDED, KEY_OUT_DISP_GRD_PROVIDED, TYPE_TEXTBOX, self.bolt.bolt_grade_provided if flag else '')

        out_list.append(t3)

        t4 = (KEY_OUT_BOLT_SHEAR, KEY_OUT_DISP_BOLT_SHEAR, TYPE_TEXTBOX,  round(self.bolt.bolt_shear_capacity/1000,2) if flag else '')
        out_list.append(t4)

        bolt_bearing_capacity_disp = ''
        if flag is True:
            if self.bolt.bolt_bearing_capacity is not VALUE_NOT_APPLICABLE:
                bolt_bearing_capacity_disp = round(self.bolt.bolt_bearing_capacity / 1000, 2)
                pass
            else:
                bolt_bearing_capacity_disp = self.bolt.bolt_bearing_capacity

        t5 = (KEY_OUT_BOLT_BEARING, KEY_OUT_DISP_BOLT_BEARING, TYPE_TEXTBOX, bolt_bearing_capacity_disp if flag else '')
        out_list.append(t5)

        t6 = (KEY_OUT_BOLT_CAPACITY, KEY_OUT_DISP_BOLT_CAPACITY, TYPE_TEXTBOX, round(self.bolt.bolt_capacity/1000,2) if flag else '')
        out_list.append(t6)

        t21 = (KEY_OUT_BOLT_FORCE, KEY_OUT_DISP_BOLT_FORCE, TYPE_TEXTBOX, round(self.plate.bolt_force / 1000, 2) if flag else '')
        out_list.append(t21)

        t7 = (KEY_OUT_BOLT_LINE, KEY_OUT_DISP_BOLT_LINE, TYPE_TEXTBOX, self.plate.bolt_line if flag else '')
        out_list.append(t7)

        t8 = (KEY_OUT_BOLTS_ONE_LINE, KEY_OUT_DISP_BOLTS_ONE_LINE, TYPE_TEXTBOX, self.plate.bolts_one_line if flag else '')
        out_list.append(t8)

        # t21 = (KEY_OUT_SPACING, KEY_OUT_DISP_SPACING, TYPE_OUT_BUTTON, ['Spacing Details', self.spacing])
        # out_list.append(t21)

        t9 = (KEY_OUT_PITCH, KEY_OUT_DISP_PITCH, TYPE_TEXTBOX, self.plate.pitch_provided if flag else '')
        out_list.append(t9)

        t10 = (KEY_OUT_END_DIST, KEY_OUT_DISP_END_DIST, TYPE_TEXTBOX, self.plate.end_dist_provided if flag else '')
        out_list.append(t10)

        t11 = (KEY_OUT_GAUGE, KEY_OUT_DISP_GAUGE, TYPE_TEXTBOX, self.plate.gauge_provided if flag else '')
        out_list.append(t11)

        t12 = (KEY_OUT_EDGE_DIST, KEY_OUT_DISP_EDGE_DIST, TYPE_TEXTBOX, self.plate.edge_dist_provided if flag else '')
        out_list.append(t12)

        t13 = (None, DISP_TITLE_PLATE, TYPE_TITLE, None)
        out_list.append(t13)

        t14 = (KEY_OUT_PLATETHK, KEY_OUT_DISP_PLATETHK, TYPE_TEXTBOX, self.plate.thickness_provided if flag else '')
        out_list.append(t14)

        t15 = (KEY_OUT_PLATE_HEIGHT, KEY_OUT_DISP_PLATE_HEIGHT, TYPE_TEXTBOX, self.plate.height if flag else '')
        out_list.append(t15)

        t16 = (KEY_OUT_PLATE_LENGTH, KEY_OUT_DISP_PLATE_LENGTH, TYPE_TEXTBOX, self.plate.length if flag else '')
        out_list.append(t16)

        t17 = (KEY_OUT_PLATE_SHEAR, KEY_OUT_DISP_PLATE_SHEAR, TYPE_TEXTBOX, round(self.plate.shear_yielding_capacity,2) if flag else '')
        out_list.append(t17)

        t18 = (KEY_OUT_PLATE_BLK_SHEAR, KEY_OUT_DISP_PLATE_BLK_SHEAR, TYPE_TEXTBOX, round(self.plate.block_shear_capacity,2) if flag else '')
        out_list.append(t18)

        t19 = (KEY_OUT_PLATE_MOM_DEMAND, KEY_OUT_DISP_PLATE_MOM_DEMAND, TYPE_TEXTBOX, round(self.plate.moment_demand/1000000,2) if flag else '')
        out_list.append(t19)

        t20 = (KEY_OUT_PLATE_MOM_CAPACITY, KEY_OUT_DISP_PLATE_MOM_CAPACITY, TYPE_TEXTBOX, round(self.plate.moment_capacity/1000000,2) if flag else '')
        out_list.append(t20)

        # t22 = (KEY_OUT_PLATE_CAPACITIES, KEY_OUT_DISP_PLATE_CAPACITIES, TYPE_OUT_BUTTON, ['Capacity Details', self.capacities])
        # out_list.append(t22)

        t13 = (None, DISP_TITLE_WELD, TYPE_TITLE, None)
        out_list.append(t13)

        t14 = (KEY_OUT_WELD_SIZE, KEY_OUT_DISP_WELD_SIZE, TYPE_TEXTBOX, self.weld.size if flag else '')
        out_list.append(t14)

        t15 = (KEY_OUT_WELD_STRENGTH, KEY_OUT_DISP_WELD_STRENGTH, TYPE_TEXTBOX, round(self.weld.strength,2) if flag else '')
        out_list.append(t15)

        t16 = (KEY_OUT_WELD_STRESS, KEY_OUT_DISP_WELD_STRESS, TYPE_TEXTBOX, round(self.weld.stress,2) if flag else '')
        out_list.append(t16)

        return out_list

    def func_for_validation(self, window, design_dictionary):
        self.design_status = False
        flag = False
        flag1 = False
        flag2=False
        option_list = self.input_values(self)
        missing_fields_list = []
        for option in option_list:
            if option[2] == TYPE_TEXTBOX:
                if design_dictionary[option[0]] == '':
                    missing_fields_list.append(option[1])
            elif option[2] == TYPE_COMBOBOX and option[0] != KEY_CONN:
                val = option[4]
                if design_dictionary[option[0]] == val[0]:
                    missing_fields_list.append(option[1])
            elif option[2] == TYPE_COMBOBOX_CUSTOMIZED:
                if design_dictionary[option[0]] == []:
                    missing_fields_list.append(option[1])
            # elif option[2] == TYPE_MODULE:
            #     if design_dictionary[option[0]] == "Fin Plate":

        if design_dictionary[KEY_CONN] == 'Beam-Beam':
            primary = design_dictionary[KEY_SUPTNGSEC]
            secondary = design_dictionary[KEY_SUPTDSEC]
            conn = sqlite3.connect(PATH_TO_DATABASE)
            cursor = conn.execute("SELECT D FROM BEAMS WHERE Designation = ( ? ) ", (primary,))
            lst = []
            rows = cursor.fetchall()
            for row in rows:
                lst.append(row)
            p_val = lst[0][0]
            cursor2 = conn.execute("SELECT D FROM BEAMS WHERE Designation = ( ? )", (secondary,))
            lst1 = []
            rows1 = cursor2.fetchall()
            for row1 in rows1:
                lst1.append(row1)
            s_val = lst1[0][0]
            if p_val <= s_val:
                QMessageBox.about(window, 'Information',
                                  "Secondary beam depth is higher than clear depth of primary beam web "
                                  "(No provision in Osdag till now)")
            else:
                flag1 = True

        elif design_dictionary[KEY_CONN] == 'Column web-Beam web':
            primary = design_dictionary[KEY_SUPTNGSEC]
            secondary = design_dictionary[KEY_SUPTDSEC]
            conn = sqlite3.connect(PATH_TO_DATABASE)
            cursor = conn.execute("SELECT D, T, R1, R2 FROM COLUMNS WHERE Designation = ( ? ) ", (primary,))
            p_beam_details = cursor.fetchone()
            p_val = p_beam_details[0] - 2*p_beam_details[1] - p_beam_details[2] - p_beam_details[3]
            cursor2 = conn.execute("SELECT B FROM BEAMS WHERE Designation = ( ? )", (secondary,))

            s_beam_details = cursor2.fetchone()
            s_val = s_beam_details[0]
            print(p_val,s_val)
            if p_val <= s_val:
                QMessageBox.about(window, 'Information',
                                  "Secondary beam width is higher than clear depth of primary column web "
                                  "(No provision in Osdag till now)")
            else:
                flag1 = True
        else:
            flag1 = True

        selected_plate_thk = list(np.float_(design_dictionary[KEY_PLATETHK]))
        supported_section = Beam(designation=design_dictionary[KEY_SUPTDSEC],material_grade=design_dictionary[KEY_MATERIAL])
        available_plates = [i for i in selected_plate_thk if i >= supported_section.web_thickness]
        if not available_plates:
            QMessageBox.about(window, 'Information',
                              "Plate thickness should be greater than suppported section web thicknesss.")
        else:
            flag2=True
        if len(missing_fields_list) > 0:
            QMessageBox.information(window, "Information",
                                    generate_missing_fields_error_string(missing_fields_list))
            # flag = False
        else:
            flag = True

        if flag and flag1 and flag2:
            self.set_input_values(self, design_dictionary)
        else:
            pass

    def warn_text(self):

        """
        Function to give logger warning when any old value is selected from Column and Beams table.
        """

        # @author Arsil Zunzunia
        global logger
        red_list = red_list_function()
        if self.supported_section.designation in red_list or self.supporting_section.designation in red_list:
            logger.warning(
                " : You are using a section (in red color) that is not available in latest version of IS 808")
            logger.info(
                " : You are using a section (in red color) that is not available in latest version of IS 808")

    def set_input_values(self, design_dictionary):

        print(design_dictionary)

        super(FinPlateConnection,self).set_input_values(self, design_dictionary)

        self.start_time = time.time()
        self.module = design_dictionary[KEY_MODULE]

        self.plate = Plate(thickness=design_dictionary.get(KEY_PLATETHK, None),
                           material_grade=design_dictionary[KEY_PLATE_MATERIAL], gap=design_dictionary[KEY_DP_DETAILING_GAP])

        self.weld = Weld(material_grade=design_dictionary[KEY_MATERIAL],material_g_o=design_dictionary[KEY_DP_WELD_MATERIAL_G_O],fabrication = design_dictionary[KEY_DP_WELD_FAB])
        print("input values are set. Doing preliminary member checks")
        self.member_capacity(self)

        # if self.design_status:
        #     self.commLogicObj = CommonDesignLogic(window.display, window.folder, self.module, self.mainmodule)
        #     status = self.design_status
        #     self.commLogicObj.call_3DModel(status, FinPlateConnection)

    def member_capacity(self):
        # print(KEY_CONN,VALUES_CONN_1,self.supported_section.type)
        if self.connectivity in VALUES_CONN_1:
            if self.supported_section.type == "Rolled":
                length = self.supported_section.depth
            else:
                length = self.supported_section.depth - (2*self.supported_section.flange_thickness)    # -(2*self.supported_section.root_radius)
        else:

            length = self.supported_section.depth - self.supported_section.notch_ht

        self.supported_section.shear_yielding(length=length, thickness=self.supported_section.web_thickness, fy=self.supported_section.fy)
        self.supported_section.tension_yielding(length=length, thickness=self.supported_section.web_thickness, fy=self.supported_section.fy)

        print(self.supported_section.shear_yielding_capacity, self.load.shear_force,
              self.supported_section.tension_yielding_capacity, self.load.axial_force)

        if self.supported_section.shear_yielding_capacity > self.load.shear_force and \
                self.supported_section.tension_yielding_capacity > self.load.axial_force:

            print("preliminary member check is satisfactory. Checking available plate Thickness")
            self.thickness_possible = [i for i in self.plate.thickness if i >= self.supported_section.web_thickness]

            if not self.thickness_possible:
                logger.error(": Plate thickness should be greater than suppported section web thicknesss.")
            else:
                print("Selecting bolt diameter")
                self.select_bolt_dia(self)

        else:
            # self.design_status = False
            logger.warning(" : shear yielding capacity {} and/or tension yielding capacity {} is less "
                           "than applied loads, Please select larger sections or decrease loads"
                            .format(self.supported_section.shear_yielding_capacity,
                                    self.supported_section.tension_yielding_capacity))
            print("failed in preliminary member checks. Select larger sections or decrease loads")
            self.thickness_possible = [i for i in self.plate.thickness if i >= self.supported_section.web_thickness]

            if not self.thickness_possible:
                logger.error(": Plate thickness should be greater than suppported section web thicknesss.")
            else:
                print("Selecting bolt diameter")
                self.select_bolt_dia(self)
            # self.select_bolt_dia(self)

    def select_bolt_dia(self):
        self.min_plate_height = self.supported_section.min_plate_height()
        self.max_plate_height = self.supported_section.max_plate_height(self.connectivity, 50.0)

        self.res_force = math.sqrt(self.load.shear_force ** 2 + self.load.axial_force ** 2) * 1000

        self.plate.thickness_provided = min(self.thickness_possible)
        bolts_required_previous = 2
        bolt_diameter_previous = self.bolt.bolt_diameter[-1]
        self.bolt.bolt_grade_provided = self.bolt.bolt_grade[-1]
        count = 0

        self.bolt_conn_plates_t_fu_fy = []
        self.bolt_conn_plates_t_fu_fy.append((self.plate.thickness_provided, self.plate.fu, self.plate.fy))
        self.bolt_conn_plates_t_fu_fy.append((self.supported_section.web_thickness, self.supported_section.fu, self.supported_section.fy))

        bolt_force_previous = 0.0


        for self.bolt.bolt_diameter_provided in reversed(self.bolt.bolt_diameter):
            self.bolt.calculate_bolt_spacing_limits(bolt_diameter_provided=self.bolt.bolt_diameter_provided,
                                                    conn_plates_t_fu_fy=self.bolt_conn_plates_t_fu_fy)

            self.bolt.calculate_bolt_capacity(bolt_diameter_provided=self.bolt.bolt_diameter_provided,
                                              bolt_grade_provided=self.bolt.bolt_grade_provided,
                                              conn_plates_t_fu_fy=self.bolt_conn_plates_t_fu_fy,
                                              n_planes=1)

            self.plate.get_web_plate_details(bolt_dia=self.bolt.bolt_diameter_provided,
                                             web_plate_h_min=self.min_plate_height,
                                             web_plate_h_max=self.max_plate_height,
                                             bolt_capacity=self.bolt.bolt_capacity,
                                             min_edge_dist=self.bolt.min_edge_dist_round,
                                             min_gauge=self.bolt.min_gauge_round,
                                             max_spacing=self.bolt.max_spacing_round,
                                             max_edge_dist=self.bolt.max_edge_dist_round,
                                             shear_load=self.load.shear_force * 1000,
                                             axial_load=self.load.axial_force * 1000, gap=self.plate.gap,
                                             shear_ecc=True, bolt_line_limit=2)

            # self.plate.bolts_required = max(int(math.ceil(self.res_force / self.bolt.bolt_capacity)), 2)
            # [bolt_line, bolts_one_line, web_plate_h] = \
            #     self.plate.get_web_plate_l_bolts_one_line(self.max_plate_height, self.min_plate_height, self.plate.bolts_required,
            #                                         self.bolt.min_edge_dist_round, self.bolt.min_gauge_round)
            # self.plate.bolts_required = bolt_line * bolts_one_line
            print(1, self.plate.bolt_force, self.bolt.bolt_capacity, self.bolt.bolt_diameter_provided, self.plate.bolts_required, self.plate.bolts_one_line)
            if self.plate.design_status is True:
                if self.plate.bolts_required > bolts_required_previous and count >= 1:
                    self.bolt.bolt_diameter_provided = bolt_diameter_previous
                    self.plate.bolts_required = bolts_required_previous
                    self.plate.bolt_force = bolt_force_previous
                    break
                bolts_required_previous = self.plate.bolts_required
                bolt_diameter_previous = self.bolt.bolt_diameter_provided
                bolt_force_previous = self.plate.bolt_force
                count += 1
            else:
                pass
        bolt_capacity_req = self.bolt.bolt_capacity

        if self.plate.design_status is False:
            self.design_status = False
            logger.error(self.plate.reason)
        else:
            self.get_bolt_grade(self,bolt_capacity_req)

    def get_bolt_grade(self,bolt_capacity_req):
        print(self.design_status, "Getting bolt grade")
        bolt_grade_previous = self.bolt.bolt_grade[-1]

        for self.bolt.bolt_grade_provided in reversed(self.bolt.bolt_grade):
            count = 1
            self.bolt.calculate_bolt_spacing_limits(bolt_diameter_provided=self.bolt.bolt_diameter_provided,
                                                    conn_plates_t_fu_fy=self.bolt_conn_plates_t_fu_fy)

            self.bolt.calculate_bolt_capacity(bolt_diameter_provided=self.bolt.bolt_diameter_provided,
                                              bolt_grade_provided=self.bolt.bolt_grade_provided,
                                              conn_plates_t_fu_fy=self.bolt_conn_plates_t_fu_fy,
                                              n_planes=1)

            print(self.bolt.bolt_grade_provided, self.bolt.bolt_capacity, self.plate.bolt_force)

            bolt_capacity_reduced = self.plate.get_bolt_red(self.plate.bolts_one_line,
                                                            self.plate.gauge_provided, self.plate.bolt_line, self.plate.pitch_provided,self.bolt.bolt_capacity,
                                                            self.bolt.bolt_diameter_provided)
            if bolt_capacity_reduced < self.plate.bolt_force and count >= 1:
                self.bolt.bolt_grade_provided = bolt_grade_previous
                break
            bolts_required_previous = self.plate.bolts_required
            bolt_grade_previous = self.bolt.bolt_grade_provided
            count += 1

        self.bolt.design_status = True
        self.get_fin_plate_details(self)

    def get_fin_plate_details(self):

        print(self.design_status,"getting fin plate details")
        self.bolt.calculate_bolt_spacing_limits(bolt_diameter_provided=self.bolt.bolt_diameter_provided,
                                                conn_plates_t_fu_fy=self.bolt_conn_plates_t_fu_fy)

        self.bolt.calculate_bolt_capacity(bolt_diameter_provided=self.bolt.bolt_diameter_provided,
                                          bolt_grade_provided=self.bolt.bolt_grade_provided,
                                          conn_plates_t_fu_fy=self.bolt_conn_plates_t_fu_fy,
                                          n_planes=1)

        self.plate.get_web_plate_details(bolt_dia=self.bolt.bolt_diameter_provided,
                                         web_plate_h_min=self.min_plate_height, web_plate_h_max=self.max_plate_height,
                                         bolt_capacity=self.bolt.bolt_capacity,
                                         min_edge_dist=self.bolt.min_edge_dist_round,
                                         min_gauge=self.bolt.min_gauge_round, max_spacing=self.bolt.max_spacing_round,
                                         max_edge_dist=self.bolt.max_edge_dist_round, shear_load=self.load.shear_force*1000,
                                         axial_load=self.load.axial_force*1000, gap=self.plate.gap,
                                         shear_ecc=True, bolt_line_limit=2)

        if self.plate.design_status is False:
            self.design_status = False
            logger.error(self.plate.reason)

        else:
            self.get_plate_thickness(self)

    def get_plate_thickness(self):
        initial_plate_height = self.plate.height
        for self.plate.thickness_provided in self.thickness_possible:
            self.plate.height = initial_plate_height
            if self.connectivity in VALUES_CONN_1:
                self.weld_connecting_plates = [self.supporting_section.flange_thickness, self.plate.thickness_provided]
            else:
                self.weld_connecting_plates = [self.supporting_section.web_thickness, self.plate.thickness_provided]
            [available_welds,self.weld_size_min,self.weld_size_max] = self.get_available_welds(self,self.weld_connecting_plates)
            if available_welds:
                while self.plate.height <= self.max_plate_height + 10:
                    self.plate_shear_checks(self)
                    if self.plate.design_status is True:
                        self.design_weld(self, available_welds)
                        if self.weld.design_status is True:
                            break
                    else:
                        self.plate.height+=10
                        [self.plate.gauge_provided, self.plate.edge_dist_provided, self.plate.height] =\
                            self.plate.get_gauge_edge_dist(web_plate_h=self.plate.height,bolts_one_line=self.plate.bolts_one_line,
                                                       edge_dist=self.plate.edge_dist_provided,max_spacing=self.bolt.max_spacing,
                                                       max_edge_dist=self.bolt.max_edge_dist)
                        ecc = (self.plate.pitch_provided * max((self.plate.bolt_line - 1.5), 0)) + self.plate.end_dist_provided + self.plate.gap
                        self.plate.bolt_force = self.plate.get_vres(bolts_one_line=self.plate.bolts_one_line,pitch=self.plate.pitch_provided,
                                            gauge=self.plate.gauge_provided,bolt_line=self.plate.bolt_line, shear_load=self.load.shear_force*1000,
                                            axial_load=self.load.axial_force, ecc = ecc)
                        self.plate.bolt_capacity_red = self.plate.get_bolt_red(bolts_one_line=self.plate.bolts_one_line,gauge=self.plate.gauge_provided,
                                                bolts_line=self.plate.bolt_line,pitch=self.plate.pitch_provided,
                                                bolt_capacity=self.bolt.bolt_capacity,bolt_dia=self.bolt.bolt_diameter_provided)
                        if self.plate.bolt_capacity_red < self.plate.bolt_force:
                            self.plate.height =initial_plate_height
                            break

                if self.plate.design_status == True and self.weld.design_status == True:
                    self.plate_shear_checks(self)
                    break

            else:
                logger.error(": For given members and %2.2f mm thick plate, weld sizes should be of range "
                         "%2.2f mm and  %2.2f mm " %self.plate.thickness_provided % self.weld_size_min
                             % self.weld_size_max)
                logger.info(": Cannot design weld with available welds ")

        if self.plate.design_status is False:
            self.plate_shear_capacity = min(self.plate.block_shear_capacity, self.plate.shear_rupture_capacity,
                                       self.plate.shear_yielding_capacity)
            if self.load.shear_force > self.plate_shear_capacity:
                self.design_status = False
                logger.error(":shear capacity of the plate is less than the applied shear force, %2.2f kN [cl. 6.4.1]"
                             % self.load.shear_force)
                logger.warning(":Shear capacity of plate is %2.2f kN" % self.plate_shear_capacity)
                logger.info(": Increase the plate thickness")

            if self.plate.moment_capacity < self.plate.moment_demand:
                self.design_status = False
                logger.error(": Plate moment capacity is less than the moment demand [cl. 8.2.1.2]")
                logger.warning(": Re-design with increased plate dimensions")

    def section_block_shear_capacity(self):
        #################################
        # Block Shear Check for supporting section
        #################################
        edge_dist_rem = self.plate.edge_dist_provided + self.plate.gap
        # design_status_block_shear = False
        # while design_status_block_shear is False:
        #     print(design_status_block_shear)
        #     print(0, self.bolt.max_end_dist, self.plate.end_dist_provided, self.bolt.max_spacing_round, self.plate.pitch_provided)
        #     Avg_a = 2 * (self.plate.end_dist_provided + self.plate.gap + (self.plate.bolt_line - 1) * self.plate.pitch_provided)\
        #             * self.supporting_section.web_thickness
        #     Avn_a = 2 * (self.plate.end_dist_provided + (self.plate.bolt_line - 1) * self.plate.pitch_provided
        #              - (self.plate.bolt_line - 0.5) * self.bolt.dia_hole) * self.supporting_section.web_thickness
        #     Atg_a = ((self.plate.bolts_one_line - 1) * self.plate.pitch_provided)\
        #             * self.supporting_section.web_thickness
        #     Atn_a = ((self.plate.bolts_one_line - 1) * self.plate.pitch_provided -
        #              (self.plate.bolt_line - 1) * self.bolt.dia_hole) * \
        #             self.supporting_section.web_thickness
        #
        #     Avg_s = (self.plate.edge_dist_provided + (self.plate.bolts_one_line - 1) * self.plate.gauge_provided)\
        #             * self.supporting_section.web_thickness
        #     Avn_s = ((self.plate.edge_dist_provided + (self.plate.bolts_one_line - 1) * self.plate.gauge_provided)
        #              - (self.plate.bolts_one_line - 0.5) * self.bolt.dia_hole) * self.supporting_section.web_thickness
        #
        #     Atg_s = ((self.plate.bolt_line - 1) * self.plate.pitch_provided + self.plate.end_dist_provided + self.plate.gap)\
        #             * self.supporting_section.web_thickness
        #     Atn_s = ((self.plate.bolt_line - 1) * self.plate.pitch_provided -
        #              (self.plate.bolt_line - 0.5) * self.bolt.dia_hole + self.plate.end_dist_provided + self.plate.gap) * \
        #             self.supporting_section.web_thickness
        #
        #     # return [Avg_a, Avn_a, Atg_a, Atn_a], [Avg_s, Avn_s, Atg_s, Atn_s]
        #
        #     self.supporting_section.block_shear_capacity_axial = self.block_shear_strength_section(A_vg=Avg_a, A_vn=Avn_a, A_tg=Atg_a,
        #                                                                             A_tn=Atn_a,
        #                                                                             f_u=self.supporting_section.fu,
        #                                                                             f_y=self.supporting_section.fy)
        #
        #     self.supporting_section.block_shear_capacity_shear = self.block_shear_strength_section(A_vg=Avg_s, A_vn=Avn_s, A_tg=Atg_s,
        #                                                                             A_tn=Atn_s,
        #                                                                             f_u=self.supporting_section.fu,
        #                                                                             f_y=self.supporting_section.fy)
        #
        #     if self.supporting_section.block_shear_capacity_axial < self.load.axial_force*1000 or \
        #             self.supporting_section.block_shear_capacity_shear < self.load.shear_force*1000:
        #         if self.bolt.max_spacing_round >= self.plate.gauge_provided + 5 and \
        #                 self.bolt.max_end_dist >= self.plate.edge_dist_provided + 5:  # increase thickness todo
        #             if self.plate.bolt_line == 1:
        #                 self.plate.edge_dist_provided += 5
        #             else:
        #                 self.plate.gauge_provided += 5
        #         else:
        #             break
        #     else:
        #         design_status_block_shear = True

    def plate_shear_checks(self):
        edge_dist_rem = self.plate.edge_dist_provided + self.plate.gap
        self.plate.blockshear(numrow=self.plate.bolts_one_line, numcol=self.plate.bolt_line, pitch=self.plate.pitch_provided,
                              gauge=self.plate.gauge_provided, thk=self.plate.thickness_provided, end_dist=self.plate.end_dist_provided,
                              edge_dist=edge_dist_rem, dia_hole=self.bolt.dia_hole,
                              fy=self.supported_section.fy, fu=self.supported_section.fu)

        self.plate.shear_yielding(self.plate.height, self.plate.thickness_provided, self.plate.fy)

        self.plate.shear_rupture_b(self.plate.height, self.plate.thickness_provided, self.plate.bolts_one_line,
                                       self.bolt.dia_hole, self.plate.fu)

        self.plate.shear_capacity = min(self.plate.block_shear_capacity, self.plate.shear_rupture_capacity,
                                   self.plate.shear_yielding_capacity)

        if self.plate.shear_capacity < self.load.shear_force*1000:
            self.plate.design_status = False
        else:
            self.plate.design_status = True

        self.plate.tension_yielding(self.plate.length, self.plate.thickness_provided, self.plate.fy)
        A_n = (self.plate.length - self.plate.bolt_line * self.bolt.dia_hole) * self.plate.thickness_provided

        self.plate.tension_rupture(A_n, self.plate.fu)
        self.plate.tension_capacity = min(self.plate.tension_rupture_capacity, self.plate.tension_yielding_capacity)

        if self.plate.tension_capacity < self.load.axial_force*1000:
            self.plate.design_status = False
        else:
            self.plate.design_status = True

        self.plate.get_moment_cacacity(self.plate.fy, self.plate.thickness_provided, self.plate.height)

        if self.plate.moment_capacity < self.plate.moment_demand:
            self.plate.design_status = False
        else:
            self.plate.design_status = True

        self.plate.IR = round(self.plate.moment_demand/self.plate.moment_capacity + (self.load.axial_force*1000)/self.plate.tension_capacity,2)
        if self.plate.IR > 1:
            self.plate.design_status = False
        else:
            self.plate.design_status = True

    def get_available_welds(self, connecting_members=[]):

        weld_size_max = min(connecting_members)

        weld_size_min = IS800_2007.cl_10_5_2_3_min_weld_size(connecting_members[0], connecting_members[1])

        if weld_size_max == weld_size_min:
            logger.info("Minimum weld size given in Table 21 of IS800:2007 is greater than or equal to thickness of thinner connecting plate")
            logger.info("Thicker plate shall be adequately preheated to prevent cracking of the weld")

        available_welds = list([x for x in ALL_WELD_SIZES if (weld_size_min <= x <= weld_size_max)])
        return available_welds,weld_size_min,weld_size_max

    def design_weld(self,available_welds):
        self.weld.size = available_welds[0]
        while self.plate.height <= self.max_plate_height+10:
            self.weld.length = self.plate.height
            self.weld.throat_tk = IS800_2007.cl_10_5_3_2_fillet_weld_effective_throat_thickness(
                fillet_size=self.weld.size, fusion_face_angle=90)
            self.weld.eff_length = IS800_2007.cl_10_5_4_1_fillet_weld_effective_length(
                fillet_size=self.weld.size, available_length=self.weld.length)
            self.weld.get_weld_strength(connecting_fu=[self.supporting_section.fu, self.weld.fu],
                                                weld_fabrication=self.weld.fabrication,
                                                t_weld=self.weld.size, weld_angle=90)
            Ip_weld = 2 * self.weld.eff_length ** 3 / 12
            y_max = self.weld.eff_length / 2
            x_max = 0
            force_l = self.load.shear_force * 1000
            force_w = self.load.axial_force*1000
            force_t = self.plate.moment_demand
            print(self.weld.strength)
            self.weld.get_weld_stress(force_l, force_w, force_t, Ip_weld, y_max,
                                                        x_max, 2*self.weld.eff_length)
            print(self.weld.strength, self.weld.stress)
            if self.weld.strength > self.weld.stress:
                break
            else:
                t_weld_req = self.weld.size * self.weld.stress / self.weld.strength
                print("thicknessreq",t_weld_req)
                updated_weld_list = list([x for x in available_welds if (t_weld_req <= x)])
                print(updated_weld_list)
                if not updated_weld_list:
                    self.plate.height += 10
                    self.weld.size = available_welds[0]
                    logger.warning('weld stress is guiding plate height, trying with length %2.2f mm' % self.plate.height)
                else:
                    self.weld.size = updated_weld_list[0]

        print(self.weld.size, self.weld.length)
        if self.weld.strength < self.weld.stress:
            t_weld_req = self.weld.size * self.weld.stress / self.weld.strength
            self.weld.design_status = False
            logger.error(": Weld thickness is not sufficient [cl. 10.5.7, IS 800:2007]")
            logger.warning(": Minimum weld thickness required is %2.2f mm " % t_weld_req)
            logger.info(": Should increase length of weld/fin plate")
        else:
            self.weld.design_status = True

        self.recalculating_bolt_values(self)

    def recalculating_bolt_values(self):
        self.bolt_conn_plates_t_fu_fy = []
        self.bolt_conn_plates_t_fu_fy.append((self.plate.thickness_provided, self.plate.fu,self.plate.fy))
        self.bolt_conn_plates_t_fu_fy.append((self.supported_section.web_thickness, self.supported_section.fu,self.supported_section.fy))

        self.bolt.calculate_bolt_spacing_limits(self.bolt.bolt_diameter_provided,conn_plates_t_fu_fy=self.bolt_conn_plates_t_fu_fy)
        self.bolt.calculate_bolt_capacity(self.bolt.bolt_diameter_provided,self.bolt.bolt_grade_provided,conn_plates_t_fu_fy=self.bolt_conn_plates_t_fu_fy,n_planes=1)
        self.plate.get_gauge_edge_dist(web_plate_h=self.plate.height, bolts_one_line=self.plate.bolts_one_line,edge_dist=self.plate.edge_dist_provided,
                                       max_spacing=self.bolt.max_spacing,max_edge_dist=self.bolt.max_edge_dist)
        self.plate.get_bolt_red(bolts_one_line = self.plate.bolts_one_line,gauge=self.plate.gauge_provided,bolts_line=self.plate.bolt_line,
                                pitch=self.plate.gauge_provided,bolt_capacity=self.bolt.bolt_capacity,bolt_dia=self.bolt.bolt_diameter_provided)

        self.get_design_status(self)
        print("--- %s seconds ---" % (time.time() - self.start_time))

    def get_design_status(self):
        if self.plate.design_status is True and self.weld.design_status is True:

            self.design_status = True
            logger.info("=== End Of Design ===")

    # r'/ResourceFiles/images/ColumnsBeams".png'
    def save_design(self,popup_summary):
        # bolt_list = str(*self.bolt.bolt_diameter, sep=", ")
        self.report_supporting = {KEY_DISP_SEC_PROFILE:"ISection",
                                  KEY_DISP_SUPTNGSEC: self.supporting_section.designation,
                                  KEY_DISP_MATERIAL: self.supporting_section.material,
                                  KEY_DISP_FU: self.supporting_section.fu,
                                  KEY_DISP_FY: self.supporting_section.fy,
                                  'Mass': self.supporting_section.mass,
                                  'Area(cm2) - A': self.supporting_section.area,
                                  'D(mm)': self.supporting_section.depth,
                                  'B(mm)': self.supporting_section.flange_width,
                                  't(mm)': self.supporting_section.web_thickness,
                                  'T(mm)': self.supporting_section.flange_thickness,
                                  'FlangeSlope': self.supporting_section.flange_slope,
                                  'R1(mm)': self.supporting_section.root_radius,
                                  'R2(mm)': self.supporting_section.toe_radius,
                                  'Iz(cm4)': self.supporting_section.mom_inertia_z,
                                  'Iy(cm4)': self.supporting_section.mom_inertia_y,
                                  'rz(cm)': self.supporting_section.rad_of_gy_z,
                                  'ry(cm)': self.supporting_section.rad_of_gy_y,
                                  'Zz(cm3)': self.supporting_section.elast_sec_mod_z,
                                  'Zy(cm3)': self.supporting_section.elast_sec_mod_y,
                                  'Zpz(cm3)': self.supporting_section.plast_sec_mod_z,
                                  'Zpy(cm3)': self.supporting_section.elast_sec_mod_y}

        self.report_supported = {
            KEY_DISP_SEC_PROFILE:"ISection", #Image shall be save with this name.png in resource files
            KEY_DISP_SUPTDSEC: self.supported_section.designation,
            KEY_DISP_MATERIAL: self.supported_section.material,
            KEY_DISP_FU: self.supported_section.fu,
            KEY_DISP_FY: self.supported_section.fy,
            'Mass': self.supported_section.mass,
            'Area(cm2) - A': round(self.supported_section.area, 2),
            'D(mm)': self.supported_section.depth,
            'B(mm)': self.supported_section.flange_width,
            't(mm)': self.supported_section.web_thickness,
            'T(mm)': self.supported_section.flange_thickness,
            'FlangeSlope': self.supported_section.flange_slope,
            'R1(mm)': self.supported_section.root_radius,
            'R2(mm)': self.supported_section.toe_radius,
            'Iz(cm4)': self.supported_section.mom_inertia_z,
            'Iy(cm4)': self.supported_section.mom_inertia_y,
            'rz(cm)': self.supported_section.rad_of_gy_z,
            'ry(cm)': self.supported_section.rad_of_gy_y,
            'Zz(cm3)': self.supported_section.elast_sec_mod_z,
            'Zy(cm3)': self.supported_section.elast_sec_mod_y,
            'Zpz(cm3)': self.supported_section.plast_sec_mod_z,
            'Zpy(cm3)': self.supported_section.elast_sec_mod_y}

        self.report_input = \
            {KEY_MODULE: self.module,
            KEY_MAIN_MODULE: self.mainmodule,
            KEY_CONN: self.connectivity,
            KEY_DISP_SHEAR: self.load.shear_force,
            "Supporting Section":"TITLE",
            "Supporting Section Details": self.report_supporting,
            "Supported Section":"TITLE",
            "Supported Section Details": self.report_supported,
            "Bolt Details":"TITLE",
            KEY_DISP_D: str(self.bolt.bolt_diameter),
            KEY_DISP_GRD: str(self.bolt.bolt_grade),
            KEY_DISP_TYP: self.bolt.bolt_type,
            KEY_DISP_DP_BOLT_HOLE_TYPE: self.bolt.bolt_hole_type,
            KEY_DISP_DP_BOLT_SLIP_FACTOR: self.bolt.mu_f,
            KEY_DISP_DP_DETAILING_EDGE_TYPE: self.bolt.edge_type,
            KEY_DISP_DP_DETAILING_GAP: self.plate.gap,
            KEY_DISP_DP_DETAILING_CORROSIVE_INFLUENCES: self.bolt.corrosive_influences,
            "Weld Details":"TITLE",
            KEY_DISP_DP_WELD_TYPE: "Fillet",
            KEY_DISP_DP_WELD_FAB: self.weld.fabrication,
            KEY_DISP_DP_WELD_MATERIAL_G_O: self.weld.fu}

<<<<<<< HEAD
        self.report_supporting = {KEY_DISP_SUPTNGSEC:self.supporting_section.designation,
                                    KEY_DISP_MATERIAL:self.supporting_section.material,
                                    KEY_DISP_FU:self.supporting_section.fu,
                                    KEY_DISP_FY:self.supporting_section.fy,
                                    'Mass': self.supporting_section.mass,
                                    'Area(cm2) - A': self.supporting_section.area,
                                    'D(mm)': self.supporting_section.depth,
                                    'B(mm)': self.supporting_section.flange_width,
                                    't(mm)': self.supporting_section.web_thickness,
                                    'T(mm)': self.supporting_section.flange_thickness,
                                    'FlangeSlope': self.supporting_section.flange_slope,
                                    'R1(mm)': self.supporting_section.root_radius,
                                    'R2(mm)': self.supporting_section.toe_radius,
                                    'Iz(cm4)': self.supporting_section.mom_inertia_z,
                                    'Iy(cm4)': self.supporting_section.mom_inertia_y,
                                    'rz(cm)': self.supporting_section.rad_of_gy_z,
                                    'ry(cm)': self.supporting_section.rad_of_gy_y,
                                    'Zz(cm3)': self.supporting_section.elast_sec_mod_z,
                                    'Zy(cm3)': self.supporting_section.elast_sec_mod_y,
                                    'Zpz(cm3)': self.supporting_section.plast_sec_mod_z,
                                    'Zpy(cm3)': self.supporting_section.elast_sec_mod_y}

        self.report_supported = {
                                KEY_DISP_SUPTDSEC: self.supported_section.designation,
                                KEY_DISP_MATERIAL: self.supported_section.material,
                                KEY_DISP_FU: self.supported_section.fu,
                                KEY_DISP_FY: self.supported_section.fy,
                                'Mass': self.supported_section.mass,
                                'Area(cm2) - A': round(self.supported_section.area,2),
                                'D(mm)': self.supported_section.depth,
                                'B(mm)': self.supported_section.flange_width,
                                't(mm)': self.supported_section.web_thickness,
                                'T(mm)': self.supported_section.flange_thickness,
                                'FlangeSlope': self.supported_section.flange_slope,
                                'R1(mm)': self.supported_section.root_radius,
                                'R2(mm)': self.supported_section.toe_radius,
                                'Iz(cm4)': self.supported_section.mom_inertia_z,
                                'Iy(cm4)': self.supported_section.mom_inertia_y,
                                'rz(cm)': self.supported_section.rad_of_gy_z,
                                'ry(cm)': self.supported_section.rad_of_gy_y,
                                'Zz(cm3)': self.supported_section.elast_sec_mod_z,
                                'Zy(cm3)': self.supported_section.elast_sec_mod_y,
                                'Zpz(cm3)': self.supported_section.plast_sec_mod_z,
                                'Zpy(cm3)': self.supported_section.elast_sec_mod_y}
        # self.report_result = \
        #     {KEY_MODULE_STATUS: self.design_status,
        #         KEY_BOLT_STATUS: self.bolt.design_status,
        #         KEY_OUT_BOLT_SHEAR: self.bolt.bolt_shear_capacity,
        #         KEY_OUT_BOLT_BEARING: self.bolt.bolt_bearing_capacity,
        #         KEY_OUT_BOLT_CAPACITY: self.bolt.bolt_capacity,
        #         KEY_OUT_BOLTS_REQUIRED: self.plate.bolts_required,
        #         KEY_OUT_BOLT_GRP_CAPACITY: self.bolt.bolt_capacity*self.plate.bolts_required,
        #         KEY_OUT_BOLTS_ONE_LINE: self.plate.bolts_one_line,
        #         KEY_OUT_BOLT_LINE: self.plate.bolt_line,
        #         KEY_OUT_PITCH: self.plate.pitch_provided,
        #         KEY_OUT_MIN_PITCH: self.bolt.min_pitch,
        #
        #         KEY_OUT_EDGE_DIST: self.plate.edge_dist_provided,
        #         KEY_OUT_MIN_EDGE_DIST: self.bolt.min_edge_dist,
        #         KEY_OUT_MAX_EDGE_DIST: self.bolt.max_edge_dist,
        #
        #         KEY_OUT_END_DIST: self.plate.end_dist_provided,
        #
        #         KEY_OUT_GAUGE: self.plate.gauge_provided,
        #         KEY_OUT_MIN_GAUGE: self.bolt.min_gauge,
        #         KEY_OUT_MAX_SPACING: self.bolt.max_spacing,
        #
        #         KEY_OUT_GRD_PROVIDED: self.bolt.bolt_fu,
        #         KEY_OUT_D_PROVIDED: self.bolt.bolt_diameter_provided,
        #         KEY_OUT_KB: 0.519,
        #         KEY_OUT_BOLT_HOLE: 26,
        #         KEY_OUT_WELD_SIZE: self.weld.size,
        #         KEY_OUT_WELD_STRESS: self.weld.stress,
        #         KEY_OUT_WELD_STRENGTH: self.weld.strength,
        #         KEY_DP_WELD_MATERIAL_G_O: self.weld.fu,
        #         KEY_OUT_WELD_LENGTH: self.weld.length,
        #         KEY_OUT_WELD_LENGTH_EFF: self.weld.eff_length,
        #         KEY_PLATE_MIN_HEIGHT: self.min_plate_height,
        #         KEY_PLATE_MAX_HEIGHT: self.max_plate_height,
        #         KEY_OUT_PLATE_MOM_DEMAND: self.plate.moment_demand,
        #         KEY_OUT_PLATE_MOM_CAPACITY: self.plate.moment_capacity,
        #         KEY_OUT_PLATE_HEIGHT: self.plate.height,
        #         KEY_OUT_PLATE_LENGTH: self.plate.length,
        #         KEY_OUT_PLATE_BLK_SHEAR: self.plate.block_shear_capacity,
        #         KEY_PLATE_MATERIAL: self.plate.fy,
        #         KEY_OUT_PLATETHK: self.plate.thickness_provided}

=======
>>>>>>> 53b66531

        self.report_check = []
        connecting_plates = [self.plate.thickness_provided,self.supported_section.web_thickness]

        bolt_shear_capacity_kn = round(self.bolt.bolt_capacity/1000,2)
        bolt_bearing_capacity_kn = round(self.bolt.bolt_capacity / 1000, 2)
        bolt_capacity_kn = round(self.bolt.bolt_capacity / 1000, 2)
        kb_disp= round(self.bolt.kb,2)
        kh_disp = round(self.bolt.kh, 2)
        bolt_force_kn=round(self.plate.bolt_force,2)
        bolt_capacity_red_kn=round(self.plate.bolt_capacity_red,2)
        t1 = ('SubSection', 'Bolt Design Checks','|p{4cm}|p{5cm}|p{5.5cm}|p{1.5cm}|')
        self.report_check.append(t1)
        if self.bolt.bolt_type == TYP_BEARING:
            t1 = (KEY_OUT_DISP_BOLT_SHEAR, '', bolt_shear_prov(self.bolt.fu,1,self.bolt.bolt_net_area,
                                                               self.bolt.gamma_mb,bolt_shear_capacity_kn), '')
            self.report_check.append(t1)
            t2 = (KEY_OUT_DISP_BOLT_BEARING, '', bolt_bearing_prov(kb_disp,self.bolt.bolt_diameter_provided,
                                                                   self.bolt_conn_plates_t_fu_fy,self.bolt.gamma_mb,
                                                                   bolt_bearing_capacity_kn), '')
            self.report_check.append(t2)
            t3 = (KEY_OUT_DISP_BOLT_CAPACITY, '',
                  bolt_capacity_prov(bolt_shear_capacity_kn,bolt_bearing_capacity_kn,bolt_capacity_kn),
                  '')
            self.report_check.append(t3)
        else:

            t4 = (KEY_OUT_DISP_BOLT_SLIP, '',
                  HSFG_bolt_capacity_prov(mu_f=self.bolt.mu_f,n_e=1,K_h=kh_disp,fub = self.bolt.fu,
                                          Anb= self.bolt.bolt_net_area,gamma_mf=self.bolt.gamma_mf,
                                          capacity=bolt_capacity_kn),'')
            self.report_check.append(t4)

        t5 = (DISP_NUM_OF_BOLTS, get_trial_bolts(self.load.shear_force,self.load.axial_force,bolt_capacity_kn), self.plate.bolts_required, '')
        self.report_check.append(t5)
        t6 = (DISP_NUM_OF_COLUMNS, '', self.plate.bolt_line, '')
        self.report_check.append(t6)
        t7 = (DISP_NUM_OF_ROWS, '', self.plate.bolts_one_line, '')
        self.report_check.append(t7)
        t1 = (DISP_MIN_PITCH, min_pitch(self.bolt.bolt_diameter_provided),
              self.plate.pitch_provided, get_pass_fail(self.bolt.min_pitch, self.plate.pitch_provided,relation='lesser'))
        self.report_check.append(t1)
        t1 = (DISP_MAX_PITCH, max_pitch(connecting_plates),
              self.plate.pitch_provided, get_pass_fail(self.bolt.max_spacing, self.plate.pitch_provided,relation='greater'))
        self.report_check.append(t1)
        t2 = (DISP_MIN_GAUGE, min_pitch(self.bolt.bolt_diameter_provided),
              self.plate.gauge_provided, get_pass_fail(self.bolt.min_gauge, self.plate.gauge_provided,relation="lesser"))
        self.report_check.append(t2)
        t2 = (DISP_MAX_GAUGE, max_pitch(connecting_plates),
              self.plate.gauge_provided, get_pass_fail(self.bolt.max_spacing, self.plate.gauge_provided,relation="greater"))
        self.report_check.append(t2)
        t3 = (DISP_MIN_END, min_edge_end(self.bolt.d_0, self.bolt.edge_type),
              self.plate.end_dist_provided, get_pass_fail(self.bolt.min_end_dist, self.plate.end_dist_provided,relation='lesser'))
        self.report_check.append(t3)
        t4 = (DISP_MAX_END, max_edge_end(self.plate.fy, self.plate.thickness_provided),
              self.plate.end_dist_provided, get_pass_fail(self.bolt.max_end_dist, self.plate.end_dist_provided,relation='greater'))
        self.report_check.append(t4)
        t3 = (DISP_MIN_EDGE, min_edge_end(self.bolt.d_0, self.bolt.edge_type),
              self.plate.edge_dist_provided, get_pass_fail(self.bolt.min_edge_dist, self.plate.edge_dist_provided,relation='lesser'))
        self.report_check.append(t3)
        t4 = (DISP_MAX_EDGE, max_edge_end(self.plate.fy, self.plate.thickness_provided),
              self.plate.edge_dist_provided, get_pass_fail(self.bolt.max_edge_dist, self.plate.edge_dist_provided,relation="greater"))
        self.report_check.append(t4)
        t5=(KEY_OUT_DISP_BOLT_CAPACITY, bolt_force_kn,bolt_capacity_red_kn,
            get_pass_fail(bolt_force_kn,bolt_capacity_red_kn,relation="lesser"))
        self.report_check.append(t5)

        t1 = ('SubSection','Plate Design Checks','|p{4cm}|p{5cm}|p{5.5cm}|p{1.5cm}|')
        self.report_check.append(t1)

        t1 = (DISP_MIN_PLATE_HEIGHT, min_plate_ht_req(self.supported_section.depth,self.min_plate_height), self.plate.height,
              get_pass_fail(self.min_plate_height, self.plate.height,relation="lesser"))
        self.report_check.append(t1)
        t1 = (DISP_MAX_PLATE_HEIGHT, max_plate_ht_req(self.connectivity,self.supported_section.depth,
                                                      self.supported_section.flange_thickness,
                                                      self.supported_section.root_radius, self.supported_section.notch_ht,
                                                      self.max_plate_height), self.plate.height,
              get_pass_fail(self.max_plate_height, self.plate.height,relation="greater"))
        self.report_check.append(t1)
        min_plate_length = self.plate.gap +2*self.bolt.min_end_dist+(self.plate.bolt_line-1)*self.bolt.min_pitch
        t1 = (DISP_MIN_PLATE_LENGTH, min_plate_length_req(self.bolt.min_pitch, self.bolt.min_end_dist,
                                                      self.plate.bolt_line,min_plate_length), self.plate.length,
              get_pass_fail(min_plate_length, self.plate.length, relation="lesser"))
        self.report_check.append(t1)
        t1 = (DISP_MIN_PLATE_THICK, min_plate_thk_req(self.supported_section.web_thickness), self.plate.thickness_provided,
              get_pass_fail(self.supported_section.web_thickness, self.plate.thickness_provided, relation="lesser"))
        self.report_check.append(t1)
        ###################
        #Plate Shear Capacities
        ###################
        gamma_m0 = IS800_2007.cl_5_4_1_Table_5["gamma_m0"]['yielding']
        A_v = self.plate.height*self.plate.thickness_provided
        t1 = (KEY_DISP_SHEAR_YLD, '', shear_yield_prov(self.plate.height,self.plate.thickness_provided,
                                                           self.plate.fy,gamma_m0,round(self.plate.shear_yielding_capacity/1000,2)),
              '')
        self.report_check.append(t1)

        t1 = (KEY_DISP_SHEAR_RUP, '', shear_rupture_prov(self.plate.height, self.plate.thickness_provided,
                                                                           self.plate.bolts_one_line, self.bolt.dia_hole,
                                                                           self.plate.fu,round(self.plate.shear_rupture_capacity/1000,2)),
              '')
        self.report_check.append(t1)

        t1 = (KEY_DISP_PLATE_BLK_SHEAR_SHEAR, '', round(self.plate.block_shear_capacity/1000,2),'')
        self.report_check.append(t1)

        t1 = (KEY_DISP_SHEAR_CAPACITY, self.load.shear_force, shear_capacity_prov(round(self.plate.shear_yielding_capacity/1000,2),
                                                                                 round(self.plate.shear_rupture_capacity/1000,2),
                                                                                 round(self.plate.block_shear_capacity/1000,2)),
              get_pass_fail(self.load.shear_force, round(self.plate.shear_capacity / 1000, 2), relation="lesser"))
        self.report_check.append(t1)
        ############
        # Plate Tension Capacities
        ##############
        gamma_m1 = IS800_2007.cl_5_4_1_Table_5["gamma_m1"]['ultimate_stress']
        A_g = self.plate.length * self.plate.thickness_provided
        t1 = (KEY_DISP_TENSION_YIELDCAPACITY, '', tension_yield_prov(self.plate.length,self.plate.thickness_provided, self.plate.fy, gamma_m0,
                                                             round(self.plate.tension_yielding_capacity / 1000, 2)),'')
        self.report_check.append(t1)

        t1 = (KEY_DISP_TENSION_RUPTURECAPACITY, '', tension_rupture_prov(self.plate.length, self.plate.thickness_provided,
                                                        self.plate.bolts_one_line, self.bolt.dia_hole,
                                                        self.plate.fu,gamma_m1,
                                                        round(self.plate.tension_rupture_capacity / 1000, 2)),'')
        self.report_check.append(t1)

        t1 = (KEY_DISP_PLATE_BLK_SHEAR_TENSION, '', round(self.plate.block_shear_capacity/1000,2),'')
        self.report_check.append(t1)

        t1 = (KEY_DISP_TENSION_CAPACITY, self.load.axial_force, tensile_capacity_prov(round(self.plate.tension_yielding_capacity/1000,2),
                                                                                  round(self.plate.tension_rupture_capacity/1000,2),
                                                                                  round(self.plate.block_shear_capacity/1000,2)),
        get_pass_fail(self.load.axial_force, round(self.plate.tension_capacity / 1000, 2), relation="lesser"))
        self.report_check.append(t1)

        #############
        #Plate Moment Capacity
        ##############

        t1 = (KEY_OUT_DISP_PLATE_MOM_CAPACITY, round(self.plate.moment_demand/1000000,2),
              round(self.plate.moment_capacity/1000000,2),
              get_pass_fail(self.plate.moment_demand, self.plate.moment_capacity, relation="lesser"))
        self.report_check.append(t1)

        t1 = (KEY_DISP_IR, IR_req(IR = 1),
              mom_axial_IR_prov(round(self.plate.moment_demand/1000000,2),round(self.plate.moment_capacity/1000000,2),
                                self.load.axial_force,round(self.plate.tension_capacity/1000,2),self.plate.IR),
              get_pass_fail(1, self.plate.IR, relation="greater"))
        self.report_check.append(t1)

        ##################
        # Weld Checks
        ##################
        t1 = ('SubSection', 'Weld Checks', '|p{4cm}|p{7.0cm}|p{3.5cm}|p{1.5cm}|')
        self.report_check.append(t1)

        t1 = (DISP_MIN_WELD_SIZE, min_weld_size_req(self.weld_connecting_plates,self.weld_size_min), self.weld.size,
              get_pass_fail(self.weld_size_min, self.weld.size, relation="leq"))
        self.report_check.append(t1)
        t1 = (DISP_MAX_WELD_SIZE, max_weld_size_req(self.weld_connecting_plates, self.weld_size_max), self.weld.size,
              get_pass_fail(self.weld_size_min, self.weld.size, relation="geq"))
        self.report_check.append(t1)
        Ip_weld = round(2 * self.weld.eff_length ** 3 / 12,2)
        weld_conn_plates_fu = [self.supporting_section.fu, self.plate.fu]
        gamma_mw = IS800_2007.cl_5_4_1_Table_5['gamma_mw'][self.weld.fabrication]
        t1 = (DISP_WELD_STRENGTH, weld_strength_req(V=self.load.shear_force*1000,A=self.load.axial_force*1000,
                                                    M=self.plate.moment_demand,Ip_w=Ip_weld,
                                                    y_max= self.weld.eff_length/2,x_max=0.0,l_w=2*self.weld.eff_length,
                                                    R_w=self.weld.stress),
              weld_strength_prov(weld_conn_plates_fu, gamma_mw, self.weld.throat_tk,self.weld.strength),
              get_pass_fail(self.weld.stress, self.weld.strength, relation="lesser"))
        self.report_check.append(t1)

        Disp_3D_image = "./ResourceFiles/images/3d.png"

        config = configparser.ConfigParser()
        config.read_file(open(r'Osdag.config'))
        desktop_path = config.get("desktop_path", "path1")
        print("desk:", desktop_path)
        print(sys.path[0])
        rel_path = str(sys.path[0])
        rel_path = rel_path.replace("\\", "/")

        file_type = "PDF (*.pdf)"
        filename = QFileDialog.getSaveFileName(QFileDialog(), "Save File As", os.path.join(str(' '), "untitled.pdf"), file_type)
        # filename = os.path.join(str(folder), "images_html", "TexReport")
        file_name = str(filename)
        fname_no_ext = filename[0].split(".")[0]
<<<<<<< HEAD
        print(fname_no_ext, "hhhhhhhhhhhhhhhhhhhhhhhhhhh")
        CreateLatex.save_latex(CreateLatex(), self.report_input, self.report_check,
                               self.report_supporting,

                               popup_summary, fname_no_ext, ' ', rel_path, Disp_3D_image, self.report_supported)

    # def select_workspace_folder(self):
    #     # This function prompts the user to select the workspace folder and returns the name of the workspace folder
    #     config = configparser.ConfigParser()
    #     config.read_file(open(r'Osdag.config'))
    #     desktop_path = config.get("desktop_path", "path1")
    #     folder = QFileDialog.getExistingDirectory(None, "Select Workspace Folder (Don't use spaces in the folder name)",
    #                                               desktop_path)
    #     return folder
    #

    # def call_3DModel(self, ui, bgcolor):
    #     '''
    #     This routine responsible for displaying 3D Cad model
    #     :param flag: boolean
    #     :return:
    #     '''
    #     if ui.btn3D.isChecked:
    #         ui.chkBxCol.setChecked(Qt.Unchecked)
    #         ui.chkBxBeam.setChecked(Qt.Unchecked)
    #         ui.chkBxFinplate.setChecked(Qt.Unchecked)
    #     ui.commLogicObj.display_3DModel("Model", bgcolor)
    #
    # def call_3DBeam(self, ui, bgcolor):
    #     '''
    #     Creating and displaying 3D Beam
    #     '''
    #     ui.chkBxBeam.setChecked(Qt.Checked)
    #     if ui.chkBxBeam.isChecked():
    #         ui.chkBxCol.setChecked(Qt.Unchecked)
    #         ui.chkBxFinplate.setChecked(Qt.Unchecked)
    #         ui.btn3D.setChecked(Qt.Unchecked)
    #         ui.mytabWidget.setCurrentIndex(0)
    #
    #     ui.commLogicObj.display_3DModel("Beam", bgcolor)
    #
    # def call_3DColumn(self, ui, bgcolor):
    #     '''
    #     '''
    #     ui.chkBxCol.setChecked(Qt.Checked)
    #     if ui.chkBxCol.isChecked():
    #         ui.chkBxBeam.setChecked(Qt.Unchecked)
    #         ui.chkBxFinplate.setChecked(Qt.Unchecked)
    #         ui.btn3D.setChecked(Qt.Unchecked)
    #         ui.mytabWidget.setCurrentIndex(0)
    #     ui.commLogicObj.display_3DModel("Column", bgcolor)
    #
    # def call_3DFinplate(self, ui, bgcolor):
    #     '''
    #     Displaying FinPlate in 3D
    #     '''
    #     ui.chkBxFinplate.setChecked(Qt.Checked)
    #     if ui.chkBxFinplate.isChecked():
    #         ui.chkBxBeam.setChecked(Qt.Unchecked)
    #         ui.chkBxCol.setChecked(Qt.Unchecked)
    #         ui.mytabWidget.setCurrentIndex(0)
    #         ui.btn3D.setChecked(Qt.Unchecked)
    #
    #     ui.commLogicObj.display_3DModel("Plate", bgcolor)

    #
    # def unchecked_allChkBox(self, ui):
    #     '''
    #     This routine is responsible for unchecking all checkboxes in GUI
    #     '''
    #
    #     ui.btn3D.setChecked(Qt.Unchecked)
    #     ui.chkBxBeam.setChecked(Qt.Unchecked)
    #     ui.chkBxCol.setChecked(Qt.Unchecked)
    #     ui.chkBxFinplate.setChecked(Qt.Unchecked)
    #
    # def showColorDialog(self, ui):
    #
    #     col = QColorDialog.getColor()
    #     colorTup = col.getRgb()
    #     r = colorTup[0]
    #     g = colorTup[1]
    #     b = colorTup[2]
    #     ui.display.set_bg_gradient_color([r, g, b], [255, 255, 255])
    #
    # def generate_3D_Cad_image(self, ui, folder):
    #
    #     # folder = self.select_workspace_folder(self)
    #
    #     # status = self.resultObj['Bolt']['status']
    #     if self.design_status is True:
    #         self.call_3DModel(self, ui, "gradient_bg")
    #         data = os.path.join(str(folder), "images_html", "3D_Model.png")
    #         ui.display.ExportToImage(data)
    #         ui.display.FitAll()
    #     else:
    #         pass
    #
    #     return data

=======
        CreateLatex.save_latex(CreateLatex(), self.report_input, self.report_check, popup_summary, fname_no_ext, rel_path, Disp_3D_image)
>>>>>>> 53b66531

# For Command Line


# from ast import literal_eval
#
# path = input("Enter the file location: ")
# with open(path, 'r') as f:
#     data = f.read()
#     d = literal_eval(data)
#     FinPlateConnection.set_input_values(FinPlateConnection(), d, False)<|MERGE_RESOLUTION|>--- conflicted
+++ resolved
@@ -943,97 +943,6 @@
             KEY_DISP_DP_WELD_FAB: self.weld.fabrication,
             KEY_DISP_DP_WELD_MATERIAL_G_O: self.weld.fu}
 
-<<<<<<< HEAD
-        self.report_supporting = {KEY_DISP_SUPTNGSEC:self.supporting_section.designation,
-                                    KEY_DISP_MATERIAL:self.supporting_section.material,
-                                    KEY_DISP_FU:self.supporting_section.fu,
-                                    KEY_DISP_FY:self.supporting_section.fy,
-                                    'Mass': self.supporting_section.mass,
-                                    'Area(cm2) - A': self.supporting_section.area,
-                                    'D(mm)': self.supporting_section.depth,
-                                    'B(mm)': self.supporting_section.flange_width,
-                                    't(mm)': self.supporting_section.web_thickness,
-                                    'T(mm)': self.supporting_section.flange_thickness,
-                                    'FlangeSlope': self.supporting_section.flange_slope,
-                                    'R1(mm)': self.supporting_section.root_radius,
-                                    'R2(mm)': self.supporting_section.toe_radius,
-                                    'Iz(cm4)': self.supporting_section.mom_inertia_z,
-                                    'Iy(cm4)': self.supporting_section.mom_inertia_y,
-                                    'rz(cm)': self.supporting_section.rad_of_gy_z,
-                                    'ry(cm)': self.supporting_section.rad_of_gy_y,
-                                    'Zz(cm3)': self.supporting_section.elast_sec_mod_z,
-                                    'Zy(cm3)': self.supporting_section.elast_sec_mod_y,
-                                    'Zpz(cm3)': self.supporting_section.plast_sec_mod_z,
-                                    'Zpy(cm3)': self.supporting_section.elast_sec_mod_y}
-
-        self.report_supported = {
-                                KEY_DISP_SUPTDSEC: self.supported_section.designation,
-                                KEY_DISP_MATERIAL: self.supported_section.material,
-                                KEY_DISP_FU: self.supported_section.fu,
-                                KEY_DISP_FY: self.supported_section.fy,
-                                'Mass': self.supported_section.mass,
-                                'Area(cm2) - A': round(self.supported_section.area,2),
-                                'D(mm)': self.supported_section.depth,
-                                'B(mm)': self.supported_section.flange_width,
-                                't(mm)': self.supported_section.web_thickness,
-                                'T(mm)': self.supported_section.flange_thickness,
-                                'FlangeSlope': self.supported_section.flange_slope,
-                                'R1(mm)': self.supported_section.root_radius,
-                                'R2(mm)': self.supported_section.toe_radius,
-                                'Iz(cm4)': self.supported_section.mom_inertia_z,
-                                'Iy(cm4)': self.supported_section.mom_inertia_y,
-                                'rz(cm)': self.supported_section.rad_of_gy_z,
-                                'ry(cm)': self.supported_section.rad_of_gy_y,
-                                'Zz(cm3)': self.supported_section.elast_sec_mod_z,
-                                'Zy(cm3)': self.supported_section.elast_sec_mod_y,
-                                'Zpz(cm3)': self.supported_section.plast_sec_mod_z,
-                                'Zpy(cm3)': self.supported_section.elast_sec_mod_y}
-        # self.report_result = \
-        #     {KEY_MODULE_STATUS: self.design_status,
-        #         KEY_BOLT_STATUS: self.bolt.design_status,
-        #         KEY_OUT_BOLT_SHEAR: self.bolt.bolt_shear_capacity,
-        #         KEY_OUT_BOLT_BEARING: self.bolt.bolt_bearing_capacity,
-        #         KEY_OUT_BOLT_CAPACITY: self.bolt.bolt_capacity,
-        #         KEY_OUT_BOLTS_REQUIRED: self.plate.bolts_required,
-        #         KEY_OUT_BOLT_GRP_CAPACITY: self.bolt.bolt_capacity*self.plate.bolts_required,
-        #         KEY_OUT_BOLTS_ONE_LINE: self.plate.bolts_one_line,
-        #         KEY_OUT_BOLT_LINE: self.plate.bolt_line,
-        #         KEY_OUT_PITCH: self.plate.pitch_provided,
-        #         KEY_OUT_MIN_PITCH: self.bolt.min_pitch,
-        #
-        #         KEY_OUT_EDGE_DIST: self.plate.edge_dist_provided,
-        #         KEY_OUT_MIN_EDGE_DIST: self.bolt.min_edge_dist,
-        #         KEY_OUT_MAX_EDGE_DIST: self.bolt.max_edge_dist,
-        #
-        #         KEY_OUT_END_DIST: self.plate.end_dist_provided,
-        #
-        #         KEY_OUT_GAUGE: self.plate.gauge_provided,
-        #         KEY_OUT_MIN_GAUGE: self.bolt.min_gauge,
-        #         KEY_OUT_MAX_SPACING: self.bolt.max_spacing,
-        #
-        #         KEY_OUT_GRD_PROVIDED: self.bolt.bolt_fu,
-        #         KEY_OUT_D_PROVIDED: self.bolt.bolt_diameter_provided,
-        #         KEY_OUT_KB: 0.519,
-        #         KEY_OUT_BOLT_HOLE: 26,
-        #         KEY_OUT_WELD_SIZE: self.weld.size,
-        #         KEY_OUT_WELD_STRESS: self.weld.stress,
-        #         KEY_OUT_WELD_STRENGTH: self.weld.strength,
-        #         KEY_DP_WELD_MATERIAL_G_O: self.weld.fu,
-        #         KEY_OUT_WELD_LENGTH: self.weld.length,
-        #         KEY_OUT_WELD_LENGTH_EFF: self.weld.eff_length,
-        #         KEY_PLATE_MIN_HEIGHT: self.min_plate_height,
-        #         KEY_PLATE_MAX_HEIGHT: self.max_plate_height,
-        #         KEY_OUT_PLATE_MOM_DEMAND: self.plate.moment_demand,
-        #         KEY_OUT_PLATE_MOM_CAPACITY: self.plate.moment_capacity,
-        #         KEY_OUT_PLATE_HEIGHT: self.plate.height,
-        #         KEY_OUT_PLATE_LENGTH: self.plate.length,
-        #         KEY_OUT_PLATE_BLK_SHEAR: self.plate.block_shear_capacity,
-        #         KEY_PLATE_MATERIAL: self.plate.fy,
-        #         KEY_OUT_PLATETHK: self.plate.thickness_provided}
-
-=======
->>>>>>> 53b66531
-
         self.report_check = []
         connecting_plates = [self.plate.thickness_provided,self.supported_section.web_thickness]
 
@@ -1221,110 +1130,9 @@
         # filename = os.path.join(str(folder), "images_html", "TexReport")
         file_name = str(filename)
         fname_no_ext = filename[0].split(".")[0]
-<<<<<<< HEAD
-        print(fname_no_ext, "hhhhhhhhhhhhhhhhhhhhhhhhhhh")
-        CreateLatex.save_latex(CreateLatex(), self.report_input, self.report_check,
-                               self.report_supporting,
-
-                               popup_summary, fname_no_ext, ' ', rel_path, Disp_3D_image, self.report_supported)
-
-    # def select_workspace_folder(self):
-    #     # This function prompts the user to select the workspace folder and returns the name of the workspace folder
-    #     config = configparser.ConfigParser()
-    #     config.read_file(open(r'Osdag.config'))
-    #     desktop_path = config.get("desktop_path", "path1")
-    #     folder = QFileDialog.getExistingDirectory(None, "Select Workspace Folder (Don't use spaces in the folder name)",
-    #                                               desktop_path)
-    #     return folder
-    #
-
-    # def call_3DModel(self, ui, bgcolor):
-    #     '''
-    #     This routine responsible for displaying 3D Cad model
-    #     :param flag: boolean
-    #     :return:
-    #     '''
-    #     if ui.btn3D.isChecked:
-    #         ui.chkBxCol.setChecked(Qt.Unchecked)
-    #         ui.chkBxBeam.setChecked(Qt.Unchecked)
-    #         ui.chkBxFinplate.setChecked(Qt.Unchecked)
-    #     ui.commLogicObj.display_3DModel("Model", bgcolor)
-    #
-    # def call_3DBeam(self, ui, bgcolor):
-    #     '''
-    #     Creating and displaying 3D Beam
-    #     '''
-    #     ui.chkBxBeam.setChecked(Qt.Checked)
-    #     if ui.chkBxBeam.isChecked():
-    #         ui.chkBxCol.setChecked(Qt.Unchecked)
-    #         ui.chkBxFinplate.setChecked(Qt.Unchecked)
-    #         ui.btn3D.setChecked(Qt.Unchecked)
-    #         ui.mytabWidget.setCurrentIndex(0)
-    #
-    #     ui.commLogicObj.display_3DModel("Beam", bgcolor)
-    #
-    # def call_3DColumn(self, ui, bgcolor):
-    #     '''
-    #     '''
-    #     ui.chkBxCol.setChecked(Qt.Checked)
-    #     if ui.chkBxCol.isChecked():
-    #         ui.chkBxBeam.setChecked(Qt.Unchecked)
-    #         ui.chkBxFinplate.setChecked(Qt.Unchecked)
-    #         ui.btn3D.setChecked(Qt.Unchecked)
-    #         ui.mytabWidget.setCurrentIndex(0)
-    #     ui.commLogicObj.display_3DModel("Column", bgcolor)
-    #
-    # def call_3DFinplate(self, ui, bgcolor):
-    #     '''
-    #     Displaying FinPlate in 3D
-    #     '''
-    #     ui.chkBxFinplate.setChecked(Qt.Checked)
-    #     if ui.chkBxFinplate.isChecked():
-    #         ui.chkBxBeam.setChecked(Qt.Unchecked)
-    #         ui.chkBxCol.setChecked(Qt.Unchecked)
-    #         ui.mytabWidget.setCurrentIndex(0)
-    #         ui.btn3D.setChecked(Qt.Unchecked)
-    #
-    #     ui.commLogicObj.display_3DModel("Plate", bgcolor)
-
-    #
-    # def unchecked_allChkBox(self, ui):
-    #     '''
-    #     This routine is responsible for unchecking all checkboxes in GUI
-    #     '''
-    #
-    #     ui.btn3D.setChecked(Qt.Unchecked)
-    #     ui.chkBxBeam.setChecked(Qt.Unchecked)
-    #     ui.chkBxCol.setChecked(Qt.Unchecked)
-    #     ui.chkBxFinplate.setChecked(Qt.Unchecked)
-    #
-    # def showColorDialog(self, ui):
-    #
-    #     col = QColorDialog.getColor()
-    #     colorTup = col.getRgb()
-    #     r = colorTup[0]
-    #     g = colorTup[1]
-    #     b = colorTup[2]
-    #     ui.display.set_bg_gradient_color([r, g, b], [255, 255, 255])
-    #
-    # def generate_3D_Cad_image(self, ui, folder):
-    #
-    #     # folder = self.select_workspace_folder(self)
-    #
-    #     # status = self.resultObj['Bolt']['status']
-    #     if self.design_status is True:
-    #         self.call_3DModel(self, ui, "gradient_bg")
-    #         data = os.path.join(str(folder), "images_html", "3D_Model.png")
-    #         ui.display.ExportToImage(data)
-    #         ui.display.FitAll()
-    #     else:
-    #         pass
-    #
-    #     return data
-
-=======
+
         CreateLatex.save_latex(CreateLatex(), self.report_input, self.report_check, popup_summary, fname_no_ext, rel_path, Disp_3D_image)
->>>>>>> 53b66531
+
 
 # For Command Line
 
