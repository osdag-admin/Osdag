TYPE_COMBOBOX = 'ComboBox'
TYPE_TEXTBOX = 'TextBox'
TYPE_TITLE = 'Title'
TYPE_LABEL = 'Label'

import sqlite3
from utils.common.component import Component


def connectdb(table_name):
   
    conn = sqlite3.connect(Component().path_to_database)
    lst = []
    if table_name == "Angles":
        cursor = conn.execute("SELECT Designation FROM Angles")

    elif table_name == "Channels":
        cursor = conn.execute("SELECT Designation FROM Channels")
       
    elif table_name == "Beams":
        cursor = conn.execute("SELECT Designation FROM Beams")
    elif table_name == "Bolt":
        cursor = conn.execute("SELECT Diameter_of_bolt FROM Bolt")

    else:
        cursor = conn.execute("SELECT Designation FROM Columns")
    rows = cursor.fetchall()
     
    for row in rows:
        lst.append(row)
   
    final_lst = tuple_to_str(lst)
    return final_lst


def tuple_to_str(tl):
    arr = ['Select Section']
    for v in tl:
        val = ''.join(v)
        arr.append(val)
    return arr

DISP_TITLE_CM = 'Connecting members'

KEY_CONN = 'Connectivity'
KEY_DISP_CONN = 'Connectivity *'
VALUES_CONN = ['Column flange-Beam web', 'Column web-Beam web', 'Beam-Beam']
VALUES_CONN_1 = ['Column flange-Beam web', 'Column web-Beam web']
VALUES_CONN_2 = ['Beam-Beam']

KEY_SUPTNGSEC = 'Member.Supporting_Section'
KEY_DISP_SUPTNGSEC = 'Supporting Section'
KEY_DISP_COLSEC = 'Column Section *'
VALUES_COLSEC = connectdb("Columns")

KEY_DISP_PRIBM = 'Primary beam *'
VALUES_PRIBM = connectdb("Beams")


KEY_SUPTDSEC = 'Member.Supported_Section'
KEY_DISP_SUPTDSEC = 'Supported Section'
KEY_DISP_BEAMSEC = 'Beam Section *'
VALUES_BEAMSEC = connectdb("Beams")

KEY_DISP_SECBM = 'Secondary beam *'
VALUES_SECBM = connectdb("Beams")

KEY_FU = 'Member.fu'
KEY_DISP_FU = 'fu(MPa)*'

KEY_FY = 'Member.fy'
KEY_DISP_FY = 'fy(MPa)*'

DISP_TITLE_FSL = 'Factored shear load'

KEY_VERSH = 'Load.Vertical_Shear'
KEY_DISP_VERSH = 'Vert. Shear(kN)*'

DISP_TITLE_BOLT = 'Bolt'

KEY_D = 'Bolt.Diameter'
KEY_DISP_D = 'Diameter(mm)*'
VALUES_D = ['All','Customized']

KEY_TYP = 'Bolt.Type'
KEY_DISP_TYP = 'Type *'
VALUES_TYP = ['Select Type','Friction Grip Bolt','Bearing Bolt']
VALUES_TYP_1 = ['Friction Grip Bolt']
VALUES_TYP_2 = ['Bearing Bolt']

KEY_GRD = 'Bolt.Grade'
KEY_DISP_GRD = 'Grade *'
<<<<<<< HEAD
VALUES_GRD = ['All','Customized']
VALUES_GRD_CUSTOMIZED = []
=======
VALUES_GRD = ['All', 'Customized']
VALUES_GRD_1 = ['All']
VALUES_GRD_2 = ['Customized']
>>>>>>> 2033b541

DISP_TITLE_PLATE = 'Plate'

KEY_PLATETHK = 'Plate.Thickness'
KEY_DISP_PLATETHK = 'Thickness(mm)*'
<<<<<<< HEAD
VALUES_PLATETHK = ['All','Customized']
VALUES_PLATETHK_CUSTOMIZED = ['3','4','5','6','8','10','12','14','16','18','20']
=======
VALUES_PLATETHK = ['All', 'Customized']


LABEL_LIST = [KEY_CONN, KEY_SUPTNGSEC, KEY_SUPTDSEC, KEY_FU, KEY_FY, KEY_VERSH, KEY_D, KEY_TYP, KEY_GRD]
>>>>>>> 2033b541

DISP_TITLE_CLEAT = 'Cleat Angle'

KEY_CLEATHT='CleatHt'
KEY_DISP_CLEATHT='Height(mm)'

KEY_CLEATSEC='Cleat Section'
KEY_DISP_CLEATSEC='Cleat Section *'
VALUES_CLEATSEC=['20 20 X 3', '20 20 X 4', '25 25 x 3', '25 25 x 4', '25 25 x 5', '30 30 x 3', '30 30 x 4', '30 30 x 5', '35 35 x 3', '35 35 x 4', '35 35 x 5', '35 35 x 6', '40 40 x 3', '40 40 x 4', '40 40 x 5', '40 40 x 6', '45 45 x 3', '45 45 x 4', '45 45 x 5', '45 45 x 6', '50 50 x 3', '50 50 x 4', '50 50 x 5', '50 50 x 6', '50 50 x 7', '50 50 x 8', '55 55 x 4', '55 55 x 5', '55 55 x 6', '55 55 x 8', '55 55 x 10', '60 60 x 4', '60 60 x 5', '60 60 x 6', '60 60 x 8', '60 60 x 10', '65 65 x 4', '65 65 x 5', '65 65 x 6', '65 65 x 8', '65 65 x 10', '70 70 x 5', '70 70 x 6', '70 70 x 7', '70 70 x 8', '70 70 x 10', '75 75 x 5', '75 75 x 6', '75 75 x 8', '75 75 x 10', '80 80 x 6', '80 80 x 8', '80 80 x 10', '80 80 x 12', '90 90 x 6', '90 90 x 8', '90 90 x 10', '90 90 x 12', '100 100 x 6', '100 100 x 7', '100 100 x 8', '100 100 x 10', '100 100x 12', '100 100 x 15', '110 110 X 8', '110 110 X 10', '110 110 X 12', '110 110 X 16', '120 120 X 8', '120 120 X 10', '120 120 X 12', '120 120 X 15', '130 130 X 8', '130 130 X 9', '130 130 X 10', '130 130 X 12', '130 130 X 16', '150 150 X 10', '150 150 X 12', '150 150 X 15', '150 150 X 16', '150 150 X 18', '150 150 X 20', '150 150 X 10', '150 150 X 12', '150 150 X 15', '150 150 X 16', '150 150 X 18', '150 150 X 20', '180 180 X 15', '180 180 X 18', '180 180 X 20', '200 200 X 12', '200 200 X 16', '200 200 X 20', '200 200 X 24', '200 200 X 25', '30 20 X 3', '30 20 X 4', '30 20 X 5', '40 20 X 3', '40 20 X 4', '40 20 X 5', '40 25 X 3', '40 25 X 4', '40 25 X 5', '40 25 X 6', '45 30 X 3', '45 30 X 4', '45 30 X 5', '45 30 X 6', '50 30 X 3', '50 30 X 4', '50 30 X 5', '50 30 X 6', '60 30 X 5', '60 30 X 6', '60 40 X 5', '60 40 X 6', '60 40 X 7', '60 40 X 8', '65 45 X 5', '65 45 X 6', '65 45 X 8', '65 50 X 5', '65 50 X 6', '65 50 X 7', '65 50 X 8', '70 45 X 5', '70 45 X 6', '70 45 X 8', '70 45 X 10', '70 50 X 5', '70 50 X 6', '70 50 X 7', '70 50 X 8', '75 50X 5', '75 50X 6', '75 50X 7', '75 50X 8', '75 50X 10', '80 40 X 5', '80 40 X 6', '80 40 X 7', '80 40 X 8', '80 50 X 5', '80 50 X  6', '80 50 X  8', '80 50 X 10', '80 60 X 6', '80 60 X 7', '80 60 X 8', '90 60 X 6', '90 60 X  8', '90 60 X 10', '90 60 X 12', '90 65 X 6', '90 65 X 7', '90 65 X 8', '90 65 X 10', '100 50 X 6', '100 50 X 7', '100 50 X 8', '100 50 X 10', '100 65 X 6', '100 65 X  7', '100 65 X  8', '100 65 X 10', '100 75 X 6', '100 75 X  8', '100 75 X 10', '100 75 X 12', '120 80 X 8', '120 80 X 10', '120 80 X 12', '125 75 X 6', '125 75 X  8', '125 75 X 10', '125 75 X 12', '125 95 X 6', '125 95 X  8', '125 95 X 10', '125 95 X 12', '135 65 X 8', '135 65 X 10', '135 65 X 12', '135 65 X 8', '135 65 X 10', '135 65 X 12', '150 75 X 8', '150 75 X  9', '150 75 X 10', '150 75 X 12', '150 75 X 15', '150 90 X 10', '150 90 X X 12', '150 90 X X 15', '150 90 X 10', '150 90 X 12', '150 90 X 15', '150 115 X 8', '150 115 X 10', '150 115 X 12', '150 115 X 16', '200 100 X 10', '200 100 X 12', '200 100 X 15', '200 100 X 16', '200 100 X 10', '200 100 X 12', '200 100 X 15', '200 100 X 16', '200 150 X 10', '200 150 X 12', '200 150 X 15', '200 150 X 16', '200 150 X 18', '200 150 X 20', '200 150 X 10', '200 150 X 12', '200 150 X 15', '200 150 X 16', '200 150 X 18', '200 150 X 20']
DISPLAY_TITLE_ANGLESEC='Angle sections'

KEY_SEATEDANGLE='SeatedAngle'
KEY_DISP_SEATEDANGLE='Seated Angle *'
VALUES_SEATEDANGLE=['20 20 X 3', '20 20 X 4', '25 25 x 3', '25 25 x 4', '25 25 x 5', '30 30 x 3', '30 30 x 4', '30 30 x 5', '35 35 x 3', '35 35 x 4', '35 35 x 5', '35 35 x 6', '40 40 x 3', '40 40 x 4', '40 40 x 5', '40 40 x 6', '45 45 x 3', '45 45 x 4', '45 45 x 5', '45 45 x 6', '50 50 x 3', '50 50 x 4', '50 50 x 5', '50 50 x 6', '50 50 x 7', '50 50 x 8', '55 55 x 4', '55 55 x 5', '55 55 x 6', '55 55 x 8', '55 55 x 10', '60 60 x 4', '60 60 x 5', '60 60 x 6', '60 60 x 8', '60 60 x 10', '65 65 x 4', '65 65 x 5', '65 65 x 6', '65 65 x 8', '65 65 x 10', '70 70 x 5', '70 70 x 6', '70 70 x 7', '70 70 x 8', '70 70 x 10', '75 75 x 5', '75 75 x 6', '75 75 x 8', '75 75 x 10', '80 80 x 6', '80 80 x 8', '80 80 x 10', '80 80 x 12', '90 90 x 6', '90 90 x 8', '90 90 x 10', '90 90 x 12', '100 100 x 6', '100 100 x 7', '100 100 x 8', '100 100 x 10', '100 100x 12', '100 100 x 15', '110 110 X 8', '110 110 X 10', '110 110 X 12', '110 110 X 16', '120 120 X 8', '120 120 X 10', '120 120 X 12', '120 120 X 15', '130 130 X 8', '130 130 X 9', '130 130 X 10', '130 130 X 12', '130 130 X 16', '150 150 X 10', '150 150 X 12', '150 150 X 15', '150 150 X 16', '150 150 X 18', '150 150 X 20', '150 150 X 10', '150 150 X 12', '150 150 X 15', '150 150 X 16', '150 150 X 18', '150 150 X 20', '180 180 X 15', '180 180 X 18', '180 180 X 20', '200 200 X 12', '200 200 X 16', '200 200 X 20', '200 200 X 24', '200 200 X 25', '30 20 X 3', '30 20 X 4', '30 20 X 5', '40 20 X 3', '40 20 X 4', '40 20 X 5', '40 25 X 3', '40 25 X 4', '40 25 X 5', '40 25 X 6', '45 30 X 3', '45 30 X 4', '45 30 X 5', '45 30 X 6', '50 30 X 3', '50 30 X 4', '50 30 X 5', '50 30 X 6', '60 30 X 5', '60 30 X 6', '60 40 X 5', '60 40 X 6', '60 40 X 7', '60 40 X 8', '65 45 X 5', '65 45 X 6', '65 45 X 8', '65 50 X 5', '65 50 X 6', '65 50 X 7', '65 50 X 8', '70 45 X 5', '70 45 X 6', '70 45 X 8', '70 45 X 10', '70 50 X 5', '70 50 X 6', '70 50 X 7', '70 50 X 8', '75 50X 5', '75 50X 6', '75 50X 7', '75 50X 8', '75 50X 10', '80 40 X 5', '80 40 X 6', '80 40 X 7', '80 40 X 8', '80 50 X 5', '80 50 X  6', '80 50 X  8', '80 50 X 10', '80 60 X 6', '80 60 X 7', '80 60 X 8', '90 60 X 6', '90 60 X  8', '90 60 X 10', '90 60 X 12', '90 65 X 6', '90 65 X 7', '90 65 X 8', '90 65 X 10', '100 50 X 6', '100 50 X 7', '100 50 X 8', '100 50 X 10', '100 65 X 6', '100 65 X  7', '100 65 X  8', '100 65 X 10', '100 75 X 6', '100 75 X  8', '100 75 X 10', '100 75 X 12', '120 80 X 8', '120 80 X 10', '120 80 X 12', '125 75 X 6', '125 75 X  8', '125 75 X 10', '125 75 X 12', '125 95 X 6', '125 95 X  8', '125 95 X 10', '125 95 X 12', '135 65 X 8', '135 65 X 10', '135 65 X 12', '135 65 X 8', '135 65 X 10', '135 65 X 12', '150 75 X 8', '150 75 X  9', '150 75 X 10', '150 75 X 12', '150 75 X 15', '150 90 X 10', '150 90 X X 12', '150 90 X X 15', '150 90 X 10', '150 90 X 12', '150 90 X 15', '150 115 X 8', '150 115 X 10', '150 115 X 12', '150 115 X 16', '200 100 X 10', '200 100 X 12', '200 100 X 15', '200 100 X 16', '200 100 X 10', '200 100 X 12', '200 100 X 15', '200 100 X 16', '200 150 X 10', '200 150 X 12', '200 150 X 15', '200 150 X 16', '200 150 X 18', '200 150 X 20', '200 150 X 10', '200 150 X 12', '200 150 X 15', '200 150 X 16', '200 150 X 18', '200 150 X 20']

KEY_TOPANGLE='TopAngle'
KEY_DISP_TOPANGLE='Top Angle *'
VALUES_TOPANGLE=[
    '20 20 X 3', '20 20 X 4', '25 25 x 3', '25 25 x 4', '25 25 x 5',
    '30 30 x 3', '30 30 x 4', '30 30 x 5', '35 35 x 3', '35 35 x 4',
    '35 35 x 5', '35 35 x 6', '40 40 x 3', '40 40 x 4', '40 40 x 5', '40 40 x 6', '45 45 x 3', '45 45 x 4', '45 45 x 5', '45 45 x 6', '50 50 x 3', '50 50 x 4', '50 50 x 5', '50 50 x 6', '50 50 x 7', '50 50 x 8', '55 55 x 4', '55 55 x 5', '55 55 x 6', '55 55 x 8', '55 55 x 10', '60 60 x 4', '60 60 x 5', '60 60 x 6', '60 60 x 8', '60 60 x 10', '65 65 x 4', '65 65 x 5', '65 65 x 6', '65 65 x 8', '65 65 x 10', '70 70 x 5', '70 70 x 6', '70 70 x 7', '70 70 x 8', '70 70 x 10', '75 75 x 5', '75 75 x 6', '75 75 x 8', '75 75 x 10', '80 80 x 6', '80 80 x 8', '80 80 x 10', '80 80 x 12', '90 90 x 6', '90 90 x 8', '90 90 x 10', '90 90 x 12', '100 100 x 6', '100 100 x 7', '100 100 x 8', '100 100 x 10', '100 100x 12', '100 100 x 15', '110 110 X 8', '110 110 X 10', '110 110 X 12', '110 110 X 16', '120 120 X 8', '120 120 X 10', '120 120 X 12', '120 120 X 15', '130 130 X 8', '130 130 X 9', '130 130 X 10', '130 130 X 12', '130 130 X 16', '150 150 X 10', '150 150 X 12', '150 150 X 15', '150 150 X 16', '150 150 X 18', '150 150 X 20', '150 150 X 10', '150 150 X 12', '150 150 X 15', '150 150 X 16', '150 150 X 18', '150 150 X 20', '180 180 X 15', '180 180 X 18', '180 180 X 20', '200 200 X 12', '200 200 X 16', '200 200 X 20', '200 200 X 24', '200 200 X 25', '30 20 X 3', '30 20 X 4', '30 20 X 5', '40 20 X 3', '40 20 X 4', '40 20 X 5', '40 25 X 3', '40 25 X 4', '40 25 X 5', '40 25 X 6', '45 30 X 3', '45 30 X 4', '45 30 X 5', '45 30 X 6', '50 30 X 3', '50 30 X 4', '50 30 X 5', '50 30 X 6', '60 30 X 5', '60 30 X 6', '60 40 X 5', '60 40 X 6', '60 40 X 7', '60 40 X 8', '65 45 X 5', '65 45 X 6', '65 45 X 8', '65 50 X 5', '65 50 X 6', '65 50 X 7', '65 50 X 8', '70 45 X 5', '70 45 X 6', '70 45 X 8', '70 45 X 10', '70 50 X 5', '70 50 X 6', '70 50 X 7', '70 50 X 8', '75 50X 5', '75 50X 6', '75 50X 7', '75 50X 8', '75 50X 10', '80 40 X 5', '80 40 X 6', '80 40 X 7', '80 40 X 8', '80 50 X 5', '80 50 X  6', '80 50 X  8', '80 50 X 10', '80 60 X 6', '80 60 X 7', '80 60 X 8', '90 60 X 6', '90 60 X  8', '90 60 X 10', '90 60 X 12', '90 65 X 6', '90 65 X 7', '90 65 X 8', '90 65 X 10', '100 50 X 6', '100 50 X 7', '100 50 X 8', '100 50 X 10', '100 65 X 6', '100 65 X  7', '100 65 X  8', '100 65 X 10', '100 75 X 6', '100 75 X  8', '100 75 X 10', '100 75 X 12', '120 80 X 8', '120 80 X 10', '120 80 X 12', '125 75 X 6', '125 75 X  8', '125 75 X 10', '125 75 X 12', '125 95 X 6', '125 95 X  8', '125 95 X 10', '125 95 X 12', '135 65 X 8', '135 65 X 10', '135 65 X 12', '135 65 X 8', '135 65 X 10', '135 65 X 12', '150 75 X 8', '150 75 X  9', '150 75 X 10', '150 75 X 12', '150 75 X 15', '150 90 X 10', '150 90 X X 12', '150 90 X X 15', '150 90 X 10', '150 90 X 12', '150 90 X 15', '150 115 X 8', '150 115 X 10', '150 115 X 12', '150 115 X 16', '200 100 X 10', '200 100 X 12', '200 100 X 15', '200 100 X 16', '200 100 X 10', '200 100 X 12', '200 100 X 15', '200 100 X 16', '200 150 X 10', '200 150 X 12', '200 150 X 15', '200 150 X 16', '200 150 X 18', '200 150 X 20', '200 150 X 10', '200 150 X 12', '200 150 X 15', '200 150 X 16', '200 150 X 18', '200 150 X 20']











DISP_TITLE_COMPMEM='Compression member'

KEY_SECTYPE = 'Section Type'
KEY_DISP_SECTYPE = 'Section Type*'
VALUES_SECTYPE = ['Select Type','Beams','Columns','Angles','Back to Back Angles','Star Angles','Channels','Back to back Channels']


KEY_SECSIZE = 'Section Size'
KEY_DISP_SECSIZE = 'Section Size*'
VALUES_SECSIZE_BEAMS = ['Select section','JB 150', 'JB 175', 'JB 200', 'JB 225', 'LB 100', 'LB 125', 'LB 150', 'LB 175', 'LB 200', 'LB 225', 'LB 250', 'LB 275', 'LB 300', 'LB 325', 'LB 350', 'LB 400', 'LB 450', 'LB 500', 'LB 550', 'LB 600', 'LB 75', 'LB(P) 100', 'LB(P) 175', 'LB(P) 200', 'LB(P) 300', 'MB 100', 'MB 125', 'MB 150', 'MB 175', 'MB 200', 'MB 225', 'MB 250', 'MB 300', 'MB 350', 'MB 400', 'MB 450', 'MB 500', 'MB 550', 'MB 600', 'NPB 100x55x8.1', 'NPB 120x60x10.4', 'NPB 140x70x12.9', 'NPB 160x80x15.8', 'NPB 180x90x15.4', 'NPB 180x90x18.8', 'NPB 180x90x21.3', 'NPB 200x100x18.4', 'NPB 200x100x22.4', 'NPB 200x100x25.1', 'NPB 200x130x27.2', 'NPB 200x130x32', 'NPB 220x110x26.2', 'NPB 220x110x29.4', 'NPB 240x120x26.2', 'NPB 240x120x30.7', 'NPB 240x120x34.3', 'NPB 250x125x30.1', 'NPB 250x150x33.9', 'NPB 250x150x39.8', 'NPB 250x150x46', 'NPB 250x175x43.9', 'NPB 270x135x30.7', 'NPB 270x135x36.1', 'NPB 270x135x42.3', 'NPB 300x150x36.5', 'NPB 300x150x42.2', 'NPB 300x150x49.3', 'NPB 300x165x39.9', 'NPB 300x165x45.8', 'NPB 300x165x53.5', 'NPB 300x200x59.6', 'NPB 300x200x66.7', 'NPB 300x200x74.4', 'NPB 330x160x43', 'NPB 330x160x49.1', 'NPB 330x160x57', 'NPB 350x170x50.2', 'NPB 350x170x57.1', 'NPB 350x170x66', 'NPB 350x250x79.2', 'NPB 400x180x57.4', 'NPB 400x180x66.3', 'NPB 450x190x67.2', 'NPB 450x190x77.6', 'NPB 450x190x92.4', 'NPB 500x200x107.3', 'NPB 500x200x79.4', 'NPB 500x200x90.7', 'NPB 550x210x105.5', 'NPB 550x210x122.5', 'NPB 550x210x92.1', 'NPB 600x220x107.6', 'NPB 600x220x122.4', 'NPB 600x220x154.5', 'NPB 750x270x146.9', 'NPB 750x270x174.5', 'NPB 750x270x197.7', 'NPB 750x270x202.5', 'UB 1016 x 305 x 222', 'UB 1016 x 305 x 249', 'UB 1016 x 305 x 272', 'UB 1016 x 305 x 314', 'UB 1016 x 305 x 349', 'UB 1016 x 305 x 393', 'UB 1016 x 305 x 437', 'UB 1016 x 305 x 487', 'UB 127 x 76 x 13', 'UB 152 x 89 x 16', 'UB 178 x 102 x 19', 'UB 203 x 102 x 23', 'UB 203 x 133 x 25', 'UB 203 x 133 x 30', 'UB 254 x 102 x 22', 'UB 254 x 102 x 25', 'UB 254 x 102 x 28', 'UB 254 x 146 x 31', 'UB 254 x 146 x 37', 'UB 254 x 146 x 43', 'UB 305 x 102 x 25', 'UB 305 x 102 x 28', 'UB 305 x 102 x 33', 'UB 305 x 127 x 37', 'UB 305 x 127 x 42', 'UB 305 x 127 x 48', 'UB 305 x 165 x 40', 'UB 305 x 165 x 46', 'UB 305 x 165 x 54', 'UB 356 x 127 x 33', 'UB 356 x 127 x 39', 'UB 356 x 171 x 45', 'UB 356 x 171 x 51', 'UB 356 x 171 x 57', 'UB 356 x 171 x 67', 'UB 406 x 140 x 39', 'UB 406 x 140 x 46', 'UB 406 x 178 x 54', 'UB 406 x 178 x 60', 'UB 406 x 178 x 67', 'UB 406 x 178 x 74', 'UB 457 x 152 x 52', 'UB 457 x 152 x 60', 'UB 457 x 152 x 67', 'UB 457 x 152 x 74', 'UB 457 x 152 x 82', 'UB 457 x 191 x 67', 'UB 457 x 191 x 74', 'UB 457 x 191 x 82', 'UB 457 x 191 x 89', 'UB 457 x 191 x 98', 'UB 533 x 210 x 101', 'UB 533 x 210 x 109', 'UB 533 x 210 x 122', 'UB 533 x 210 x 82', 'UB 533 x 210 x 92', 'UB 610 x 229 x 101', 'UB 610 x 229 x 113', 'UB 610 x 229 x 125', 'UB 610 x 229 x 140', 'UB 610 x 305 x 149', 'UB 610 x 305 x 179', 'UB 610 x 305 x 238', 'UB 686 x 254 x 125', 'UB 686 x 254 x 140', 'UB 686 x 254 x 152', 'UB 686 x 254 x 170', 'UB 762 x 267 x 134', 'UB 762 x 267 x 147', 'UB 762 x 267 x 173', 'UB 762 x 267 x 197', 'UB 914 x 305 x 201', 'UB 914 x 305 x 224', 'UB 914 x 305 x 253', 'UB 914 x 305 x 289', 'UB 914 x 419 x 343', 'UB 914 x 419 x 388', 'WB 150', 'WB 175', 'WB 200', 'WB 200*', 'WB 225', 'WB 250', 'WB 300', 'WB 350', 'WB 400', 'WB 450', 'WB 500', 'WB 550', 'WB 600', 'WB 600', 'WPB 100x100x12.2', 'WPB 100x100x16.7', 'WPB 100x100x20.4', 'WPB 100x100x41.8', 'WPB 120x120x15.5', 'WPB 120x120x19.9', 'WPB 120x120x26.7', 'WPB 120x120x52.1', 'WPB 140x140x18.1', 'WPB 140x140x24.7', 'WPB 140x140x33.7', 'WPB 140x140x63.2', 'WPB 160x160x23.8', 'WPB 160x160x30.4', 'WPB 160x160x42.6', 'WPB 160x160x76.2', 'WPB 180x180x28.7', 'WPB 180x180x35.5', 'WPB 180x180x51.2', 'WPB 180x180x88.9', 'WPB 200x200x101', 'WPB 200x200x103.1', 'WPB 200x200x34.6', 'WPB 200x200x42.3', 'WPB 200x200x50.9', 'WPB 200x200x61.3', 'WPB 200x200x73', 'WPB 200x200x88.2', 'WPB 220x220x117.3', 'WPB 220x220x40.4', 'WPB 220x220x50.5', 'WPB 220x220x71.5', 'WPB 240x240x156.7', 'WPB 240x240x47.4', 'WPB 240x240x60.3', 'WPB 240x240x83.2', 'WPB 250x250x104', 'WPB 250x250x117.6', 'WPB 250x250x133.9', 'WPB 250x250x151.7', 'WPB 250x250x74.5', 'WPB 260x260x172.4', 'WPB 260x260x54.1', 'WPB 260x260x68.2', 'WPB 260x260x93', 'WPB 280x280x103.1', 'WPB 280x280x188.5', 'WPB 280x280x61.2', 'WPB 280x280x76.4', 'WPB 300x300x117', 'WPB 300x300x237.9', 'WPB 300x300x69.8', 'WPB 300x300x88.3', 'WPB 300x300x96.8', 'WPB 320x300x126.7', 'WPB 320x300x245', 'WPB 320x300x74.2', 'WPB 320x300x97.6', 'WPB 340x300x104.8', 'WPB 340x300x134.2', 'WPB 340x300x247.9', 'WPB 340x300x78.9', 'WPB 360x300x112.1', 'WPB 360x300x141.8', 'WPB 360x300x250.3', 'WPB 360x300x83.7', 'WPB 360x370x137.3', 'WPB 360x370x150.9', 'WPB 360x370x165.3', 'WPB 360x370x182.6', 'WPB 360x370x199.9', 'WPB 400x300x124.8', 'WPB 400x300x155.3', 'WPB 400x300x255.7', 'WPB 400x300x92.4', 'WPB 400x400x189.9', 'WPB 400x400x219.7', 'WPB 400x400x239.6', 'WPB 450x300x139.8', 'WPB 450x300x171.1', 'WPB 450x300x263.3', 'WPB 450x300x99.7', 'WPB 500x300x107.4', 'WPB 500x300x128.7', 'WPB 500x300x155.1', 'WPB 500x300x187.3', 'WPB 500x300x270.3', 'WPB 550x300x120', 'WPB 550x300x166.2', 'WPB 550x300x199.4', 'WPB 550x300x278.2', 'WPB 600x300x128.8', 'WPB 600x300x177.8', 'WPB 600x300x211.9', 'WPB 600x300x285.5', 'WPB 650x300x138', 'WPB 650x300x189.7', 'WPB 650x300x224.8', 'WPB 650x300x293.4', 'WPB 700x300x149.9', 'WPB 700x300x204.5', 'WPB 700x300x240.5', 'WPB 700x300x300.7', 'WPB 800x300x171.5', 'WPB 800x300x224.4', 'WPB 800x300x262.3', 'WPB 800x300x317.3', 'WPB 850x300x179.9', 'WPB 850x300x197.5', 'WPB 850x300x214.7', 'WPB 850x300x230.5', 'WPB 850x300x254.5', 'WPB 900x300x198', 'WPB 900x300x251.6', 'WPB 900x300x291.5']
VALUES_SECSIZE_COLUMNS = ['Select section','HB 150','HB 150*','HB 150*','HB 200','HB 200*','HB 225','HB 225*','HB 250','HB 250*','HB 300','HB 300*','HB 350','HB 350*','HB 400','HB 400*','HB 450','HB 450*','PBP 200X43.8','PBP 200X53.5','PBP 220X57.2','PBP 260X75''PBP 260X87.3','PBP 300X110','PBP 300X126.1','PBP 300X149.1','PBP 300X180','PBP 300X186','PBP 300X222.9','PBP 300X78.4','PBP 300X88','PBP 300X94.9','PBP 320X102.8','PBP 320X117.3','PBP 320X146.7','PBP 320X184.1','PBP 320X88.5','PBP 360X108.9','PBP 360X133','PBP 360X152','PBP 360X173.9','PBP 360X180.2','PBP 360X84.3','PBP 400X122.4','PBP 400X140.2','PBP 400X158.1','PBP 400X176.1','PBP 400X194.2','PBP 400X212.5','PBP 400X230.9','SC 100','SC 120','SC 140','SC 150*','SC 160','SC 180','SC 200','SC 220','SC 250','UC 152 x 152 x 23','UC 152 x 152 x 30','UC 152 x 152 x 37','UC 203 x 203 x 46','UC 203 x 203 x 52','UC 203 x 203 x 60','UC 203 x 203 x 71','UC 203 x 203 x 86','UC 254 x 254 x 107','UC 254 x 254 x 132','UC 254 x 254 x 167','UC 254 x 254 x 73','UC 254 x 254 x 89','UC 305 x 305 x 118','UC 305 x 305 x 137','UC 305 x 305 x 158','UC 305 x 305 x 198','UC 305 x 305 x 240','UC 305 x 305 x 283','UC 305 x 305 x 97','UC 356 x 368 x 129','UC 356 x 368 x 153','UC 356 x 368 x 177','UC 356 x 368 x 202','UC 356 x 406 x 235','UC 356 x 406 x 287','UC 356 x 406 x 340','UC 356 x 406 x 393','UC 356 x 406 x 467','UC 356 x 406 x 551','UC 356 x 406 x 634']
VALUES_SECSIZE_ANGLES = ['20 20 X 3', '20 20 X 4', '25 25 x 3', '25 25 x 4', '25 25 x 5', '30 30 x 3', '30 30 x 4', '30 30 x 5', '35 35 x 3', '35 35 x 4', '35 35 x 5', '35 35 x 6', '40 40 x 3', '40 40 x 4', '40 40 x 5', '40 40 x 6', '45 45 x 3', '45 45 x 4', '45 45 x 5', '45 45 x 6', '50 50 x 3', '50 50 x 4', '50 50 x 5', '50 50 x 6', '50 50 x 7', '50 50 x 8', '55 55 x 4', '55 55 x 5', '55 55 x 6', '55 55 x 8', '55 55 x 10', '60 60 x 4', '60 60 x 5', '60 60 x 6', '60 60 x 8', '60 60 x 10', '65 65 x 4', '65 65 x 5', '65 65 x 6', '65 65 x 8', '65 65 x 10', '70 70 x 5', '70 70 x 6', '70 70 x 7', '70 70 x 8', '70 70 x 10', '75 75 x 5', '75 75 x 6', '75 75 x 8', '75 75 x 10', '80 80 x 6', '80 80 x 8', '80 80 x 10', '80 80 x 12', '90 90 x 6', '90 90 x 8', '90 90 x 10', '90 90 x 12', '100 100 x 6', '100 100 x 7', '100 100 x 8', '100 100 x 10', '100 100x 12', '100 100 x 15', '110 110 X 8', '110 110 X 10', '110 110 X 12', '110 110 X 16', '120 120 X 8', '120 120 X 10', '120 120 X 12', '120 120 X 15', '130 130 X 8', '130 130 X 9', '130 130 X 10', '130 130 X 12', '130 130 X 16', '150 150 X 10', '150 150 X 12', '150 150 X 15', '150 150 X 16', '150 150 X 18', '150 150 X 20', '150 150 X 10', '150 150 X 12', '150 150 X 15', '150 150 X 16', '150 150 X 18', '150 150 X 20', '180 180 X 15', '180 180 X 18', '180 180 X 20', '200 200 X 12', '200 200 X 16', '200 200 X 20', '200 200 X 24', '200 200 X 25', '30 20 X 3', '30 20 X 4', '30 20 X 5', '40 20 X 3', '40 20 X 4', '40 20 X 5', '40 25 X 3', '40 25 X 4', '40 25 X 5', '40 25 X 6', '45 30 X 3', '45 30 X 4', '45 30 X 5', '45 30 X 6', '50 30 X 3', '50 30 X 4', '50 30 X 5', '50 30 X 6', '60 30 X 5', '60 30 X 6', '60 40 X 5', '60 40 X 6', '60 40 X 7', '60 40 X 8', '65 45 X 5', '65 45 X 6', '65 45 X 8', '65 50 X 5', '65 50 X 6', '65 50 X 7', '65 50 X 8', '70 45 X 5', '70 45 X 6', '70 45 X 8', '70 45 X 10', '70 50 X 5', '70 50 X 6', '70 50 X 7', '70 50 X 8', '75 50X 5', '75 50X 6', '75 50X 7', '75 50X 8', '75 50X 10', '80 40 X 5', '80 40 X 6', '80 40 X 7', '80 40 X 8', '80 50 X 5', '80 50 X  6', '80 50 X  8', '80 50 X 10', '80 60 X 6', '80 60 X 7', '80 60 X 8', '90 60 X 6', '90 60 X  8', '90 60 X 10', '90 60 X 12', '90 65 X 6', '90 65 X 7', '90 65 X 8', '90 65 X 10', '100 50 X 6', '100 50 X 7', '100 50 X 8', '100 50 X 10', '100 65 X 6', '100 65 X  7', '100 65 X  8', '100 65 X 10', '100 75 X 6', '100 75 X  8', '100 75 X 10', '100 75 X 12', '120 80 X 8', '120 80 X 10', '120 80 X 12', '125 75 X 6', '125 75 X  8', '125 75 X 10', '125 75 X 12', '125 95 X 6', '125 95 X  8', '125 95 X 10', '125 95 X 12', '135 65 X 8', '135 65 X 10', '135 65 X 12', '135 65 X 8', '135 65 X 10', '135 65 X 12', '150 75 X 8', '150 75 X  9', '150 75 X 10', '150 75 X 12', '150 75 X 15', '150 90 X 10', '150 90 X X 12', '150 90 X X 15', '150 90 X 10', '150 90 X 12', '150 90 X 15', '150 115 X 8', '150 115 X 10', '150 115 X 12', '150 115 X 16', '200 100 X 10', '200 100 X 12', '200 100 X 15', '200 100 X 16', '200 100 X 10', '200 100 X 12', '200 100 X 15', '200 100 X 16', '200 150 X 10', '200 150 X 12', '200 150 X 15', '200 150 X 16', '200 150 X 18', '200 150 X 20', '200 150 X 10', '200 150 X 12', '200 150 X 15', '200 150 X 16', '200 150 X 18', '200 150 X 20']
VALUES_SECSIZE_CHANNELS = ['JC 100', 'JC 125', 'JC 150', 'JC 175', 'JC 200', 'LC 100', 'LC 125', 'LC 150', 'LC 175', 'LC 200', 'LC 225', 'LC 250', 'LC 300', 'LC 350', 'LC 400', 'LC 75', 'LC(P )150', 'LC(P) 125', 'LC(P) 200', 'LC(P) 300', 'MC 100', 'MC 125', 'MC 125*', 'MC 150', 'MC 150*', 'MC 175', 'MC 175*', 'MC 200', 'MC 200*', 'MC 225', 'MC 225*', 'MC 250', 'MC 250*', 'MC 250*', 'MC 300', 'MC 300*', 'MC 300*', 'MC 350', 'MC 400', 'MC 75  ', 'MCP 100', 'MCP 125', 'MCP 125*', 'MCP 150', 'MCP 150*', 'MCP 175', 'MCP 175*', 'MCP 200', 'MCP 200*', 'MCP 225', 'MCP 225*', 'MCP 250', 'MCP 250*', 'MCP 250*', 'MCP 300', 'MCP 300*', 'MCP 300*', 'MCP 350', 'MCP 400', 'MCP 75']
VALUES_SECSIZE_OTHER = ['Select section']


KEY_LENMEM = 'Length of Member'
KEY_DISP_LENMEM = 'Length of Member'


DISP_TITLE_FL = 'Factored loads'


KEY_AXFOR = 'Axial Force'
KEY_DISP_AXFOR = 'Axial Force (kN)*'

KEY_PLTHK = 'Plate thk'
KEY_DISP_PLTHK = 'Plate thk (mm)'

KEY_PLTHICK = 'Plate thk'
KEY_DISP_PLTHICK = 'Plate Thickness'


KEY_DIAM = 'Diameter'
KEY_DISP_DIAM = 'Diameter (mm)'
VALUES_DIAM = ['Select diameter','12','16','20','24','30','36']

KEY_NOROWS = 'No of Rows of Bolts'
KEY_DISP_NOROWS = 'No of Rows of Bolts'


KEY_NOCOLS = 'No of Column of Bolts'
KEY_DISP_NOCOLS = 'No of Column of Bolts'


KEY_ROWPI = 'Row Pitch'
KEY_DISP_ROWPI = 'Row Pitch'


KEY_COLPI = 'Column Pitch'
KEY_DISP_COLPI = 'Column Pitch'


KEY_ENDDIST = 'End Distance'
KEY_DISP_ENDDIST = 'End Distance'


KEY_EDGEDIST = 'Edge Distance'
KEY_DISP_EDGEDIST = 'Edge Distance'


DISP_TITLE_SC = 'Support Condition'


KEY_END1_TRANSLATION = 'End 1'
KEY_END1_ROTATION = 'End 1'
KEY_DISP_END1 = 'End 1'
VALUES_END1_TRANSLATION = ['Translation','Free','Restrained']
VALUES_END1_ROTATION = ['Rotation','Free','Restrained']


KEY_END2_TRANSLATION = 'End 2'
KEY_END2_ROTATION = 'End 2'
KEY_DISP_END2 = 'End 2'
VALUES_END2_TRANSLATION = ['Translation','Free','Restrained']
VALUES_END2_ROTATION = ['Rotation','Free','Restrained']


KEY_LENZZ = 'Member.Length_zz'
KEY_DISP_LENZZ = 'Length (z-z)'


KEY_LENYY = 'Length'
KEY_DISP_LENYY = 'Length (y-y)'


KEY_CONNLOC = 'Conn Location'
KEY_DISP_CONNLOC = 'Conn Location'
VALUES_CONNLOC_BOLT = ['Bolted','Web','Flange','Leg','Back to Back Web','Back to Back Angles','Star Angles']
VALUES_CONNLOC_WELD = ['Welded','Web','Flange','Leg','Back to Back Web','Back to Back Angles','Star Angles']


KEY_LEN_INLINE = 'Total length in line with tension'
KEY_DISP_LEN_INLINE = 'Total Length in line with tension'

KEY_LEN_OPPLINE = 'Total length opp line with tension'
KEY_DISP_LEN_OPPLINE = 'Total Length opp line with tension'



          <|MERGE_RESOLUTION|>--- conflicted
+++ resolved
@@ -90,28 +90,17 @@
 
 KEY_GRD = 'Bolt.Grade'
 KEY_DISP_GRD = 'Grade *'
-<<<<<<< HEAD
-VALUES_GRD = ['All','Customized']
-VALUES_GRD_CUSTOMIZED = []
-=======
+
 VALUES_GRD = ['All', 'Customized']
 VALUES_GRD_1 = ['All']
 VALUES_GRD_2 = ['Customized']
->>>>>>> 2033b541
 
 DISP_TITLE_PLATE = 'Plate'
 
 KEY_PLATETHK = 'Plate.Thickness'
 KEY_DISP_PLATETHK = 'Thickness(mm)*'
-<<<<<<< HEAD
 VALUES_PLATETHK = ['All','Customized']
 VALUES_PLATETHK_CUSTOMIZED = ['3','4','5','6','8','10','12','14','16','18','20']
-=======
-VALUES_PLATETHK = ['All', 'Customized']
-
-
-LABEL_LIST = [KEY_CONN, KEY_SUPTNGSEC, KEY_SUPTDSEC, KEY_FU, KEY_FY, KEY_VERSH, KEY_D, KEY_TYP, KEY_GRD]
->>>>>>> 2033b541
 
 DISP_TITLE_CLEAT = 'Cleat Angle'
 
