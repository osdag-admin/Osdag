--- conflicted
+++ resolved
@@ -37,14 +37,8 @@
 from OCC.IFSelect import IFSelect_RetDone
 from OCC.StlAPI import StlAPI_Writer
 from drawing_2D import FinCommonData
-<<<<<<< HEAD
-from PyQt4.QtWebKit import *
-from PyQt4.Qt import QPrinter
-# Developed by deepa
+
 from report_generator import * # TODO refactored code in report_generator; old = reportGenerator
-=======
-from reportGenerator import *
->>>>>>> 19f1bf46
 from ModelUtils import getGpPt
 ##### Testing imports
 import OCC.V3d
@@ -699,40 +693,6 @@
 
     def createDesignReport(self):
         self.show_dialog()
-<<<<<<< HEAD
-        
-    
-    def save_design(self,popup_summary):
-        
-        fileName,pat =QtGui.QFileDialog.getSaveFileNameAndFilter(self,"Save File As",str(self.folder) +"/","Html Files (*.html)")
-        fileName = str(fileName)
-        base, base_front, base_top, base_side = self.call2D_Drawing("All")
-        self.inputdict = self.uiObj#self.getuser_inputs()
-        self.outdict = self.resultObj#self.outputdict()
-        
-        dictBeamData  = self.fetchBeamPara()
-        dictColData  = self.fetchColumnPara()
-
-        save_html(self.outdict, self.inputdict, dictBeamData, dictColData,popup_summary,fileName, self.folder, base, base_front, base_top, base_side)
-        
-    # Creates PDF:
-# #         
-#         path_wkthmltopdf = r'C:\Program Files\wkhtmltopdf\bin\wkhtmltopdf.exe'
-#         config = pdfkit.configuration(wkhtmltopdf=path_wkthmltopdf)
-#         options = {
-#                     'margin-bottom': '10mm',
-#                     'footer-right': '[page]'
-#                     }
-#          
-#         pdfkit.from_file(fileName, str(self.folder)+ '/FinPlateReport.pdf', configuration=config, options=options) 
-# #         pdfkit.from_file(fileName,'output/finplate/'+base+'.pdf',configuration=config, options=options)
-# # #         finplateReport.pdf
-        
-        QtGui.QMessageBox.about(self,'Information',"Report Saved")
-    
-    #$$$$$$$$$$$$$$$$$$$$$$$$$$$$$$$$$$$$$$$$$$$$$$$$$$
-        
-=======
 
     def save_design(self, popup_summary):
 
@@ -747,7 +707,6 @@
 
     # # $$$$$$$$$$$$$$$$$$$$$$$$$$$$$$$$$$$$$$$$$$$$$$$$$$
 
->>>>>>> 19f1bf46
     def save_log(self):
 
         fileName, pat = QtGui.QFileDialog.getSaveFileNameAndFilter(self, "Save File As", str(self.folder) + "/LogMessages", "Text files (*.txt)")
