"""
Started on 1st January, 2020.

@author: Darshan Vishwakarma

Module: Tension Member Welded Design

Reference:
            1) IS 800: 2007 General construction in steel - Code of practice (Third revision)
            2) Design of Steel Structures by N. Subramanian (Fifth impression, 2019, Chapter 6)

"""
from design_report.reportGenerator_latex import CreateLatex
from Report_functions import *
from utils.common.component import *
# from cad.common_logic import CommonDesignLogic
from Common import *
from utils.common.load import Load
from design_type.member import Member
import logging
from utils.common.Section_Properties_Calculator import *
from design_type.main import Main


class Tension_welded(Member):

    def __init__(self):
        super(Tension_welded, self).__init__()


        self.design_status = False

    ###############################################
    # Design Preference Functions Start
    ###############################################

    def tab_list(self):
        """

        :return: This function returns the list of tuples. Each tuple will create a tab in design preferences, in the
        order they are appended. Format of the Tuple is:
        [Tab Title, Type of Tab, function for tab content)
        Tab Title : Text which is displayed as Title of Tab,
        Type of Tab: There are Three types of tab layouts.
            Type_TAB_1: This have "Add", "Clear", "Download xlsx file" "Import xlsx file"
            TYPE_TAB_2: This contains a Text box for side note.
            TYPE_TAB_3: This is plain layout
        function for tab content: All the values like labels, input widgets can be passed as list of tuples,
        which will be displayed in chosen tab layout

        """
        tabs = []

        t1 = (DISP_TITLE_ANGLE, TYPE_TAB_1, self.tab_angle_section)
        tabs.append(t1)

        t2 = (DISP_TITLE_CHANNEL, TYPE_TAB_1, self.tab_channel_section)
        tabs.append(t2)

        t6 = ("Connector", TYPE_TAB_2, self.plate_connector_values)
        tabs.append(t6)

        t3 = ("Weld", TYPE_TAB_2, self.weld_values)
        tabs.append(t3)

        t4 = ("Detailing", TYPE_TAB_2, self.detailing_values)
        tabs.append(t4)

        t5 = ("Design", TYPE_TAB_2, self.design_values)
        tabs.append(t5)

        return tabs

    def tab_value_changed(self):
        """

        :return: This function is used to update the values of the keys in design preferences,
         which are dependent on other inputs.
         It returns list of tuple which contains, tab name, keys whose values will be changed,
         function to change the values and arguments for the function.

         [Tab Name, [Argument list], [list of keys to be updated], input widget type of keys, change_function]

         Here Argument list should have only one element.
         Changing of this element,(either changing index or text depending on widget type),
         will update the list of keys (this can be more than one).

         """
        change_tab = []

        t1 = (DISP_TITLE_ANGLE, [KEY_SECSIZE, KEY_SEC_MATERIAL, 'Label_0'],
              [KEY_SECSIZE_SELECTED, KEY_SEC_FY, KEY_SEC_FU, 'Label_1', 'Label_2', 'Label_3', 'Label_4', 'Label_5',
               'Label_7', 'Label_8', 'Label_9',
               'Label_10', 'Label_11', 'Label_12', 'Label_13', 'Label_14', 'Label_15', 'Label_16', 'Label_17',
               'Label_18',
               'Label_19', 'Label_20', 'Label_21', 'Label_22', 'Label_23', 'Label_24', KEY_IMAGE], TYPE_TEXTBOX,
              self.get_new_angle_section_properties)
        change_tab.append(t1)

        t2 = (DISP_TITLE_ANGLE, ['Label_1', 'Label_2', 'Label_3'],
              ['Label_7', 'Label_8', 'Label_9', 'Label_10', 'Label_11', 'Label_12', 'Label_13', 'Label_14', 'Label_15',
               'Label_16', 'Label_17', 'Label_18', 'Label_19', 'Label_20', 'Label_21', 'Label_22', 'Label_23',
               KEY_IMAGE],
              TYPE_TEXTBOX, self.get_Angle_sec_properties)
        change_tab.append(t2)

        t3 = (DISP_TITLE_CHANNEL, [KEY_SECSIZE, KEY_SEC_MATERIAL, 'Label_0'],
              [KEY_SECSIZE_SELECTED, KEY_SEC_FY, KEY_SEC_FU, 'Label_1', 'Label_2', 'Label_3', 'Label_13', 'Label_14',
               'Label_4', 'Label_5',
               'Label_9', 'Label_10', 'Label_11', 'Label_12', 'Label_15', 'Label_16', 'Label_17',
               'Label_19', 'Label_20', 'Label_21',
               'Label_22', 'Label_23', 'Label_26', 'Label_27', KEY_IMAGE], TYPE_TEXTBOX,
              self.get_new_channel_section_properties)
        change_tab.append(t3)

        t4 = (DISP_TITLE_CHANNEL, ['Label_1', 'Label_2', 'Label_3', 'Label_13', 'Label_14'],
              ['Label_9', 'Label_10', 'Label_11', 'Label_12', 'Label_15', 'Label_16', 'Label_17', 'Label_19',
               'Label_20', 'Label_21', 'Label_22', 'Label_26', 'Label_27', KEY_IMAGE], TYPE_TEXTBOX,
              self.get_Channel_sec_properties)

        change_tab.append(t4)

        t5 = ("Connector", [KEY_CONNECTOR_MATERIAL], [KEY_CONNECTOR_FU, KEY_CONNECTOR_FY_20, KEY_CONNECTOR_FY_20_40,
                                                      KEY_CONNECTOR_FY_40], TYPE_TEXTBOX, self.get_fu_fy)
        change_tab.append(t5)

        t6 = (DISP_TITLE_ANGLE, [KEY_SECSIZE_SELECTED], [KEY_SOURCE], TYPE_TEXTBOX, self.change_source)
        change_tab.append(t6)

        t7 = (DISP_TITLE_CHANNEL, [KEY_SECSIZE_SELECTED], [KEY_SOURCE], TYPE_TEXTBOX, self.change_source)
        change_tab.append(t7)

        return change_tab

    def input_dictionary_design_pref(self):
        """

        :return: This function is used to choose values of design preferences to be saved to design dictionary.

         It returns list of tuple which contains, tab name, input widget type of keys, keys whose values to be saved,

         [(Tab Name, input widget type of keys, [List of keys to be saved])]

         """
        design_input = []

        t2 = (DISP_TITLE_ANGLE, TYPE_COMBOBOX, [KEY_SEC_MATERIAL])
        design_input.append(t2)

        t2 = (DISP_TITLE_CHANNEL, TYPE_COMBOBOX, [KEY_SEC_MATERIAL])
        design_input.append(t2)

        # t3 = ("Bolt", TYPE_COMBOBOX, [KEY_DP_BOLT_TYPE, KEY_DP_BOLT_HOLE_TYPE, KEY_DP_BOLT_SLIP_FACTOR])
        # design_input.append(t3)
        #
        # t3 = ("Bolt", TYPE_TEXTBOX, [KEY_DP_BOLT_MATERIAL_G_O])
        # design_input.append(t3)

        t4 = ("Weld", TYPE_COMBOBOX, [KEY_DP_WELD_FAB])
        design_input.append(t4)

        t4 = ("Weld", TYPE_TEXTBOX, [KEY_DP_WELD_MATERIAL_G_O])
        design_input.append(t4)
        #
        # t5 = ("Detailing", TYPE_TEXTBOX, [KEY_DP_DETAILING_GAP])
        # design_input.append(t5)

        t6 = ("Design", TYPE_COMBOBOX, [KEY_DP_DESIGN_METHOD])
        design_input.append(t6)

        t7 = ("Connector", TYPE_COMBOBOX, [KEY_CONNECTOR_MATERIAL])
        design_input.append(t7)
        #
        return design_input

    def input_dictionary_without_design_pref(self):
        """

        :return: Returns list of tuples which have the design preference keys to be stored if user does not open
        design preference (since deisgn preference values are saved on click of 'save' this function is necessary'

        ([Key need to get default values, list of design prefernce values, source of key])

        TODO: list of design preference values are sufficient in this function
         since whole of input dock design dictionary is being passed anyway in ui template
        """
        design_input = []
        t1 = (KEY_MATERIAL, [KEY_SEC_MATERIAL], 'Input Dock')
        design_input.append(t1)

        t2 = (None, [KEY_DP_WELD_FAB,KEY_DP_WELD_MATERIAL_G_O,
                     KEY_DP_DESIGN_METHOD, KEY_CONNECTOR_MATERIAL], '')
        design_input.append(t2)

        return design_input

    def refresh_input_dock(self):
        """

         :return: This function returns list of tuples which has keys that needs to be updated,
          on changing Keys in design preference (ex: adding a new section to database should reflect in input dock)

          [(Tab Name,  Input Dock Key, Input Dock Key type, design preference key, Master key, Value, Database Table Name)]
         """

        add_buttons = []

        t2 = (DISP_TITLE_ANGLE, KEY_SECSIZE, TYPE_COMBOBOX, KEY_SECSIZE_SELECTED, None, None, "Angles")
        add_buttons.append(t2)

        t2 = (DISP_TITLE_CHANNEL, KEY_SECSIZE, TYPE_COMBOBOX, KEY_SECSIZE_SELECTED, None, None, "Channels")
        add_buttons.append(t2)

        return add_buttons

    ####################################
    # Design Preference Functions End
    ####################################

    def set_osdaglogger(key):

        """
        Function to set Logger for Tension Module
        """

        # @author Arsil Zunzunia
        global logger
        logger = logging.getLogger('osdag')

        logger.setLevel(logging.DEBUG)
        handler = logging.StreamHandler()
        formatter = logging.Formatter(fmt='%(asctime)s - %(name)s - %(levelname)s - %(message)s', datefmt='%H:%M:%S')

        handler.setFormatter(formatter)
        logger.addHandler(handler)
        handler = logging.FileHandler('logging_text.log')

        formatter = logging.Formatter(fmt='%(asctime)s - %(name)s - %(levelname)s - %(message)s', datefmt='%H:%M:%S')
        handler.setFormatter(formatter)
        logger.addHandler(handler)

        if key is not None:
            handler = OurLog(key)
            formatter = logging.Formatter(fmt='%(asctime)s - %(name)s - %(levelname)s - %(message)s', datefmt='%H:%M:%S')
            handler.setFormatter(formatter)
            logger.addHandler(handler)

    def module_name(self):

        """
        Function to call the module name
        """
        return KEY_DISP_TENSION_WELDED

    def customized_input(self):

        "Function to populate combobox based on the option selected"


        c_lst = []

        t1 = (KEY_SECSIZE, self.fn_profile_section)
        c_lst.append(t1)

        t4 = (KEY_PLATETHK, self.plate_thick_customized)
        c_lst.append(t4)
        # t2 = (KEY_GRD, self.grdval_customized)
        # c_lst.append(t2)
        # t3 = (KEY_D, self.diam_bolt_customized)
        # c_lst.append(t3)
        # t4 = (KEY_PLATETHK, self.plate_thick_customized)
        # c_lst.append(t4)
        # t5 = (KEY_SEC_PROFILE, self.fn_conn_type)
        # c_lst.append(t5)

        return c_lst

    def fn_profile_section(self):

        "Function to populate combobox based on the section type selected"
        conn = self[0]
        if conn == 'Beams':
            return connectdb("Beams", call_type="popup")
        elif conn == 'Columns':
            return connectdb("Columns", call_type= "popup")
        elif conn in ['Angles', 'Back to Back Angles', 'Star Angles']:
            return connectdb("Angles", call_type= "popup")
        elif conn in ['Channels', 'Back to Back Channels']:
            return connectdb("Channels", call_type= "popup")

    def input_value_changed(self):

        lst = []

        t1 = ([KEY_SEC_PROFILE], KEY_LOCATION, TYPE_COMBOBOX, self.fn_conn_type)
        lst.append(t1)

        t2 = ([KEY_SEC_PROFILE], KEY_SECSIZE, TYPE_COMBOBOX_CUSTOMIZED, self.fn_profile_section)
        lst.append(t2)

        t3 = ([KEY_SEC_PROFILE], KEY_IMAGE, TYPE_IMAGE, self.fn_conn_image)
        lst.append(t3)

        t4 = ([KEY_MATERIAL], KEY_MATERIAL, TYPE_CUSTOM_MATERIAL, self.new_material)
        lst.append(t4)

        t5 = ([KEY_SEC_PROFILE], KEY_OUT_INTERCONNECTION, TYPE_OUT_DOCK, self.out_intermittent)
        lst.append(t5)

        t5 = ([KEY_SEC_PROFILE], KEY_OUT_INTERCONNECTION, TYPE_OUT_LABEL, self.out_intermittent)
        lst.append(t5)

        t5 = ([KEY_SEC_PROFILE], KEY_OUT_INTERSPACING, TYPE_OUT_DOCK, self.out_intermittent)
        lst.append(t5)

        t5 = ([KEY_SEC_PROFILE], KEY_OUT_INTERSPACING, TYPE_OUT_LABEL, self.out_intermittent)
        lst.append(t5)

        t5 = ([KEY_SEC_PROFILE], KEY_OUT_INTER_PLATE_HEIGHT, TYPE_OUT_DOCK, self.out_intermittent)
        lst.append(t5)

        t5 = ([KEY_SEC_PROFILE], KEY_OUT_INTER_PLATE_HEIGHT, TYPE_OUT_LABEL, self.out_intermittent)
        lst.append(t5)

        t5 = ([KEY_SEC_PROFILE], KEY_OUT_INTER_PLATE_LENGTH, TYPE_OUT_DOCK, self.out_intermittent)
        lst.append(t5)

        t5 = ([KEY_SEC_PROFILE], KEY_OUT_INTER_PLATE_LENGTH, TYPE_OUT_LABEL, self.out_intermittent)
        lst.append(t5)

        t5 = ([KEY_SEC_PROFILE], KEY_OUT_INTER_WELD_SIZE, TYPE_OUT_DOCK, self.out_intermittent)
        lst.append(t5)

        t5 = ([KEY_SEC_PROFILE], KEY_OUT_INTER_WELD_SIZE, TYPE_OUT_LABEL, self.out_intermittent)
        lst.append(t5)

        return lst

    def fn_conn_type(self):
        "Function to populate section size based on the type of section "

        profile = self[0]
        if profile in ['Angles', 'Back to Back Angles', 'Star Angles']:
            return VALUES_LOCATION_1
        elif profile in ["Channels", "Back to Back Channels"]:
            return VALUES_LOCATION_2

    def fn_conn_image(self):

        "Function to populate section size based on the type of section "
        img = self[0]
        if img == VALUES_SEC_PROFILE_2[0]:
            return VALUES_IMG_TENSIONWELDED[0]
        elif img ==VALUES_SEC_PROFILE_2[1]:
            return VALUES_IMG_TENSIONWELDED[1]
        elif img ==VALUES_SEC_PROFILE_2[2]:
            return VALUES_IMG_TENSIONWELDED[2]
        elif img ==VALUES_SEC_PROFILE_2[3]:
            return VALUES_IMG_TENSIONWELDED[3]
        else:
            return VALUES_IMG_TENSIONWELDED[4]


    def out_intermittent(self):

        sec_type = self[0]
        if sec_type in [VALUES_SEC_PROFILE_2[0], VALUES_SEC_PROFILE_2[3]]:
            return True
        else:
            return False

    def input_values(self):

        '''
        Fuction to return a list of tuples to be displayed as the UI.(Input Dock)
        '''

        # @author: Amir, Umair
        self.module = KEY_DISP_TENSION_WELDED
        self.mainmodule = 'Member'
        self.connection = "Welded"

        options_list = []

        t16 = (KEY_MODULE, KEY_DISP_TENSION_WELDED, TYPE_MODULE, None, True, 'No Validator')
        options_list.append(t16)

        t1 = (None, DISP_TITLE_CM, TYPE_TITLE, None, True, 'No Validator')
        options_list.append(t1)

        t2 = (KEY_SEC_PROFILE, KEY_DISP_SEC_PROFILE, TYPE_COMBOBOX, VALUES_SEC_PROFILE_2, True, 'No Validator')
        options_list.append(t2)

        t15 = (KEY_IMAGE, None, TYPE_IMAGE, VALUES_IMG_TENSIONWELDED[0] , True, 'No Validator')

        options_list.append(t15)

        t3 = (KEY_LOCATION, KEY_DISP_LOCATION, TYPE_COMBOBOX, VALUES_LOCATION_1, True, 'No Validator')
        options_list.append(t3)

        t4 = (KEY_SECSIZE, KEY_DISP_SECSIZE, TYPE_COMBOBOX_CUSTOMIZED, ['All','Customized'], True, 'No Validator')
        options_list.append(t4)

        t5 = (KEY_MATERIAL, KEY_DISP_MATERIAL, TYPE_COMBOBOX, VALUES_MATERIAL, True, 'No Validator')
        options_list.append(t5)

        t5 = (KEY_LENGTH, KEY_DISP_LENGTH, TYPE_TEXTBOX, None, True, 'Int Validator')
        options_list.append(t5)

        t6 = (None, DISP_TITLE_FSL, TYPE_TITLE, None, True, 'No Validator')
        options_list.append(t6)

        t7 = (KEY_AXIAL, KEY_DISP_AXIAL, TYPE_TEXTBOX, None, True, 'Int Validator')
        options_list.append(t7)

        t13 = (None, DISP_TITLE_PLATE, TYPE_TITLE, None, True, 'No Validator')
        options_list.append(t13)

        t14 = (KEY_PLATETHK, KEY_DISP_PLATETHK, TYPE_COMBOBOX_CUSTOMIZED, VALUES_PLATETHK, True, 'No Validator')
        options_list.append(t14)



        return options_list

    def spacing(self, status):

        spacing = []

        t9 = (KEY_OUT_PITCH, KEY_OUT_DISP_PITCH, TYPE_TEXTBOX, self.plate.pitch_provided if status else '')
        spacing.append(t9)

        t10 = (KEY_OUT_END_DIST, KEY_OUT_DISP_END_DIST, TYPE_TEXTBOX, self.plate.end_dist_provided if status else '')
        spacing.append(t10)

        t11 = (KEY_OUT_GAUGE, KEY_OUT_DISP_GAUGE, TYPE_TEXTBOX, self.plate.gauge_provided if status else '')
        spacing.append(t11)

        t12 = (KEY_OUT_EDGE_DIST, KEY_OUT_DISP_EDGE_DIST, TYPE_TEXTBOX, self.plate.edge_dist_provided if status else '')
        spacing.append(t12)

        return spacing

    def output_values(self, flag):
        '''
        Fuction to return a list of tuples to be displayed as the UI.(Output Dock)
        '''

        # @author: Umair

        out_list = []

        t1 = (None, DISP_TITLE_TENSION_SECTION, TYPE_TITLE, None, True)
        out_list.append(t1)
        # t1 = (None, DISP_TITLE_TENSION_SECTION, TYPE_TITLE, None, True)
        # out_list.append(t1)

        t2 = (KEY_DESIGNATION, KEY_DISP_DESIGNATION, TYPE_TEXTBOX,
              self.section_size_1.designation if flag else '', True)
        out_list.append(t2)

        t3 = (KEY_TENSION_YIELDCAPACITY, KEY_DISP_TENSION_YIELDCAPACITY, TYPE_TEXTBOX, round((self.section_size_1.tension_yielding_capacity/1000),2) if flag else '', True)
        out_list.append(t3)

        t4 = (KEY_TENSION_RUPTURECAPACITY, KEY_DISP_TENSION_RUPTURECAPACITY, TYPE_TEXTBOX,
              round((self.section_size_1.tension_rupture_capacity/1000),2) if flag else '', True)
        out_list.append(t4)

        # t1 = ("mm", DISP_TITLE_TENSION_SECTION, TYPE_TITLE, None, True)
        # out_list.append(t1)

        # t5 = (KEY_TENSION_BLOCKSHEARCAPACITY, KEY_DISP_TENSION_BLOCKSHEARCAPACITY, TYPE_TEXTBOX,
        #       round((self.section_size_1.block_shear_capacity_axial/1000),2) if flag else '', True)
        # out_list.append(t5)

        t6 = (KEY_TENSION_CAPACITY, KEY_DISP_TENSION_CAPACITY, TYPE_TEXTBOX,
              round((self.section_size_1.tension_capacity/1000),2) if flag else '', True)
        out_list.append(t6)

        t6 = (KEY_SLENDER, KEY_DISP_SLENDER, TYPE_TEXTBOX,
              self.section_size_1.slenderness if flag else '', True)
        out_list.append(t6)

        t7 = (KEY_EFFICIENCY, KEY_DISP_EFFICIENCY, TYPE_TEXTBOX,
               self.efficiency if flag else '', True)
        out_list.append(t7)

        t8 = (None, DISP_TITLE_END_CONNECTION, TYPE_TITLE, None, True)
        out_list.append(t8)

        t8 = (None, DISP_TITLE_WELD_DETAILS, TYPE_TITLE, None, True)
        out_list.append(t8)

        t9 = (KEY_OUT_WELD_TYPE, KEY_OUT_DISP_WELD_TYPE, TYPE_TEXTBOX, "Fillet Weld" if flag else '', True)
        out_list.append(t9)

        t9 = (KEY_OUT_WELD_SIZE, KEY_OUT_DISP_WELD_SIZE, TYPE_TEXTBOX, self.weld.size if flag else '', True)
        out_list.append(t9)

        t10 = (KEY_OUT_WELD_STRENGTH, KEY_OUT_DISP_WELD_STRENGTH, TYPE_TEXTBOX, round(self.weld.strength,2) if flag else '', True)
        out_list.append(t10)


        t5 = (KEY_REDUCTION_LONG_JOINT, KEY_DISP_REDUCTION_LONG_JOINT, TYPE_TEXTBOX,round(self.weld.beta_lw, 2) if flag else '', True)
        out_list.append(t5)

        t10 = (KEY_OUT_WELD_STRENGTH_RED, KEY_OUT_DISP_WELD_STRENGTH_RED, TYPE_TEXTBOX, round(self.weld.strength_red, 2) if flag else '',
        True)
        out_list.append(t10)

        t11 = (KEY_OUT_WELD_STRESS, KEY_OUT_DISP_WELD_STRESS, TYPE_TEXTBOX, round(self.weld.stress,2) if flag else '', True)
        out_list.append(t11)

# <<<<<<< HEAD
#         # t5 = (KEY_OUT_WELD_LENGTH, KEY_OUT_DISP_WELD_LENGTH, TYPE_TEXTBOX, round(self.weld.length,0) if flag else '')
#         # out_list.append(t5)
#
#         t13 = (KEY_OUT_WELD_LENGTH_EFF, KEY_OUT_DISP_WELD_LENGTH_EFF, TYPE_TEXTBOX, int(round(self.weld.length,0)) if flag else '')
# =======
#         t5 = (KEY_OUT_WELD_LENGTH, KEY_OUT_DISP_WELD_LENGTH, TYPE_TEXTBOX, self.weld.length if flag else '', True)
#         out_list.append(t5)

        t13 = (KEY_OUT_WELD_LENGTH_EFF, KEY_OUT_DISP_WELD_LENGTH_EFF, TYPE_TEXTBOX, int(round(self.weld.length,0)) if flag else '', True)

        out_list.append(t13)

        t18 = (None, DISP_TITLE_GUSSET_PLATE, TYPE_TITLE, None, True)
        out_list.append(t18)


        t19 = (KEY_OUT_PLATETHK, KEY_OUT_DISP_PLATETHK, TYPE_TEXTBOX, int(round(self.plate.thickness_provided,0)) if flag else '', True)
        out_list.append(t19)

        t20 = (KEY_OUT_PLATE_HEIGHT, KEY_OUT_DISP_PLATE_MIN_HEIGHT, TYPE_TEXTBOX, int(round(self.plate.height,0)) if flag else '', True)
        out_list.append(t20)

        t21 = (KEY_OUT_PLATE_LENGTH, KEY_OUT_DISP_PLATE_MIN_LENGTH, TYPE_TEXTBOX,int(round(self.plate.length,0)) if flag else '', True)

        out_list.append(t21)

        t21 = (KEY_OUT_PLATE_YIELD, KEY_DISP_TENSION_YIELDCAPACITY, TYPE_TEXTBOX,
               (round(self.plate.tension_yielding_capacity / 1000, 2)) if flag else '', True)
        out_list.append(t21)

        # t21 = (KEY_OUT_PLATE_RUPTURE, KEY_DISP_TENSION_RUPTURECAPACITY, TYPE_TEXTBOX,
        #        (round(self.plate.tension_rupture_capacity / 1000, 2)) if flag else '', True)
        # out_list.append(t21)

        t21 = (KEY_OUT_PLATE_BLK_SHEAR, KEY_DISP_TENSION_BLOCKSHEARCAPACITY, TYPE_TEXTBOX,
               (round(self.plate.block_shear_capacity / 1000, 2)) if flag else '', True)
        out_list.append(t21)

        t17 = (KEY_OUT_PATTERN_2, KEY_OUT_DISP_PATTERN, TYPE_OUT_BUTTON, ['Shear Pattern ', self.plate_pattern], True)
        out_list.append(t17)

        t21 = (KEY_OUT_PLATE_CAPACITY, KEY_DISP_TENSION_CAPACITY, TYPE_TEXTBOX,
               (round(self.plate_tension_capacity / 1000, 2)) if flag else '', True)

        out_list.append(t21)

        t18 = (None, DISP_TITLE_INTERMITTENT, TYPE_TITLE, None, False)
        out_list.append(t18)

        t8 = (None, DISP_TITLE_CONN_DETAILS , TYPE_TITLE, None, False)
        out_list.append(t8)

        t21 = (KEY_OUT_INTERCONNECTION, KEY_OUT_DISP_INTERCONNECTION, TYPE_TEXTBOX,
               int(round(self.inter_conn, 0)) if flag else '', False)
        out_list.append(t21)

        t21 = (KEY_OUT_INTERSPACING, KEY_OUT_DISP_INTERSPACING, TYPE_TEXTBOX,
               (round(self.inter_memb_length, 2)) if flag else '', False)
        out_list.append(t21)

        t8 = (None, DISP_TITLE_WELD_DETAILS, TYPE_TITLE, None, False)
        out_list.append(t8)

        t9 = (KEY_OUT_INTER_WELD_SIZE, KEY_OUT_DISP_INTER_WELD_SIZE, TYPE_TEXTBOX, self.inter_weld_size if flag else '', False)
        out_list.append(t9)

        t18 = (None, DISP_TITLE_PLATED, TYPE_TITLE, None, False)
        out_list.append(t18)

        t20 = (KEY_OUT_INTER_PLATE_HEIGHT, KEY_OUT_DISP_INTER_PLATE_HEIGHT, TYPE_TEXTBOX,
               int(round(self.inter_plate_height, 0)) if flag else '', False)
        out_list.append(t20)

        t21 = (KEY_OUT_INTER_PLATE_LENGTH, KEY_OUT_DISP_INTER_PLATE_LENGTH, TYPE_TEXTBOX,
               int(round(self.inter_plate_length, 0)) if flag else '', False)
        out_list.append(t21)

        return out_list

    def plate_pattern(self, status):

        pattern = []

        t00 = (None, "", TYPE_NOTE, "Representative image for Failure Pattern ")
        pattern.append(t00)

        t99 = (None, 'Failure Pattern due to Tension in Plate', TYPE_SECTION,
               ['./ResourceFiles/images/Lw.png', 400, 202, "Plate Block Shear Pattern"])  # [image, width, height, caption]
        pattern.append(t99)

        t9 = (KEY_OUT_Lw, KEY_OUT_DISP_Lw, TYPE_TEXTBOX, round(int(self.plate.length-max((2 * self.weld.size),15)),2) if status else '')
        pattern.append(t9)

        t10 = (KEY_OUT_Hw, KEY_OUT_DISP_Hw, TYPE_TEXTBOX, round(int(self.plate.height-max((2 * self.weld.size),15)),2) if status else '')
        pattern.append(t10)

        return pattern

    def func_for_validation(self, design_dictionary):

        all_errors = []
        "check valid inputs and empty inputs in input dock"

        self.design_status = False

        flag = False
        flag1 = False
        flag2 = False
        option_list = self.input_values(self)
        missing_fields_list = []
        for option in option_list:
            if option[2] == TYPE_TEXTBOX:
                if design_dictionary[option[0]] == '':
                    missing_fields_list.append(option[1])
                else:
                    if option[2] == TYPE_TEXTBOX and option[0] == KEY_LENGTH:
                        # val = option[4]
                        # print(design_dictionary[option[0]], "jhvhj")
                        if float(design_dictionary[option[0]]) <= 0.0:
                            error = "Value can't be equal or less than zero"
                            all_errors.append(error)
                        else:
                            flag1 = True

                    if option[2] == TYPE_TEXTBOX and option[0] == KEY_AXIAL:

                        if float(design_dictionary[option[0]]) <= 0.0:
                            error = "Value can't be equal or less than zero"
                            all_errors.append(error)
                        else:
                            flag2 = True


            else:
                pass

        if len(missing_fields_list) > 0:
            error = self.generate_missing_fields_error_string(self, missing_fields_list)
            all_errors.append(error)
            # flag = False
        else:
            flag = True
        # print(all_errors, "ysdgh")
        # print(flag, flag1, flag2)
        if flag and flag1 and flag2:
            self.set_input_values(self, design_dictionary)
            # print(design_dictionary)
        else:
            return all_errors



    def generate_missing_fields_error_string(self, missing_fields_list):
        """
        Args:
            missing_fields_list: list of fields that are not selected or entered
        Returns:
            error string that has to be displayed
        """
        # The base string which should be displayed
        information = "Please input the following required field"
        if len(missing_fields_list) > 1:
            # Adds 's' to the above sentence if there are multiple missing input fields
            information += "s"
        information += ": "
        # Loops through the list of the missing fields and adds each field to the above sentence with a comma

        for item in missing_fields_list:
            information = information + item + ", "

        # Removes the last comma
        information = information[:-2]
        information += "."

        return information

    def warn_text(self):

        """
        Function to give logger warning when any old value is selected from Column and Beams table.
        """

        # @author Arsil Zunzunia
        global logger
        red_list = red_list_function()
        if self.supported_section.designation in red_list or self.supporting_section.designation in red_list:
            logger.warning(
                " : You are using a section (in red color) that is not available in latest version of IS 808")
            logger.info(
                " : You are using a section (in red color) that is not available in latest version of IS 808")

    def set_input_values(self, design_dictionary):

        "initialisation of components required to design a tension member along with connection"

        super(Tension_welded,self).set_input_values(self, design_dictionary)
        print(design_dictionary,"input values are set. Doing preliminary member checks")
        self.module = design_dictionary[KEY_MODULE]
        self.sizelist = design_dictionary[KEY_SECSIZE]
        self.sec_profile = design_dictionary[KEY_SEC_PROFILE]
        self.loc = design_dictionary[KEY_LOCATION]
        # self.plate_thickness = [3,4,6,8,10,12,14,16,20,22,24,25,26,28,30,32,36,40,45,50,56,63,80]
        self.main_material = design_dictionary[KEY_MATERIAL]
        self.material = design_dictionary[KEY_SEC_MATERIAL]

        # print(self.sizelist)
        self.length = float(design_dictionary[KEY_LENGTH])
        # print(self.bolt)
        self.load = Load(shear_force="", axial_force=design_dictionary.get(KEY_AXIAL))
        self.efficiency = 0.0
        self.K = 1
        self.count = 0
        self.plate = Plate(thickness=design_dictionary.get(KEY_PLATETHK, None),
                           material_grade=design_dictionary[KEY_CONNECTOR_MATERIAL])
        self.weld = Weld(material_g_o=design_dictionary[KEY_DP_WELD_MATERIAL_G_O],
                         fabrication=design_dictionary[KEY_DP_WELD_FAB])

        print("input values are set. Doing preliminary member checks")
        # self.i = 0

        self.member_design_status = False
        self.max_limit_status_1 = False
        self.max_limit_status_2 = False
        self.weld_design_status = False
        self.thick_design_status = False
        self.plate_design_status = False
        self.initial_member_capacity(self,design_dictionary)


    def select_section(self, design_dictionary, selectedsize):

        "selecting components class based on the section passed "


        if design_dictionary[KEY_SEC_PROFILE] in ['Angles', 'Back to Back Angles', 'Star Angles']:
            self.section_size = Angle(designation=selectedsize, material_grade=design_dictionary[KEY_SEC_MATERIAL])
        elif design_dictionary[KEY_SEC_PROFILE] in ['Channels', 'Back to Back Channels']:
            self.section_size = Channel(designation=selectedsize, material_grade=design_dictionary[KEY_SEC_MATERIAL])
        else:
            pass

        return self.section_size

    def max_section(self, design_dictionary, sizelist):

        "selecting components class based on the section passed "
        sec_area = {}
        sec_gyr = {}
        for section in sizelist:
            if design_dictionary[KEY_SEC_PROFILE] in ['Angles']:
                self.section = Angle(designation=section, material_grade=design_dictionary[KEY_SEC_MATERIAL])
                self.min_rad_gyration_calc(self, designation=section,
                                           material_grade=design_dictionary[KEY_SEC_MATERIAL],
                                           key=design_dictionary[KEY_SEC_PROFILE],
                                           subkey=design_dictionary[KEY_LOCATION], D_a=self.section.a,
                                           B_b=self.section.b, T_t=self.section.thickness)
                sec_gyr[self.section.designation] = self.min_radius_gyration

            elif design_dictionary[KEY_SEC_PROFILE] in ['Back to Back Angles', 'Star Angles']:
                self.section = Angle(designation=section, material_grade=design_dictionary[KEY_SEC_MATERIAL])
                self.min_rad_gyration_calc(self, designation=section,
                                           material_grade=design_dictionary[KEY_SEC_MATERIAL],
                                           key=design_dictionary[KEY_SEC_PROFILE],
                                           subkey=design_dictionary[KEY_LOCATION], D_a=self.section.a,
                                           B_b=self.section.b, T_t=self.section.thickness)

                sec_gyr[self.section.designation] = self.min_radius_gyration

            else:
                self.section = Channel(designation=section, material_grade=design_dictionary[KEY_SEC_MATERIAL])
                self.min_rad_gyration_calc(self, designation=section,
                                           material_grade=design_dictionary[KEY_SEC_MATERIAL],
                                           key=design_dictionary[KEY_SEC_PROFILE],
                                           subkey=design_dictionary[KEY_LOCATION], D_a=self.section.depth,
                                           B_b=self.section.flange_width, T_t=self.section.flange_thickness,
                                           t=self.section.web_thickness)
                sec_gyr[self.section.designation] = self.min_radius_gyration

            sec_area[self.section.designation] = self.section.area

        print(sec_gyr)
        if len(sec_area) >= 2:
            self.max_area = max(sec_area, key=sec_area.get)
        else:
            self.max_area = self.section.designation

        if len(sec_gyr) >= 2:
            self.max_gyr = max(sec_gyr, key=sec_gyr.get)
        else:
            self.max_gyr = self.section.designation

        return self.max_area, self.max_gyr

    def max_force_length(self, section):

        "calculated max force and length based on the maximum section size avaialble for diff section type"

        if self.sec_profile == 'Angles':
            # print (Angle)

            self.section_size_max = Angle(designation=section, material_grade=self.material)
            self.section_size_max.tension_member_yielding(A_g=(self.section_size_max.area),
                                                          F_y=self.section_size_max.fy)
            self.max_member_force = self.section_size_max.tension_yielding_capacity
            self.min_rad_gyration_calc(self, designation=section, material_grade=self.material,
                                       key=self.sec_profile, subkey=self.loc, D_a=self.section_size_max.a,
                                       B_b=self.section_size_max.b, T_t=self.section_size_max.thickness)
            self.max_length = 400 * self.min_radius_gyration


        elif self.sec_profile in ['Back to Back Angles', 'Star Angles']:
            self.section_size_max = Angle(designation=section, material_grade=self.material)
            self.section_size_max.tension_member_yielding(A_g=(2 * self.section_size_max.area),
                                                          F_y=self.section_size_max.fy)
            # self.max_member_force = self.section_size_max.tension_yielding_capacity * 2
            self.min_rad_gyration_calc(self, designation=section, material_grade=self.material,
                                       key=self.sec_profile, subkey=self.loc, D_a=self.section_size_max.a,
                                       B_b=self.section_size_max.b, T_t=self.section_size_max.thickness)
            self.max_length = 400 * self.min_radius_gyration




        elif self.sec_profile == 'Channels':
            self.section_size_max = Channel(designation=section, material_grade=self.material)
            self.section_size_max.tension_member_yielding(A_g=(self.section_size_max.area),
                                                          F_y=self.section_size_max.fy)

            self.max_member_force = self.section_size_max.tension_yielding_capacity
            self.min_rad_gyration_calc(self, designation=section, material_grade=self.material,
                                       key=self.sec_profile, subkey=self.loc, D_a=self.section_size_max.depth,
                                       B_b=self.section_size_max.flange_width,
                                       T_t=self.section_size_max.flange_thickness,
                                       t=self.section_size_max.web_thickness)
            self.max_length = 400 * self.min_radius_gyration


        elif self.sec_profile == 'Back to Back Channels':
            self.section_size_max = Channel(designation=section, material_grade=self.material)
            self.section_size_max.tension_member_yielding(A_g=(2 * self.section_size_max.area),
                                                          F_y=self.section_size_max.fy)
            # self.max_member_force = 2 * self.section_size_max.tension_yielding_capacity
            self.min_rad_gyration_calc(self, designation=section, material_grade=self.material,
                                       key=self.sec_profile, subkey=self.loc, D_a=self.section_size_max.depth,
                                       B_b=self.section_size_max.flange_width,
                                       T_t=self.section_size_max.flange_thickness,
                                       t=self.section_size_max.web_thickness)
            self.max_length = 400 * self.min_radius_gyration
        self.section_size_max.design_check_for_slenderness(K=self.K, L=self.length,
                                                           r=self.min_radius_gyration)

        return self.section_size_max.tension_yielding_capacity, self.max_length, self.section_size_max.slenderness, self.min_radius_gyration

    def min_rad_gyration_calc(self, designation, material_grade, key, subkey, D_a=0.0, B_b=0.0, T_t=0.0, t=0.0):

        if key == "Channels" and subkey == "Web":
            Channel_attributes = Channel(designation, material_grade)
            rad_y = Channel_attributes.rad_of_gy_y
            rad_z = Channel_attributes.rad_of_gy_z
            min_rad = min(rad_y, rad_z)

        elif key == 'Back to Back Channels' and subkey == "Web":
            BBChannel_attributes = BBChannel_Properties()
            BBChannel_attributes.data(designation, material_grade)
            rad_y = BBChannel_attributes.calc_RogY(f_w=B_b, f_t=T_t, w_h=D_a, w_t=t) * 10
            rad_z = BBChannel_attributes.calc_RogZ(f_w=B_b, f_t=T_t, w_h=D_a, w_t=t) * 10
            min_rad = min(rad_y, rad_z)

        elif key == "Back to Back Angles" and subkey == 'Long Leg':
            BBAngle_attributes = BBAngle_Properties()
            BBAngle_attributes.data(designation, material_grade)
            rad_y = BBAngle_attributes.calc_RogY(a=D_a, b=B_b, t=T_t, l=subkey) * 10
            rad_z = BBAngle_attributes.calc_RogZ(a=D_a, b=B_b, t=T_t, l=subkey) * 10
            min_rad = min(rad_y, rad_z)

        elif key == 'Back to Back Angles' and subkey == 'Short Leg':
            BBAngle_attributes = BBAngle_Properties()
            BBAngle_attributes.data(designation, material_grade)
            rad_y = BBAngle_attributes.calc_RogY(a=D_a, b=B_b, t=T_t, l=subkey) * 10
            rad_z = BBAngle_attributes.calc_RogZ(a=D_a, b=B_b, t=T_t, l=subkey) * 10
            min_rad = min(rad_y, rad_z)

        elif key == 'Star Angles' and subkey == 'Long Leg':
            SAngle_attributes = SAngle_Properties()
            SAngle_attributes.data(designation, material_grade)
            rad_y = SAngle_attributes.calc_RogY(a=D_a, b=B_b, t=T_t, l=subkey) * 10
            rad_z = SAngle_attributes.calc_RogZ(a=D_a, b=B_b, t=T_t, l=subkey) * 10
            rad_u = SAngle_attributes.calc_RogU(a=D_a, b=B_b, t=T_t, l=subkey) * 10
            rad_v = SAngle_attributes.calc_RogV(a=D_a, b=B_b, t=T_t, l=subkey) * 10
            min_rad = min(rad_y, rad_z, rad_u, rad_v)

        elif key == 'Star Angles' and subkey == 'Short Leg':
            SAngle_attributes = SAngle_Properties()
            SAngle_attributes.data(designation, material_grade)
            rad_y = SAngle_attributes.calc_RogY(a=D_a, b=B_b, t=T_t, l=subkey) * 10
            rad_z = SAngle_attributes.calc_RogZ(a=D_a, b=B_b, t=T_t, l=subkey) * 10
            rad_u = SAngle_attributes.calc_RogU(a=D_a, b=B_b, t=T_t, l=subkey) * 10
            rad_v = SAngle_attributes.calc_RogV(a=D_a, b=B_b, t=T_t, l=subkey) * 10
            min_rad = min(rad_y, rad_z, rad_u, rad_v)

        elif key == 'Angles' and (subkey == 'Long Leg' or subkey == 'Short Leg'):
            Angle_attributes = Angle(designation, material_grade)
            rad_u = Angle_attributes.rad_of_gy_u
            rad_v = Angle_attributes.rad_of_gy_v
            min_rad = min(rad_u, rad_v)

        self.min_radius_gyration = min_rad

    def initial_member_capacity(self,design_dictionary,previous_size = None):

        "selection of member based on the yield capacity"
        min_yield = 0

        if self.count == 0:
            self.max_section(self, design_dictionary, self.sizelist)
            [self.force1, self.len1, self.slen1, self.gyr1] = self.max_force_length(self, self.max_area)
            [self.force2, self.len2, self.slen2, self.gyr2] = self.max_force_length(self, self.max_gyr)
        else:
            pass

        self.count = self.count + 1
        "Loop checking each member from sizelist based on yield capacity on recheck"
        if (previous_size) == None:
            pass
        else:
            if previous_size in self.sizelist:
                self.sizelist.remove(previous_size)
            else:
                pass

        for selectedsize in self.sizelist:
            # print(self.sizelist)
            self.section_size = self.select_section(self,design_dictionary,selectedsize)
            # print(self.section_size)

            if design_dictionary[KEY_SEC_PROFILE] =='Angles' or design_dictionary[KEY_SEC_PROFILE] =='Channels':
                self.cross_area = self.section_size.area

            else:
                self.cross_area = self.section_size.area * 2

            "excluding previous section size which failed in rupture and selecting higher section based on the cross section area "

            self.section_size.tension_member_yielding(A_g=self.cross_area, F_y=self.section_size.fy)
            self.K = 1.0
            # print(self.section_size.rad_of_gy_z)
            if design_dictionary[KEY_SEC_PROFILE] in ['Angles', 'Star Angles', 'Back to Back Angles']:
                # print(selectedsize)
                self.min_rad_gyration_calc(self, designation=self.section_size.designation,
                                           material_grade=self.material,
                                           key=self.sec_profile, subkey=self.loc, D_a=self.section_size.a,
                                           B_b=self.section_size.b, T_t=self.section_size.thickness)
            else:
                self.min_rad_gyration_calc(self, designation=self.section_size.designation,
                                           material_grade=self.material,
                                           key=self.sec_profile, subkey=self.loc, D_a=self.section_size.depth,
                                           B_b=self.section_size.flange_width, T_t=self.section_size.flange_thickness,
                                           t=self.section_size.web_thickness)
            # print(design_dictionary[KEY_SEC_PROFILE], design_dictionary[KEY_LOCATION], self.section_size.min_radius_gyration)
            self.section_size.design_check_for_slenderness(K=self.K, L=design_dictionary[KEY_LENGTH],
                                                           r=self.min_radius_gyration)

            "condition for yield and slenderness check "

            if (self.section_size.tension_yielding_capacity >= self.load.axial_force * 1000) and self.section_size.slenderness < 400:
                min_yield_current = self.section_size.tension_yielding_capacity
                self.member_design_status = True
                if min_yield == 0:
                    min_yield = min_yield_current
                    self.section_size_1 = self.select_section(self, design_dictionary, selectedsize)
                    self.section_size_1.tension_member_yielding(A_g=self.cross_area, F_y=self.section_size.fy)
                    if design_dictionary[KEY_SEC_PROFILE] in ['Angles', 'Star Angles', 'Back to Back Angles']:
                        self.min_rad_gyration_calc(self, designation=self.section_size_1.designation,
                                                   material_grade=self.material,
                                                   key=self.sec_profile, subkey=self.loc, D_a=self.section_size_1.a,
                                                   B_b=self.section_size_1.b, T_t=self.section_size_1.thickness)

                    else:
                        self.min_rad_gyration_calc(self, designation=self.section_size_1.designation,
                                                   material_grade=self.material,
                                                   key=self.sec_profile, subkey=self.loc, D_a=self.section_size_1.depth,
                                                   B_b=self.section_size_1.flange_width,
                                                   T_t=self.section_size_1.flange_thickness,
                                                   t=self.section_size_1.web_thickness)

                    self.section_size_1.design_check_for_slenderness(K=self.K, L=design_dictionary[KEY_LENGTH],
                                                                     r=self.min_radius_gyration)

                elif min_yield_current < min_yield:
                    min_yield = min_yield_current
                    self.section_size_1 = self.select_section(self, design_dictionary, selectedsize)
                    self.section_size_1.tension_member_yielding(A_g=self.cross_area, F_y=self.section_size.fy)
                    if design_dictionary[KEY_SEC_PROFILE] in ['Angles', 'Star Angles', 'Back to Back Angles']:
                        self.min_rad_gyration_calc(self, designation=self.section_size_1.designation,
                                                   material_grade=self.material,
                                                   key=self.sec_profile, subkey=self.loc, D_a=self.section_size_1.a,
                                                   B_b=self.section_size_1.b, T_t=self.section_size_1.thickness)
                    else:
                        self.min_rad_gyration_calc(self, designation=self.section_size_1.designation,
                                                   material_grade=self.material,
                                                   key=self.sec_profile, subkey=self.loc, D_a=self.section_size_1.depth,
                                                   B_b=self.section_size_1.flange_width,
                                                   T_t=self.section_size_1.flange_thickness,
                                                   t=self.section_size_1.web_thickness)
                    self.section_size_1.design_check_for_slenderness(K=self.K, L=design_dictionary[KEY_LENGTH],
                                                                     r=self.min_radius_gyration)

                # print(self.section_size_1.slenderness)
                "condition to limit loop based on max force derived from max available size"


            elif (self.load.axial_force * 1000 > self.force1):
                self.max_limit_status_1 = True
                # self.design_status = False
                logger.warning(":Tension force of {} kN exceeds tension capacity of {} kN for maximum available member size {}.".format(
                        round(self.load.axial_force, 2), round(self.force1 / 1000, 2), self.max_area))
                logger.info(":Select Members with higher cross sectional area than the above mentioned Member.")
                # logge r.error(": Design is not safe. \n ")
                # logger.info(" :=========End Of design===========")
                break

                "condition to limit loop based on max length derived from max available size"


            elif self.length > self.len2:
                self.max_limit_status_2 = True
                # self.design_status = False
                logger.warning(":Member Length {} mm exceeds maximum allowable length of {} mm for maximum available member size {}.".format(
                        self.length, round(self.len2,2), self.max_gyr))
                logger.info(":Select Members with higher radius of gyration value than the above mentioned Member.")
                # logger.error(": Design is not safe. \n ")
                # logger.info(" :=========End Of design===========")
                break

            else:
                pass


        if self.member_design_status == False and self.max_limit_status_1 != True and self.max_limit_status_2 != True:
            logger.warning(":Member Depth can't accomodate minimum available bolt diameter of {} mm based on minimum spacing limit (IS 800:2007 - Clause 10.2).".format(
                    self.bolt_diameter_min))
            logger.info(":Reduce the bolt size or increase the Member Depth.")
            # logger.error(": Design is not safe. \n ")
            # logger.info(" :=========End Of design===========")

        if self.member_design_status == True:
            print("pass")
            self.design_status = True
            self.initial_plate_check(self, design_dictionary)
        else:
            # print(self.member_design_status,"hxfv")
            self.design_status = False
            logger.error(": Design is not safe. \n ")
            logger.info(" :=========End Of design===========")

    def initial_plate_check(self, design_dictionary):

        "Initialisation of plate thickness based on yield strength to determine weld size"
        self.res_force = max((self.load.axial_force*1000),(0.3*self.section_size_1.tension_yielding_capacity))

        # if design_dictionary[KEY_SEC_PROFILE] in ["Channels", 'Back to Back Channels']:
        #     self.thick = self.section_size_1.web_thickness
        # else:
        #     self.thick = self.section_size_1.thickness
        # self.thickness_possible = [i for i in self.plate.thickness if i >= self.thick]
        # # self.plate_thick_weld = self.thickness_possible[-1]
        self.last_thk = self.plate.thickness[-1]

        for self.plate.thickness_provided in self.plate.thickness:
            if design_dictionary[KEY_SEC_PROFILE] in ["Channels", 'Back to Back Channels']:
                self.plate.tension_yielding(length=self.section_size_1.depth, thickness=self.plate.thickness_provided,
                                            fy=self.plate.fy)
                self.net_area = self.section_size_1.depth * self.plate.thickness_provided

            elif design_dictionary[KEY_SEC_PROFILE] == "Star Angles" and design_dictionary[KEY_LOCATION] == 'Long Leg' :
                self.plate.tension_yielding(length=2*self.section_size_1.max_leg, thickness=self.plate.thickness_provided,
                                            fy=self.plate.fy)
                self.net_area = 2*self.section_size_1.max_leg * self.plate.thickness_provided

            elif design_dictionary[KEY_SEC_PROFILE] == "Star Angles" and design_dictionary[KEY_LOCATION] == 'Short Leg' :
                self.plate.tension_yielding(length=2*self.section_size_1.min_leg, thickness=self.plate.thickness_provided,
                                            fy=self.plate.fy)
                self.net_area = 2*self.section_size_1.min_leg * self.plate.thickness_provided


            else:
                if design_dictionary[KEY_LOCATION] == 'Long Leg':
                    self.plate.tension_yielding(length=self.section_size_1.max_leg,
                                                thickness=self.plate.thickness_provided, fy=self.plate.fy)
                    self.net_area = self.section_size_1.max_leg * self.plate.thickness_provided
                else:
                    self.plate.tension_yielding(length=self.section_size_1.min_leg,
                                                thickness=self.plate.thickness_provided, fy=self.plate.fy)
                    self.net_area = self.section_size_1.min_leg * self.plate.thickness_provided

            self.plate.tension_rupture(A_n=self.net_area, F_u=self.plate.fu)

            tension_capacity = min (self.plate.tension_yielding_capacity,self.plate.tension_rupture_capacity)

            if tension_capacity > self.res_force:
                break

        if design_dictionary[KEY_SEC_PROFILE] in ["Channels", 'Back to Back Channels',"Star Angles"]:
            self.max_tension_yield = 400*self.plate.fy*self.last_thk/1.1
        else:
            self.max_tension_yield = 200*self.plate.fy*self.last_thk/1.1

        "Increasing sectionsize to suffice the plate requirement"

        if tension_capacity >=self.res_force:
            print(self.plate.thickness_provided)
            self.thick_design_status = True
            self.design_status = True
            self.select_weld(self, design_dictionary)

        else:
            if tension_capacity < self.max_tension_yield and self.res_force < self.max_tension_yield:
                # self.initial_member_capacity(self, design_dictionary, previous_size=self.section_size_1.designation)
                if len(self.sizelist) >= 2:
                    size = self.section_size_1.designation
                    print("recheck", size)
                    self.initial_member_capacity(self, design_dictionary, size)
                else:
                    self.design_status = False
                    logger.warning(":Tension force {} kN exceeds tension capacity of {} kN for maximum available plate thickness of 80 mm.".format(
                            round(self.res_force / 1000, 2), round(self.max_tension_yield/1000,2)))
<<<<<<< HEAD
                    logger.error(":Design is not safe. \n ")
                    logger.debug(":=========End Of design===========")
=======
                    logger.error(": Design is not safe. \n ")
                    logger.info(" :=========End Of design===========")
>>>>>>> d6710d37
            else:
                self.design_status = False
                logger.warning(":Tension force {} kN exceeds tension capacity of {} kN for maximum available plate thickness of 80 mm.".format(
                        round(self.res_force / 1000, 2),  round(self.max_tension_yield/1000,2)))
<<<<<<< HEAD
                logger.error(":Design is not safe. \n ")
                logger.debug(":=========End Of design===========")
=======
                logger.error(": Design is not safe. \n ")
                logger.info(" :=========End Of design===========")
>>>>>>> d6710d37

    def select_weld(self,design_dictionary):

        "Selection of weld size based on the initial thickness considered"

        self.web_weld_status = True
        if design_dictionary[KEY_SEC_PROFILE] in ["Channels", 'Back to Back Channels']:
            self.thick = self.section_size_1.web_thickness
            self.thick_1 = self.section_size_1.flange_thickness
        else:
            self.thick = self.section_size_1.thickness

        self.weld.weld_size(plate_thickness = self.plate.thickness_provided, member_thickness= self.thick , edge_type= "Rolled")

        self.get_weld_strength(self,connecting_fu= [self.section_size_1.fu,self.plate.fu,self.weld.fu], weld_fabrication = self.weld.fabrication , t_weld = self.weld.size, force = (self.res_force))
        print (self.weld.effective, "weld eff")
        self.weld_plate_length(self, design_dictionary)
        self.weld.get_weld_stress(weld_shear=0,weld_axial=self.res_force, l_weld=self.weld.length)
        # print(self.plate.length, self.weld.throat, "xfsf")
        if self.plate.length > (150 * self.weld.throat) and design_dictionary[KEY_SEC_PROFILE] in ["Channels", 'Back to Back Channels']:
            logger.info(" To avoid Long Joint Limit, weld is provided only on the flanges.")
            self.web_weld_status = False
            self.weld.weld_size(plate_thickness=self.plate.thickness_provided, member_thickness=self.thick_1,edge_type="Rolled")
            self.get_weld_strength(self, connecting_fu=[self.section_size_1.fu, self.plate.fu, self.weld.fu],
                                   weld_fabrication=self.weld.fabrication, t_weld=self.weld.size,
                                   force=(self.res_force))
            self.weld_plate_length(self, design_dictionary,"web_weld")
            self.weld.get_weld_stress(weld_shear=0,weld_axial=self.res_force, l_weld=self.weld.length)

        # "Check for long joint"
        # if self.plate.length > (150 * self.weld.throat):
        #     logger.info(" Length of Joint is more than Long Joint Limit. Hence not possible.")
        #     logger.error(": Design is not safe. \n ")
        #     logger.info(" :=========End Of design===========")
        self.weld.strength_red = self.weld.strength
        while self.plate.length > (150 * self.weld.throat):

            self.weld.get_weld_red(t_t = self.weld.throat,strength = self.weld.strength,length = self.plate.length, height = self.plate.height)

            # self.weld.strength = self.weld.beta_lw * self.weld.strength
            # self.weld.effective = (self.load.axial_force * 1000 / self.weld.strength)
            self.weld.get_weld_stress(weld_shear=0,weld_axial = self.res_force, l_weld = self.weld.length)

            if self.weld.strength_red> self.weld.stress:
                self.weld_plate_length(self, design_dictionary)
                break
            else:
                self.weld.effective = round_up((self.res_force/self.weld.strength),100,1)
                self.weld_plate_length(self, design_dictionary)

        # if self.weld.strength < self.weld.stress and Btw <= 0.6:
        #     previous_size = self.section_size_1.designation
        #     self.initial_member_capacity(self, design_dictionary, previous_size)
        # else:
        #     pass
        if self.weld.strength_red > self.weld.stress:
            self.weld_design_status = True
            self.design_status = True
            self.member_check(self, design_dictionary)
        else:
            self.design_status = False
            logger.warning(": The member fails in long joint \n ")
            logger.error(": Design is not safe.\n ")
            logger.info(" :=========End Of design===========")


    def get_weld_strength(self,connecting_fu, weld_fabrication, t_weld, force, weld_angle = 90):

        "Function to calculate weld strength, effective weld length and throat thickness"

        f_wd = IS800_2007.cl_10_5_7_1_1_fillet_weld_design_stress(connecting_fu, weld_fabrication)
        throat_tk = IS800_2007.cl_10_5_3_2_fillet_weld_effective_throat_thickness(t_weld, weld_angle)
        self.Kt = IS800_2007.cl_10_5_3_2_factor_for_throat_thickness(weld_angle)
        weld_strength = f_wd * throat_tk
        L_eff = round_up((force/weld_strength),5,100)
        self.weld.strength =  round(weld_strength,2)
        self.weld.effective = L_eff
        self.weld.throat = throat_tk

    def weld_plate_length (self,design_dictionary, web = None):

        "Function to calculate weld length, plate length and plate height"

        if design_dictionary[KEY_SEC_PROFILE] == "Channels":
            if web == None:
                self.web_weld = self.section_size_1.depth - 2 * self.weld.size
            else:
                self.web_weld = 0.0
            self.flange_weld = round_up(((self.weld.effective - self.web_weld ) / 2), 1, 50)
            self.weld.length = (self.web_weld + 2 * self.flange_weld)

        elif design_dictionary[KEY_SEC_PROFILE] == 'Back to Back Channels':
            if web == None:
                self.web_weld = 2 * (self.section_size_1.depth - 2 * self.weld.size)
            else:
                self.web_weld = 0.0
            self.flange_weld = round_up(((self.weld.effective - self.web_weld ) / 4), 1, 50)
            self.weld.length = (self.web_weld + 4 * self.flange_weld)

        elif design_dictionary[KEY_SEC_PROFILE] in ["Star Angles", "Back to Back Angles"] and design_dictionary[
            KEY_LOCATION] == "Long Leg":

            if web == None:
                self.web_weld = 2 * (self.section_size_1.max_leg - 2 * self.weld.size)
            else:
                self.web_weld = 0.0
            length_weld = self.section_size_1.angle_weld_length(self.weld.strength,self.web_weld/2,self.res_force/2,self.section_size_1.Cy,self.section_size_1.max_leg )
            self.flange_weld = round_up((length_weld), 1, 50)
            self.weld.length = (self.web_weld + 4 * self.flange_weld)

        elif design_dictionary[KEY_SEC_PROFILE] in ["Star Angles", "Back to Back Angles"] and design_dictionary[
            KEY_LOCATION] == "Short Leg":
            if web == None:
                self.web_weld = 2 * (self.section_size_1.min_leg - 2 * self.weld.size)
            else:
                self.web_weld = 0.0
            length_weld = self.section_size_1.angle_weld_length(self.weld.strength,self.web_weld/2,self.res_force/2,self.section_size_1.Cz,self.section_size_1.min_leg )
            self.flange_weld = round_up((length_weld), 1, 50)
            self.weld.length = (self.web_weld + 4 * self.flange_weld)

        elif design_dictionary[KEY_SEC_PROFILE] == "Angles" and design_dictionary[KEY_LOCATION] == "Long Leg":
            if web == None:
                self.web_weld = (self.section_size_1.max_leg - 2 * self.weld.size)
            else:
                self.web_weld = 0.0
            length_weld = self.section_size_1.angle_weld_length(self.weld.strength,self.web_weld,self.res_force,self.section_size_1.Cy,self.section_size_1.max_leg )
            self.flange_weld = round_up((length_weld), 1, 50)
            self.weld.length = (self.web_weld + 2 * self.flange_weld)

        else:
            if web == None:
                self.web_weld = (self.section_size_1.min_leg - 2 * self.weld.size)
            else:
                self.web_weld = 0.0
            length_weld = self.section_size_1.angle_weld_length(self.weld.strength,self.web_weld,self.res_force,self.section_size_1.Cz,self.section_size_1.min_leg )
            self.flange_weld = round_up((length_weld), 1, 50)
            self.weld.length = (self.web_weld + 2 * self.flange_weld)


        self.plate.length = self.flange_weld + max((4 * self.weld.size),30)
        if design_dictionary[KEY_SEC_PROFILE] == "Star Angles" and design_dictionary[KEY_LOCATION] == "Long Leg":
            self.plate.height = 2 * self.section_size_1.max_leg + max((4 * self.weld.size),30)
        elif design_dictionary[KEY_SEC_PROFILE] == "Star Angles" and design_dictionary[KEY_LOCATION] == "Short Leg":
            self.plate.height = 2 * self.section_size_1.min_leg + max((4 * self.weld.size),30)
        elif design_dictionary[KEY_SEC_PROFILE] in ["Back to Back Angles", "Angles"] and design_dictionary[KEY_LOCATION] == "Short Leg":
            self.plate.height = self.section_size_1.min_leg + max((4 * self.weld.size),30)
        elif design_dictionary[KEY_SEC_PROFILE] in ["Back to Back Angles","Angles"] and design_dictionary[KEY_LOCATION] == "Long Leg":
            self.plate.height = self.section_size_1.max_leg + max((4 * self.weld.size),30)
        else:
            self.plate.height = self.section_size_1.depth + max((4 * self.weld.size),30)


    def member_check(self,design_dictionary):

        "Checking selected section for rupture"

        if design_dictionary[KEY_LOCATION] == 'Long Leg':
            w = self.section_size_1.min_leg
            shear_lag = w
            L_c = (self.plate.length - max((2 * self.weld.size),15))
            A_go = self.section_size_1.min_leg * self.section_size_1.thickness
            A_nc = ((self.section_size_1.max_leg- self.section_size_1.thickness) * self.section_size_1.thickness)
            t = self.section_size_1.thickness

        elif design_dictionary[KEY_LOCATION] == 'Short Leg':
            w = self.section_size_1.max_leg
            shear_lag = w
            L_c = (self.plate.length - max((2 * self.weld.size),15))
            A_go = self.section_size_1.max_leg * self.section_size_1.thickness
            A_nc = ((self.section_size_1.min_leg - self.section_size_1.thickness) * self.section_size_1.thickness)
            t = self.section_size_1.thickness

        elif design_dictionary[KEY_SEC_PROFILE] in ["Channels", 'Back to Back Channels']:
            w = self.section_size_1.flange_width
            shear_lag = w
            L_c = (self.plate.length - max((2 * self.weld.size),15))
            A_go = self.section_size_1.flange_width * self.section_size_1.flange_thickness*2
            A_nc = ((self.section_size_1.depth - 2*self.section_size_1.flange_thickness) * self.section_size_1.web_thickness)
            t = self.section_size_1.web_thickness

        self.section_size_1.tension_member_design_due_to_rupture_of_critical_section( A_nc = A_nc , A_go = A_go, F_u = self.section_size_1.fu, F_y = self.section_size_1.fy, L_c = L_c, w = w, b_s = shear_lag, t = t)

        if design_dictionary[KEY_SEC_PROFILE] in ["Back to Back Angles", "Star Angles", "Back to Back Channels"]:
            self.section_size_1.tension_rupture_capacity = 2 * self.section_size_1.tension_rupture_capacity
        elif design_dictionary[KEY_SEC_PROFILE] in ["Angles","Channels"]:
            self.section_size_1.tension_rupture_capacity = self.section_size_1.tension_rupture_capacity
        else:
            pass

        self.w = round((w), 2)
        self.A_go = round((A_go), 2)
        self.A_nc = round((A_nc), 2)
        self.t = round((t), 2)
        self.L_c = round((L_c), 2)
        self.b_s = round((shear_lag), 2)

        # self.section_size_1.tension_blockshear_area_input (A_vg = A_vg, A_vn = A_vn, A_tg = A_tg, A_tn = A_tn, f_u = self.section_size_1.fu, f_y = self.section_size_1.fy)

        self.section_size_1.design_check_for_slenderness(K = self.K, L = design_dictionary[KEY_LENGTH], r = self.min_radius_gyration)
        self.section_size_1.tension_capacity = min (self.section_size_1.tension_yielding_capacity, self.section_size_1.tension_rupture_capacity)

        self.member_recheck(self, design_dictionary)

    def member_recheck(self,design_dictionary):

        "Comparing applied force and tension capacity and if falsed, it return to initial member selection which selects member of higher area"

        # if self.section_size_1.slenderness < 400:
        #     self.design_status = True
        # else:
        #     self.design_status = False

        if self.section_size_1.tension_capacity >= self.load.axial_force * 1000:
            self.design_status = True

            self.efficiency = round((self.load.axial_force*1000 / self.section_size_1.tension_capacity), 2)
            self.get_plate_thickness(self,design_dictionary)

        else:
            print("recheck")
            # previous_size = self.section_size_1.designation
            # self.initial_member_capacity(self, design_dictionary, previous_size)
            if len(self.sizelist) >= 2:
                size = self.section_size_1.designation
                print("recheck", size)
                self.initial_member_capacity(self, design_dictionary, size)
            else:
                self.design_status = False
                logger.warning(":Tension force of {} kN exceeds tension capacity of {} kN for maximum available member size {}.".format(
                        round(self.load.axial_force, 2), round(self.section_size_1.tension_rupture_capacity / 1000, 2), self.max_area))
<<<<<<< HEAD
                logger.info(":Select Members with higher cross sectional area than the above mentioned Member.")
                logger.error(":Design is not safe. \n ")
                logger.debug(":=========End Of design===========")
=======
                logger.info(" : Select Members with higher cross sectional area than the above mentioned Member.")
                logger.error(": Design is not safe. \n ")
                logger.info(" :=========End Of design===========")
>>>>>>> d6710d37

    def get_plate_thickness(self,design_dictionary):

        "Calculate plate thickness based on the tension capacity from the available list of plate thickness"

        self.plate_last = self.plate.thickness[-1]

        # self.thickness_possible = [i for i in self.plate.thickness if i >= self.thick]
        # self.plate_thick_weld = self.thickness_possible[-1]

        for self.plate.thickness_provided in self.plate.thickness:
            self.plate.connect_to_database_to_get_fy_fu(grade=self.plate.material,
                                                        thickness=self.plate.thickness_provided)
            if design_dictionary[KEY_SEC_PROFILE] in ["Channels", 'Back to Back Channels']:
                self.plate.tension_yielding(length = (self.plate.height - max((4 * self.weld.size),30)), thickness = self.plate.thickness_provided, fy = self.plate.fy)
                self.net_area = (self.plate.height - max((4 * self.weld.size),30)) * self.plate.thickness_provided

            else:
                if design_dictionary[KEY_LOCATION] == 'Long Leg':
                    self.plate.tension_yielding(length = (self.plate.height - max((4 * self.weld.size),30)), thickness = self.plate.thickness_provided, fy = self.plate.fy)
                    self.net_area = (self.plate.height - max((4 * self.weld.size),30)) * self.plate.thickness_provided
                else:
                    self.plate.tension_yielding(length = (self.plate.height - max((4 * self.weld.size),30)), thickness = self.plate.thickness_provided, fy = self.plate.fy)
                    self.net_area = (self.plate.height - max((4 * self.weld.size),30)) * self.plate.thickness_provided

            self.plate.tension_rupture(A_n = self.net_area, F_u = self.plate.fu)


            A_vg = (self.plate.length - max((2 * self.weld.size),15)) * self.plate.thickness_provided
            A_vn = A_vg
            A_tg = (self.plate.height - max((2 * self.weld.size),15))* self.plate.thickness_provided
            A_tn = A_tg


            self.plate.tension_blockshear_area_input(A_vg = A_vg, A_vn = A_vn, A_tg = A_tg, A_tn = A_tn, f_u = self.plate.fu, f_y = self.plate.fy)
            self.plate_tension_capacity = min(self.plate.tension_yielding_capacity,self.plate.tension_rupture_capacity,self.plate.block_shear_capacity)
            print (self.plate.tension_yielding_capacity, self.plate.tension_rupture_capacity,self.plate.block_shear_capacity)

            if self.plate_tension_capacity > self.res_force:
                self.design_status = True

                break

            elif (self.plate_tension_capacity < self.res_force) and self.plate.thickness_provided == self.plate_last:
                self.design_status = False
                logger.warning(
<<<<<<< HEAD
                    ":Tension force {} kN exceeds tension capacity of {} kN for maximum available plate thickness of {} mm.".format(
                        round(self.res_force / 1000, 2),  round(self.max_tension_yield/1000,2),self.plate_last))
                logger.error(":Design is not safe. \n ")
                logger.debug(":=========End Of design===========")
=======
                    " : Tension force {} kN exceeds tension capacity of {} kN for maximum available plate thickness of 80 mm.".format(
                        round(self.res_force / 1000, 2),  round(self.max_tension_yield/1000,2)))
                logger.error(": Design is not safe. \n ")
                logger.info(" :=========End Of design===========")
>>>>>>> d6710d37

            else:
                pass
        if self.plate_tension_capacity > self.res_force:
            if (2 * self.plate.length) > self.length:
                self.design_status = False
                logger.warning(":Plate length of {} mm is higher than Member length of {} mm".format(2 * self.plate.length,
                                                                                                    self.length))
<<<<<<< HEAD
                logger.info(":Try higher diameter of bolt or increase member length to get a safe design.")
                logger.error(":Design is not safe. \n ")
                logger.debug(":=========End Of design===========")
=======
                logger.info("Try higher diameter of bolt or increase member length to get a safe design.")
                logger.error(": Design is not safe. \n ")
                logger.info(" :=========End Of design===========")
>>>>>>> d6710d37
            else:
                self.plate_design_status = True
                self.design_status = True
                self.intermittent_bolt(self, design_dictionary)

                logger.info(":In case of Reverse Load, Slenderness Value shall be less than 180 (IS 800:2007 - Table 3).")
                if self.sec_profile not in ["Angles", "Channels"] and self.length > 1000:
                    logger.info(":In case of Reverse Load for Double Sections, Spacing of Intermittent Connection shall be less than 600 (IS 800:2007 - Clause 10.2.5.5).")
                else:
                    pass
                if self.load.axial_force < (self.res_force/1000):
                    logger.info(":Minimum Design Force based on Member Size is used for Connection Design,i.e. {} kN (IS 800:2007 - Clause 10.7)". format(round(self.res_force/1000,2)))
                else:
                    pass
                logger.info(self.weld.reason)
<<<<<<< HEAD
                logger.info(":Overall welded tension member design is safe. \n")
                logger.debug(" :=========End Of design===========")
=======
                logger.info(": Overall welded tension member design is safe. \n")
                logger.info(" :=========End Of design===========")
>>>>>>> d6710d37
                if design_dictionary[KEY_SEC_PROFILE] in ['Angles', 'Star Angles', 'Back to Back Angles']:
                    self.min_rad_gyration_calc(self, designation=self.section_size_1.designation,
                                               material_grade=self.material,
                                               key=self.sec_profile, subkey=self.loc, D_a=self.section_size_1.a,
                                               B_b=self.section_size_1.b, T_t=self.section_size_1.thickness)
                else:
                    self.min_rad_gyration_calc(self, designation=self.section_size_1.designation,
                                               material_grade=self.material,
                                               key=self.sec_profile, subkey=self.loc, D_a=self.section_size_1.depth,
                                               B_b=self.section_size_1.flange_width,
                                               T_t=self.section_size_1.flange_thickness,
                                               t=self.section_size_1.web_thickness)

                self.section_size_1.design_check_for_slenderness(K=self.K, L=design_dictionary[KEY_LENGTH],
                                                                 r=self.min_radius_gyration)

        else:
            self.design_status = False
            logger.error(": Design is not safe. \n ")
            logger.info(" :=========End Of design===========")

    def intermittent_bolt(self, design_dictionary):

        self.inter_length = self.length - 2* self.plate.length
        if design_dictionary[KEY_SEC_PROFILE] in ['Back to Back Angles', 'Star Angles']:
            # print (Angle)
            self.inter_memb = Angle(designation=self.section_size_1.designation, material_grade=design_dictionary[KEY_SEC_MATERIAL])
            min_gyration = min(self.inter_memb.rad_of_gy_u, self.inter_memb.rad_of_gy_v)


        elif design_dictionary[KEY_SEC_PROFILE] in ['Back to Back Channels']:
            self.inter_memb = Channel(designation=self.section_size_1.designation,
                                    material_grade=design_dictionary[KEY_SEC_MATERIAL])
            min_gyration = min(self.inter_memb.rad_of_gy_y, self.inter_memb.rad_of_gy_z)


        # print (self.inter_memb.min_radius_gyration,"hgvsdfsdff")
        if design_dictionary[KEY_SEC_PROFILE] in ['Back to Back Angles', 'Star Angles',
                                                  'Back to Back Channels'] and self.inter_length > 1000:
            self.inter_memb_length = 400 * min_gyration

            if self.inter_memb_length > 1000:
                ratio = round_up(self.inter_length / 1000, 1)
            else:
                ratio = round_up(self.inter_length / self.inter_memb_length, 1)
            self.inter_memb_length = self.inter_length / ratio
            self.inter_conn = ratio - 1
            self.inter_plate_length = max(50, 4*self.weld.size)
            if self.loc == "Long Leg":
                if self.sec_profile == "Star Angles":
                    self.inter_plate_height = 2 * self.section_size_1.max_leg + max(30, 4*self.weld.size)
                else:
                    self.inter_plate_height = self.section_size_1.max_leg + max(30, 4*self.weld.size)
            elif self.loc == "Short Leg":
                if self.sec_profile == "Star Angles":
                    self.inter_plate_height = 2 * self.section_size_1.max_leg + max(30, 4*self.weld.size)
                else:
                    self.inter_plate_height = self.section_size_1.max_leg + max(30, 4*self.weld.size)
            else:
                self.inter_plate_height = self.section_size_1.depth + max(30, 4*self.weld.size)
            self.inter_weld_size = self.weld.size
        else:
            self.inter_conn = 0.0
            self.inter_plate_length = 0.0
            self.inter_plate_height = 0.0
            self.inter_memb_length = 0.0
            self.inter_weld_size = 0.0


    def results_to_test(self, filename):
        test_out_list = {KEY_DISP_DESIGNATION:self.section_size_1.designation,
                         KEY_DISP_TENSION_YIELDCAPACITY:self.section_size_1.tension_yielding_capacity,
                         KEY_DISP_TENSION_RUPTURECAPACITY: self.section_size_1.tension_rupture_capacity,
                         KEY_DISP_TENSION_BLOCKSHEARCAPACITY:self.section_size_1.block_shear_capacity_axial,
                         KEY_DISP_SLENDER:self.section_size_1.slenderness,
                         KEY_DISP_EFFICIENCY:self.efficiency,
                         KEY_OUT_DISP_WELD_SIZE: self.weld.size,
                         KEY_OUT_DISP_WELD_STRENGTH: self.weld.strength,
                         KEY_OUT_DISP_WELD_STRESS: self.weld.stress,
                        KEY_OUT_DISP_PLATETHK:self.plate.thickness_provided,
                        KEY_OUT_DISP_PLATE_HEIGHT:self.plate.height,
                        KEY_OUT_DISP_PLATE_LENGTH:self.plate.length}
        f = open(filename, "w")
        f.write(str(test_out_list))
        f.close()

    def save_design(self, popup_summary):
        # bolt_list = str(*self.bolt.bolt_diameter, sep=", ")
        if self.member_design_status == True:
            section_size = self.section_size_1

        else:
            if self.max_limit_status_2 == True:
                if self.sec_profile in ['Angles', 'Back to Back Angles', 'Star Angles']:
                    section_size = Angle(designation=self.max_gyr, material_grade=self.material)
                else:
                    section_size = Channel(designation=self.max_gyr, material_grade=self.material)
            else:
                if self.sec_profile in ['Angles', 'Back to Back Angles', 'Star Angles']:
                    section_size = Angle(designation=self.max_area, material_grade=self.material)
                else:
                    section_size = Channel(designation=self.max_area, material_grade=self.material)

        if self.sec_profile in ["Channels", "Back to Back Channels"]:
            if self.sec_profile == "Back to Back Channels":
                connecting_plates = [self.plate.thickness_provided, 2 * section_size.web_thickness]
                if section_size.flange_slope == 90:
                    image = "Parallel_BBChannel"
                else:
                    image = "Slope_BBChannel"
            else:
                connecting_plates = [self.plate.thickness_provided, section_size.web_thickness]
                if section_size.flange_slope == 90:
                    image = "Parallel_Channel"
                else:
                    image = "Slope_Channel"
            # min_gauge = self.pitch_round
            # row_limit = "Row Limit (rl) = 2"
            # row = 2
            # depth = 2 * self.edge_dist_min_round + self.pitch_round
        elif section_size.max_leg == section_size.min_leg:
            if self.sec_profile == "Back to Back Angles":
                connecting_plates = [self.plate.thickness_provided, 2 * section_size.thickness]
                if self.loc == "Long Leg":
                    image = "bblequaldp"
                else:
                    image = "bbsequaldp"
            elif self.sec_profile == "Star Angles":
                connecting_plates = [self.plate.thickness_provided, section_size.thickness]
                if self.loc == "Long Leg":
                    image = "salequaldp"
                else:
                    image = "sasequaldp"
            else:
                image = "equaldp"
                connecting_plates = [self.plate.thickness_provided, section_size.thickness]

            # min_gauge = 0.0
            # row_limit = "Row Limit (rl) = 1"
            # row = 1
            # # if self.loc == "Long Leg":
            # depth = 2 * self.edge_dist_min_round

        else:
            if self.sec_profile == "Back to Back Angles":
                connecting_plates = [self.plate.thickness_provided, 2 * section_size.thickness]
                if self.loc == "Long Leg":
                    image = "bblunequaldp"
                else:
                    image = "bbsunequaldp"
            elif self.sec_profile == "Star Angles":
                connecting_plates = [self.plate.thickness_provided, section_size.thickness]
                if self.loc == "Long Leg":
                    image = "salunequaldp"
                else:
                    image = "sasunequaldp"
            else:
                image = "unequaldp"
                connecting_plates = [self.plate.thickness_provided, section_size.thickness]

            # min_gauge = 0.0
            # row_limit = "Row Limit (rl) = 1"
            # row = 1
            # # if self.loc == "Long Leg":
            # depth = 2 * self.edge_dist_min_round
            

        # if self.sec_profile in ["Channels", "Back to Back Channels"]:
        #     image = "Channel"
        # elif section_size.max_leg == section_size.min_leg:
        #     image = "Equal"
        # else:
        #     image = "Unequal"
        gamma_mw = IS800_2007.cl_5_4_1_Table_5['gamma_mw'][self.weld.fabrication]

        if self.member_design_status == True:
            member_yield_kn = round((section_size.tension_yielding_capacity / 1000), 2)
            plate_yield_kn = round((self.plate.tension_yielding_capacity / 1000), 2)
            slenderness = section_size.slenderness
            gyration = self.min_radius_gyration
        else:
            if self.max_limit_status_2 == True:
                [member_yield_kn, l, slenderness, gyration] = self.max_force_length(self, self.max_gyr)
                member_yield_kn = round(member_yield_kn / 1000,2)
            else:
                [member_yield_kn, l, slenderness, gyration] = self.max_force_length(self, self.max_area)
                member_yield_kn = round(member_yield_kn / 1000,2)

        if self.sec_profile == "Channels":
            self.report_supporting = {KEY_DISP_SEC_PROFILE: image,
                                      # Image shall be save with this name.png in resource files
                                      KEY_DISP_SECSIZE: (section_size.designation, self.sec_profile),
                                      KEY_DISP_MATERIAL: section_size.material,
                                      'Mass, $m$ (kg/m)': round(section_size.mass, 2),
                                      'Area, $A_g$ (cm$^2$)': round(section_size.area, 2),
                                      '$D$ (mm)': round(section_size.depth, 2),
                                      '$B$ (mm)': round(section_size.flange_width, 2),
                                      '$t$ (mm)': round(section_size.web_thickness, 2),
                                      '$T$ (mm)': round(section_size.flange_thickness, 2),
                                      'FlangeSlope, ' + r'$\alpha$': round(section_size.flange_slope, 2),
                                      '$R_1$ (mm)': round(section_size.root_radius, 2),
                                      '$R_2$ (mm)': round(section_size.toe_radius, 2),
                                      '$C_y$(mm)': round(section_size.Cy, 2),
                                      '$I_z$ (mm4)': round(section_size.mom_inertia_z, 2),
                                      '$I_y$ (mm4)': round(section_size.mom_inertia_y, 2),
                                      '$r_z$ (mm)': round(section_size.rad_of_gy_z, 2),
                                      '$r_y$ (mm)': round(section_size.rad_of_gy_y, 2),
                                      '$Z_z$ (mm3)': round(section_size.elast_sec_mod_z, 2),
                                      '$Z_y$ (mm3)': round(section_size.elast_sec_mod_y, 2),
                                      '$Zp_z$ (mm3)': round(section_size.plast_sec_mod_z, 2),
                                      '$Zp_y$ (mm3)': round(section_size.elast_sec_mod_y, 2),
                                      'r(mm)': round(gyration, 2)}
            thickness = section_size.web_thickness
            text = "C"
        elif self.sec_profile == "Back to Back Channels":
            BBChannel = BBChannel_Properties()
            BBChannel.data(section_size.designation, section_size.material)
            self.report_supporting = {KEY_DISP_SEC_PROFILE: image,
                                      # Image shall be save with this name.png in resource files
                                      KEY_DISP_SECSIZE: (section_size.designation, self.sec_profile),
                                      KEY_DISP_MATERIAL: section_size.material,
                                      'Mass, $m$ (kg/m)': round(section_size.mass, 2),
                                      'Area, $A_g$ (cm$^2$)': round(section_size.area, 2),
                                      '$D$ (mm)': round(section_size.depth, 2),
                                      '$B$ (mm)': round(section_size.flange_width, 2),
                                      '$t$ (mm)': round(section_size.web_thickness, 2),
                                      '$T$ (mm)': round(section_size.flange_thickness, 2),
                                      '$T_p$ (mm)': round(self.plate.thickness_provided, 2),
                                      'FlangeSlope, ' + r'$\alpha$': round(section_size.flange_slope, 2),
                                      '$R_1$ (mm)': round(section_size.root_radius, 2),
                                      '$R_2$ (mm)': round(section_size.toe_radius, 2),
                                      '$I_z$ (mm4)': round((BBChannel.calc_MomentOfAreaZ(section_size.flange_width, section_size.flange_thickness,section_size.depth,section_size.web_thickness) * 10000),2),
                                      '$I_y$ (mm4)': round((BBChannel.calc_MomentOfAreaY(section_size.flange_width,section_size.flange_thickness,section_size.depth,section_size.web_thickness) * 10000),2),
                                      '$r_z$ (mm)': round((BBChannel.calc_RogZ(section_size.flange_width,section_size.flange_thickness,section_size.depth,section_size.web_thickness) * 10), 2),
                                      '$r_y$ (mm)': round((BBChannel.calc_RogY(section_size.flange_width,section_size.flange_thickness,section_size.depth,section_size.web_thickness) * 10), 2),
                                      '$Z_z$ (mm3)': round((BBChannel.calc_ElasticModulusZz(section_size.flange_width,section_size.flange_thickness,section_size.depth,section_size.web_thickness) * 1000),2),
                                      '$Z_y$ (mm3)': round((BBChannel.calc_ElasticModulusZy(section_size.flange_width,section_size.flange_thickness,section_size.depth,section_size.web_thickness) * 1000),2),
                                      '$Zp_z$ (mm3)': round((BBChannel.calc_PlasticModulusZpz(section_size.flange_width,section_size.flange_thickness,section_size.depth,section_size.web_thickness) * 1000),2),
                                      '$Zp_y$ (mm3)': round((BBChannel.calc_PlasticModulusZpy(section_size.flange_width,section_size.flange_thickness,section_size.depth,section_size.web_thickness) * 1000),2),
                                      'r(mm)': round(gyration, 2)}
            thickness = section_size.web_thickness
            text = "C"

        elif self.sec_profile == "Angles":
            self.report_supporting = {KEY_DISP_SEC_PROFILE: image,
                                      # Image shall be save with this name.png in resource files
                                      KEY_DISP_SECSIZE: (section_size.designation, self.sec_profile),
                                      KEY_DISP_MATERIAL: section_size.material,
                                      'Mass, $m$ (kg/m)': round(section_size.mass, 2),
                                      'Area, $A_g$ (cm$^2$)': round((section_size.area), 2),
                                      '$A$ (mm)': round(section_size.max_leg, 2),
                                      '$B$ (mm)': round(section_size.min_leg, 2),
                                      '$t$ (mm)': round(section_size.thickness, 2),
                                      '$R_1$ (mm)': round(section_size.root_radius, 2),
                                      '$R_2$ (mm)': round(section_size.toe_radius, 2),
                                      '$C_y$ (mm)': round(section_size.Cy, 2),
                                      '$C_z$ (mm)': round(section_size.Cz, 2),
                                      '$I_z$ (mm4)': round(section_size.mom_inertia_z, 2),
                                      '$I_y$ (mm4)': round(section_size.mom_inertia_y, 2),
                                      '$I_u$ (mm4)': round(section_size.mom_inertia_u, 2),
                                      '$I_v$ (mm4)': round(section_size.mom_inertia_v, 2),
                                      '$r_z$ (mm)': round(section_size.rad_of_gy_z, 2),
                                      '$r_y$ (mm)': round((section_size.rad_of_gy_y), 2),
                                      '$r_u$ (mm)': round((section_size.rad_of_gy_u), 2),
                                      '$r_v$ (mm)': round((section_size.rad_of_gy_v), 2),
                                      '$Z_z$ (mm3)': round(section_size.elast_sec_mod_z, 2),
                                      '$Z_y$ (mm3)': round(section_size.elast_sec_mod_y, 2),
                                      '$Zp_z$ (mm3)': round(section_size.plast_sec_mod_z, 2),
                                      '$Zp_y$ (mm3)': round(section_size.elast_sec_mod_y, 2),
                                      'r(mm)': round(gyration, 2)}
            thickness = section_size.thickness
            text = "A"

        elif self.sec_profile == "Back to Back Angles":
            Angle_attributes = BBAngle_Properties()
            Angle_attributes.data(section_size.designation, section_size.material)
            if self.loc == "Long Leg":
                Cz = round((Angle_attributes.calc_Cz(section_size.max_leg, section_size.min_leg, section_size.thickness,
                                                     self.loc) * 10), 2)
                Cy = "N/A"
            else:
                Cz = round((Angle_attributes.calc_Cy(section_size.max_leg, section_size.min_leg, section_size.thickness,
                                                     self.loc) * 10), 2)
                Cy = "N/A"

            self.report_supporting = {KEY_DISP_SEC_PROFILE: image,
                                      # Image shall be save with this name.png in resource files
                                      KEY_DISP_SECSIZE: (section_size.designation, self.sec_profile),
                                      KEY_DISP_MATERIAL: section_size.material,
                                      'Mass, $m$ (kg/m)': round(section_size.mass, 2),
                                      'Area, $A_g$ (cm$^2$)': round((section_size.area), 2),
                                      '$A$ (mm)': round(section_size.max_leg, 2),
                                      '$B$ (mm)': round(section_size.min_leg, 2),
                                      '$t$ (mm)': round(section_size.thickness, 2),
                                      '$T$ (mm)': round(self.plate.thickness_provided, 2),
                                      '$R_1$ (mm)': round(section_size.root_radius, 2),
                                      '$R_2$ (mm)': round(section_size.toe_radius, 2),
                                      '$C_y$ (mm)': Cy,
                                      '$C_z$ (mm)': Cz,
                                      '$I_z$ (mm4)': round((Angle_attributes.calc_MomentOfAreaZ(section_size.max_leg,section_size.min_leg,section_size.thickness,self.loc) * 10000), 2),
                                      '$I_y$ (mm4)': round((Angle_attributes.calc_MomentOfAreaY(section_size.max_leg,section_size.min_leg,section_size.thickness,self.loc) * 10000), 2),
                                      '$I_u$ (mm4)': round((Angle_attributes.calc_MomentOfAreaY(section_size.max_leg,section_size.min_leg,section_size.thickness,self.loc) * 10000), 2),
                                      '$I_v$ (mm4)': round((Angle_attributes.calc_MomentOfAreaZ(section_size.max_leg,section_size.min_leg,section_size.thickness,self.loc) * 10000), 2),
                                      '$r_z$ (mm)': round((Angle_attributes.calc_RogZ(section_size.max_leg,section_size.min_leg,section_size.thickness,self.loc) * 10), 2),
                                      '$r_y$ (mm)': round((Angle_attributes.calc_RogY(section_size.max_leg,section_size.min_leg,section_size.thickness,self.loc) * 10), 2),
                                      '$r_u$ (mm)': round((Angle_attributes.calc_RogY(section_size.max_leg,section_size.min_leg,section_size.thickness,self.loc) * 10), 2),
                                      '$r_v$ (mm)': round((Angle_attributes.calc_RogZ(section_size.max_leg,section_size.min_leg,section_size.thickness,self.loc) * 10), 2),
                                      '$Z_z$ (mm3)': round((Angle_attributes.calc_ElasticModulusZz(section_size.max_leg,section_size.min_leg,section_size.thickness,self.loc) * 1000),2),
                                      '$Z_y$ (mm3)': round((Angle_attributes.calc_ElasticModulusZy(section_size.max_leg,section_size.min_leg,section_size.thickness,self.loc) * 1000),2),
                                      '$Zp_z$ (mm3)': round((Angle_attributes.calc_PlasticModulusZpz(section_size.max_leg, section_size.min_leg, section_size.thickness,self.loc) * 1000), 2),
                                      '$Zp_y$ (mm3)': round((Angle_attributes.calc_PlasticModulusZpy(section_size.max_leg, section_size.min_leg, section_size.thickness,+++++++self.loc) * 1000), 2),
                                      'r(mm)': round(gyration, 2)}
            thickness = section_size.thickness
            text = "A"
        else:
            Angle_attributes = SAngle_Properties()
            Angle_attributes.data(section_size.designation, section_size.material)

            self.report_supporting = {KEY_DISP_SEC_PROFILE: image,
                                      # Image shall be save with this name.png in resource files
                                      KEY_DISP_SECSIZE: (section_size.designation, self.sec_profile),
                                      KEY_DISP_MATERIAL: section_size.material,
                                      'Mass, $m$ (kg/m)': round(section_size.mass, 2),
                                      'Area, $A_g$ (cm$^2$)': round((section_size.area), 2),
                                      '$A$ (mm)': round(section_size.max_leg, 2),
                                      '$B$ (mm)': round(section_size.min_leg, 2),
                                      '$t$ (mm)': round(section_size.thickness, 2),
                                      '$T$ (mm)': round(self.plate.thickness_provided, 2),
                                      '$R_1$ (mm)': round(section_size.root_radius, 2),
                                      '$R_2$ (mm)': round(section_size.toe_radius, 2),
                                      '$I_z$ (mm4)': round((Angle_attributes.calc_MomentOfAreaZ(section_size.max_leg,section_size.min_leg,section_size.thickness,self.loc) * 10000), 2),
                                      '$I_y$ (mm4)': round((Angle_attributes.calc_MomentOfAreaY(section_size.max_leg,section_size.min_leg,section_size.thickness,self.loc) * 10000), 2),
                                      '$I_u$ (mm4)': round((Angle_attributes.calc_MomentOfAreaU(section_size.max_leg,section_size.min_leg,section_size.thickness,self.loc) * 10000), 2),
                                      '$I_v$ (mm4)': round((Angle_attributes.calc_MomentOfAreaV(section_size.max_leg,section_size.min_leg,section_size.thickness,self.loc) * 10000), 2),
                                      '$r_z$ (mm)': round((Angle_attributes.calc_RogZ(section_size.max_leg,section_size.min_leg,section_size.thickness,self.loc) * 10), 2),
                                      '$r_y$ (mm)': round((Angle_attributes.calc_RogY(section_size.max_leg,section_size.min_leg,section_size.thickness,self.loc) * 10), 2),
                                      '$r_u$ (mm)': round((Angle_attributes.calc_RogU(section_size.max_leg,section_size.min_leg,section_size.thickness,self.loc) * 10), 2),
                                      '$r_v$ (mm)': round((Angle_attributes.calc_RogV(section_size.max_leg,section_size.min_leg,section_size.thickness,self.loc) * 10), 2),
                                      '$Z_z$ (mm3)': round((Angle_attributes.calc_ElasticModulusZz(section_size.max_leg,section_size.min_leg,section_size.thickness,self.loc) * 1000),2),
                                      '$Z_y$ (mm3)': round((Angle_attributes.calc_ElasticModulusZy(section_size.max_leg,section_size.min_leg,section_size.thickness,self.loc) * 1000),2),
                                      '$Zp_z$ (mm3)': round((Angle_attributes.calc_PlasticModulusZpz(section_size.max_leg, section_size.min_leg, section_size.thickness,self.loc) * 1000), 2),
                                      '$Zp_y$ (mm3)': round((Angle_attributes.calc_PlasticModulusZpy(section_size.max_leg, section_size.min_leg, section_size.thickness,self.loc) * 1000), 2),
                                      'r(mm)': round(gyration, 2)}
            thickness = section_size.thickness
            text = "A"


        self.report_input = \
            {KEY_MODULE: self.module,
             KEY_DISP_AXIAL: self.load.axial_force,
             KEY_DISP_LENGTH: self.length,
             # "Section": "TITLE",
             "Selected Section Details": self.report_supporting,
             # "Supported Section Details": "TITLE",
             # "Beam Details": r'/ResourceFiles/images/ColumnsBeams".png',
             KEY_DISP_SEC_PROFILE: self.sec_profile,
             KEY_DISP_SECSIZE: str(self.sizelist),
             "Plate Details": "TITLE",
             "Plate Thickness (mm)*": str(self.plate.thickness),
             KEY_DISP_MATERIAL: self.plate.material,
             KEY_DISP_FU: round(self.plate.fu, 2),
             KEY_DISP_FY: round(self.plate.fy, 2),
             "Weld Details": "TITLE",
             KEY_DISP_DP_WELD_TYPE: "Fillet",
             KEY_DISP_DP_WELD_FAB: self.weld.fabrication,
             KEY_DISP_DP_WELD_MATERIAL_G_O: self.weld.fu,
             "Safety Factors - IS 800:2007 Table 5 (Clause 5.4.1) ": "TITLE",
             KEY_DISP_GAMMA_M0: cl_5_4_1_table_4_5_gamma_value(1.1, "m0"),
             KEY_DISP_GAMMA_M1: cl_5_4_1_table_4_5_gamma_value(1.25, "m1"),
             KEY_DISP_GAMMA_MW: cl_5_4_1_table_4_5_gamma_value(gamma_mw, "mw")}



        self.report_check = []
        # connecting_plates = [self.plate.thickness_provided, self.section_size_1.web_thickness]
        self.load.shear_force = 0.0
        # if self.member_design_status == True:
        #     member_yield_kn = round((section_size.tension_yielding_capacity / 1000), 2)
        # else:
        #     member_yield_kn = round((self.max_member_force / 1000), 2)

        if self.member_design_status == True and self.weld_design_status == True and self.thick_design_status == True:
            member_rupture_kn = round((section_size.tension_rupture_capacity / 1000), 2)
            # member_blockshear_kn = round((section_size.block_shear_capacity_axial / 1000), 2)
            plate_rupture_kn = round((self.plate.tension_rupture_capacity / 1000), 2)
            plate_blockshear_kn = round((self.plate.block_shear_capacity / 1000), 2)
        else:
            pass

        gamma_m0 = IS800_2007.cl_5_4_1_Table_5["gamma_m0"]['yielding']
        gamma_m1 = IS800_2007.cl_5_4_1_Table_5["gamma_m1"]['ultimate_stress']
        if self.sec_profile in ["Back to Back Angles", "Star Angles", "Back to Back Channels"]:
            multiple = 2
        else:
            multiple = 1


        # if self.plate.length > (150 * self.weld.throat) and self.sec_profile in ["Channels", 'Back to Back Channels']:
        #     self.weld_connecting_plates = [self.plate.thickness_provided,self.thick_1]
        # else:
        if self.member_design_status == True and self.thick_design_status == True:
            if self.web_weld_status == False:
                self.thick = self.thick_1


            self.weld_connecting_plates = [self.plate.thickness_provided, self.thick]

            weld_thickness = round_down((min(self.weld_connecting_plates) - self.weld.red), 1, 3)
            if weld_thickness < self.weld.min_weld:
                weld_thickness = int(min(self.weld_connecting_plates))
            else:
                pass

        t1 = ('Selected', 'Selected Member Data', '|p{5cm}|p{2cm}|p{2cm}|p{2cm}|p{4cm}|')
        self.report_check.append(t1)

        if self.member_design_status == True and self.weld_design_status == True and self.thick_design_status == True:
            t1 = ('SubSection', 'Member Checks', '|p{2.5cm}|p{4.5cm}|p{7.5cm}|p{1cm}|')
            self.report_check.append(t1)

            t2 = (KEY_DISP_TENSION_YIELDCAPACITY, '',
                  cl_6_2_tension_yield_capacity_member(l=None, t=None,f_y=section_size.fy,gamma=gamma_m0,
                                                       T_dg=member_yield_kn,multiple=multiple,area=section_size.area), '')
            self.report_check.append(t2)
            t3 = (KEY_DISP_TENSION_RUPTURECAPACITY, '',
                  cl_6_3_3_tension_rupture_member(self.A_nc, self.A_go, section_size.fu, section_size.fy, self.L_c, self.w,
                                                  self.b_s, self.t, gamma_m0, gamma_m1, section_size.beta, member_rupture_kn,
                                                  multiple), '')
            self.report_check.append(t3)
            # t4 = (KEY_DISP_TENSION_BLOCKSHEARCAPACITY, '', blockshear_prov(Tdb=member_blockshear_kn), '')
            # self.report_check.append(t4)
            t8 = (KEY_DISP_TENSION_CAPACITY, self.load.axial_force, cl_6_1_tension_capacity_member(member_yield_kn, member_rupture_kn),
                  get_pass_fail(self.load.axial_force, self.section_size_1.tension_capacity, relation="lesser"))
            self.report_check.append(t8)
            t5 = (KEY_DISP_SLENDER, slenderness_req(), cl_7_1_2_effective_slenderness_ratio(1, self.length, round(gyration, 2), slenderness),
                  get_pass_fail(400, slenderness, relation="greater"))
            self.report_check.append(t5)
            t6 = (KEY_DISP_EFFICIENCY, required_IR_or_utilisation_ratio(1),
                  efficiency_prov(self.load.axial_force, section_size.tension_capacity, self.efficiency), '')
            self.report_check.append(t6)
            t1 = (KEY_DISP_AXIAL_FORCE_CON,
                  axial_capacity_req(axial_capacity=round((section_size.tension_yielding_capacity / 1000), 2),
                                     min_ac=round(((0.3 * section_size.tension_yielding_capacity) / 1000), 2)),
                  display_prov(round((self.res_force / 1000), 2), "A"),
                  min_prov_max(round(((0.3 * section_size.tension_yielding_capacity) / 1000), 2),
                               round(self.res_force / 1000, 2),
                               round((section_size.tension_yielding_capacity / 1000), 2)))
            self.report_check.append(t1)
        else:
            t1 = ('SubSection', 'Member Checks', '|p{2.5cm}|p{4.5cm}|p{7.5cm}|p{1cm}|')
            self.report_check.append(t1)
            t2 = (KEY_DISP_TENSION_YIELDCAPACITY, self.load.axial_force,
                  cl_6_2_tension_yield_capacity_member(l=None, t=None, f_y=section_size.fy, gamma=gamma_m0,
                                                       T_dg=member_yield_kn, multiple=multiple, area=section_size.area),
                  get_pass_fail(self.load.axial_force, member_yield_kn, relation="lesser"))
            self.report_check.append(t2)

            t5 = (KEY_DISP_SLENDER, slenderness_req(),
                  cl_7_1_2_effective_slenderness_ratio(1, self.length, round(gyration, 2),
                                                       slenderness), get_pass_fail(400, slenderness, relation="greater"))
            self.report_check.append(t5)

        # if self.member_design_status == True:
        #
        #     # t7 = ('SubSection', 'Thickness Checks', '|p{2.5cm}|p{5cm}|p{7.5cm}|p{1cm}|')
        #     # self.report_check.append(t7)
        #
        #     if self.sec_profile in ["Channels", 'Back to Back Channels']:
        #         t2 = (KEY_DISP_TENSION_YIELDCAPACITY, round(self.res_force/1000,2),tension_yield_prov(l = self.section_size.depth ,t = self.plate.thickness_provided, f_y =self.plate.fy, gamma = gamma_m0, T_dg = plate_yield_kn), get_pass_fail(round((self.res_force/1000),2), plate_yield_kn, relation="lesser"))
        #
        #     elif self.sec_profile in ["Angles", 'Back to Back Angles']:
        #         if self.loc == "Long Leg":
        #             t2 = (KEY_DISP_TENSION_YIELDCAPACITY, round(self.res_force/1000,2),tension_yield_prov(l=self.section_size.max_leg, t=self.plate.thickness_provided, f_y=self.plate.fy,
        #                                      gamma=gamma_m0, T_dg =plate_yield_kn), get_pass_fail(round((self.res_force/1000),2), plate_yield_kn, relation="lesser"))
        #         else:
        #             t2 = (KEY_DISP_TENSION_YIELDCAPACITY, round(self.res_force/1000,2),tension_yield_prov(l=self.section_size.min_leg, t=self.plate.thickness_provided,
        #                                      f_y=self.plate.fy,
        #                                      gamma=gamma_m0, T_dg=plate_yield_kn), get_pass_fail(round((self.res_force/1000),2), plate_yield_kn, relation="lesser"))
        #     else:
        #         if self.loc == "Long Leg":
        #             t2 = (KEY_DISP_TENSION_YIELDCAPACITY, round(self.res_force/1000,2), tension_yield_prov(l=2*self.section_size.max_leg, t=self.plate.thickness_provided, f_y=self.plate.fy,
        #                                      gamma=gamma_m0, T_dg=plate_yield_kn), get_pass_fail(round((self.res_force/1000),2), plate_yield_kn, relation="lesser"))
        #
        #
        #         else:
        #             t2 = (KEY_DISP_TENSION_YIELDCAPACITY, round(self.res_force/1000,2),tension_yield_prov(l=2*self.section_size.min_leg, t=self.plate.thickness_provided,
        #                                      f_y=self.plate.fy,gamma=gamma_m0, T_dg=plate_yield_kn), get_pass_fail(round((self.res_force/1000),2), plate_yield_kn, relation="lesser"))
        #
        #     self.report_check.append(t2)


        if self.thick_design_status == True:

            t7 = ('SubSection', 'Weld Checks', '|p{3cm}|p{6.5 cm}|p{5cm}|p{1cm}|')
            self.report_check.append(t7)
            #TODO
            t1 = (DISP_MIN_WELD_SIZE, cl_10_5_2_3_min_fillet_weld_size_required(self.weld_connecting_plates, self.weld.min_weld ,self.weld.red), self.weld.size,
                  min_prov_max(min(self.weld_connecting_plates)- self.weld.red, self.weld.size, self.weld.min_weld))
            self.report_check.append(t1)

            self.weld_size_max = 16.0
            t1 = (DISP_MAX_WELD_SIZE, cl_10_5_3_1_max_weld_size(self.weld_connecting_plates, self.weld_size_max), self.weld.size,
                  get_pass_fail(self.weld_size_max, self.weld.size, relation="geq"))
            self.report_check.append(t1)

            t1 = (DISP_THROAT, cl_10_5_3_1_throat_thickness_req(), cl_10_5_3_1_throat_thickness_weld(self.weld.size, self.Kt),
                  get_pass_fail(3.0, self.weld.size, relation="leq"))
            self.report_check.append(t1)

            t1 = (DISP_EFF, "", display_prov(self.weld.length,"l_w"), "")
            self.report_check.append(t1)

            Ip_weld = 0.0
            weld_conn_plates_fu = [self.section_size.fu, self.plate.fu]

            # t1 = (DISP_WELD_STRENGTH, weld_strength_req(V=0.0, A=self.res_force,
            #                                             M=0.0, Ip_w=0.0,
            #                                             y_max=0.0, x_max=0.0,
            #                                             l_w=self.weld.length,
            #                                             R_w=self.weld.stress),
            #       weld_strength_prov(weld_conn_plates_fu, gamma_mw, self.weld.throat_tk, self.weld.strength),
            #       get_pass_fail(self.weld.stress, self.weld.strength, relation="lesser"))
            t1 = (DISP_WELD_STRENGTH, weld_strength_req(V=0.0, A=self.res_force,
                                                        M=0.0, Ip_w=1.0,
                                                        y_max=0.0, x_max=0.0,
                                                        l_w=self.weld.length,
                                                       R_w=self.weld.stress),
                  cl_10_5_7_1_1_weld_strength(weld_conn_plates_fu, gamma_mw, round((self.weld.throat), 2), round((self.weld.strength), 2)),
                  get_pass_fail(self.weld.stress, self.weld.strength, relation="lesser"))
            self.report_check.append(t1)

            t15 = (KEY_OUT_LONG_JOINT_WELD, long_joint_welded_req(),
                   cl_10_5_7_3_weld_strength_post_long_joint(h=self.plate.height, l=self.plate.length, t_t=self.weld.throat,
                                                             ws= self.weld.strength, wsr = self.weld.strength_red), "")
            self.report_check.append(t15)
            t5 = (KEY_OUT_DISP_RED_WELD_STRENGTH, self.weld.stress, self.weld.strength_red,
                get_pass_fail(self.weld.stress, self.weld.strength_red,
                              relation="lesser"))
            self.report_check.append(t5)

        if self.member_design_status == True:

            t7 = ('SubSection', 'Gusset Plate Checks', '|p{2.5cm}|p{5cm}|p{7.5cm}|p{1cm}|')
            self.report_check.append(t7)

            if self.sec_profile in ["Channels", 'Back to Back Channels']:
                t2 = (KEY_DISP_TENSION_YIELDCAPACITY, round(self.res_force / 1000, 2),
                      cl_6_2_tension_yield_capacity_member(l=self.section_size.depth, t=self.plate.thickness_provided, f_y=self.plate.fy,
                                                           gamma=gamma_m0, T_dg=plate_yield_kn),
                      get_pass_fail(round((self.res_force / 1000), 2), plate_yield_kn, relation="lesser"))

            elif self.sec_profile in ["Angles", 'Back to Back Angles']:
                if self.loc == "Long Leg":
                    t2 = (KEY_DISP_TENSION_YIELDCAPACITY, round(self.res_force / 1000, 2),
                          cl_6_2_tension_yield_capacity_member(l=self.section_size.max_leg, t=self.plate.thickness_provided,
                                                               f_y=self.plate.fy,
                                                               gamma=gamma_m0, T_dg=plate_yield_kn),
                          get_pass_fail(round((self.res_force / 1000), 2), plate_yield_kn, relation="lesser"))
                else:
                    t2 = (KEY_DISP_TENSION_YIELDCAPACITY, round(self.res_force / 1000, 2),
                          cl_6_2_tension_yield_capacity_member(l=self.section_size.min_leg, t=self.plate.thickness_provided,
                                                               f_y=self.plate.fy,
                                                               gamma=gamma_m0, T_dg=plate_yield_kn),
                          get_pass_fail(round((self.res_force / 1000), 2), plate_yield_kn, relation="lesser"))
            else:
                if self.loc == "Long Leg":
                    t2 = (KEY_DISP_TENSION_YIELDCAPACITY, round(self.res_force / 1000, 2),
                          cl_6_2_tension_yield_capacity_member(l=2 * self.section_size.max_leg, t=self.plate.thickness_provided,
                                                               f_y=self.plate.fy,
                                                               gamma=gamma_m0, T_dg=plate_yield_kn),
                          get_pass_fail(round((self.res_force / 1000), 2), plate_yield_kn, relation="lesser"))


                else:
                    t2 = (KEY_DISP_TENSION_YIELDCAPACITY, round(self.res_force / 1000, 2),
                          cl_6_2_tension_yield_capacity_member(l=2 * self.section_size.min_leg, t=self.plate.thickness_provided,
                                                               f_y=self.plate.fy, gamma=gamma_m0, T_dg=plate_yield_kn),
                          get_pass_fail(round((self.res_force / 1000), 2), plate_yield_kn, relation="lesser"))

            self.report_check.append(t2)

            if self.weld_design_status == True:

                self.clearance =  max((4 * self.weld.size),30)
                if self.sec_profile in ["Channels", 'Back to Back Channels']:
                    t3 = (KEY_OUT_DISP_PLATE_MIN_HEIGHT,'',gusset_ht_prov(self.section_size.depth, self.clearance,self.plate.height,1),"")
                    # t2 = (KEY_DISP_TENSION_YIELDCAPACITY, '',
                    #       tension_yield_prov(l = self.section_size.depth ,t = self.plate.thickness_provided, f_y =self.plate.fy, gamma = gamma_m0, T_dg = plate_yield_kn), '')
                    # t1 = (KEY_DISP_TENSION_RUPTURECAPACITY, '', tension_rupture_welded_prov(self.section_size.depth, self.plate.thickness_provided,self.plate.fu, gamma_m1,plate_rupture_kn), '')

                elif self.sec_profile in ["Angles", 'Back to Back Angles']:
                    if self.loc == "Long Leg":
                        t3 = (KEY_OUT_DISP_PLATE_MIN_HEIGHT, '',
                              gusset_ht_prov(self.section_size.max_leg, self.clearance, self.plate.height, 1), "")
                        # t2 = (KEY_DISP_TENSION_YIELDCAPACITY, '',
                        #       tension_yield_prov(l=self.section_size.max_leg, t=self.plate.thickness_provided, f_y=self.plate.fy,
                        #                          gamma=gamma_m0, T_dg =plate_yield_kn), '')
                        # t1 = (KEY_DISP_TENSION_RUPTURECAPACITY, '',
                        #       tension_rupture_welded_prov(self.section_size.max_leg, self.plate.thickness_provided,
                        #                                   self.plate.fu, gamma_m1, plate_rupture_kn), '')

                    else:
                        t3 = (KEY_OUT_DISP_PLATE_MIN_HEIGHT,'',gusset_ht_prov(self.section_size.min_leg, self.clearance,self.plate.height,1),"")
                        # t2 = (KEY_DISP_TENSION_YIELDCAPACITY, '',
                        #       tension_yield_prov(l=self.section_size.min_leg, t=self.plate.thickness_provided,
                        #                          f_y=self.plate.fy,
                        #                          gamma=gamma_m0, T_dg=plate_yield_kn), '')
                        # t1 = (KEY_DISP_TENSION_RUPTURECAPACITY, '',
                        #       tension_rupture_welded_prov(self.section_size.min_leg, self.plate.thickness_provided,
                        #                                   self.plate.fu, gamma_m1, plate_rupture_kn), '')

                else:
                    if self.loc == "Long Leg":
                        t3 = (KEY_OUT_DISP_PLATE_MIN_HEIGHT,'',gusset_ht_prov(2*self.section_size.max_leg, self.clearance,self.plate.height,1),"")
                        # t2 = (KEY_DISP_TENSION_YIELDCAPACITY, '',
                        #       tension_yield_prov(l=2*self.section_size.max_leg, t=self.plate.thickness_provided, f_y=self.plate.fy,
                        #                          gamma=gamma_m0, T_dg=plate_yield_kn), '')
                        # t1 = (KEY_DISP_TENSION_RUPTURECAPACITY, '',
                        #       tension_rupture_welded_prov(2*self.section_size.max_leg, self.plate.thickness_provided,
                        #                                   self.plate.fu, gamma_m1, plate_rupture_kn), '')

                    else:
                        t3 = (KEY_OUT_DISP_PLATE_MIN_HEIGHT, '',
                              gusset_ht_prov(2*self.section_size.min_leg, self.clearance, self.plate.height, 1), "")
                        # t2 = (KEY_DISP_TENSION_YIELDCAPACITY, '',
                        #       tension_yield_prov(l=2*self.section_size.min_leg, t=self.plate.thickness_provided,
                        #                          f_y=self.plate.fy,
                        #                          gamma=gamma_m0, T_dg=plate_yield_kn), '')
                        # t1 = (KEY_DISP_TENSION_RUPTURECAPACITY, '',
                        #       tension_rupture_welded_prov(2*self.section_size.min_leg, self.plate.thickness_provided,
                        #                                   self.plate.fu, gamma_m1, plate_rupture_kn), '')

                self.report_check.append(t3)
                t4 = (KEY_OUT_DISP_PLATE_MIN_LENGTH,  '',
                      gusset_lt_w_prov(self.flange_weld, self.clearance,self.plate.length), get_pass_fail(self.length, self.plate.length, relation="greater"))
                self.report_check.append(t4)

                t4 = (KEY_OUT_DISP_MEMB_MIN_LENGTH, (2 * self.plate.length), self.length,
                      get_pass_fail((2 * self.plate.length), self.length, relation="leq"))
                self.report_check.append(t4)

                if self.sec_profile in ["Channels", "Back to Back Channels"]:
                    t5 = (KEY_OUT_DISP_PLATETHK_REP, '', display_prov(self.plate.thickness_provided, "T_p"), "")
                    self.report_check.append(t5)
                else:
                    t5 = (KEY_OUT_DISP_PLATETHK_REP, '', display_prov(self.plate.thickness_provided, "T"), "")
                    self.report_check.append(t5)

                # self.report_check.append(t2)
                self.report_check.append(t1)

                t4 = (KEY_DISP_TENSION_BLOCKSHEARCAPACITY, '', cl_6_4_blockshear_capacity_member(Tdb=plate_blockshear_kn), '')
                self.report_check.append(t4)

                t8 = (
                    KEY_DISP_TENSION_CAPACITY, display_prov(round((self.res_force/1000),2),"A"), cl_6_1_tension_capacity_member(plate_yield_kn,0, plate_blockshear_kn),
                    get_pass_fail(round((self.res_force/1000),2), self.plate_tension_capacity, relation="lesser"))
                self.report_check.append(t8)
            else:
                pass

        if self.plate_design_status == True and self.sec_profile not in ["Angles", "Channels"] and self.inter_length>1000:
            t7 = ('SubSection', 'Intermittent Connection', '|p{2.5cm}|p{5cm}|p{7.5cm}|p{1cm}|')
            self.report_check.append(t7)

            t5 = (KEY_OUT_DISP_INTERCONNECTION, " ", self.inter_conn, "")
            self.report_check.append(t5)

            t5 = (KEY_OUT_DISP_INTERSPACING, 1000, round(self.inter_memb_length, 2),
                  get_pass_fail(1000, self.inter_memb_length, relation="geq"))
            self.report_check.append(t5)


            t3 = (KEY_OUT_DISP_PLATE_MIN_HEIGHT, '', int(self.inter_plate_height), "")
            self.report_check.append(t3)

            t4 = (KEY_OUT_DISP_PLATE_MIN_LENGTH, "", int(self.inter_plate_length), "")
            self.report_check.append(t4)

        Disp_3D_image = "/ResourceFiles/images/3d.png"


        print(sys.path[0])
        rel_path = str(sys.path[0])
        rel_path = rel_path.replace("\\", "/")

        fname_no_ext = popup_summary['filename']


        CreateLatex.save_latex(CreateLatex(), self.report_input, self.report_check, popup_summary, fname_no_ext,
                               rel_path, Disp_3D_image)

<|MERGE_RESOLUTION|>--- conflicted
+++ resolved
@@ -1138,24 +1138,18 @@
                     self.design_status = False
                     logger.warning(":Tension force {} kN exceeds tension capacity of {} kN for maximum available plate thickness of 80 mm.".format(
                             round(self.res_force / 1000, 2), round(self.max_tension_yield/1000,2)))
-<<<<<<< HEAD
+
                     logger.error(":Design is not safe. \n ")
                     logger.debug(":=========End Of design===========")
-=======
-                    logger.error(": Design is not safe. \n ")
-                    logger.info(" :=========End Of design===========")
->>>>>>> d6710d37
+
             else:
                 self.design_status = False
                 logger.warning(":Tension force {} kN exceeds tension capacity of {} kN for maximum available plate thickness of 80 mm.".format(
                         round(self.res_force / 1000, 2),  round(self.max_tension_yield/1000,2)))
-<<<<<<< HEAD
+
                 logger.error(":Design is not safe. \n ")
                 logger.debug(":=========End Of design===========")
-=======
-                logger.error(": Design is not safe. \n ")
-                logger.info(" :=========End Of design===========")
->>>>>>> d6710d37
+
 
     def select_weld(self,design_dictionary):
 
@@ -1386,15 +1380,11 @@
                 self.design_status = False
                 logger.warning(":Tension force of {} kN exceeds tension capacity of {} kN for maximum available member size {}.".format(
                         round(self.load.axial_force, 2), round(self.section_size_1.tension_rupture_capacity / 1000, 2), self.max_area))
-<<<<<<< HEAD
+
                 logger.info(":Select Members with higher cross sectional area than the above mentioned Member.")
                 logger.error(":Design is not safe. \n ")
                 logger.debug(":=========End Of design===========")
-=======
-                logger.info(" : Select Members with higher cross sectional area than the above mentioned Member.")
-                logger.error(": Design is not safe. \n ")
-                logger.info(" :=========End Of design===========")
->>>>>>> d6710d37
+
 
     def get_plate_thickness(self,design_dictionary):
 
@@ -1440,18 +1430,11 @@
 
             elif (self.plate_tension_capacity < self.res_force) and self.plate.thickness_provided == self.plate_last:
                 self.design_status = False
-                logger.warning(
-<<<<<<< HEAD
-                    ":Tension force {} kN exceeds tension capacity of {} kN for maximum available plate thickness of {} mm.".format(
+                logger.warning(":Tension force {} kN exceeds tension capacity of {} kN for maximum available plate thickness of {} mm.".format(
                         round(self.res_force / 1000, 2),  round(self.max_tension_yield/1000,2),self.plate_last))
                 logger.error(":Design is not safe. \n ")
                 logger.debug(":=========End Of design===========")
-=======
-                    " : Tension force {} kN exceeds tension capacity of {} kN for maximum available plate thickness of 80 mm.".format(
-                        round(self.res_force / 1000, 2),  round(self.max_tension_yield/1000,2)))
-                logger.error(": Design is not safe. \n ")
-                logger.info(" :=========End Of design===========")
->>>>>>> d6710d37
+
 
             else:
                 pass
@@ -1460,15 +1443,11 @@
                 self.design_status = False
                 logger.warning(":Plate length of {} mm is higher than Member length of {} mm".format(2 * self.plate.length,
                                                                                                     self.length))
-<<<<<<< HEAD
+
                 logger.info(":Try higher diameter of bolt or increase member length to get a safe design.")
                 logger.error(":Design is not safe. \n ")
                 logger.debug(":=========End Of design===========")
-=======
-                logger.info("Try higher diameter of bolt or increase member length to get a safe design.")
-                logger.error(": Design is not safe. \n ")
-                logger.info(" :=========End Of design===========")
->>>>>>> d6710d37
+
             else:
                 self.plate_design_status = True
                 self.design_status = True
@@ -1484,13 +1463,9 @@
                 else:
                     pass
                 logger.info(self.weld.reason)
-<<<<<<< HEAD
                 logger.info(":Overall welded tension member design is safe. \n")
                 logger.debug(" :=========End Of design===========")
-=======
-                logger.info(": Overall welded tension member design is safe. \n")
-                logger.info(" :=========End Of design===========")
->>>>>>> d6710d37
+
                 if design_dictionary[KEY_SEC_PROFILE] in ['Angles', 'Star Angles', 'Back to Back Angles']:
                     self.min_rad_gyration_calc(self, designation=self.section_size_1.designation,
                                                material_grade=self.material,
