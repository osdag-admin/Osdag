--- conflicted
+++ resolved
@@ -33,13 +33,9 @@
 import configparser
 import pickle
 import cairosvg
-<<<<<<< HEAD
 from update_version_check import Update
-import pandas as pd
-=======
-from update import Update
-# import pandas as pd
->>>>>>> a2fedb36
+#import pandas as pd
+
 
 from Common import *
 from utils.common.component import *
