# -*- coding: utf-8 -*-

# Form implementation generated from reading ui file 'app/gui/ui_template.ui'
#
# Created by: PyQt5 UI code generator 5.13.0
#
# WARNING! All changes made in this file will be lost!\
from PyQt5.QtWidgets import QMessageBox, qApp, QScrollArea
from PyQt5.QtGui import QDoubleValidator, QIntValidator, QPixmap, QPalette
from PyQt5.QtCore import QFile, pyqtSignal, QTextStream, Qt, QIODevice,pyqtSlot
from PyQt5 import QtCore, QtGui, QtWidgets
from design_report import reportGenerator
from PyQt5.QtWidgets import QMainWindow, QDialog, QFontDialog, QApplication, QFileDialog, QColorDialog
from PyQt5.QtCore import QFile, pyqtSignal, QTextStream, Qt, QIODevice
from PyQt5.QtCore import QRegExp
from PyQt5.QtGui import QBrush, QImage
from PyQt5.QtGui import QColor
from PyQt5.QtGui import QDoubleValidator, QIntValidator, QPixmap, QPalette
from PyQt5.QtGui import QTextCharFormat
from PyQt5.QtGui import QTextCursor
from PyQt5.QtWidgets import QMainWindow, QDialog, QFontDialog, QApplication, QFileDialog, QColorDialog,QDialogButtonBox
from design_type.connection.column_cover_plate import ColumnCoverPlate
from PyQt5.QtGui import QStandardItem
import os
import yaml
import json
import logging
from drawing_2D.Svg_Window import SvgWindow
import sys
import sqlite3
import shutil
import openpyxl
import pdfkit
import configparser
import pickle
import cairosvg
from update import Update


from Common import *
from utils.common.component import *
from utils.common.Section_Properties_Calculator import *
from .customized_popup import Ui_Popup
# from .ui_summary_popup import Ui_Dialog1
from .ui_design_preferences import Ui_Dialog

from gui.ui_summary_popup import Ui_Dialog1
from design_report.reportGenerator import save_html
from .ui_OsdagSectionModeller import Ui_OsdagSectionModeller
#from .ui_design_preferences import DesignPreferences
from .UI_DESIGN_PREFERENCE import DesignPreferences
from design_type.connection.shear_connection import ShearConnection
from cad.common_logic import CommonDesignLogic
from OCC.Core.STEPControl import STEPControl_Writer, STEPControl_AsIs
from OCC.Core.Interface import Interface_Static_SetCVal
from OCC.Core.IFSelect import IFSelect_RetDone
from OCC.Core.StlAPI import StlAPI_Writer
from OCC.Core import BRepTools
from OCC.Core import IGESControl
from cad.cad3dconnection import cadconnection
from design_type.connection.fin_plate_connection import FinPlateConnection
from design_type.connection.column_cover_plate import ColumnCoverPlate
from design_type.connection.cleat_angle_connection import CleatAngleConnection
from design_type.connection.seated_angle_connection import SeatedAngleConnection
from design_type.connection.end_plate_connection import EndPlateConnection
from design_type.connection.end_plate_connection import EndPlateConnection
from design_type.connection.beam_cover_plate import BeamCoverPlate
from design_type.connection.beam_cover_plate_weld import BeamCoverPlateWeld
from design_type.connection.beam_end_plate import BeamEndPlate
from design_type.connection.column_end_plate import ColumnEndPlate
from design_type.connection.column_cover_plate_weld import ColumnCoverPlateWeld
from design_type.connection.base_plate_connection import BasePlateConnection
from design_type.tension_member.tension_bolted import Tension_bolted
from design_type.tension_member.tension_welded import Tension_welded
import logging
from cad.cad3dconnection import cadconnection

class Ui_ModuleWindow(QtWidgets.QMainWindow):
    resized = QtCore.pyqtSignal()
    closed = pyqtSignal()
    def  __init__(self, main,folder,parent=None):
        super(Ui_ModuleWindow, self).__init__(parent=parent)
        resolution = QtWidgets.QDesktopWidget().screenGeometry()
        width = resolution.width()
        height = resolution.height()
        self.resize(width*(0.75),height*(0.7))
        self.ui = Window()

        self.ui.setupUi(self,main,folder)
        #self.showMaximized()
        #self.showNormal()

        self.resized.connect(self.resize_dockComponents)

    def center(self):
        frameGm = self.frameGeometry()
        screen = QtWidgets.QApplication.desktop().screenNumber(QtWidgets.QApplication.desktop().cursor().pos())
        centerPoint = QtWidgets.QApplication.desktop().screenGeometry(screen).center()
        frameGm.moveCenter(centerPoint)
        self.move(frameGm.topLeft())

    def resizeEvent(self, event):
        self.resized.emit()
        return super(Ui_ModuleWindow, self).resizeEvent(event)

    def resize_dockComponents(self):

        posi = (3/4)*(self.height())

        # Input Dock
        width = self.ui.inputDock.width()
        self.ui.inputDock.resize(width,self.height())
        self.ui.in_widget.resize(width,posi)

        self.ui.btn_Reset.move((width/2)-110,posi+8)
        self.ui.btn_Design.move((width/2)+17,posi+8)
        #self.ui.btn_Design.move(,posi+10)

        # Output Dock
        width = self.ui.outputDock.width()
        self.ui.outputDock.resize(width,self.height())
        self.ui.out_widget.resize(width,posi)
        self.ui.btn_CreateDesign.move((width/2)-(186/2),posi+8)
        self.ui.save_outputDock.move((width/2)-(186/2),posi+52)

    def closeEvent(self, event):
        '''
        Closing module window.
        '''
        reply = QMessageBox.question(self, 'Message',
                                     "Are you sure you want to quit?", QMessageBox.Yes, QMessageBox.No)

        if reply == QMessageBox.Yes:
            logger = logging.getLogger('osdag')  #  Remove all the previous handlers
            for handler in logger.handlers[:]:
                logger.removeHandler(handler)
            self.closed.emit()
            event.accept()
        else:
            event.ignore()

class Window(QMainWindow):
    #closed = pyqtSignal()
    def center(self):
        frameGm = self.frameGeometry()
        screen = QtWidgets.QApplication.desktop().screenNumber(QtWidgets.QApplication.desktop().cursor().pos())
        centerPoint = QtWidgets.QApplication.desktop().screenGeometry(screen).center()
        frameGm.moveCenter(centerPoint)
        self.move(frameGm.topLeft())

    def open_customized_popup(self, op, KEYEXISTING_CUSTOMIZED):
        """
        Function to connect the customized_popup with the ui_template file
        on clicking the customized option
        """

        # @author : Amir


        self.window = QtWidgets.QDialog()
        self.ui = Ui_Popup()
        self.ui.setupUi(self.window)
        self.ui.addAvailableItems(op, KEYEXISTING_CUSTOMIZED)
        self.window.exec()
        return self.ui.get_right_elements()

    def open_summary_popup(self, main):

        if not main.design_button_status:
            QMessageBox.warning(self, 'Warning', 'No design created!')
            return

        self.new_window = QtWidgets.QDialog()
        self.new_ui = Ui_Dialog1(main.design_button_status)
        self.new_ui.setupUi(self.new_window, main)
        self.new_ui.btn_browse.clicked.connect(lambda: self.getLogoFilePath(self.new_window, self.new_ui.lbl_browse))
        self.new_ui.btn_saveProfile.clicked.connect(lambda: self.saveUserProfile(self.new_window))
        self.new_ui.btn_useProfile.clicked.connect(lambda: self.useUserProfile(self.new_window))
        self.new_window.exec()
        # self.new_ui.btn_browse.clicked.connect(lambda: self.getLogoFilePath(self.new_ui.lbl_browse))
        # self.new_ui.btn_saveProfile.clicked.connect(self.saveUserProfile)
        # self.new_ui.btn_useProfile.clicked.connect(self.useUserProfile)

    def getLogoFilePath(self, window, lblwidget):

        filename, _ = QFileDialog.getOpenFileName(window, "Open Image", os.path.join(str(' '), ''), "InputFiles(*.png *.svg *.jpg)")

        # filename, _ = QFileDialog.getOpenFileName(
        #     self, 'Open File', " ../../",
        #     'Images (*.png *.svg *.jpg)',
        #     None, QFileDialog.DontUseNativeDialog)
        if filename == '':
            return False
        else:
            # base = os.path.basename(str(filename))
            lblwidget.setText(str(filename))
            # base_type = base[-4:]
            # self.desired_location(filename, base_type)

        return str(filename)

    def desired_location(self, filename, base_type):
        if base_type == ".svg":
            cairosvg.svg2png(file_obj=filename,
                             write_to=os.path.join(str(self.folder), "images_html", "cmpylogoFin.png"))
        else:
            shutil.copyfile(filename, os.path.join(str(self.folder), "images_html", "cmpylogoFin.png"))

    def saveUserProfile(self, window):

        inputData = self.getPopUpInputs()
        filename, _ = QFileDialog.getSaveFileName(window, 'Save Files',
                                                  os.path.join(str(self.folder), "Profile"), '*.txt')
        if filename == '':
            return False
        else:
            infile = open(filename, 'w')
            yaml.dump(inputData, infile)
            infile.close()

    def getPopUpInputs(self):
        input_summary = {}
        input_summary["ProfileSummary"] = {}
        input_summary["ProfileSummary"]["CompanyName"] = str(self.new_ui.lineEdit_companyName.text())
        input_summary["ProfileSummary"]["CompanyLogo"] = str(self.new_ui.lbl_browse.text())
        input_summary["ProfileSummary"]["Group/TeamName"] = str(self.new_ui.lineEdit_groupName.text())
        input_summary["ProfileSummary"]["Designer"] = str(self.new_ui.lineEdit_designer.text())

        # input_summary["ProjectTitle"] = str(self.new_ui.lineEdit_projectTitle.text())
        # input_summary["Subtitle"] = str(self.new_ui.lineEdit_subtitle.text())
        # input_summary["JobNumber"] = str(self.new_ui.lineEdit_jobNumber.text())
        # input_summary["AdditionalComments"] = str(self.new_ui.txt_additionalComments.toPlainText())
        # input_summary["Client"] = str(self.new_ui.lineEdit_client.text())

        return input_summary

    def useUserProfile(self, window):

        filename, _ = QFileDialog.getOpenFileName(window, 'Open Files',
                                                  os.path.join(str(self.folder), "Profile"),
                                                  '*.txt')
        if os.path.isfile(filename):
            outfile = open(filename, 'r')
            reportsummary = yaml.safe_load(outfile)
            self.new_ui.lineEdit_companyName.setText(reportsummary["ProfileSummary"]['CompanyName'])
            self.new_ui.lbl_browse.setText(reportsummary["ProfileSummary"]['CompanyLogo'])
            self.new_ui.lineEdit_groupName.setText(reportsummary["ProfileSummary"]['Group/TeamName'])
            self.new_ui.lineEdit_designer.setText(reportsummary["ProfileSummary"]['Designer'])

        else:
            pass

    def get_validator(self, validator):
        if validator == 'Int Validator':
            return QIntValidator()
        elif validator == 'Double Validator':
            return QDoubleValidator()
        else:
            return None

    def setupUi(self, MainWindow, main,folder):
        self.design_inputs = {}
        self.prev_inputs = {}
        self.input_dock_inputs = {}
        self.design_pref_inputs = {}
        self.folder = folder
        self.display_mode = 'Normal'
        self.display_x = 90
        self.display_y = 90
        main.design_status = False
        main.design_button_status = False
        MainWindow.setObjectName("MainWindow")

        icon = QtGui.QIcon()
        icon.addPixmap(QtGui.QPixmap(":/newPrefix/images/finwindow.png"), QtGui.QIcon.Normal, QtGui.QIcon.Off)
        MainWindow.setWindowIcon(icon)
        MainWindow.setIconSize(QtCore.QSize(20, 2))
        self.centralwidget = QtWidgets.QWidget(MainWindow)
        self.centralwidget.setObjectName("centralwidget")
        self.verticalLayout_2 = QtWidgets.QVBoxLayout(self.centralwidget)
        self.verticalLayout_2.setObjectName("verticalLayout_2")
        self.frame = QtWidgets.QFrame(self.centralwidget)
        self.frame.setMinimumSize(QtCore.QSize(0, 28))
        self.frame.setMaximumSize(QtCore.QSize(16777215, 28))
        self.frame.setFrameShape(QtWidgets.QFrame.NoFrame)
        self.frame.setFrameShadow(QtWidgets.QFrame.Raised)
        self.frame.setObjectName("frame_")

        self.btnInput = QtWidgets.QToolButton(self.frame)
        self.btnInput.setGeometry(QtCore.QRect(0, 0, 28, 28))
        self.btnInput.setFocusPolicy(QtCore.Qt.TabFocus)
        self.btnInput.setLayoutDirection(QtCore.Qt.LeftToRight)
        icon1 = QtGui.QIcon()
        icon1.addPixmap(QtGui.QPixmap(":/newPrefix/images/input.png"), QtGui.QIcon.Normal, QtGui.QIcon.Off)
        self.btnInput.setIcon(icon1)
        self.btnInput.setIconSize(QtCore.QSize(18, 18))
        self.btnInput.setObjectName("btnInput")

        self.btnOutput = QtWidgets.QToolButton(self.frame)
        self.btnOutput.setGeometry(QtCore.QRect(30, 0, 28, 28))
        self.btnOutput.setFocusPolicy(QtCore.Qt.TabFocus)
        #self.pushButton = QtWidgets.QPushButton(self.centralwidget)
        #self.pushButton.setGeometry(QtCore.QRect(440, 412, 111, 51))
        #self.pushButton.setObjectName("pushButton")
        icon2 = QtGui.QIcon()
        icon2.addPixmap(QtGui.QPixmap(":/newPrefix/images/output.png"), QtGui.QIcon.Normal, QtGui.QIcon.Off)
        self.btnOutput.setIcon(icon2)
        self.btnOutput.setIconSize(QtCore.QSize(18, 18))
        self.btnOutput.setObjectName("btnOutput")

        self.btnInput.clicked.connect(lambda: self.dockbtn_clicked(self.inputDock))
        self.btnOutput.clicked.connect(lambda: self.dockbtn_clicked(self.outputDock))

        self.btnTop = QtWidgets.QToolButton(self.frame)
        self.btnTop.setGeometry(QtCore.QRect(160, 0, 28, 28))
        self.btnTop.setFocusPolicy(QtCore.Qt.TabFocus)
        icon3 = QtGui.QIcon()
        icon3.addPixmap(QtGui.QPixmap(":/newPrefix/images/X-Y.png"), QtGui.QIcon.Normal, QtGui.QIcon.Off)
        self.btnTop.setIcon(icon3)
        self.btnTop.setIconSize(QtCore.QSize(22, 22))
        self.btnTop.setObjectName("btnTop")
        self.btnTop.setEnabled(False)
        self.btnFront = QtWidgets.QToolButton(self.frame)
        self.btnFront.setGeometry(QtCore.QRect(100, 0, 28, 28))
        self.btnFront.setFocusPolicy(QtCore.Qt.TabFocus)
        icon4 = QtGui.QIcon()
        icon4.addPixmap(QtGui.QPixmap(":/newPrefix/images/Z-X.png"), QtGui.QIcon.Normal, QtGui.QIcon.Off)
        self.btnFront.setIcon(icon4)
        self.btnFront.setIconSize(QtCore.QSize(22, 22))
        self.btnFront.setObjectName("btnFront")
        self.btnFront.setEnabled(False)
        self.btnSide = QtWidgets.QToolButton(self.frame)
        self.btnSide.setGeometry(QtCore.QRect(130, 0, 28, 28))
        self.btnSide.setFocusPolicy(QtCore.Qt.TabFocus)
        icon5 = QtGui.QIcon()
        icon5.addPixmap(QtGui.QPixmap(":/newPrefix/images/Z-Y.png"), QtGui.QIcon.Normal, QtGui.QIcon.Off)
        self.btnSide.setIcon(icon5)
        self.btnSide.setIconSize(QtCore.QSize(22, 22))
        self.btnSide.setObjectName("btnSide")
        self.btnSide.setEnabled(False)
        """
            To get 3d component checkbox details from modules
        """
        i = 0
        for component in main.get_3d_components(main):
            checkBox = QtWidgets.QCheckBox(self.frame)
            checkBox.setGeometry(QtCore.QRect(230 + i, 0, 110, 29))
            font = QtGui.QFont()
            font.setFamily("Arial")
            font.setPointSize(11)
            font.setBold(True)
            font.setWeight(75)
            checkBox.setFont(font)
            checkBox.setFocusPolicy(QtCore.Qt.TabFocus)
            checkBox.setObjectName(component[0])
            checkBox.setText(component[0])
            checkBox.setDisabled(True)
            function_name = component[1]
            self.chkbox_connect(main, checkBox, function_name)
            checkBox.resize(checkBox.sizeHint())
            i += (checkBox.sizeHint().width() + 5)

        self.verticalLayout_2.addWidget(self.frame)
        self.splitter = QtWidgets.QSplitter(self.centralwidget)
        self.splitter.setOrientation(QtCore.Qt.Vertical)
        self.splitter.setObjectName("splitter")
        self.frame_2 = QtWidgets.QFrame(self.splitter)
        self.frame_2.setMinimumSize(QtCore.QSize(0, 100))
        self.frame_2.setFrameShape(QtWidgets.QFrame.Box)
        self.frame_2.setFrameShadow(QtWidgets.QFrame.Raised)
        #self.frame_2.setLineWidth(1)
        #self.frame_2.setMidLineWidth(1)
        self.frame_2.setObjectName("frame_2")
        self.verticalLayout = QtWidgets.QVBoxLayout(self.frame_2)
        self.verticalLayout.setContentsMargins(1, 1, 1, 1)
        self.verticalLayout.setObjectName("verticalLayout")
        self.mytabWidget = QtWidgets.QTabWidget(self.frame_2)
        self.mytabWidget.setMinimumSize(QtCore.QSize(0, 450))
        font = QtGui.QFont()
        font.setPointSize(8)
        font.setBold(True)
        font.setItalic(True)
        font.setWeight(75)
        self.mytabWidget.setFont(font)
        self.mytabWidget.setFocusPolicy(QtCore.Qt.NoFocus)
        self.mytabWidget.setStyleSheet("QTabBar::tab { height: 75px; width: 1px;  }")
        self.mytabWidget.setTabPosition(QtWidgets.QTabWidget.East)
        self.mytabWidget.setObjectName("mytabWidget")
        self.verticalLayout.addWidget(self.mytabWidget)
        self.textEdit = QtWidgets.QTextEdit(self.splitter)
        self.textEdit.setMinimumSize(QtCore.QSize(0, 125))
        self.textEdit.setMaximumSize(QtCore.QSize(16777215, 16777215))
        self.textEdit.setVerticalScrollBarPolicy(QtCore.Qt.ScrollBarAlwaysOn)
        self.textEdit.setReadOnly(True)
        self.textEdit.setOverwriteMode(True)
        self.textEdit.setObjectName("textEdit")

        main.set_osdaglogger(self.textEdit)
        # self.textEdit.setStyleSheet("QTextEdit {color:red}")
        self.verticalLayout_2.addWidget(self.splitter)
        MainWindow.setCentralWidget(self.centralwidget)
        self.menubar = QtWidgets.QMenuBar(MainWindow)
        self.menubar.setGeometry(QtCore.QRect(0, 0, 1328, 21))
        self.menubar.setStyleSheet("")
        self.menubar.setNativeMenuBar(False)
        self.menubar.setObjectName("menubar")
        self.menuFile = QtWidgets.QMenu(self.menubar)

        self.menuFile.setObjectName("menuFile")
        self.menuEdit = QtWidgets.QMenu(self.menubar)

        self.menuEdit.setObjectName("menuEdit")
        self.menuView = QtWidgets.QMenu(self.menubar)

        self.menuView.setObjectName("menuView")
        self.menuHelp = QtWidgets.QMenu(self.menubar)

        self.menuHelp.setObjectName("menuHelp")
        self.menuGraphics = QtWidgets.QMenu(self.menubar)

        self.menuGraphics.setObjectName("menuGraphics")
        self.menuDB = QtWidgets.QMenu(self.menubar)

        self.menuDB.setObjectName("menuDB")
        MainWindow.setMenuBar(self.menubar)

        ####################################################################
        # INPUT DOCK
        #####################################################################
        # @author : Umair

        self.inputDock = QtWidgets.QDockWidget(MainWindow)
        sizePolicy = QtWidgets.QSizePolicy(QtWidgets.QSizePolicy.Preferred, QtWidgets.QSizePolicy.Preferred)
        sizePolicy.setHorizontalStretch(1)
        sizePolicy.setVerticalStretch(0)
        sizePolicy.setHeightForWidth(self.inputDock.sizePolicy().hasHeightForWidth())
        #self.inputDock.setSizePolicy(sizePolicy)
        #self.inputDock.setMinimumSize(QtCore.QSize(320, 710))
        #self.inputDock.setMaximumSize(QtCore.QSize(310, 710))
        #self.inputDock.setBaseSize(QtCore.QSize(310, 710))
        #self.inputDock.setVerticalScrollBarPolicy(Qt.ScrollBarAsNeeded)
        font = QtGui.QFont()
        font.setFamily("Arial")
        font.setPointSize(10)
        font.setBold(True)
        font.setItalic(False)
        font.setWeight(75)
        self.inputDock.setFont(font)
        self.inputDock.setFloating(False)
        self.inputDock.setFeatures(QtWidgets.QDockWidget.AllDockWidgetFeatures)
        self.inputDock.setObjectName("inputDock")
        self.dockWidgetContents = QtWidgets.QWidget()
        self.dockWidgetContents.setObjectName("dockWidgetContents")
        font = QtGui.QFont()
        font.setPointSize(11)
        font.setBold(False)
        font.setWeight(50)
        palette = QtGui.QPalette()
        brush = QtGui.QBrush(QtGui.QColor(0, 0, 127))
        brush.setStyle(QtCore.Qt.SolidPattern)
        palette.setBrush(QtGui.QPalette.Active, QtGui.QPalette.Link, brush)
        brush = QtGui.QBrush(QtGui.QColor(0, 0, 255))
        brush.setStyle(QtCore.Qt.SolidPattern)
        palette.setBrush(QtGui.QPalette.Inactive, QtGui.QPalette.Link, brush)
        brush = QtGui.QBrush(QtGui.QColor(0, 0, 255))
        brush.setStyle(QtCore.Qt.SolidPattern)
        palette.setBrush(QtGui.QPalette.Disabled, QtGui.QPalette.Link, brush)

        self.in_widget = QtWidgets.QWidget(self.dockWidgetContents)
        #sself.in_widget.setGeometry(QtCore.QRect(0, 0, 325, 600))
        in_layout1 = QtWidgets.QVBoxLayout(self.in_widget)
        in_scroll = QScrollArea(self.in_widget)
        in_layout1.addWidget(in_scroll)
        in_scroll.setWidgetResizable(True)
        in_scrollcontent = QtWidgets.QWidget(in_scroll)
        in_layout2 = QtWidgets.QGridLayout(in_scrollcontent)
        in_scrollcontent.setLayout(in_layout2)
        #in_scroll.horizontalScrollBar().hide()
        in_scroll.setHorizontalScrollBarPolicy(QtCore.Qt.ScrollBarAlwaysOff)
        in_scroll.setVerticalScrollBarPolicy(QtCore.Qt.ScrollBarAsNeeded)


        """
        This routine takes the returned list from input_values function of corresponding module
        and creates the specified QT widgets, [Ref input_values function is any module for details]
        """
        option_list = main.input_values(self)
        _translate = QtCore.QCoreApplication.translate

        i = 0
        j = 1
        maxi_width_left, maxi_width_right = -1, -1
        for option in option_list:
            lable = option[1]
            type = option[2]
            if type not in [TYPE_TITLE, TYPE_IMAGE, TYPE_MODULE, TYPE_IMAGE_COMPRESSION]:
                l = QtWidgets.QLabel(self.dockWidgetContents)

                # if option[0] in [KEY_MOMENT_MAJOR, KEY_MOMENT_MINOR] and module == KEY_DISP_BASE_PLATE:
                #     l.setGeometry(QtCore.QRect(16, 10 + i, 120, 25))
                # else:
                #l.setGeometry(QtCore.QRect(6, 10 + i, 120, 25))

                #l.setGeometry(QtCore.QRect(6, 10 + i, 120, 25))

                font = QtGui.QFont()
                font.setPointSize(10)
                font.setBold(False)
                font.setWeight(50)
                l.setFont(font)
                l.setObjectName(option[0] + "_label")
                l.setText(_translate("MainWindow", "<html><head/><body><p>" + lable + "</p></body></html>"))
                #l.setFixedSize(l.size())
                in_layout2.addWidget(l, j, 1, 1, 1)
                metrices = QtGui.QFontMetrics(font)
                maxi_width_left = max(maxi_width_left, metrices.boundingRect(lable).width() + 8)


            if type == TYPE_COMBOBOX or type == TYPE_COMBOBOX_CUSTOMIZED:
                combo = QtWidgets.QComboBox(self.dockWidgetContents)
                #combo.setGeometry(QtCore.QRect(150, 10 + i, 150, 27))
                font = QtGui.QFont()
                font.setPointSize(10)
                font.setBold(False)
                font.setWeight(50)
                combo.setFont(font)
                combo.view().setVerticalScrollBarPolicy(Qt.ScrollBarAsNeeded)
                combo.setStyleSheet("QComboBox { combobox-popup: 0; }")
                combo.setMaxVisibleItems(5)
                combo.setObjectName(option[0])

                metrices = QtGui.QFontMetrics(font)
                item_width = 10

                for item in option[3]:

                    combo.addItem(item)
                    item_width = max(item_width, metrices.boundingRect(item).width())
                in_layout2.addWidget(combo, j, 2, 1, 1)

                if lable == 'Material':
                    combo.setCurrentIndex(1)
                    maxi_width_right = max(maxi_width_right, item_width)
                else:
                    combo.view().setMinimumWidth(item_width + 25)

            if type == TYPE_TEXTBOX:
                r = QtWidgets.QLineEdit(self.dockWidgetContents)
                font = QtGui.QFont()
                font.setPointSize(10)
                font.setBold(False)
                font.setWeight(50)
                r.setFont(font)
                r.setObjectName(option[0])
                # if option[0] in [KEY_MOMENT_MAJOR, KEY_MOMENT_MINOR] and module == KEY_DISP_BASE_PLATE:
                #     r.setGeometry(QtCore.QRect(160, 10 + i, 150, 27))
                #     r.setDisabled(True)
                # else:

                #r.setGeometry(QtCore.QRect(150, 10 + i, 150, 27))
                r.setEnabled(True if option[4] else False)
                if option[5] != 'No Validator':
                    r.setValidator(self.get_validator(option[5]))
                #r.setFixedSize(r.size())

                # if option[0] in [KEY_MOMENT_MAJOR, KEY_MOMENT_MINOR, KEY_AXIAL_TENSION_BP] and module == KEY_DISP_BASE_PLATE:
                #     r.setGeometry(QtCore.QRect(160, 10 + i, 150, 27))
                #     r.setDisabled(True)
                # else:
                #     r.setGeometry(QtCore.QRect(150, 10 + i, 150, 27))
                # r.setFixedSize(r.size())

                in_layout2.addWidget(r, j, 2, 1, 1)
                #maxi_width_right = max(maxi_width_right, 120)

            if type == TYPE_MODULE:
                _translate = QtCore.QCoreApplication.translate
                MainWindow.setWindowTitle(_translate("MainWindow", option[1]))
                i = i - 30
                module = lable
                j = j - 1

            if type == TYPE_NOTE:
                l = QtWidgets.QLineEdit(self.dockWidgetContents)
                l.setGeometry(QtCore.QRect(150, 10 + i, 150, 27))
                font = QtGui.QFont()
                font.setPointSize(10)
                font.setBold(True)
                font.setWeight(50)
                l.setFont(font)
                l.setAlignment(Qt.AlignHCenter)
                l.setObjectName(option[0] + "_note")
                # l.setText(_translate("MainWindow", "<html><head/><body><p>" + option[4] + "</p></body></html>"))
                l.setText(option[3])
                l.setReadOnly(True)
                l.setFixedSize(l.size())
                in_layout2.addWidget(l, j, 2, 1, 1)

            if type == TYPE_IMAGE:
                im = QtWidgets.QLabel(self.dockWidgetContents)
                im.setGeometry(QtCore.QRect(190, 10 + i, 70, 57))
                im.setObjectName(option[0])
                im.setScaledContents(True)
                pixmap = QPixmap(option[3])
                im.setPixmap(pixmap)
                i = i + 30
                im.setFixedSize(im.size())
                in_layout2.addWidget(im, j, 2, 1, 1)

            if type == TYPE_IMAGE_COMPRESSION:
                imc = QtWidgets.QLabel(self.dockWidgetContents)
                imc.setGeometry(QtCore.QRect(130, 10 + i, 160, 150))
                imc.setObjectName(option[0])
                imc.setScaledContents(True)
                pixmapc = QPixmap(option[3])
                imc.setPixmap(pixmapc)
                i = i + 30
                imc.setFixedSize(imc.size())
                in_layout2.addWidget(imc, j, 2, 1, 1)

# <<<<<<< HEAD
# =======
#             if option[0] in [KEY_AXIAL, KEY_AXIAL_BP, KEY_SHEAR]:
#                 key = self.dockWidgetContents.findChild(QtWidgets.QWidget, option[0])
#                 onlyInt = QIntValidator()
#                 key.setValidator(onlyInt)
#
# >>>>>>> 436f627ed59112463791456e6d1eceb9749f6d4c
            if type == TYPE_TITLE:
                q = QtWidgets.QLabel(self.dockWidgetContents)
                #q.setGeometry(QtCore.QRect(3, 10 + i, 201, 25))
                font = QtGui.QFont()
                font.setPointSize(10)
                font.setWeight(65)
                q.setFont(font)
                q.setObjectName("_title")
                q.setText(_translate("MainWindow",
                                     "<html><head/><body><p><span style=\" font-weight:600;\">" + lable + "</span></p></body></html>"))
                q.setFixedSize(q.sizeHint().width(), q.sizeHint().height())
                in_layout2.addWidget(q, j, 1, 2, 2)
                j = j + 1

            i = i + 30
            j = j + 1
        in_layout2.setRowStretch(j+1, 10)
        in_scroll.setWidget(in_scrollcontent)

        maxi_width = maxi_width_left + maxi_width_right
        print(maxi_width)
        in_scrollcontent.setMinimumSize(maxi_width,in_scrollcontent.sizeHint().height())
        maxi_width += 82
        maxi_width = max(maxi_width, 350)    # In case there is no widget
        self.inputDock.setFixedWidth(maxi_width)
        self.in_widget.setFixedWidth( maxi_width)
        for option in option_list:
            key = self.dockWidgetContents.findChild(QtWidgets.QWidget, option[0])

            if option[0] in RED_LIST:
                red_list_set = set(red_list_function())
                current_list_set = set(option[3])
                current_red_list = list(current_list_set.intersection(red_list_set))

                for value in current_red_list:
                    indx = option[3].index(str(value))
                    key.setItemData(indx, QBrush(QColor("red")), Qt.TextColorRole)

        ###############################
        # Customized option in Combobox
        ###############################
        # @author: Amir
        """
        This routine takes both customized_input list and input_value_changed list.
        Customized input list is the list displayed in popup, when "Customized" option is clicked.
        input_value_Changed is the list of keys whose values depend on values of other keys in input dock.
        The function which returns customized_input values takes no arguments.
        But if a key is common in both customized input and input value changed, it takes argument as specified in
         input value changed.
        Here, on_change_key_popup gives list of keys which are common in both and needs an input argument.
        Since, we don't know how may customized popups can be used in a module we have provided,
         "triggered.connect" for up to 10 customized popups
        """

        new_list = main.customized_input(main)
        updated_list = main.input_value_changed(main)
        data = {}

        d = {}
        if new_list != []:
            for t in new_list:
                Combobox_key = t[0]
                d[Combobox_key] = self.dockWidgetContents.findChild(QtWidgets.QWidget, t[0])
                if updated_list != None:
                    onchange_key_popup = [item for item in updated_list if item[1] == t[0]]
                    arg_list = []
                    if onchange_key_popup != []:
                        for change_key in onchange_key_popup[0][0]:
                            arg_list.append(self.dockWidgetContents.findChild(QtWidgets.QWidget, change_key).currentText())
                        data[t[0] + "_customized"] = t[1](arg_list)
                    else:
                        data[t[0] + "_customized"] = t[1]()
                else:
                    data[t[0] + "_customized"] = t[1]()
            try:
                d.get(new_list[0][0]).activated.connect(lambda: self.popup(d.get(new_list[0][0]), new_list,updated_list,data))
                d.get(new_list[1][0]).activated.connect(lambda: self.popup(d.get(new_list[1][0]), new_list,updated_list,data))
                d.get(new_list[2][0]).activated.connect(lambda: self.popup(d.get(new_list[2][0]), new_list,updated_list,data))
                d.get(new_list[3][0]).activated.connect(lambda: self.popup(d.get(new_list[3][0]), new_list,updated_list,data))
                d.get(new_list[4][0]).activated.connect(lambda: self.popup(d.get(new_list[4][0]), new_list,updated_list,data))
                d.get(new_list[5][0]).activated.connect(lambda: self.popup(d.get(new_list[5][0]), new_list,updated_list,data))
                d.get(new_list[6][0]).activated.connect(lambda: self.popup(d.get(new_list[6][0]), new_list,updated_list,data))
                d.get(new_list[7][0]).activated.connect(lambda: self.popup(d.get(new_list[7][0]), new_list,updated_list,data))
                d.get(new_list[8][0]).activated.connect(lambda: self.popup(d.get(new_list[8][0]), new_list,updated_list,data))
                d.get(new_list[9][0]).activated.connect(lambda: self.popup(d.get(new_list[9][0]), new_list,updated_list,data))
                d.get(new_list[10][0]).activated.connect(lambda: self.popup(d.get(new_list[10][0]), new_list,updated_list,data))
            except IndexError:
                pass

        # Change in Ui based on Connectivity selection
        ##############################################
        """ This routine is for "on change" feature. When ever base key is changed all their corresponding
        on_change keys should change. input_value_changed written for each module gives this information in form of list
         of tuples [ref input_value_Changed in any module for detailed description]"""
        if updated_list is None:
            pass
        else:
            for t in updated_list:
                for key_name in t[0]:
                    key_changed = self.dockWidgetContents.findChild(QtWidgets.QWidget, key_name)
                    self.on_change_connect(key_changed, updated_list, data)

        self.btn_Reset = QtWidgets.QPushButton(self.dockWidgetContents)
        self.btn_Reset.setGeometry(QtCore.QRect((maxi_width/2)-110, 650, 100, 30))
        font = QtGui.QFont()
        font.setPointSize(10)
        font.setBold(True)
        font.setWeight(65)
        self.btn_Reset.setFont(font)
        self.btn_Reset.setAutoDefault(True)
        self.btn_Reset.setObjectName("btn_Reset")

        self.btn_Design = QtWidgets.QPushButton(self.dockWidgetContents)
        self.btn_Design.setGeometry(QtCore.QRect((maxi_width/2)+10, 650, 100, 30))
        font = QtGui.QFont()
        font.setPointSize(10)
        font.setBold(True)
        font.setWeight(65)
        self.btn_Design.setFont(font)
        self.btn_Design.setAutoDefault(True)
        self.btn_Design.setObjectName("btn_Design")
        self.inputDock.setWidget(self.dockWidgetContents)
        MainWindow.addDockWidget(QtCore.Qt.DockWidgetArea(1), self.inputDock)

        ##############################################
        # OUTPUT DOCK
        ##############################################
        """

        @author: Umair

        """
        out_list = main.output_values(main, False)

        #maxi_width = max([QtGui.QFontMetrics(font).boundingRect(option[1]).width() for option in out_list if option[2] not in [TYPE_TITLE, TYPE_IMAGE, TYPE_MODULE]])
        self.outputDock = QtWidgets.QDockWidget(MainWindow)
        sizePolicy = QtWidgets.QSizePolicy(QtWidgets.QSizePolicy.Preferred, QtWidgets.QSizePolicy.Preferred)
        sizePolicy.setHorizontalStretch(1)
        sizePolicy.setVerticalStretch(0)
        sizePolicy.setHeightForWidth(self.outputDock.sizePolicy().hasHeightForWidth())
        self.outputDock.setSizePolicy(sizePolicy)
        #self.outputDock.setMinimumSize(QtCore.QSize(400, 710))
        #self.outputDock.setMaximumSize(QtCore.QSize(maxi_width+220, 710))
        font = QtGui.QFont()
        font.setFamily("Arial")
        font.setPointSize(10)
        font.setBold(True)
        font.setWeight(75)
        self.outputDock.setFont(font)
        self.outputDock.setObjectName("outputDock")

        self.dockWidgetContents_out = QtWidgets.QWidget()
        self.dockWidgetContents_out.setObjectName("dockWidgetContents_out")

        self.out_widget = QtWidgets.QWidget(self.dockWidgetContents_out)
        #self.out_widget.setGeometry(QtCore.QRect(0, 0, 400, 600))
        out_layout1 = QtWidgets.QVBoxLayout(self.out_widget)
        out_scroll = QScrollArea(self.out_widget)
        out_layout1.addWidget(out_scroll)
        out_scroll.setWidgetResizable(True)
        out_scroll.horizontalScrollBar().hide()
        out_scrollcontent = QtWidgets.QWidget(out_scroll)
        out_layout2 = QtWidgets.QGridLayout(out_scrollcontent)
        out_scrollcontent.setLayout(out_layout2)
        #out_scroll.horizontalScrollBar().hide()
        _translate = QtCore.QCoreApplication.translate

        """
        This routine takes the inputs from output_values function from the corresponding module file
         and create specified QT widgets
        """

        i = 0
        j = 1
        button_list = []
        maxi_width_left, maxi_width_right = -1, -1
        for option in out_list:
            lable = option[1]
            output_type = option[2]
            if output_type not in [TYPE_TITLE, TYPE_IMAGE, TYPE_MODULE]:
                l = QtWidgets.QLabel(self.dockWidgetContents_out)
                #l.setGeometry(QtCore.QRect(6, 10 + i, maxi_width , 25))
                font = QtGui.QFont()
                font.setPointSize(10)
                font.setBold(False)
                font.setWeight(50)
                l.setFont(font)
                l.setObjectName(option[0] + "_label")
                l.resize(l.sizeHint().width(), l.sizeHint().height())
                l.setText(_translate("MainWindow", "<html><head/><body><p>" + lable + "</p></body></html>"))
                out_layout2.addWidget(l, j, 1, 1, 1)
                l.setVisible(True if option[4] else False)
                metrices = QtGui.QFontMetrics(font)
                maxi_width_left = max(metrices.boundingRect(lable).width() + 8, maxi_width_left)
                #l.setSizePolicy(QtWidgets.QSizePolicy(QtWidgets.QSizePolicy.Maximum,QtWidgets.QSizePolicy.Maximum))
                # if option[0] == KEY_OUT_ANCHOR_BOLT_TENSION and module == KEY_DISP_BASE_PLATE:
                #     l.setVisible(False)

            if output_type == TYPE_TEXTBOX:
                r = QtWidgets.QLineEdit(self.dockWidgetContents_out)

                #r.setGeometry(QtCore.QRect(100, 10 + i, 150, 27))
                font = QtGui.QFont()
                font.setPointSize(10)
                font.setBold(False)
                font.setWeight(50)
                r.setFont(font)
                r.setObjectName(option[0])
                r.setReadOnly(True)

                #r.setFixedSize(r.size())
                out_layout2.addWidget(r, j, 2, 1, 1)
                r.setVisible(True if option[4] else False)
                maxi_width_right = max(maxi_width_right, 100)    # predefined minimum width of 110 for textboxes
                #r.setSizePolicy(QtWidgets.QSizePolicy(QtWidgets.QSizePolicy.Maximum,QtWidgets.QSizePolicy.Maximum))
                # if option[0] == KEY_OUT_ANCHOR_BOLT_TENSION and module == KEY_DISP_BASE_PLATE:
                #     r.setVisible(False)

            if output_type == TYPE_OUT_BUTTON:
                v = option[3]
                b = QtWidgets.QPushButton(self.dockWidgetContents_out)

                #b.setGeometry(QtCore.QRect(150, 10 + i, 150, 27))
                font = QtGui.QFont()
                font.setPointSize(10)
                font.setBold(False)
                font.setWeight(50)
                b.setFont(font)
                b.setObjectName(option[0])
                #b.setFixedSize(b.size())
                b.resize(b.sizeHint().width(), b.sizeHint().height())
                b.setText(v[0])
                b.setDisabled(True)
                #b.setFixedSize(b.size())
                button_list.append(option)
                out_layout2.addWidget(b, j, 2, 1, 1)
                maxi_width_right = max(maxi_width_right, b.sizeHint().width())
                #b.clicked.connect(lambda: self.output_button_dialog(main, out_list))

            if output_type == TYPE_TITLE:
                q = QtWidgets.QLabel(self.dockWidgetContents_out)

                #q.setGeometry(QtCore.QRect(3, 10 + i, 201, 25))
                font = QtGui.QFont()
                font.setPointSize(10)
                font.setWeight(65)
                q.setFont(font)
                q.setObjectName("_title")
                # q.setVisible(True if option[4] else False)
                #q.setFixedSize(q.size())
                q.setText(_translate("MainWindow",
                                     "<html><head/><body><p><span style=\" font-weight:600;\">" + lable + "</span></p></body></html>"))
                q.resize(q.sizeHint().width(), q.sizeHint().height())
                out_layout2.addWidget(q, j, 1, 2, 2)
                j = j + 1
            i = i + 30
            j = j + 1
        out_layout2.setRowStretch(j+1, 10)
        out_scroll.setWidget(out_scrollcontent)
        maxi_width = maxi_width_left + maxi_width_right

        maxi_width += 80    # +73 coz of whitespaces
        maxi_width = max(maxi_width, 350) # in case no widget
        out_scroll.setHorizontalScrollBarPolicy(QtCore.Qt.ScrollBarAlwaysOff)
        out_scroll.setVerticalScrollBarPolicy(QtCore.Qt.ScrollBarAsNeeded)

        self.outputDock.setFixedWidth(maxi_width)
        self.out_widget.setFixedWidth(maxi_width)
        self.outputDock.setSizePolicy(QtWidgets.QSizePolicy(QtWidgets.QSizePolicy.Maximum,QtWidgets.QSizePolicy.Maximum))
        self.out_widget.setSizePolicy(QtWidgets.QSizePolicy(QtWidgets.QSizePolicy.Maximum,QtWidgets.QSizePolicy.Maximum))
        # common_button = QtWidgets.QPushButton()
        # d = {
        #     'Button_1': common_button,
        #     'Button_2': common_button,
        #     'Button_3': common_button,
        #     'Button_4': common_button,
        #     'Button_5': common_button,
        #     'Button_6':  common_button
        # }
        #
        # print(button_list)

        # Case_1

        # for option in button_list:
        #     for i in d.keys():
        #         button = self.dockWidgetContents_out.findChild(QtWidgets.QWidget, option[0])
        #         if button not in d.values() and d[i] not in self.dockWidgetContents_out.children():
        #             d[i] = button
        # d['Button_1'].clicked.connect(lambda: self.output_button_dialog(main, button_list, d['Button_1']))
        # d['Button_2'].clicked.connect(lambda: self.output_button_dialog(main, button_list, d['Button_2']))
        # d['Button_3'].clicked.connect(lambda: self.output_button_dialog(main, button_list, d['Button_3']))
        # d['Button_4'].clicked.connect(lambda: self.output_button_dialog(main, button_list, d['Button_4']))
        # d['Button_5'].clicked.connect(lambda: self.output_button_dialog(main, button_list, d['Button_5']))
        # d['Button_6'].clicked.connect(lambda: self.output_button_dialog(main, button_list, d['Button_6']))

        # Case_2


        if button_list:
            for button_key in button_list:
                button = self.dockWidgetContents_out.findChild(QtWidgets.QWidget, button_key[0])
                self.output_button_connect(main, button_list, button)

        """ UI code for other output dock widgets like create design report button etc."""
        self.outputDock.setWidget(self.dockWidgetContents_out)
        MainWindow.addDockWidget(QtCore.Qt.DockWidgetArea(2), self.outputDock)
        self.btn_CreateDesign = QtWidgets.QPushButton(self.dockWidgetContents_out)
        self.save_outputDock = QtWidgets.QPushButton(self.dockWidgetContents_out)

        self.btn_CreateDesign.setFixedSize(185, 35)
        self.save_outputDock.setFixedSize(185, 35)
        self.btn_CreateDesign.setAutoDefault(True)
        font = QtGui.QFont()
        font.setPointSize(10)
        font.setBold(True)
        font.setWeight(65)
        self.btn_CreateDesign.setFont(font)
        self.btn_CreateDesign.setObjectName("btn_CreateDesign")
        self.save_outputDock.setFont(font)
        self.save_outputDock.setObjectName("save_outputDock")
        self.save_outputDock.setText("Save Output")
        self.save_outputDock.clicked.connect(self.save_output_to_txt(main))
        # self.btn_CreateDesign.clicked.connect(self.createDesignReport(main))

        ##################################
        # Menu UI
        ##################################
        self.actionInput = QtWidgets.QAction(MainWindow)
        icon7 = QtGui.QIcon()
        icon7.addPixmap(QtGui.QPixmap(":/images/input.png"), QtGui.QIcon.Normal, QtGui.QIcon.Off)
        self.actionInput.setIcon(icon7)
        self.actionInput.setObjectName("actionInput")
        self.actionInputwindow = QtWidgets.QAction(MainWindow)
        icon8 = QtGui.QIcon()
        icon8.addPixmap(QtGui.QPixmap(":/images/inputview.png"), QtGui.QIcon.Normal, QtGui.QIcon.Off)
        self.actionInputwindow.setIcon(icon8)
        self.actionInputwindow.setObjectName("actionInputwindow")
        self.actionNew = QtWidgets.QAction(MainWindow)
        font = QtGui.QFont()
        font.setFamily("DejaVu Sans")
        font.setBold(False)
        font.setItalic(False)
        font.setUnderline(False)
        font.setWeight(50)
        self.actionNew.setFont(font)
        self.actionNew.setObjectName("actionNew")
        self.action_load_input = QtWidgets.QAction(MainWindow)
        font = QtGui.QFont()
        font.setFamily("DejaVu Sans")
        font.setItalic(False)
        self.action_load_input.setFont(font)
        self.action_load_input.setObjectName("action_load_input")
        self.action_save_input = QtWidgets.QAction(MainWindow)
        font = QtGui.QFont()
        font.setFamily("DejaVu Sans")
        self.action_save_input.setFont(font)
        self.action_save_input.setObjectName("action_save_input")
        self.actionSave_As = QtWidgets.QAction(MainWindow)
        self.actionSave_As.setObjectName("actionSave_As")
        self.actionPrint = QtWidgets.QAction(MainWindow)
        self.actionPrint.setObjectName("actionPrint")
        self.actionCut = QtWidgets.QAction(MainWindow)
        font = QtGui.QFont()
        font.setFamily("DejaVu Sans")
        self.actionCut.setFont(font)
        self.actionCut.setObjectName("actionCut")
        self.actionCopy = QtWidgets.QAction(MainWindow)
        font = QtGui.QFont()
        font.setFamily("DejaVu Sans")
        self.actionCopy.setFont(font)
        self.actionCopy.setObjectName("actionCopy")
        self.actionPaste = QtWidgets.QAction(MainWindow)
        font = QtGui.QFont()
        font.setFamily("DejaVu Sans")
        self.actionPaste.setFont(font)
        self.actionPaste.setObjectName("actionPaste")
        self.actionInput_Browser = QtWidgets.QAction(MainWindow)
        self.actionInput_Browser = QtWidgets.QAction(MainWindow)
        self.actionInput_Browser.setObjectName("actionInput_Browser")
        self.actionOutput_Browser = QtWidgets.QAction(MainWindow)
        self.actionOutput_Browser.setObjectName("actionOutput_Browser")
        self.actionAbout_Osdag = QtWidgets.QAction(MainWindow)
        font = QtGui.QFont()
        font.setFamily("DejaVu Sans")
        self.actionAbout_Osdag.setFont(font)
        self.actionAbout_Osdag.setObjectName("actionAbout_Osdag")
        self.actionBeam = QtWidgets.QAction(MainWindow)
        self.actionBeam.setObjectName("actionBeam")
        self.actionColumn = QtWidgets.QAction(MainWindow)
        self.actionColumn.setObjectName("actionColumn")
        self.actionFinplate = QtWidgets.QAction(MainWindow)
        self.actionFinplate.setObjectName("actionFinplate")
        self.actionBolt = QtWidgets.QAction(MainWindow)
        self.actionBolt.setObjectName("actionBolt")
        self.action2D_view = QtWidgets.QAction(MainWindow)
        self.action2D_view.setObjectName("action2D_view")
        self.actionZoom_in = QtWidgets.QAction(MainWindow)
        font = QtGui.QFont()
        font.setFamily("DejaVu Sans")
        self.actionZoom_in.setFont(font)
        self.actionZoom_in.setObjectName("actionZoom_in")
        self.actionZoom_out = QtWidgets.QAction(MainWindow)
        font = QtGui.QFont()
        font.setFamily("DejaVu Sans")
        self.actionZoom_out.setFont(font)
        self.actionZoom_out.setObjectName("actionZoom_out")
        self.actionPan = QtWidgets.QAction(MainWindow)
        font = QtGui.QFont()
        font.setFamily("DejaVu Sans")
        self.actionPan.setFont(font)
        self.actionPan.setObjectName("actionPan")
        self.actionRotate_3D_model = QtWidgets.QAction(MainWindow)
        font = QtGui.QFont()
        font.setFamily("DejaVu Sans")
        self.actionRotate_3D_model.setFont(font)
        self.actionRotate_3D_model.setObjectName("actionRotate_3D_model")
        self.submenuDownload_db = QtWidgets.QMenu(MainWindow)
        self.submenuDownload_db.setFont(font)
        self.submenuDownload_db.setObjectName("submenuDownload_db")
        self.actionDownload_column = QtWidgets.QAction(MainWindow)
        self.actionDownload_column.setFont(font)
        self.actionDownload_column.setObjectName("actionDownload_column")
        self.actionDownload_beam = QtWidgets.QAction(MainWindow)
        self.actionDownload_beam.setFont(font)
        self.actionDownload_beam.setObjectName("actionDownload_beam")
        self.actionDownload_channel = QtWidgets.QAction(MainWindow)
        self.actionDownload_channel.setFont(font)
        self.actionDownload_channel.setObjectName("actionDownload_channel")
        self.actionDownload_angle = QtWidgets.QAction(MainWindow)
        self.actionDownload_angle.setFont(font)
        self.actionDownload_angle.setObjectName("actionDownload_angle")
        self.actionReset_db = QtWidgets.QAction(MainWindow)
        self.actionReset_db.setFont(font)
        self.actionReset_db.setObjectName("actionReset_db")
        self.actionView_2D_on_XY = QtWidgets.QAction(MainWindow)
        self.actionView_2D_on_XY.setObjectName("actionView_2D_on_XY")
        self.actionView_2D_on_YZ = QtWidgets.QAction(MainWindow)
        self.actionView_2D_on_YZ.setObjectName("actionView_2D_on_YZ")
        self.actionView_2D_on_ZX = QtWidgets.QAction(MainWindow)
        self.actionView_2D_on_ZX.setObjectName("actionView_2D_on_ZX")
        self.actionModel = QtWidgets.QAction(MainWindow)
        self.actionModel.setObjectName("actionModel")
        self.actionEnlarge_font_size = QtWidgets.QAction(MainWindow)
        font = QtGui.QFont()
        font.setFamily("DejaVu Sans")
        self.actionEnlarge_font_size.setFont(font)
        self.actionEnlarge_font_size.setObjectName("actionEnlarge_font_size")
        self.actionReduce_font_size = QtWidgets.QAction(MainWindow)
        self.actionReduce_font_size.setObjectName("actionReduce_font_size")
        self.actionSave_3D_model = QtWidgets.QAction(MainWindow)
        font = QtGui.QFont()
        font.setFamily("DejaVu Sans")
        self.actionSave_3D_model.setFont(font)
        self.actionSave_3D_model.setObjectName("actionSave_3D_model")
        self.actionSave_current_image = QtWidgets.QAction(MainWindow)
        font = QtGui.QFont()
        font.setFamily("DejaVu Sans")
        self.actionSave_current_image.setFont(font)
        self.actionSave_current_image.setObjectName("actionSave_current_image")
        self.actionSave_log_messages = QtWidgets.QAction(MainWindow)
        font = QtGui.QFont()
        font.setFamily("DejaVu Sans")
        self.actionSave_log_messages.setFont(font)
        self.actionSave_log_messages.setObjectName("actionSave_log_messages")
        self.actionCreate_design_report = QtWidgets.QAction(MainWindow)
        font = QtGui.QFont()
        font.setFamily("DejaVu Sans")
        self.actionCreate_design_report.setFont(font)
        self.actionCreate_design_report.setObjectName("actionCreate_design_report")
        self.actionQuit_fin_plate_design = QtWidgets.QAction(MainWindow)
        self.actionQuit_fin_plate_design.setObjectName("actionQuit_fin_plate_design")
        self.actionSave_Front_View = QtWidgets.QAction(MainWindow)
        font = QtGui.QFont()
        font.setFamily("DejaVu Sans")
        self.actionSave_Front_View.setFont(font)
        self.actionSave_Front_View.setObjectName("actionSave_Front_View")
        self.actionSave_Front_View.setEnabled(False)
        self.actionSave_Top_View = QtWidgets.QAction(MainWindow)
        font = QtGui.QFont()
        font.setFamily("DejaVu Sans")
        self.actionSave_Top_View.setFont(font)
        self.actionSave_Top_View.setObjectName("actionSave_Top_View")
        self.actionSave_Top_View.setEnabled(False)
        self.actionSave_Side_View = QtWidgets.QAction(MainWindow)
        font = QtGui.QFont()
        font.setFamily("DejaVu Sans")
        self.actionSave_Side_View.setFont(font)
        self.actionSave_Side_View.setObjectName("actionSave_Side_View")
        self.actionSave_Side_View.setEnabled(False)
        self.actionChange_bg_color = QtWidgets.QAction(MainWindow)
        font = QtGui.QFont()
        font.setFamily("Verdana")
        self.actionChange_bg_color.setFont(font)
        self.actionChange_bg_color.setObjectName("actionChange_bg_color")

        self.menugraphics_component_list = []
        """
        This routine take the list of separate 3D components checkboxes to be displayed in the ribbon from
        the corresponding module file
        """
        for component in main.get_3d_components(main):
            actionShow_component = QtWidgets.QAction(MainWindow)
            font = QtGui.QFont()
            font.setFamily("DejaVu Sans")
            font.setItalic(False)
            actionShow_component.setFont(font)
            actionShow_component.setObjectName(component[0])
            actionShow_component.setText(component[0])
            actionShow_component.setEnabled(False)
            self.action_connect(main, actionShow_component, component[1])
            self.menugraphics_component_list.append(actionShow_component)

        self.actionChange_background = QtWidgets.QAction(MainWindow)
        font = QtGui.QFont()
        font.setFamily("DejaVu Sans")
        self.actionChange_background.setFont(font)
        self.actionChange_background.setObjectName("actionChange_background")
        # self.actionShow_all = QtWidgets.QAction(MainWindow)
        # self.actionShow_all.setObjectName("actionShow_all")
        self.actionDesign_examples = QtWidgets.QAction(MainWindow)
        self.actionDesign_examples.setObjectName("actionDesign_examples")
        self.actionSample_Problems = QtWidgets.QAction(MainWindow)
        self.actionSample_Problems.setObjectName("actionSample_Problems")
        self.actionSample_Tutorials = QtWidgets.QAction(MainWindow)
        self.actionSample_Tutorials.setObjectName("actionSample_Tutorials")
        self.actionAbout_Osdag_2 = QtWidgets.QAction(MainWindow)
        self.actionAbout_Osdag_2.setObjectName("actionAbout_Osdag_2")
        self.actionOsdag_Manual = QtWidgets.QAction(MainWindow)
        self.actionOsdag_Manual.setObjectName("actionOsdag_Manual")
        self.actionAsk_Us_a_Question = QtWidgets.QAction(MainWindow)
        self.actionAsk_Us_a_Question.setObjectName("actionAsk_Us_a_Question")
        self.check_for_update=QtWidgets.QAction(MainWindow)
        self.check_for_update.setObjectName("check_for_update")
        self.actionFAQ = QtWidgets.QAction(MainWindow)
        self.actionFAQ.setObjectName("actionFAQ")


        self.actionDesign_Preferences = QtWidgets.QAction(MainWindow)
        font = QtGui.QFont()
        font.setFamily("DejaVu Serif")
        self.actionDesign_Preferences.setFont(font)
        self.actionDesign_Preferences.setObjectName("actionDesign_Preferences")
        self.actionDesign_Preferences.triggered.connect(lambda: self.common_function_for_save_and_design(main, data, "Design_Pref"))
        self.actionDesign_Preferences.triggered.connect(lambda: self.combined_design_prefer(data,main))
        self.actionDesign_Preferences.triggered.connect(self.design_preferences)
        self.designPrefDialog = DesignPreferences(main, self, input_dictionary=self.input_dock_inputs)

        self.actionOsdagSectionModeller=QtWidgets.QAction(MainWindow)
        self.actionOsdagSectionModeller.setObjectName("actionDesign_Preferences")
        self.actionOsdagSectionModeller.triggered.connect(self.osdag_section_modeller)
        # self.designPrefDialog.rejected.connect(lambda: self.design_preferences('rejected'))
        self.actionfinPlate_quit = QtWidgets.QAction(MainWindow)
        self.actionfinPlate_quit.setObjectName("actionfinPlate_quit")
        self.actio_load_input = QtWidgets.QAction(MainWindow)
        self.actio_load_input.setObjectName("actio_load_input")
        self.menuFile.addAction(self.action_load_input)
        self.menuFile.addSeparator()
        self.menuFile.addAction(self.action_save_input)
        self.menuFile.addAction(self.actionSave_log_messages)
        self.menuFile.addAction(self.actionCreate_design_report)
        self.menuFile.addSeparator()
        self.menuFile.addAction(self.actionSave_3D_model)
        self.menuFile.addAction(self.actionSave_current_image)
        self.menuFile.addSeparator()
        self.menuFile.addAction(self.actionSave_Front_View)
        self.menuFile.addAction(self.actionSave_Top_View)
        self.menuFile.addAction(self.actionSave_Side_View)
        self.menuFile.addSeparator()
        self.menuFile.addAction(self.actionfinPlate_quit)
        # self.menuEdit.addAction(self.actionCut)
        # self.menuEdit.addAction(self.actionCopy)
        # self.menuEdit.addAction(self.actionPaste)
        self.menuEdit.addAction(self.actionDesign_Preferences)
        self.menuEdit.addAction(self.actionOsdagSectionModeller)
        self.menuView.addAction(self.actionEnlarge_font_size)
        self.menuView.addSeparator()
        self.menuHelp.addAction(self.actionSample_Tutorials)
        self.menuHelp.addAction(self.actionDesign_examples)
        self.menuHelp.addSeparator()
        self.menuHelp.addAction(self.actionAsk_Us_a_Question)
        self.menuHelp.addAction(self.actionAbout_Osdag_2)
        self.menuHelp.addSeparator()
        self.menuHelp.addAction(self.check_for_update)
        self.menuGraphics.addSeparator()
        self.menuGraphics.addAction(self.actionZoom_in)
        self.menuGraphics.addAction(self.actionZoom_out)
        self.menuGraphics.addAction(self.actionPan)
        self.menuGraphics.addAction(self.actionRotate_3D_model)
        self.menuGraphics.addSeparator()
        # self.menuGraphics.addAction(self.actionShow_beam)
        # self.menuGraphics.addAction(self.actionShow_column)
        # self.menuGraphics.addAction(self.actionShow_finplate)
        # self.menuGraphics.addAction(self.actionShow_all)
        for action in self.menugraphics_component_list:
            self.menuGraphics.addAction(action)
        self.menuGraphics.addSeparator()
        self.menuGraphics.addAction(self.actionChange_background)
        self.menuDB.addMenu(self.submenuDownload_db)
        self.submenuDownload_db.addAction(self.actionDownload_column)
        self.submenuDownload_db.addAction(self.actionDownload_beam)
        self.submenuDownload_db.addAction(self.actionDownload_angle)
        self.submenuDownload_db.addAction(self.actionDownload_channel)
        self.menuDB.addSeparator()
        self.menuDB.addAction(self.actionReset_db)
        self.menubar.addAction(self.menuFile.menuAction())
        self.menubar.addAction(self.menuEdit.menuAction())
        self.menubar.addAction(self.menuView.menuAction())
        self.menubar.addAction(self.menuGraphics.menuAction())
        self.menubar.addAction(self.menuDB.menuAction())
        self.menubar.addAction(self.menuHelp.menuAction())

        self.retranslateUi()
        self.mytabWidget.setCurrentIndex(-1)
        QtCore.QMetaObject.connectSlotsByName(MainWindow)
        self.action_save_input.triggered.connect(lambda: self.common_function_for_save_and_design(main, data, "Save"))
        self.btn_Design.clicked.connect(lambda: self.common_function_for_save_and_design(main, data, "Design"))
        self.action_load_input.triggered.connect(lambda: self.loadDesign_inputs(option_list, data, new_list, main))
        self.btn_Reset.clicked.connect(lambda: self.reset_fn(option_list, out_list, new_list, data))
        self.actionChange_background.triggered.connect(self.showColorDialog)
        self.actionSave_3D_model.triggered.connect(lambda: self.save3DcadImages(main))
        self.btn_CreateDesign.clicked.connect(lambda:self.open_summary_popup(main))
        self.actionSave_current_image.triggered.connect(lambda: self.save_cadImages(main))
        self.actionCreate_design_report.triggered.connect(lambda:self.open_summary_popup(main))
<<<<<<< HEAD
        self.actionZoom_out.triggered.connect(lambda: self.zoom_model(zoom_type="out"))
        self.actionZoom_in.triggered.connect(lambda: self.zoom_model(zoom_type="in"))
        self.check_for_update.triggered.connect(lambda: self.notification())
=======
        self.actionZoom_out.triggered.connect(lambda: self.display.ZoomFactor(1/1.1))
        self.actionZoom_in.triggered.connect(lambda: self.display.ZoomFactor(1.1))
        self.actionPan.triggered.connect(lambda: self.assign_display_mode(mode="pan"))
        self.actionRotate_3D_model.triggered.connect(lambda: self.assign_display_mode(mode="rotate"))
        self.actionDownload_column.triggered.connect(lambda: self.designPrefDialog.ui.download_Database(table="Columns"))
        self.actionDownload_beam.triggered.connect(lambda: self.designPrefDialog.ui.download_Database(table="Beams"))
        self.actionDownload_channel.triggered.connect(lambda: self.designPrefDialog.ui.download_Database(table="Channels"))
        self.actionDownload_angle.triggered.connect(lambda: self.designPrefDialog.ui.download_Database(table="Angles"))
        self.actionReset_db.triggered.connect(self.database_reset)

        last_design_folder = os.path.join('ResourceFiles', 'last_designs')
        last_design_file = str(main.module_name(main)).replace(' ', '') + ".osi"
        last_design_file = os.path.join(last_design_folder, last_design_file)
        last_design_dictionary = {}
        if not os.path.isdir(last_design_folder):
            os.mkdir(last_design_folder)
        if os.path.isfile(last_design_file):
            with open(str(last_design_file), 'r') as last_design:
                last_design_dictionary = yaml.safe_load(last_design)
        if isinstance(last_design_dictionary, dict):
            self.setDictToUserInputs(last_design_dictionary, option_list, data, new_list)
>>>>>>> f9576cdb

        from osdagMainSettings import backend_name
        self.display, _ = self.init_display(backend_str=backend_name())
        self.connectivity = None
        self.fuse_model = None

    def notification(self):
        check=Update(0)
        print(check.notifi())
        if check.notifi()==True:
            msg = QMessageBox.information(self, 'Update available',
                                          '<a href=\"https://imatrixhosting.in/deepthi/\">Click to downlaod<a/>')
        elif check.notifi()=="no internet":
            msg= QMessageBox.information(self, 'Error', 'No Internet Connection')
        else:
            msg = QMessageBox.information(self, 'Update', 'No Update Available')

    def save_output_to_txt(self, main):
        def save_fun():
            status = main.design_status
            out_list = main.output_values(main, status)
            to_Save = {}
            flag = 0
            for option in out_list:
                if option[0] is not None and option[2] == TYPE_TEXTBOX:
                    to_Save[option[0]] = str(option[3])
                    if str(option[3]):
                        flag = 1
            if not flag:
                QMessageBox.information(self, "Information",
                                        "Nothing to Save.")
            else:
                fileName, _ = QFileDialog.getSaveFileName(self,
                                                          "Save Output", os.path.join(self.folder, "untitled.txt"),
                                                          "Input Files(*.txt)")
                if fileName:
                    with open(fileName, 'w') as outfile:
                        yaml.dump(to_Save, outfile, default_flow_style=False)
                    QMessageBox.information(self, "Information",
                                            "Saved successfully.")
        return save_fun

    def popup(self,key, for_custom_list,updated_list,data):

        """
        Function for retaining the values in the popup once it is closed.
        """

        # @author: Amir

        for c_tup in for_custom_list:
            if c_tup[0] != key.objectName():
                continue
            selected = key.currentText()
            f = c_tup[1]
            if updated_list != None:
                onchange_key_popup = [item for item in updated_list if item[1] == c_tup[0]]
            else:
                onchange_key_popup = []
            if onchange_key_popup != []:
                arg_list = []
                for change_key in onchange_key_popup[0][0]:
                    arg_list.append(
                        self.dockWidgetContents.findChild(QtWidgets.QWidget, change_key).currentText())
                options = f(arg_list)
                existing_options = data[c_tup[0] + "_customized"]
                if selected == "Customized":
                    data[c_tup[0] + "_customized"] = self.open_customized_popup(options, existing_options)
                    if data[c_tup[0] + "_customized"] == []:
                        data[c_tup[0] + "_customized"] = f(arg_list)
                        key.setCurrentIndex(0)
                else:
                    data[c_tup[0] + "_customized"] = f(arg_list)

                    input = f(arg_list)
                    data[c_tup[0] + "_customized"] = input
            else:
                options = f()
                existing_options = data[c_tup[0] + "_customized"]
                if selected == "Customized":
                    data[c_tup[0] + "_customized"] = self.open_customized_popup(options, existing_options)
                    if data[c_tup[0] + "_customized"] == []:
                        data[c_tup[0] + "_customized"] = f()
                        key.setCurrentIndex(0)
                else:
                    data[c_tup[0] + "_customized"] = f()

    def on_change_connect(self, key_changed, updated_list, data):
        key_changed.currentIndexChanged.connect(lambda: self.change(key_changed, updated_list, data))

    def change(self, k1, new, data):

        """
        @author: Umair
        """
        for tup in new:
            (object_name, k2_key, typ, f) = tup
            if k1.objectName() not in object_name:
                continue
            if typ in [TYPE_LABEL, TYPE_OUT_LABEL]:
                k2_key = k2_key + "_label"
            if typ == TYPE_NOTE:
                k2_key = k2_key + "_note"

            if typ in [TYPE_OUT_DOCK, TYPE_OUT_LABEL]:
                k2 = self.dockWidgetContents_out.findChild(QtWidgets.QWidget, k2_key)
            elif typ == TYPE_WARNING:
                k2 = str(k2_key)
            else:
                k2 = self.dockWidgetContents.findChild(QtWidgets.QWidget, k2_key)


            arg_list = []
            for ob_name in object_name:
                key = self.dockWidgetContents.findChild(QtWidgets.QWidget, ob_name)
                arg_list.append(key.currentText())

            val = f(arg_list)

            if typ == TYPE_COMBOBOX:
                k2.clear()
                for values in val:
                    k2.addItem(values)
                    k2.setCurrentIndex(0)
                if k2_key in RED_LIST:
                    red_list_set = set(red_list_function())
                    current_list_set = set(val)
                    current_red_list = list(current_list_set.intersection(red_list_set))
                    for value in current_red_list:
                        indx = val.index(str(value))
                        k2.setItemData(indx, QBrush(QColor("red")), Qt.TextColorRole)
            elif typ == TYPE_COMBOBOX_CUSTOMIZED:
                k2.setCurrentIndex(0)
                data[k2_key + "_customized"] = val
            elif typ == TYPE_CUSTOM_MATERIAL:
                if val:
                    self.new_material_dialog()

            elif typ == TYPE_LABEL:
                k2.setText(val)
            elif typ == TYPE_NOTE:
                k2.setText(val)
            elif typ == TYPE_IMAGE:
                pixmap1 = QPixmap(val)
                k2.setPixmap(pixmap1)
            elif typ == TYPE_TEXTBOX:
                if val:
                    k2.setEnabled(True)
                else:
                    k2.setDisabled(True)
            elif typ == TYPE_WARNING:
                if val:
                    QMessageBox.warning(self, "Application", k2)
            elif typ in [TYPE_OUT_DOCK, TYPE_OUT_LABEL]:
                if val:
                    k2.setVisible(False)
                else:
                    k2.setVisible(True)
            else:
                pass

    # Function for Reset Button
    '''
    @author: Umair, Amir
    '''

    def reset_fn(self, op_list, out_list, new_list, data):

        # For input dock

        for op in op_list:
            widget = self.dockWidgetContents.findChild(QtWidgets.QWidget, op[0])
            if op[2] == TYPE_COMBOBOX or op[2] == TYPE_COMBOBOX_CUSTOMIZED:
                widget.setCurrentIndex(0)
            elif op[2] == TYPE_TEXTBOX:
                widget.setText('')
            else:
                pass

        for out in out_list:
            widget = self.dockWidgetContents_out.findChild(QtWidgets.QWidget, out[0])
            if out[2] == TYPE_TEXTBOX:
                widget.setText('')
            else:
                pass

        self.display.EraseAll()

    # Function for Design Button
    '''
    @author: Umair
    '''

    def design_fn(self, op_list, data_list, main):
        design_dictionary = {}
        self.input_dock_inputs = {}
        for op in op_list:
            widget = self.dockWidgetContents.findChild(QtWidgets.QWidget, op[0])
            if op[2] == TYPE_COMBOBOX:
                des_val = widget.currentText()
                d1 = {op[0]: des_val}
            elif op[2] == TYPE_MODULE:
                des_val = op[1]
                module = op[1]
                d1 = {op[0]: des_val}
            elif op[2] == TYPE_COMBOBOX_CUSTOMIZED:
                des_val = data_list[op[0] + "_customized"]
                d1 = {op[0]: des_val}
            elif op[2] == TYPE_TEXTBOX:
                des_val = widget.text()
                d1 = {op[0]: des_val}
            elif op[2] == TYPE_NOTE:
                widget = self.dockWidgetContents.findChild(QtWidgets.QWidget, op[0] + "_note")
                des_val = widget.text()
                d1 = {op[0]: des_val}
            else:
                d1 = {}
            design_dictionary.update(d1)
            self.input_dock_inputs.update(d1)

        for design_pref_key in self.design_pref_inputs.keys():
            if design_pref_key not in self.input_dock_inputs.keys():
                self.input_dock_inputs.update({design_pref_key: self.design_pref_inputs[design_pref_key]})
        if self.designPrefDialog.flag:
            print('flag true')

            des_pref_input_list = main.input_dictionary_design_pref(main)
            edit_tabs_list = main.edit_tabs(main)
            edit_tabs_remove = list(filter(lambda x: x[2] == TYPE_REMOVE_TAB,edit_tabs_list))
            remove_tab_name = [x[0] for x in edit_tabs_remove]
            # remove_tabs = list(filter(lambda x: x[0] in remove_tab_name, des_pref_input_list))
            #
            # remove_func_name = edit_tabs_remove[3]
            result = None
            for edit in main.edit_tabs(main):
                (tab_name, input_dock_key_name, change_typ, f) = edit
                remove_tabs = list(filter(lambda x: x[0] in remove_tab_name,des_pref_input_list))

                input_dock_key = self.dockWidgetContents.findChild(QtWidgets.QWidget, input_dock_key_name)
                result = list(filter(lambda get_tab:
                                     self.designPrefDialog.ui.findChild(QtWidgets.QWidget, get_tab[0]).objectName() !=
                                     f(input_dock_key.currentText()), remove_tabs))

            if result is not None:
                des_pref_input_list_updated = [i for i in des_pref_input_list if i not in result]
            else:
                des_pref_input_list_updated = des_pref_input_list

            for des_pref in des_pref_input_list_updated:
                tab_name = des_pref[0]
                input_type = des_pref[1]
                input_list = des_pref[2]
                tab = self.designPrefDialog.ui.findChild(QtWidgets.QWidget, tab_name)
                for key_name in input_list:
                    key = tab.findChild(QtWidgets.QWidget, key_name)
                    if input_type == TYPE_TEXTBOX:
                        val = key.text()
                        design_dictionary.update({key_name: val})
                    elif input_type == TYPE_COMBOBOX:
                        val = key.currentText()
                        design_dictionary.update({key_name: val})

        else:
            print('flag false')

            for without_des_pref in main.input_dictionary_without_design_pref(main):
                input_dock_key = without_des_pref[0]
                input_list = without_des_pref[1]
                input_source = without_des_pref[2]
                for key_name in input_list:
                    if input_source == 'Input Dock':
                        design_dictionary.update({key_name: design_dictionary[input_dock_key]})
                    else:
                        val = main.get_values_for_design_pref(main, key_name, design_dictionary)
                        design_dictionary.update({key_name: val})

            for dp_key in self.design_pref_inputs.keys():
                design_dictionary[dp_key] = self.design_pref_inputs[dp_key]

        self.design_inputs = design_dictionary

    '''
    @author: Umair
    '''
    def saveDesign_inputs(self):
        fileName, _ = QFileDialog.getSaveFileName(self,
                                                  "Save Design", os.path.join(self.folder, "untitled.osi"),
                                                  "Input Files(*.osi)")
        if not fileName:
            return
        try:
            with open(fileName, 'w') as input_file:
                yaml.dump(self.design_inputs, input_file)
        except Exception as e:
            QMessageBox.warning(self, "Application",
                                "Cannot write file %s:\n%s" % (fileName, str(e)))
            return

    def return_class(self,name):
        if name == KEY_DISP_FINPLATE:
            return FinPlateConnection
        elif name == KEY_DISP_ENDPLATE:
            return EndPlateConnection
        elif name == KEY_DISP_CLEATANGLE:
            return CleatAngleConnection
        elif name == KEY_DISP_SEATED_ANGLE:
            return SeatedAngleConnection
        elif name == KEY_DISP_COLUMNCOVERPLATE:
            return ColumnCoverPlate
        elif name == KEY_DISP_COLUMNCOVERPLATEWELD:
            return ColumnCoverPlateWeld
        elif name == KEY_DISP_BEAMCOVERPLATE:
            return BeamCoverPlate
        elif name == KEY_DISP_BEAMCOVERPLATEWELD:
            return BeamCoverPlateWeld
        elif name == KEY_DISP_BEAMENDPLATE:
            return BeamEndPlate
        elif name == KEY_DISP_COLUMNENDPLATE:
            return ColumnEndPlate
        elif name == KEY_DISP_BASE_PLATE:
            return BasePlateConnection
        elif name == KEY_DISP_TENSION_BOLTED:
            return Tension_bolted
        elif name == KEY_DISP_TENSION_WELDED:
            return Tension_welded
# Function for getting inputs from a file
    '''
    @author: Umair
    '''

    def loadDesign_inputs(self, op_list, data, new, main):
        fileName, _ = QFileDialog.getOpenFileName(self, "Open Design", os.path.join(str(self.folder)),
                                                  "InputFiles(*.osi)")
        if not fileName:
            return
        try:
            in_file = str(fileName)
            with open(in_file, 'r') as fileObject:
                uiObj = yaml.safe_load(fileObject)
            module = uiObj[KEY_MODULE]

            # module_class = self.return_class(module)
            # print('loading inputs',uiObj, op_list, data, new)
            selected_module = main.module_name(main)
            if selected_module == module:
                # print(uiObj, op_list, data, new)
                self.setDictToUserInputs(uiObj, op_list, data, new)
            else:
                QMessageBox.information(self, "Information",
                                        "Please load the appropriate Input")

                return
        except IOError:
            QMessageBox.information(self, "Unable to open file",
                                    "There was an error opening \"%s\"" % fileName)
            return

    # Function for loading inputs from a file to Ui
    '''
    @author: Umair
    '''

    def setDictToUserInputs(self, uiObj, op_list, data, new):

        self.load_input_error_message = "Invalid Inputs Found! \n"

        for uiObj_key in uiObj.keys():
            if str(uiObj_key) in [KEY_SUPTNGSEC_MATERIAL, KEY_SUPTDSEC_MATERIAL, KEY_SEC_MATERIAL, KEY_CONNECTOR_MATERIAL,
                             KEY_BASE_PLATE_MATERIAL]:
                material = uiObj[uiObj_key]
                material_validator = MaterialValidator(material)
                if material_validator.is_already_in_db():
                    pass
                elif material_validator.is_format_custom():
                    if material_validator.is_valid_custom():
                        self.update_material_db(grade=material, material=material_validator)
                        input_dock_material = self.dockWidgetContents.findChild(QtWidgets.QWidget, KEY_MATERIAL)
                        input_dock_material.clear()
                        for item in connectdb("Material"):
                            input_dock_material.addItem(item)
                    else:
                        self.load_input_error_message += \
                            str(uiObj_key) + ": (" + str(material) + ") - Default Value Considered! \n"
                        continue
                else:
                    self.load_input_error_message += \
                        str(uiObj_key) + ": (" + str(material) + ") - Default Value Considered! \n"
                    continue

            if uiObj_key not in [i[0] for i in op_list]:
                self.design_pref_inputs.update({uiObj_key: uiObj[uiObj_key]})

        for op in op_list:
            key_str = op[0]
            key = self.dockWidgetContents.findChild(QtWidgets.QWidget, key_str)
            if op[2] == TYPE_COMBOBOX:
                if key_str in uiObj.keys():
                    index = key.findText(uiObj[key_str], QtCore.Qt.MatchFixedString)
                    if index >= 0:
                        key.setCurrentIndex(index)
                    else:
                        if key_str in [KEY_SUPTDSEC, KEY_SUPTNGSEC]:
                            self.load_input_error_message += \
                                str(key_str) + ": (" + str(uiObj[key_str]) + ") - Select from available Sections! \n"
                        else:
                            self.load_input_error_message += \
                                str(key_str) + ": (" + str(uiObj[key_str]) + ") - Default Value Considered! \n"
            elif op[2] == TYPE_TEXTBOX:
                if key_str in uiObj.keys():
                    key.setText(uiObj[key_str])
            elif op[2] == TYPE_COMBOBOX_CUSTOMIZED:
                if key_str in uiObj.keys():
                    for n in new:

                        if n[0] == key_str and n[0] == KEY_SECSIZE:
                            if uiObj[key_str] != n[1](self.dockWidgetContents.findChild(QtWidgets.QWidget,
                                                          KEY_SEC_PROFILE).currentText()):
                                data[key_str + "_customized"] = uiObj[key_str]
                                key.setCurrentIndex(1)
                            else:
                                pass
                        elif n[0] == key_str and n[0] != KEY_SECSIZE:
                            if uiObj[key_str] != n[1]():
                                data[key_str + "_customized"] = uiObj[key_str]
                                key.setCurrentIndex(1)
                            else:
                                pass
            else:
                pass

        if self.load_input_error_message != "Invalid Inputs Found! \n":
            QMessageBox.about(QMessageBox(), "Information", self.load_input_error_message)

    def common_function_for_save_and_design(self, main, data, trigger_type):

        # @author: Amir

        option_list = main.input_values(self)
        self.design_fn(option_list, data, main)

        if trigger_type == "Save":
            self.saveDesign_inputs()
        elif trigger_type == "Design_Pref":

            if self.prev_inputs != self.input_dock_inputs:
                self.designPrefDialog = DesignPreferences(main, self, input_dictionary=self.input_dock_inputs)

                if 'Select Section' in self.input_dock_inputs.values():
                    self.designPrefDialog.flag = False
                else:
                    self.designPrefDialog.flag = True

        else:
            main.design_button_status = True
            self.textEdit.clear()
            with open("logging_text.log", 'w') as log_file:
                pass
            error = main.func_for_validation(main, self.design_inputs)
            status = main.design_status
            print(status)

            if error is not None:
                self.show_error_msg(error)
                return
            last_design_folder = os.path.join('ResourceFiles', 'last_designs')
            if not os.path.isdir(last_design_folder):
                os.mkdir(last_design_folder)
            last_design_file = str(main.module_name(main)).replace(' ', '') + ".osi"
            last_design_file = os.path.join(last_design_folder, last_design_file)
            with open(str(last_design_file), 'w') as last_design:
                yaml.dump(self.design_inputs, last_design)

            out_list = main.output_values(main, status)
            for option in out_list:
                if option[2] == TYPE_TEXTBOX:
                    txt = self.dockWidgetContents_out.findChild(QtWidgets.QWidget, option[0])
                    txt.setText(str(option[3]))
                    if status:
                        txt.setVisible(True if option[3] else False)
                        txt_label = self.dockWidgetContents_out.findChild(QtWidgets.QWidget, option[0]+"_label")
                        txt_label.setVisible(True if option[3] else False)

                elif option[2] == TYPE_OUT_BUTTON:
                    self.dockWidgetContents_out.findChild(QtWidgets.QWidget, option[0]).setEnabled(True)


            if status is True and main.module in [KEY_DISP_FINPLATE, KEY_DISP_BEAMCOVERPLATE,
                                                  KEY_DISP_BEAMCOVERPLATEWELD, KEY_DISP_CLEATANGLE,
                                                  KEY_DISP_ENDPLATE, KEY_DISP_BASE_PLATE, KEY_DISP_SEATED_ANGLE,
                                                  KEY_DISP_TENSION_BOLTED, KEY_DISP_TENSION_WELDED,KEY_DISP_COLUMNCOVERPLATE,
                                                  KEY_DISP_COLUMNCOVERPLATEWELD, KEY_DISP_COLUMNENDPLATE]:
                self.commLogicObj = CommonDesignLogic(self.display, self.folder, main.module, main.mainmodule)
                status = main.design_status
                module_class = self.return_class(main.module)
                self.commLogicObj.call_3DModel(status, module_class)
                self.display_x = 90
                self.display_y = 90
                for chkbox in main.get_3d_components(main):
                    self.frame.findChild(QtWidgets.QCheckBox, chkbox[0]).setEnabled(True)
                for action in self.menugraphics_component_list:
                    action.setEnabled(True)
                fName = str('./ResourceFiles/images/3d.png')
                file_extension = fName.split(".")[-1]

                if file_extension == 'png':
                    self.display.ExportToImage(fName)

            else:
                for chkbox in main.get_3d_components(main):
                    self.frame.findChild(QtWidgets.QCheckBox, chkbox[0]).setEnabled(False)
                for action in self.menugraphics_component_list:
                    action.setEnabled(False)

    def show_error_msg(self, error):
        QMessageBox.about(self,'information',error[0])  # show only first error message.

    def osdag_header(self):
        image_path = os.path.abspath(os.path.join(os.getcwd(), os.path.join("ResourceFiles\images", "OsdagHeader.png")))
        image_path2 = os.path.abspath(os.path.join(os.getcwd(), os.path.join("ResourceFiles\images", "ColumnsBeams.png")))

        shutil.copyfile(image_path, os.path.join(str(self.folder), "images_html", "OsdagHeader.png"))
        shutil.copyfile(image_path2, os.path.join(str(self.folder), "images_html", "ColumnsBeams.png"))

    def output_button_connect(self, main, button_list, b):
        b.clicked.connect(lambda: self.output_button_dialog(main, button_list, b))

    def output_button_dialog(self, main, button_list, button):

        dialog = QtWidgets.QDialog()
        #dialog.resize(470, 300)

        dialog.setObjectName("Dialog")
        #q.sizeHint().width(), q.sizeHint().height()
        #sizePolicy = QtWidgets.QSizePolicy(QtWidgets.QSizePolicy.MinimumExpanding, QtWidgets.QSizePolicy.MinimumExpanding)
        #dialog.setSizePolicy(sizePolicy)
        layout1 = QtWidgets.QVBoxLayout(dialog)
        scroll = QScrollArea(dialog)
        layout1.addWidget(scroll)
        scroll.setWidgetResizable(True)
        scroll.horizontalScrollBar().setVisible(False)
        scrollcontent = QtWidgets.QWidget(scroll)
        outer_grid_layout = QtWidgets.QGridLayout(scrollcontent)
        inner_grid_widget = QtWidgets.QWidget(scrollcontent)
        image_widget = QtWidgets.QWidget(scrollcontent)
        image_layout = QtWidgets.QVBoxLayout(image_widget)
        image_widget.setLayout(image_layout)
        inner_grid_layout = QtWidgets.QGridLayout(inner_grid_widget)
        inner_grid_widget.setLayout(inner_grid_layout)
        scrollcontent.setLayout(outer_grid_layout)
        section = 0
        maxi_width = -1
        for op in button_list:

            if op[0] == button.objectName():
                tup = op[3]
                title = tup[0]
                fn = tup[1]
                dialog.setWindowTitle(title)
                i = 0
                j = 1
                for option in fn(main, main.design_status):
                    lable = option[1]
                    out_but_type = option[2]
                    _translate = QtCore.QCoreApplication.translate
                    if out_but_type not in [TYPE_TITLE, TYPE_IMAGE, TYPE_MODULE, TYPE_SECTION]:
                        l = QtWidgets.QLabel(inner_grid_widget)
                        #l.setGeometry(QtCore.QRect(10, 10 + i, 120, 25))

                        font = QtGui.QFont()
                        font.setPointSize(9)
                        font.setBold(False)
                        font.setWeight(50)
                        l.setFont(font)
                        #l.setFixedSize(l.size())
                        l.setObjectName(option[0] + "_label")
                        l.setText(_translate("MainWindow", "<html><head/><body><p>" + lable + "</p></body></html>"))
                        inner_grid_layout.addWidget(l, j, 1, 1, 1)
                        #l.resize(l.sizeHint().width() + 8, l.sizeHint().height())
                        metrices = QtGui.QFontMetrics(font)
                        l.setSizePolicy(QtWidgets.QSizePolicy(QtWidgets.QSizePolicy.Maximum,QtWidgets.QSizePolicy.Maximum))
                        maxi_width = max(maxi_width, metrices.boundingRect(lable).width() + 8)



                    if out_but_type == TYPE_SECTION:
                        if section != 0:
                            outer_grid_layout.addWidget(inner_grid_widget, j, 1, 1, 1)
                            outer_grid_layout.addWidget(image_widget, j, 2, 1, 1)
                            hl1 = QtWidgets.QFrame()
                            hl1.setFrameShape(QtWidgets.QFrame.HLine)
                            j += 1
                            outer_grid_layout.addWidget(hl1, j, 1, 1, 2)

                        inner_grid_widget = QtWidgets.QWidget(scrollcontent)
                        image_widget = QtWidgets.QWidget(scrollcontent)
                        image_layout = QtWidgets.QVBoxLayout(image_widget)
                        image_widget.setLayout(image_layout)
                        inner_grid_layout = QtWidgets.QGridLayout(inner_grid_widget)
                        inner_grid_widget.setLayout(inner_grid_layout)
                        im = QtWidgets.QLabel(image_widget)
                        #im.setGeometry(QtCore.QRect(330, 10, 150, 150))
                        #im.setFixedSize(im.size())
                        # im.setGeometry(QtCore.QRect(330, 10, 100, 100))
                        # im.setScaledContents(True)
                        # im.setFixedSize(im.size())

                        pmap = QPixmap(option[3])
                        #im.setScaledContents(1)
                        im.setPixmap(pmap.scaled(170,340,QtCore.Qt.KeepAspectRatio, QtCore.Qt.FastTransformation))
                        #im.setPixmap(pmap)
                        image_layout.addWidget(im)
                        j += 1
                        #maxi_width = max(maxi_width, im.width())
                        #im.resize(im.sizeHint().width(), im.sizeHint().height())

                        q = QtWidgets.QLabel(scrollcontent)
                        #q.setGeometry(QtCore.QRect(30, 10, 201, 30))

                        font = QtGui.QFont()
                        font.setWeight(600)
                        font.setPointSize(11)
                        q.setFont(font)
                        q.setObjectName("_title")
                        q.setText(lable)
                        q.setSizePolicy(QtWidgets.QSizePolicy(QtWidgets.QSizePolicy.Maximum,QtWidgets.QSizePolicy.Maximum))
                        #q.setFixedSize(q.size())
                        #q.resize(q.sizeHint().width(), q.sizeHint().height())
                        outer_grid_layout.addWidget(q, j, 1, 1, 2)

                        section += 1

                    if out_but_type == TYPE_TEXTBOX:
                        r = QtWidgets.QLineEdit(inner_grid_widget)
                        #r.setGeometry(QtCore.QRect(160, 10 + i, 160, 27))
                        font = QtGui.QFont()
                        font.setPointSize(11)
                        font.setBold(False)
                        font.setWeight(50)
                        r.setFont(font)
                        #r.setFixedSize(r.size())
                        r.setObjectName(option[0])
                        r.setText(str(option[3]))
                        inner_grid_layout.addWidget(r, j, 2, 1, 1)

                    if out_but_type == TYPE_IMAGE:
                        im = QtWidgets.QLabel(image_widget)
                        #im.setGeometry(QtCore.QRect(330, 10, 100, 100))
                        #im.setScaledContents(True)
                        #im.setFixedSize(im.size())
                        pmap = QPixmap(option[3])
                        im.setPixmap(pmap.scaled(170,340,QtCore.Qt.KeepAspectRatio, QtCore.Qt.FastTransformation))
                        image_layout.addWidget(im)

                    j = j + 1
                    i = i + 30

                if inner_grid_layout.count() > 0:
                    outer_grid_layout.addWidget(inner_grid_widget, j, 1, 1, 1)
                if image_layout.count() > 0:
                    outer_grid_layout.addWidget(image_widget, j, 2, 1, 1)
                scroll.setWidget(scrollcontent)
                if section == 0:
                    dialog.resize(350, 300)
                #dialog.setFixedSize(dialog.size())
                dialog.exec()

    def new_material_dialog(self):
        dialog = QtWidgets.QDialog(self)
        self.material_popup_message = ''
        self.invalid_field = ''
        dialog.setWindowTitle('Custom Material')
        layout = QtWidgets.QGridLayout(dialog)
        widget = QtWidgets.QWidget(dialog)
        widget.setLayout(layout)
        _translate = QtCore.QCoreApplication.translate
        textbox_list = ['Grade', 'Fy_20', 'Fy_20_40', 'Fy_40', 'Fu']
        event_function = ['', self.material_popup_fy_20_event, self.material_popup_fy_20_40_event,
                          self.material_popup_fy_40_event, self.material_popup_fu_event]
        self.original_focus_event_functions = {}

        i = 0
        for textbox_name in textbox_list:
            label = QtWidgets.QLabel(widget)
            label.setObjectName(textbox_name+"_label")
            font = QtGui.QFont()
            font.setPointSize(9)
            font.setBold(False)
            font.setWeight(50)
            label.setFont(font)
            label.setText(_translate("MainWindow", "<html><body><p>" + textbox_name + "</p></body></html>"))
            # label.resize(120, 30)
            label.setFixedSize(100, 30)
            layout.addWidget(label, i, 1, 1, 1)

            textbox = QtWidgets.QLineEdit(widget)
            textbox.setObjectName(textbox_name)
            font = QtGui.QFont()
            font.setPointSize(11)
            font.setBold(False)
            font.setWeight(50)
            textbox.setFont(font)
            # textbox.resize(120, 30)
            textbox.setFixedSize(200, 24)
            if textbox_name == 'Grade':
                textbox.setReadOnly(True)
                textbox.setText("Cus____")
            else:
                textbox.setValidator(QtGui.QIntValidator())
                # textbox.mousePressEvent = event_function[textbox_list.index(textbox_name)]
                self.original_focus_event_functions.update({textbox_name: textbox.focusOutEvent})
                textbox.focusOutEvent = event_function[textbox_list.index(textbox_name)]

            self.connect_change_popup_material(textbox, widget)
            layout.addWidget(textbox, i, 2, 1, 1)

            i += 1

        add_button = QtWidgets.QPushButton(widget)
        add_button.setObjectName("material_add")
        add_button.setText("Add")
        add_button.clicked.connect(lambda: self.update_material_db_validation(widget))
        layout.addWidget(add_button, i, 1, 1, 2)

        dialog.setFixedSize(350, 250)
        closed = dialog.exec()
        if closed is not None:
            input_dock_material = self.dockWidgetContents.findChild(QtWidgets.QWidget, KEY_MATERIAL)
            input_dock_material.clear()
            for item in connectdb("Material"):
                input_dock_material.addItem(item)
            input_dock_material.setCurrentIndex(1)

    def update_material_db_validation(self, widget):

        material = widget.findChild(QtWidgets.QLineEdit, 'Grade').text()

        material_validator = MaterialValidator(material)
        if material_validator.is_already_in_db():
            QMessageBox.about(QMessageBox(), "Information", "Material already exists in Database!")
            return
        elif not material_validator.is_format_custom():
            QMessageBox.about(QMessageBox(), "Information", "Please fill all missing parameters!")
            return
        elif not material_validator.is_valid_custom():
            QMessageBox.about(QMessageBox(), "Information",
                              "Please select "+str(material_validator.invalid_value)+" in valid range!")
            return

        self.update_material_db(grade=material, material=material_validator)
        QMessageBox.information(QMessageBox(), 'Information', 'Data is added successfully to the database.')

    def update_material_db(self, grade, material):

        fy_20 = int(material.fy_20)
        fy_20_40 = int(material.fy_20_40)
        fy_40 = int(material.fy_40)
        fu = int(material.fu)
        elongation = 0

        if fy_20 > 350:
            elongation = 20
        elif 250 < fy_20 <= 350:
            elongation = 22
        elif fy_20 <= 250:
            elongation = 23

        conn = sqlite3.connect(PATH_TO_DATABASE)
        c = conn.cursor()
        c.execute('''INSERT INTO Material (Grade,[Yield Stress (< 20)],[Yield Stress (20 -40)],
        [Yield Stress (> 40)],[Ultimate Tensile Stress],[Elongation ]) VALUES (?,?,?,?,?,?)''',
                  (grade, fy_20, fy_20_40, fy_40, fu, elongation))
        conn.commit()
        c.close()
        conn.close()

    def connect_change_popup_material(self, textbox, widget):
        if textbox.objectName() != 'Grade':
            textbox.textChanged.connect(lambda: self.change_popup_material(widget))

    def change_popup_material(self, widget):

        grade = widget.findChild(QtWidgets.QLineEdit, 'Grade')
        fy_20 = widget.findChild(QtWidgets.QLineEdit, 'Fy_20').text()
        fy_20_40 = widget.findChild(QtWidgets.QLineEdit, 'Fy_20_40').text()
        fy_40 = widget.findChild(QtWidgets.QLineEdit, 'Fy_40').text()
        fu = widget.findChild(QtWidgets.QLineEdit, 'Fu').text()

        material = str("Cus_"+fy_20+"_"+fy_20_40+"_"+fy_40+"_"+fu)
        material_validator = MaterialValidator(material)
        if not material_validator.is_valid_custom():
            if str(material_validator.invalid_value):
                self.material_popup_message = "Please select "+str(material_validator.invalid_value)+" in valid range!"
                self.invalid_field = str(material_validator.invalid_value)
            else:
                self.material_popup_message = ''
                self.invalid_field = ''
        else:
            self.material_popup_message = ''
            self.invalid_field = ''
        grade.setText(material)

    def material_popup_fy_20_event(self, e):
        self.original_focus_event_functions['Fy_20'](e)
        if self.invalid_field == 'Fy_20':
            self.show_material_popup_message()

    def material_popup_fy_20_40_event(self, e):
        self.original_focus_event_functions['Fy_20_40'](e)
        if self.invalid_field == 'Fy_20_40':
            self.show_material_popup_message()

    def material_popup_fy_40_event(self, e):
        self.original_focus_event_functions['Fy_40'](e)
        if self.invalid_field == 'Fy_40':
            self.show_material_popup_message()

    def material_popup_fu_event(self, e):
        self.original_focus_event_functions['Fu'](e)
        if self.invalid_field == 'Fu':
            self.show_material_popup_message()

    def show_material_popup_message(self):
        invalid_textbox = self.findChild(QtWidgets.QLineEdit, str(self.invalid_field))
        if self.findChild(QtWidgets.QPushButton, "material_add").hasFocus():
            return
        if self.material_popup_message:
            QMessageBox.about(QMessageBox(), "Information", self.material_popup_message)
            invalid_textbox.setFocus()

    # Function for showing design-preferences popup

    def design_preferences(self):
        #print(self.designPrefDialog.module_window.input_dock_inputs)
        self.designPrefDialog.show()

    # Function for getting input for design preferences from input dock
    '''
    @author: Umair
    '''
    def combined_design_prefer(self, data, main):

        on_change_tab_list = main.tab_value_changed(main)
        for new_values in on_change_tab_list:
            (tab_name, key_list, key_to_change, key_type, f) = new_values
            tab = self.designPrefDialog.ui.tabWidget.tabs.findChild(QtWidgets.QWidget, tab_name)
            for key_name in key_list:
                key = tab.findChild(QtWidgets.QWidget, key_name)
                if isinstance(key, QtWidgets.QComboBox):
                    self.connect_combobox_for_tab(key, tab, on_change_tab_list)
                elif isinstance(key, QtWidgets.QLineEdit):
                    self.connect_textbox_for_tab(key, tab, on_change_tab_list)

        # for fu_fy in main.list_for_fu_fy_validation(main):
        #
        #     material_key_name = fu_fy[0]
        #     fu_key_name = fu_fy[1]
        #     fy_key_name = fu_fy[2]
        #     material_key = self.designPrefDialog.ui.tabWidget.findChild(QtWidgets.QWidget, material_key_name)
        #     fu_key = self.designPrefDialog.ui.tabWidget.findChild(QtWidgets.QWidget, fu_key_name)
        #     fy_key = self.designPrefDialog.ui.tabWidget.findChild(QtWidgets.QWidget, fy_key_name)
        #
        #     for validation_key in [fu_key, fy_key]:
        #         if validation_key.text() != "":
        #             self.designPrefDialog.fu_fy_validation_connect([fu_key, fy_key], validation_key, material_key)

        for edit in main.edit_tabs(main):
            (tab_name, input_dock_key_name, change_typ, f) = edit
            tab = self.designPrefDialog.ui.tabWidget.tabs.findChild(QtWidgets.QWidget, tab_name)
            input_dock_key = self.dockWidgetContents.findChild(QtWidgets.QWidget, input_dock_key_name)
            if change_typ == TYPE_CHANGE_TAB_NAME:
                self.designPrefDialog.ui.tabWidget.tabs.setTabText(
                    self.designPrefDialog.ui.tabWidget.tabs.indexOf(tab), f(input_dock_key.currentText()))
            elif change_typ == TYPE_REMOVE_TAB:

                if tab.objectName() != f(input_dock_key.currentText()):
                    self.designPrefDialog.ui.tabWidget.tabs.removeTab(
                        self.designPrefDialog.ui.tabWidget.tabs.indexOf(tab))
                # if tab:
                #     self.designPrefDialog.ui.tabWidget.insertTab(0, tab, tab_name)

        for refresh in main.refresh_input_dock(main):
            (tab_name, key_name, key_type, tab_key, master_key, value, database_arg) = refresh
            tab = self.designPrefDialog.ui.tabWidget.tabs.findChild(QtWidgets.QWidget, tab_name)
            if tab:
                add_button = tab.findChild(QtWidgets.QWidget, "pushButton_Add_"+tab_name)
                key = self.dockWidgetContents.findChild(QtWidgets.QWidget, key_name)
                selected = key.currentText()


                if master_key:
                    val = self.dockWidgetContents.findChild(QtWidgets.QWidget, master_key).currentText()
                    if val not in value:
                        continue
                self.refresh_section_connect(add_button, selected, key_name, key_type, tab_key, database_arg,data)

    def connect_textbox_for_tab(self, key, tab, new):
        key.textChanged.connect(lambda: self.tab_change(key, tab, new))

    def connect_combobox_for_tab(self, key, tab, new):
        key.currentIndexChanged.connect(lambda: self.tab_change(key, tab, new))

    def tab_change(self, key, tab, new):

        for tup in new:
            (tab_name, key_list, k2_key_list, typ, f) = tup
            if tab_name != tab.objectName() or key.objectName() not in key_list:
                continue
            arg_list = []
            for key_name in key_list:
                # if object_name != key.objectName():
                #     continue
                key = tab.findChild(QtWidgets.QWidget, key_name)
                if isinstance(key, QtWidgets.QComboBox):
                    arg_list.append(key.currentText())
                elif isinstance(key, QtWidgets.QLineEdit):
                    arg_list.append(key.text())

            arg_list.append(self.input_dock_inputs)
            # try:
            #     tab1 = self.designPrefDialog.ui.tabWidget.findChild(QtWidgets.QWidget, tab_name)
            #     key1 = tab.findChild(QtWidgets.QWidget, KEY_SECSIZE_SELECTED)
            #     value1 = key1.text()
            #     arg_list.append({KEY_SECSIZE_SELECTED: value1})
            # except:
            #     pass
            val = f(arg_list)

            for k2_key_name in k2_key_list:
                print(k2_key_name)
                k2 = tab.findChild(QtWidgets.QWidget, k2_key_name)
                if isinstance(k2, QtWidgets.QComboBox):
                    k2.clear()
                    for values in val[k2_key_name]:
                        k2.addItem(str(values))
                if isinstance(k2, QtWidgets.QLineEdit):
                    k2.setText(str(val[k2_key_name]))
                if isinstance(k2, QtWidgets.QLabel):
                    pixmap1 = QPixmap(val[k2_key_name])
                    k2.setPixmap(pixmap1)

    def refresh_section_connect(self, add_button, prev, key_name, key_type, tab_key, arg,data):
        add_button.clicked.connect(lambda: self.refresh_section(prev, key_name, key_type, tab_key, arg,data))

    def refresh_section(self, prev, key_name, key_type, tab_key, arg,data):

        if key_type == TYPE_COMBOBOX_CUSTOMIZED:
            current_list = connectdb(arg,"popup")
        else:
            current_list = connectdb(arg)
        text = self.designPrefDialog.ui.findChild(QtWidgets.QWidget, tab_key).text()
        key = self.dockWidgetContents.findChild(QtWidgets.QWidget, key_name)

        if key_type == TYPE_COMBOBOX:
            if text == "":
                return
            key.clear()
            for item in current_list:
                key.addItem(item)
            current_list_set = set(current_list)
            red_list_set = set(red_list_function())
            current_red_list = list(current_list_set.intersection(red_list_set))
            for value in current_red_list:
                indx = current_list.index(str(value))
                key.setItemData(indx, QBrush(QColor("red")), Qt.TextColorRole)
            text_index = key.findText(text, QtCore.Qt.MatchFixedString)
            # key.setCurrentIndex(current_list.index(prev))

            if text_index >= 0:
                key.setCurrentIndex(text_index)
            else:
                key.setCurrentIndex(current_list.index(prev))
        elif key_type == TYPE_COMBOBOX_CUSTOMIZED:
            master_list = ['All','Customized']
            data[key_name + "_customized"] = current_list
            key.setCurrentIndex(master_list.index(prev))

    def create_design_report(self):
        self.create_report.show()

    def chkbox_connect(self, main, chkbox, f):
        chkbox.clicked.connect(lambda: f(main, self, "gradient_bg"))

    def action_connect(self, main, action, f):
        action.triggered.connect(lambda: f(main, self, "gradient_bg"))

    def showColorDialog(self):

        col = QColorDialog.getColor()
        colorTup = col.getRgb()
        r = colorTup[0]
        g = colorTup[1]
        b = colorTup[2]
        self.display.set_bg_gradient_color([r, g, b], [255, 255, 255])

    def init_display(self, backend_str=None, size=(1024, 768)):

        from OCC.Display.backend import load_backend, get_qt_modules

        used_backend = load_backend(backend_str)

        global display, start_display, app, _, USED_BACKEND
        if 'qt' in used_backend:
            from OCC.Display.qtDisplay import qtViewer3d
            QtCore, QtGui, QtWidgets, QtOpenGL = get_qt_modules()

        # from OCC.Display.pyqt4Display import qtViewer3d
        from OCC.Display.qtDisplay import qtViewer3d
        self.modelTab = qtViewer3d(self)

        # self.setWindowTitle("Osdag Fin Plate")
        #self.mytabWidget.resize(size[0], size[1])
        self.mytabWidget.addTab(self.modelTab, "")

        self.modelTab.InitDriver()
        display = self.modelTab._display
        key_function = {Qt.Key_Up: lambda: self.Pan_Rotate_model("Up"),
                        Qt.Key_Down: lambda: self.Pan_Rotate_model("Down"),
                        Qt.Key_Right: lambda: self.Pan_Rotate_model("Right"),
                        Qt.Key_Left: lambda: self.Pan_Rotate_model("Left")}
        self.modelTab._key_map.update(key_function)

        # background gradient
        # display.set_bg_gradient_color(23, 1, 32, 23, 1, 32)
        display.set_bg_gradient_color([23, 1, 32], [23, 1, 32])
        # # display_2d.set_bg_gradient_color(255,255,255,255,255,255)
        display.display_triedron()
        # display.display_triedron()
        display.View.SetProj(1, 1, 1)

        def centerOnScreen(self):
            '''Centers the window on the screen.'''
            resolution = QtGui.QDesktopWidget().screenGeometry()
            self.move((resolution.width() / 2) - (self.frameSize().width() / 2),
                      (resolution.height() / 2) - (self.frameSize().height() / 2))

        def start_display():
            self.modelTab.raise_()

        return display, start_display

    def save_cadImages(self,main):
        """Save CAD Model in image formats(PNG,JPEG,BMP,TIFF)

        Returns:

        """

        if main.design_status:

            files_types = "PNG (*.png);;JPEG (*.jpeg);;TIFF (*.tiff);;BMP(*.bmp)"
            fileName, _ = QFileDialog.getSaveFileName(self, 'Export', os.path.join(str(self.folder), "untitled.png"),
                                                      files_types)
            fName = str(fileName)
            file_extension = fName.split(".")[-1]

            if file_extension == 'png' or file_extension == 'jpeg' or file_extension == 'bmp' or file_extension == 'tiff':
                self.display.ExportToImage(fName)
                QMessageBox.about(self, 'Information', "File saved")
        else:
            # self.actionSave_current_image.setEnabled(False)
            QMessageBox.about(self, 'Information', 'Design Unsafe: CAD image cannot be saved')

    def save3DcadImages(self, main):

        if main.design_status:
            if self.fuse_model is None:
                self.fuse_model = CommonDesignLogic.create2Dcad(self.commLogicObj)
            shape = self.fuse_model

            files_types = "IGS (*.igs);;STEP (*.stp);;STL (*.stl);;BREP(*.brep)"

            fileName, _ = QFileDialog.getSaveFileName(self, 'Export', os.path.join(str(self.folder), "untitled.igs"),
                                                      files_types)
            fName = str(fileName)

            flag = True
            if fName == '':
                flag = False
                return flag
            else:
                file_extension = fName.split(".")[-1]

                if file_extension == 'igs':
                    IGESControl.IGESControl_Controller().Init()
                    iges_writer = IGESControl.IGESControl_Writer()
                    iges_writer.AddShape(shape)
                    iges_writer.Write(fName)

                elif file_extension == 'brep':

                    BRepTools.breptools.Write(shape, fName)

                elif file_extension == 'stp':
                    # initialize the STEP exporter
                    step_writer = STEPControl_Writer()
                    Interface_Static_SetCVal("write.step.schema", "AP203")

                    # transfer shapes and write file
                    step_writer.Transfer(shape, STEPControl_AsIs)
                    status = step_writer.Write(fName)

                    assert (status == IFSelect_RetDone)

                else:
                    stl_writer = StlAPI_Writer()
                    stl_writer.SetASCIIMode(True)
                    stl_writer.Write(shape, fName)

                self.fuse_model = None

                QMessageBox.about(self, 'Information', "File saved")
        else:
            # self.actionSave_3D_model.setEnabled(False)
            QMessageBox.about(self,'Information', 'Design Unsafe: 3D Model cannot be saved')

    def assign_display_mode(self, mode):

        self.modelTab.setFocus()
        if mode == "pan":
            self.display_mode = 'Pan'
        elif mode == "rotate":
            self.display_mode = 'Rotate'
        else:
            self.display_mode = 'Normal'

    def Pan_Rotate_model(self, direction):

        if self.display_mode == 'Pan':
            if direction == 'Up':
                self.display.Pan(0, 10)
            elif direction == 'Down':
                self.display.Pan(0, -10)
            elif direction == 'Left':
                self.display.Pan(-10, 0)
            elif direction == 'Right':
                self.display.Pan(10, 0)
        elif self.display_mode == 'Rotate':
            if direction == 'Up':
                self.display_y += 10
                self.display.Rotation(self.display_x, self.display_y)
            elif direction == 'Down':
                self.display_y -= 10
                self.display.Rotation(self.display_x, self.display_y)
            elif direction == 'Left':
                self.display_x -= 10
                self.display.Rotation(self.display_x, self.display_y)
            elif direction == 'Right':
                self.display_x += 10
                self.display.Rotation(self.display_x, self.display_y)
        else:
            pass

    def retranslateUi(self):
        _translate = QtCore.QCoreApplication.translate
        self.btnInput.setToolTip(_translate("MainWindow", "Left Dock"))
        self.btnInput.setText(_translate("MainWindow", "input"))
        self.btnOutput.setToolTip(_translate("MainWindow", "Right Dock"))
        self.btnOutput.setText(_translate("MainWindow", "..."))
        self.btnTop.setToolTip(_translate("MainWindow", "Top View"))
        self.btnTop.setText(_translate("MainWindow", "..."))
        self.btnFront.setToolTip(_translate("MainWindow", "Front View"))
        self.btnFront.setText(_translate("MainWindow", "..."))
        self.btnSide.setToolTip(_translate("MainWindow", "Side View"))
        self.btnSide.setText(_translate("MainWindow", "..."))
        self.menuFile.setTitle(_translate("MainWindow", "File"))
        self.menuEdit.setTitle(_translate("MainWindow", "Edit"))
        self.menuView.setTitle(_translate("MainWindow", "View"))
        self.menuHelp.setTitle(_translate("MainWindow", "Help"))
        self.menuGraphics.setTitle(_translate("MainWindow", "Graphics"))
        self.menuDB.setTitle(_translate("MainWindow", "Database"))
        self.inputDock.setWindowTitle(_translate("MainWindow", "Input dock"))
        #self.pushButton.setText(_translate("MainWindow", "PushButton"))
        self.btn_Reset.setToolTip(_translate("MainWindow", "Alt+R"))
        self.btn_Reset.setText(_translate("MainWindow", "Reset"))
        self.btn_Reset.setShortcut(_translate("MainWindow", "Alt+R"))
        self.btn_Design.setToolTip(_translate("MainWindow", "Alt+D"))
        self.btn_Design.setText(_translate("MainWindow", "Design"))
        self.btn_Design.setShortcut(_translate("MainWindow", "Alt+D"))
        self.outputDock.setWindowTitle(_translate("MainWindow", "Output dock"))
        self.btn_CreateDesign.setText(_translate("MainWindow", "Create design report"))
        self.actionInput.setText(_translate("MainWindow", "Input"))
        self.actionInput.setToolTip(_translate("MainWindow", "Input browser"))
        self.actionInputwindow.setText(_translate("MainWindow", "inputwindow"))
        self.actionNew.setText(_translate("MainWindow", "New"))
        self.actionNew.setShortcut(_translate("MainWindow", "Ctrl+N"))
        self.action_load_input.setText(_translate("MainWindow", "Load input"))
        self.action_load_input.setShortcut(_translate("MainWindow", "Ctrl+L"))
        self.action_save_input.setText(_translate("MainWindow", "Save input"))
        self.action_save_input.setIconText(_translate("MainWindow", "Save input"))
        self.action_save_input.setShortcut(_translate("MainWindow", "Ctrl+S"))
        self.actionSave_As.setText(_translate("MainWindow", "Save As"))
        self.actionPrint.setText(_translate("MainWindow", "Print"))
        self.actionCut.setText(_translate("MainWindow", "Cut"))
        self.actionCut.setShortcut(_translate("MainWindow", "Ctrl+X"))
        self.actionCopy.setText(_translate("MainWindow", "Copy"))
        self.actionCopy.setShortcut(_translate("MainWindow", "Ctrl+C"))
        self.actionPaste.setText(_translate("MainWindow", "Paste"))
        self.actionPaste.setShortcut(_translate("MainWindow", "Ctrl+V"))
        self.actionInput_Browser.setText(_translate("MainWindow", "Input Browser"))
        self.actionOutput_Browser.setText(_translate("MainWindow", "Output Browser"))
        self.actionAbout_Osdag.setText(_translate("MainWindow", "About Osdag"))
        self.actionBeam.setText(_translate("MainWindow", "Beam"))
        self.actionColumn.setText(_translate("MainWindow", "Column"))
        self.actionFinplate.setText(_translate("MainWindow", "Finplate"))
        self.actionBolt.setText(_translate("MainWindow", "Bolt"))
        self.action2D_view.setText(_translate("MainWindow", "2D view"))
        self.actionZoom_in.setText(_translate("MainWindow", "Zoom in"))
        self.actionZoom_in.setShortcut(_translate("MainWindow", "Ctrl+I"))
        self.actionZoom_out.setText(_translate("MainWindow", "Zoom out"))
        self.actionZoom_out.setShortcut(_translate("MainWindow", "Ctrl+O"))
        self.actionPan.setText(_translate("MainWindow", "Pan"))
        self.actionPan.setShortcut(_translate("MainWindow", "Ctrl+P"))
        self.actionRotate_3D_model.setText(_translate("MainWindow", "Rotate 3D model"))
        self.actionRotate_3D_model.setShortcut(_translate("MainWindow", "Ctrl+R"))
        self.submenuDownload_db.setTitle(_translate("MainWindow", "Download"))
        self.actionDownload_column.setText(_translate("MainWindow", "\n\u2022 Column"))
        self.actionDownload_beam.setText(_translate("MainWindow", "\n\u2022 Beam"))
        self.actionDownload_channel.setText(_translate("MainWindow", "\n\u2022 Channel"))
        self.actionDownload_angle.setText(_translate("MainWindow", "\n\u2022 Angle"))
        self.actionReset_db.setText(_translate("MainWindow", "Reset"))
        self.actionView_2D_on_XY.setText(_translate("MainWindow", "View 2D on XY"))
        self.actionView_2D_on_YZ.setText(_translate("MainWindow", "View 2D on YZ"))
        self.actionView_2D_on_ZX.setText(_translate("MainWindow", "View 2D on ZX"))
        self.actionModel.setText(_translate("MainWindow", "Model"))
        self.actionEnlarge_font_size.setText(_translate("MainWindow", "Font"))
        self.actionReduce_font_size.setText(_translate("MainWindow", "Reduce font size"))
        self.actionSave_3D_model.setText(_translate("MainWindow", "Save 3D model "))
        self.actionSave_3D_model.setShortcut(_translate("MainWindow", "Alt+3"))
        self.actionSave_current_image.setText(_translate("MainWindow", "Save CAD image "))
        self.actionSave_current_image.setShortcut(_translate("MainWindow", "Alt+I"))
        self.actionSave_log_messages.setText(_translate("MainWindow", "Save log messages"))
        self.actionSave_log_messages.setShortcut(_translate("MainWindow", "Alt+M"))
        self.actionCreate_design_report.setText(_translate("MainWindow", "Create design report"))
        self.actionCreate_design_report.setShortcut(_translate("MainWindow", "Alt+C"))
        self.actionQuit_fin_plate_design.setText(_translate("MainWindow", "Quit fin plate design"))
        self.actionSave_Front_View.setText(_translate("MainWindow", "Save front view"))
        self.actionSave_Front_View.setShortcut(_translate("MainWindow", "Alt+Shift+F"))
        self.actionSave_Top_View.setText(_translate("MainWindow", "Save top view"))
        self.actionSave_Top_View.setShortcut(_translate("MainWindow", "Alt+Shift+T"))
        self.actionSave_Side_View.setText(_translate("MainWindow", "Save side view"))
        self.actionSave_Side_View.setShortcut(_translate("MainWindow", "Alt+Shift+S"))
        self.actionChange_bg_color.setText(_translate("MainWindow", "Change bg color"))
        self.actionChange_background.setText(_translate("MainWindow", "Change background"))
        self.actionDesign_examples.setText(_translate("MainWindow", "Design Examples"))
        self.actionSample_Problems.setText(_translate("MainWindow", "Sample Problems"))
        self.actionSample_Tutorials.setText(_translate("MainWindow", "Video Tutorials"))
        self.actionAbout_Osdag_2.setText(_translate("MainWindow", "About Osdag"))
        self.actionOsdag_Manual.setText(_translate("MainWindow", "Osdag Manual"))
        self.actionAsk_Us_a_Question.setText(_translate("MainWindow", "Ask Us a Question"))
        self.check_for_update.setText(_translate("MainWindow", "Check For Update"))
        self.actionFAQ.setText(_translate("MainWindow", "FAQ"))
        self.actionDesign_Preferences.setText(_translate("MainWindow", "Design Preferences"))
        self.actionDesign_Preferences.setShortcut(_translate("MainWindow", "Alt+P"))
        self.actionOsdagSectionModeller.setText(_translate("MainWindow", "Section Modeller"))
        self.actionOsdagSectionModeller.setShortcut(_translate("MainWindow", "Alt+S"))
        self.actionfinPlate_quit.setText(_translate("MainWindow", "Quit"))
        self.actionfinPlate_quit.setShortcut(_translate("MainWindow", "Shift+Q"))
        self.actio_load_input.setText(_translate("MainWindow", "Load input"))
        self.actio_load_input.setShortcut(_translate("MainWindow", "Ctrl+L"))
        print("Done")

    # Function for hiding and showing input and output dock
    def dockbtn_clicked(self, widget):

        '''(QWidget) -> None
        This method dock and undock widget(QdockWidget)
        '''

        flag = widget.isHidden()
        if (flag):
            widget.show()
        else:
            widget.hide()

    def database_reset(self):

        conn = sqlite3.connect(PATH_TO_DATABASE)
        tables = ["Columns", "Beams", "Angles", "Channels"]
        text = ""
        for table in tables:
            query = "DELETE FROM "+str(table)+" WHERE Source = ?"
            cursor = conn.execute(query, ('Custom',))
            text += str(table)+": "+str(cursor.rowcount)+" rows deleted. \n"
            conn.commit()
            cursor.close()
        conn.close()
        message = QMessageBox()
        message.setWindowTitle('Successful')
        message.addButton(message.Ok)
        message.setText(text)
        message.exec()

# Function for showing Osdag Section Modeller popup

    def osdag_section_modeller(self):
        self.OsdagSectionModeller=Ui_OsdagSectionModeller()
        dialog = Dialog1()
        self.OsdagSectionModeller.setupUi(dialog)
        dialog.dialogShown.connect(self.set_dialog_size(dialog))
        dialog.exec_()

    def set_dialog_size(self,dialog):
        def set_size():
            dialog.resize(900,900) 
            self.OsdagSectionModeller.OCCFrame.setMinimumSize(490,350)  
            self.OsdagSectionModeller.OCCWindow.setFocus()
        return set_size

class Dialog1(QtWidgets.QDialog):
    dialogShown = QtCore.pyqtSignal()
    def showEvent(self, event):
        super(Dialog1, self).showEvent(event)
        self.dialogShown.emit()

from . import icons_rc
if __name__ == '__main__':
    # set_osdaglogger()

    import sys
    app = QtWidgets.QApplication(sys.argv)
    MainWindow = QtWidgets.QMainWindow()
    ui = Ui_ModuleWindow()
    ui.setupUi(MainWindow)
    MainWindow.show()
    sys.exit(app.exec_())<|MERGE_RESOLUTION|>--- conflicted
+++ resolved
@@ -1250,11 +1250,8 @@
         self.btn_CreateDesign.clicked.connect(lambda:self.open_summary_popup(main))
         self.actionSave_current_image.triggered.connect(lambda: self.save_cadImages(main))
         self.actionCreate_design_report.triggered.connect(lambda:self.open_summary_popup(main))
-<<<<<<< HEAD
-        self.actionZoom_out.triggered.connect(lambda: self.zoom_model(zoom_type="out"))
-        self.actionZoom_in.triggered.connect(lambda: self.zoom_model(zoom_type="in"))
+
         self.check_for_update.triggered.connect(lambda: self.notification())
-=======
         self.actionZoom_out.triggered.connect(lambda: self.display.ZoomFactor(1/1.1))
         self.actionZoom_in.triggered.connect(lambda: self.display.ZoomFactor(1.1))
         self.actionPan.triggered.connect(lambda: self.assign_display_mode(mode="pan"))
@@ -1276,8 +1273,7 @@
                 last_design_dictionary = yaml.safe_load(last_design)
         if isinstance(last_design_dictionary, dict):
             self.setDictToUserInputs(last_design_dictionary, option_list, data, new_list)
->>>>>>> f9576cdb
-
+            
         from osdagMainSettings import backend_name
         self.display, _ = self.init_display(backend_str=backend_name())
         self.connectivity = None
