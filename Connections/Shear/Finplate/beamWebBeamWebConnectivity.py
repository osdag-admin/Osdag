'''
Created on 10-Mar-2016

@author: deepa
'''
import numpy
import copy
from OCC.BRepAlgoAPI import BRepAlgoAPI_Cut


class BeamWebBeamWeb(object):

    def __init__(self, column, beam, notch, plate, Fweld, nut_bolt_array):
        self.column = column
        self.beam = beam
        self.weldLeft = Fweld
        self.weldRight = copy.deepcopy(Fweld)
        self.plate = plate
        self.nut_bolt_array = nut_bolt_array
        self.notch = notch
        self.columnModel = None
        self.beamModel = None
        self.weldModelLeft = None
        self.weldModelRight = None
        self.plateModel = None
        # This distance between edge of the column web/flange and beam cross section
        self.clearDist = 20.0

    def create_3dmodel(self):
        self.create_column_geometry()
        self.create_beam_geometry()
        self.create_plate_geometry()
        self.create_fillet_weld_geometry()
        self.create_nut_bolt_array()

        # Call for create_model
        self.columnModel = self.column.create_model()
        self.beamModel = self.beam.create_model()
        self.plateModel = self.plate.create_model()
        self.weldModelLeft = self.weldLeft.create_model()
        self.weldModelRight = self.weldRight.create_model()
        self.nutboltArrayModels = self.nut_bolt_array.create_model()

    def create_column_geometry(self):
        columnOrigin = numpy.array([0, 0, 0])
        column_uDir = numpy.array([1.0, 0, 0])
        wDir1 = numpy.array([0.0, 1.0, 0.0])
        self.column.place(columnOrigin, column_uDir, wDir1)

    def create_beam_geometry(self):
        uDir = numpy.array([0, 1.0, 0])
        wDir = numpy.array([1.0, 0, 0.0])
        shiftOrigin = (self.column.D / 2 - self.beam.D / 2)
        origin2 = self.column.sec_origin + (-shiftOrigin) * self.column.vDir + (self.column.t / 2 * self.column.uDir) + (self.column.length / 2 * self.column.wDir) + (self.clearDist * self.column.uDir) 
        self.beam.place(origin2, uDir, wDir)

#     def createButtWeld(self):
#         pass
#         # plateThickness = 10
#         # uDir3 = numpy.array([0, 1.0, 0])
#         # wDir3 = numpy.array([1.0, 0, 0.0])
#         # origin3 = (self.column.sec_origin + 
#         #            self.column.t/2.0 * self.column.uDir + 
#         #            self.column.length/2.0 * self.column.wDir +
#         #            self.beam.t/2.0 * (-self.beam.uDir)+
#         #            self.weld.W/2.0 * (-self.beam.uDir))
#         # #origin3 = numpy.array([0, 0, 500]) + t/2.0 *wDir3 + plateThickness/2.0 * (-self.beam.uDir)
#         # self.weld.place(origin3, uDir3, wDir3)

    def create_plate_geometry(self):
        plateOrigin = (self.beam.sec_origin +
                       (self.beam.D / 2 - self.notch.height) * self.beam.vDir +
                       self.beam.t / 2 * (-self.beam.uDir) +
                       self.plate.L / 2 * (-self.beam.vDir) +
                       self.plate.T / 2 * (-self.beam.uDir) +
                       self.clearDist * (-self.beam.wDir))
        uDir = numpy.array([0, 1.0, 0])
        wDir = numpy.array([1.0, 0, 0.0])
        self.plate.place(plateOrigin, uDir, wDir)

    def create_fillet_weld_geometry(self):
        uDir = numpy.array([1.0, 0.0, 0])
        wDir = numpy.array([0.0, 0.0, 1.0])
        filletWeld1Origin = (self.plate.sec_origin + self.plate.T / 2.0 * self.weldLeft.vDir + self.weldLeft.L / 2.0 * (-self.weldLeft.wDir))
        self.weldLeft.place(filletWeld1Origin, uDir, wDir)

        uDir1 = numpy.array([0.0, -1.0, 0])
        wDir1 = numpy.array([0.0, 0.0, 1.0])
        filletWeld2Origin = (filletWeld1Origin + self.plate.T * (-self.weldLeft.vDir))
        self.weldRight.place(filletWeld2Origin, uDir1, wDir1)

    def create_nut_bolt_array(self):

        nutboltArrayOrigin = self.plate.sec_origin 
        nutboltArrayOrigin = nutboltArrayOrigin - self.plate.T / 2.0 * self.plate.uDir
        nutboltArrayOrigin = nutboltArrayOrigin + self.plate.L / 2.0 * self.plate.vDir

        gaugeDir = self.plate.wDir
        pitchDir = -self.plate.vDir
        boltDir = self.plate.uDir
        self.nut_bolt_array.place(nutboltArrayOrigin, gaugeDir, pitchDir, boltDir)

    def get_models(self):
        '''Returning 3D models
        '''
        return [self.columnModel, self.plateModel, self.weldModelLeft, self.weldModelRight,
                self.beamModel] + self.nut_bolt_array.get_models()

    def get_nutboltmodels(self):

        return self.nut_bolt_array.get_models()

    def get_beamModel(self):
        finalBeam = self.beamModel
        nutBoltlist = self.nut_bolt_array.get_models()
        for bolt in nutBoltlist[0:(len(nutBoltlist) // 2)]:
            finalBeam = BRepAlgoAPI_Cut(finalBeam, bolt).Shape()
        return finalBeam
<<<<<<< HEAD
    
=======
>>>>>>> 31994115
    def get_column_model(self):
        return self.columnModel<|MERGE_RESOLUTION|>--- conflicted
+++ resolved
@@ -116,9 +116,6 @@
         for bolt in nutBoltlist[0:(len(nutBoltlist) // 2)]:
             finalBeam = BRepAlgoAPI_Cut(finalBeam, bolt).Shape()
         return finalBeam
-<<<<<<< HEAD
-    
-=======
->>>>>>> 31994115
+
     def get_column_model(self):
         return self.columnModel