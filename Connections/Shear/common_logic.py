'''
Created on 18-Nov-2016

@author: deepa
'''

import os

from OCC.BRepPrimAPI import BRepPrimAPI_MakeSphere

from Connections.Shear.Finplate.colWebBeamWebConnectivity import ColWebBeamWeb as finColWebBeamWeb
from Connections.Shear.Endplate.colWebBeamWebConnectivity import ColWebBeamWeb as endColWebBeamWeb
from Connections.Shear.cleatAngle.colWebBeamWebConnectivity import ColWebBeamWeb as cleatColWebBeamWeb
from Connections.Shear.SeatedAngle.col_web_beam_web_connectivity import ColWebBeamWeb as seatColWebBeamWeb

from Connections.Shear.Finplate.beamWebBeamWebConnectivity import BeamWebBeamWeb as finBeamWebBeamWeb
from Connections.Shear.Endplate.beamWebBeamWebConnectivity import BeamWebBeamWeb as endBeamWebBeamWeb
from Connections.Shear.cleatAngle.beamWebBeamWebConnectivity import BeamWebBeamWeb as cleatBeamWebBeamWeb

from Connections.Shear.Finplate.colFlangeBeamWebConnectivity import ColFlangeBeamWeb as finColFlangeBeamWeb
from Connections.Shear.Endplate.colFlangeBeamWebConnectivity import ColFlangeBeamWeb as endColFlangeBeamWeb
from Connections.Shear.cleatAngle.colFlangeBeamWebConnectivity import ColFlangeBeamWeb as cleatColFlangeBeamWeb
from Connections.Shear.SeatedAngle.col_flange_beam_web_connectivity import ColFlangeBeamWeb as seatColFlangeBeamWeb
# from colFlangeBeamWebConnectivity import ColFlangeBeamWeb

from Connections.Shear.Finplate.finPlateCalc import finConn
from Connections.Shear.Endplate.endPlateCalc import end_connection
from Connections.Shear.cleatAngle.cleatCalculation import cleat_connection
from Connections.Shear.SeatedAngle.seat_angle_calc import SeatAngleCalculation
# from endPlateCalc import endConn
# ------------------ from Connections.Shear.Finplate.filletweld import FilletWeld
# ------------------ from Connections.Shear.Endplate.filletweld import FilletWeld
from Connections.Component.filletweld import FilletWeld
# from filletweld import FilletWeld
from Connections.Component.plate import Plate
# from Connections.Shear.Finplate.plate import Plate
# from plate import Plate
from Connections.Component.bolt import Bolt
# from Connections.Shear.Finplate.bolt import Bolt
# from Connections.Shear.Endplate.bolt import Bolt
# from bolt import Bolt
from Connections.Component.nut import Nut
# -------------------------------- from Connections.Shear.Finplate.nut import Nut
# -------------------------------- from Connections.Shear.Endplate.nut import Nut
# from nut import Nut
from Connections.Component.notch import Notch
# ------------------------------------------------------- from notch import Notch
from Connections.Component.ISection import ISection
# ------------------------------------------------- from ISection import ISection
from Connections.Component.angle import Angle

from Connections.Shear.Finplate.nutBoltPlacement import NutBoltArray as finNutBoltArray
from Connections.Shear.Endplate.nutBoltPlacement import NutBoltArray as endNutBoltArray
from Connections.Shear.cleatAngle.nutBoltPlacement import NutBoltArray as cleatNutBoltArray
from Connections.Shear.SeatedAngle.nut_bolt_placement import NutBoltArray as seatNutBoltArray
from utilities import osdag_display_shape

import OCC.V3d
from OCC.Quantity import Quantity_NOC_SADDLEBROWN, Quantity_NOC_BLUE1
from OCC.Graphic3d import Graphic3d_NOT_2D_ALUMINUM

from Connections.Shear.Finplate.drawing_2D import FinCommonData
from Connections.Shear.Endplate.drawing_2D import EndCommonData
from Connections.Shear.cleatAngle.drawing2D import cleatCommonData
from Connections.Shear.SeatedAngle.drawing_2D import SeatCommonData

from Connections.Shear.Finplate.reportGenerator import save_html as fin_save_html
from Connections.Shear.Endplate.reportGenerator import save_html as end_save_html
from Connections.Shear.cleatAngle.reportGenerator import save_html as cleat_save_html
from Connections.Shear.SeatedAngle.report_generator import ReportGenerator
# ----------------------------------------- from reportGenerator import save_html
import json
from Connections.Component.ModelUtils import *


class CommonDesignLogic(object):
    # --------------------------------------------- def __init__(self, **kwargs):
    # -------------------------------------------- self.uiObj = kwargs[uiObj]
    # ------------------------------ self.dictbeamdata = kwargs[dictbeamdata]
    # -------------------------------- self.dictcoldata = kwargs[dictcoldata]
    # ------------------------------------------------ self.loc = kwargs[loc]
    # ------------------------------------ self.component = kwargs[component]
    # ------------------------------------------ self.bolt_R = kwargs[bolt_R]
    # ------------------------------------------ self.bolt_T = kwargs[bolt_T]
    # ---------------------------------------- self.bolt_Ht = kwargs[bolt_Ht]
    # -------------------------------------------- self.nut_T = kwargs[nut_T]
    # ----------------------------------------- self.display =kwargs[display]
    # --------------------------- self.resultObj = self.call_finCalculation()
    # ------------------------------------------- self.connectivityObj = None


    def __init__(self, uiObj, dictbeamdata, dictcoldata, dictangledata,
                 dicttopangledata, loc, component, bolt_R, bolt_T,
                 bolt_Ht, nut_T, display, folder, connection):

        self.uiObj = uiObj
        self.dictbeamdata = dictbeamdata
        self.dictcoldata = dictcoldata
        self.dictangledata = dictangledata

        self.dicttopangledata = dicttopangledata
        self.loc = loc
        self.component = component
        self.bolt_R = bolt_R
        self.bolt_T = bolt_T
        self.bolt_Ht = bolt_Ht
        self.nut_T = nut_T
        self.display = display
        self.connection = connection
        self.resultObj = self.call_calculation()

        self.connectivityObj = None
        self.folder = folder

    # ============================= FinCalculation ===========================================

    def call_calculation(self):  # Done
        if self.connection == "Finplate":
            outputs = finConn(self.uiObj)
        elif self.connection == "Endplate":
            outputs = end_connection(self.uiObj)
        elif self.connection == "cleatAngle":
            outputs = cleat_connection(self.uiObj)
        elif self.connection == "SeatedAngle":
            self.sa_calc_obj = SeatAngleCalculation()
            outputs = self.sa_calc_obj.seat_angle_connection(self.uiObj)
        else:
            pass
        return outputs

    # =========================================================================================

    def create3DBeamWebBeamWeb(self):
        '''self,uiObj,resultObj,dictbeamdata,dictcoldata):
        creating 3d cad model with beam web beam web

        '''
        ##### PRIMARY BEAM PARAMETERS #####
        pBeam_D = int(self.dictcoldata["D"])
        pBeam_B = int(self.dictcoldata["B"])
        pBeam_tw = float(self.dictcoldata["tw"])
        pBeam_T = float(self.dictcoldata["T"])
        pBeam_alpha = float(self.dictcoldata["FlangeSlope"])
        pBeam_R1 = float(self.dictcoldata["R1"])
        pBeam_R2 = float(self.dictcoldata["R2"])
        pBeam_length = 800.0  # This parameter as per view of 3D cad model

        # beam = ISectionold(B = 140, T = 16,D = 400,t = 8.9, R1 = 14, R2 = 7, alpha = 98,length = 500)
        column = ISection(B=pBeam_B, T=pBeam_T, D=pBeam_D, t=pBeam_tw,
                          R1=pBeam_R1, R2=pBeam_R2, alpha=pBeam_alpha,
                          length=pBeam_length, notchObj=None)

        ##### SECONDARY BEAM PARAMETERS ######

        sBeam_D = int(self.dictbeamdata["D"])
        sBeam_B = int(self.dictbeamdata["B"])
        sBeam_tw = float(self.dictbeamdata["tw"])
        sBeam_T = float(self.dictbeamdata["T"])
        sBeam_alpha = float(self.dictbeamdata["FlangeSlope"])
        sBeam_R1 = float(self.dictbeamdata["R1"])
        sBeam_R2 = float(self.dictbeamdata["R2"])
        cleardist = float(self.uiObj['detailing']['gap'])

        if self.connection == "cleatAngle":
            cleat_length = self.resultObj['cleat']['height']
            cleat_thick = float(self.dictangledata["t"])
            cleat_legsizes = str(self.dictangledata["AXB"])
            angle_A = int(cleat_legsizes.split('x')[0])
            angle_B = int(cleat_legsizes.split('x')[1])
            angle_r1 = float(str(self.dictangledata["R1"]))
            angle_r2 = float(str(self.dictangledata["R2"]))
        else:
            plate_thick = float(self.uiObj['Plate']['Thickness (mm)'])
            fillet_length = float(self.resultObj['Plate']['height'])
            fillet_thickness = float(self.uiObj["Weld"]['Size (mm)'])
            plate_width = float(self.resultObj['Plate']['width'])

        bolt_dia = int(self.uiObj["Bolt"]["Diameter (mm)"])
        bolt_r = bolt_dia / 2
        bolt_R = self.bolt_R
        nut_R = bolt_R
        bolt_T = self.bolt_T
        bolt_Ht = self.bolt_Ht
        nut_T = self.nut_T
        nut_Ht = 12.2  # 150

        if self.connection == "cleatAngle":
            angle = Angle(L=cleat_length, A=angle_A, B=angle_B, T=cleat_thick, R1=angle_r1, R2=angle_r2)
        else:
            plate = Plate(L=fillet_length, W=plate_width, T=plate_thick)
            Fweld1 = FilletWeld(L=fillet_length, b=fillet_thickness, h=fillet_thickness)

        # --Notch dimensions
        if self.connection == "Finplate":
            notchObj = Notch(R1=pBeam_R1, height=(pBeam_T + pBeam_R1), width=((pBeam_B - (pBeam_tw + 20)) / 2.0 + 10),
                             length=sBeam_B)
        elif self.connection == "Endplate":
            notchObj = Notch(R1=pBeam_R1, height=(pBeam_T + pBeam_R1),
                             width=(pBeam_B / 2.0 - (pBeam_tw / 2.0 + plate_thick) + 10), length=sBeam_B)
        elif self.connection == "cleatAngle":
            notchObj = Notch(R1=pBeam_R1, height=(pBeam_T + pBeam_R1), width=((pBeam_B - (pBeam_tw + 40)) / 2.0 + 10),
                             length=sBeam_B)

        # column = ISectionold(B = 83, T = 14.1, D = 250, t = 11, R1 = 12, R2 = 3.2, alpha = 98, length = 1000)
        beam = ISection(B=sBeam_B, T=sBeam_T, D=sBeam_D,
                        t=sBeam_tw, R1=sBeam_R1, R2=sBeam_R2,
                        alpha=sBeam_alpha, length=500, notchObj=notchObj)

        # bolt = Bolt(R = bolt_R,T = bolt_T, H = 38.0, r = 4.0 )
        bolt = Bolt(R=bolt_R, T=bolt_T, H=bolt_Ht, r=bolt_r)

        # nut =Nut(R = bolt_R, T = 10.0,  H = 11, innerR1 = 4.0, outerR2 = 8.3)
        nut = Nut(R=bolt_R, T=nut_T, H=nut_Ht, innerR1=bolt_r)

        if self.connection == "Finplate":  # finBeamWebBeamWeb/endBeamWebBeamWeb
            gap = sBeam_tw + plate_thick + nut_T
            nutBoltArray = finNutBoltArray(self.resultObj, nut, bolt, gap)
            beamwebconn = finBeamWebBeamWeb(column, beam, notchObj, plate, Fweld1, nutBoltArray)
            # column, beam, notch, plate, Fweld, nut_bolt_array
        elif self.connection == "Endplate":
            gap = sBeam_tw + plate_thick + nut_T
            nutBoltArray = endNutBoltArray(self.resultObj, nut, bolt, gap)
            beamwebconn = endBeamWebBeamWeb(column, beam, notchObj, Fweld1, plate, nutBoltArray)

        elif self.connection == "cleatAngle":
            gap = sBeam_tw + 2 * cleat_thick + nut_T
            cgap = pBeam_tw + cleat_thick + nut_T
            nut_bolt_array = cleatNutBoltArray(self.resultObj, nut, bolt, gap, cgap)
            beamwebconn = cleatBeamWebBeamWeb(column, beam, notchObj, angle, nut_bolt_array)

        beamwebconn.create_3dmodel()

        return beamwebconn

    def create3DColWebBeamWeb(self):
        '''
        creating 3d cad model with column web beam web

        '''
        ##### BEAM PARAMETERS #####
        beam_D = int(self.dictbeamdata["D"])
        beam_B = int(self.dictbeamdata["B"])
        beam_tw = float(self.dictbeamdata["tw"])
        beam_T = float(self.dictbeamdata["T"])
        beam_alpha = float(self.dictbeamdata["FlangeSlope"])
        beam_R1 = float(self.dictbeamdata["R1"])
        beam_R2 = float(self.dictbeamdata["R2"])
        beam_length = 500.0  # This parameter as per view of 3D cad model

        beam = ISection(B=beam_B, T=beam_T, D=beam_D, t=beam_tw,
                        R1=beam_R1, R2=beam_R2, alpha=beam_alpha,
                        length=beam_length, notchObj=None)

        ##### COLUMN PARAMETERS ######
        column_D = int(self.dictcoldata["D"])
        column_B = int(self.dictcoldata["B"])
        column_tw = float(self.dictcoldata["tw"])
        column_T = float(self.dictcoldata["T"])
        column_alpha = float(self.dictcoldata["FlangeSlope"])
        column_R1 = float(self.dictcoldata["R1"])
        column_R2 = float(self.dictcoldata["R2"])

        column = ISection(B=column_B, T=column_T, D=column_D,
                          t=column_tw, R1=column_R1, R2=column_R2, alpha=column_alpha, length=1000, notchObj=None)
        #### PLATE,BOLT,ANGLE AND NUT PARAMETERS #####

        if self.connection == "cleatAngle":
            cleat_length = self.resultObj['cleat']['height']
            cleat_thick = float(self.dictangledata["t"])
            cleat_legsizes = str(self.dictangledata["AXB"])
            angle_A = int(cleat_legsizes.split('x')[0])
            angle_B = int(cleat_legsizes.split('x')[1])
            angle_r1 = float(str(self.dictangledata["R1"]))
            angle_r2 = float(str(self.dictangledata["R2"]))

        elif self.connection == 'SeatedAngle':
            seat_length = self.resultObj['SeatAngle']['Length (mm)']
            seat_thick = float(self.dictangledata["t"])
            seat_legsizes = str(self.dictangledata["AXB"])
            seatangle_A = int(seat_legsizes.split('x')[0])
            seatangle_B = int(seat_legsizes.split('x')[1])
            seatangle_r1 = float(str(self.dictangledata["R1"]))
            seatangle_r2 = float(str(self.dictangledata["R2"]))

            topangle_length = self.resultObj['SeatAngle']['Length (mm)']
            topangle_thick = float(self.dicttopangledata["t"])
            top_legsizes = str(self.dicttopangledata["AXB"])
            topangle_A = int(top_legsizes.split('x')[0])
            topangle_B = int(top_legsizes.split('x')[1])
            topangle_r1 = float(str(self.dicttopangledata["R1"]))
            topangle_r2 = float(str(self.dicttopangledata["R2"]))
        else:
            fillet_length = self.resultObj['Plate']['height']
            fillet_thickness = str(self.uiObj['Weld']['Size (mm)'])
            plate_width = self.resultObj['Plate']['width']
            plate_thick = str(self.uiObj['Plate']['Thickness (mm)'])

        bolt_dia = str(self.uiObj["Bolt"]["Diameter (mm)"])
        bolt_r = (float(bolt_dia) / 2)
        bolt_R = self.bolt_R
        nut_R = bolt_R
        bolt_T = self.bolt_T
        bolt_Ht = self.bolt_Ht
        nut_T = self.nut_T
        nut_Ht = 12.2  # 150

        if self.connection == "cleatAngle":
            angle = Angle(L=cleat_length, A=angle_A, B=angle_B, T=cleat_thick, R1=angle_r1, R2=angle_r2)
        elif self.connection == 'SeatedAngle':
            seatangle = Angle(L=seat_length, A=seatangle_A, B=seatangle_B, T=seat_thick, R1=seatangle_r1,
                              R2=seatangle_r2)
            topclipangle = Angle(L=topangle_length, A=topangle_A, B=topangle_B, T=topangle_thick, R1=topangle_r1,
                                 R2=topangle_r2)
        else:
            plate = Plate(L=fillet_length, W=plate_width, T=int(plate_thick))

            Fweld1 = FilletWeld(L=fillet_length, b=int(fillet_thickness), h=int(fillet_thickness))

        bolt = Bolt(R=bolt_R, T=bolt_T, H=bolt_Ht, r=bolt_r)
        nut = Nut(R=bolt_R, T=nut_T, H=nut_Ht, innerR1=bolt_r)

        if self.connection == "Finplate":  # finColWebBeamWeb
            nut_space = beam_tw + int(plate_thick) + nut_T
            nutBoltArray = finNutBoltArray(self.resultObj, nut, bolt, nut_space)
            colwebconn = finColWebBeamWeb(column, beam, Fweld1, plate, nutBoltArray)

        elif self.connection == "Endplate":
            gap = column_tw + int(plate_thick) + nut_T
            nutBoltArray = endNutBoltArray(self.resultObj, nut, bolt, gap)
            colwebconn = endColWebBeamWeb(column, beam, Fweld1, plate, nutBoltArray)

        elif self.connection == "cleatAngle":
            gap = beam_tw + 2 * cleat_thick + nut_T
            cgap = column_tw + cleat_thick + nut_T

            nut_bolt_array = cleatNutBoltArray(self.resultObj, nut, bolt, gap, cgap)

            colwebconn = cleatColWebBeamWeb(column, beam, angle, nut_bolt_array)
        else:
            gap = column_tw + seat_thick + nut_T
            bgap = beam_T + topangle_thick + nut_T
            nutBoltArray = seatNutBoltArray(self.resultObj, nut, bolt, gap, bgap)
            colwebconn = seatColWebBeamWeb(column, beam, seatangle, topclipangle, nutBoltArray)

        colwebconn.create_3dmodel()

        return colwebconn

    def create3DColFlangeBeamWeb(self):
        '''
        Creating 3d cad model with column flange beam web connection

        '''
        ##### BEAM PARAMETERS #####
        beam_D = int(self.dictbeamdata["D"])
        beam_B = int(self.dictbeamdata["B"])
        beam_tw = float(self.dictbeamdata["tw"])
        beam_T = float(self.dictbeamdata["T"])
        beam_alpha = float(self.dictbeamdata["FlangeSlope"])
        beam_R1 = float(self.dictbeamdata["R1"])
        beam_R2 = float(self.dictbeamdata["R2"])
        beam_length = 500.0  # This parameter as per view of 3D cad model

        # beam = ISectionold(B = 140, T = 16,D = 400,t = 8.9, R1 = 14, R2 = 7, alpha = 98,length = 500)
        beam = ISection(B=beam_B, T=beam_T, D=beam_D, t=beam_tw,
                        R1=beam_R1, R2=beam_R2, alpha=beam_alpha, length=beam_length, notchObj=None)

        ##### COLUMN PARAMETERS ######

        column_D = int(self.dictcoldata["D"])
        column_B = int(self.dictcoldata["B"])
        column_tw = float(self.dictcoldata["tw"])
        column_T = float(self.dictcoldata["T"])
        column_alpha = float(self.dictcoldata["FlangeSlope"])
        column_R1 = float(self.dictcoldata["R1"])
        column_R2 = float(self.dictcoldata["R2"])

        column = ISection(B=column_B, T=column_T, D=column_D,
                          t=column_tw, R1=column_R1, R2=column_R2, alpha=column_alpha, length=1000, notchObj=None)

        #### WELD,PLATE,BOLT AND NUT PARAMETERS #####
        if self.connection == "cleatAngle":
            cleat_length = self.resultObj['cleat']['height']
            cleat_thick = float(self.dictangledata["t"])
            seat_legsizes = str(self.dictangledata["AXB"])
            angle_A = int(seat_legsizes.split('x')[0])
            angle_B = int(seat_legsizes.split('x')[1])
            angle_r1 = float(str(self.dictangledata["R1"]))
            angle_r2 = float(str(self.dictangledata["R2"]))

        elif self.connection == 'SeatedAngle':
            seat_length = self.resultObj['SeatAngle']['Length (mm)']
            seat_thick = float(self.dictangledata["t"])
            seat_legsizes = str(self.dictangledata["AXB"])
            seatangle_A = int(seat_legsizes.split('x')[0])
            seatangle_B = int(seat_legsizes.split('x')[1])
            seatangle_r1 = float(str(self.dictangledata["R1"]))
            seatangle_r2 = float(str(self.dictangledata["R2"]))

            topangle_length = self.resultObj['SeatAngle']['Length (mm)']
            topangle_thick = float(self.dicttopangledata["t"])
            top_legsizes = str(self.dicttopangledata["AXB"])
            topangle_A = int(top_legsizes.split('x')[0])
            topangle_B = int(top_legsizes.split('x')[1])
            topangle_r1 = float(str(self.dicttopangledata["R1"]))
            topangle_r2 = float(str(self.dicttopangledata["R2"]))

        else:
            fillet_length = self.resultObj['Plate']['height']
            fillet_thickness = str(self.uiObj['Weld']['Size (mm)'])
            # ---------------- fillet_thickness = self.resultObj['Weld']['thickness']
            plate_width = self.resultObj['Plate']['width']
            plate_thick = str(self.uiObj['Plate']['Thickness (mm)'])

        bolt_dia = str(self.uiObj["Bolt"]["Diameter (mm)"])
        bolt_r = (float(bolt_dia) / 2)
        bolt_R = self.bolt_R
        # bolt_R = bolt_r + 7
        nut_R = bolt_R
        bolt_T = self.bolt_T
        bolt_Ht = self.bolt_Ht
        nut_T = self.nut_T
        nut_Ht = 12.2  #
        gap = self.uiObj['detailing']['gap']

        if self.connection == "cleatAngle":
            angle = Angle(L=cleat_length, A=angle_A, B=angle_B, T=cleat_thick, R1=angle_r1, R2=angle_r2)
        elif self.connection == 'SeatedAngle':
            seatangle = Angle(L=seat_length, A=seatangle_A, B=seatangle_B, T=seat_thick, R1=seatangle_r1,
                              R2=seatangle_r2)
            topclipangle = Angle(L=topangle_length, A=topangle_A, B=topangle_B, T=topangle_thick, R1=topangle_r1,
                                 R2=topangle_r2)
        else:
            # plate = Plate(L= 300,W =100, T = 10)
            plate = Plate(L=fillet_length, W=plate_width, T=int(plate_thick))

            # Fweld1 = FilletWeld(L= 300,b = 6, h = 6)
            Fweld1 = FilletWeld(L=fillet_length, b=int(fillet_thickness), h=int(fillet_thickness))

        # bolt = Bolt(R = bolt_R,T = bolt_T, H = 38.0, r = 4.0 )
        bolt = Bolt(R=bolt_R, T=bolt_T, H=bolt_Ht, r=bolt_r)

        # nut =Nut(R = bolt_R, T = 10.0,  H = 11, innerR1 = 4.0, outerR2 = 8.3)
        nut = Nut(R=bolt_R, T=nut_T, H=nut_Ht, innerR1=bolt_r)

        if self.connection == "Finplate":
            nut_space = beam_tw + int(plate_thick) + nut_T
            nutBoltArray = finNutBoltArray(self.resultObj, nut, bolt, nut_space)  # finColFlangeBeamWeb
            colflangeconn = finColFlangeBeamWeb(column, beam, Fweld1, plate, nutBoltArray, gap)

        elif self.connection == "Endplate":
            gap = column_T + int(plate_thick) + nut_T
            nutBoltArray = endNutBoltArray(self.resultObj, nut, bolt, gap)
            colflangeconn = endColFlangeBeamWeb(column, beam, Fweld1, plate, nutBoltArray)

        elif self.connection == "cleatAngle":
            gap = beam_tw + 2 * cleat_thick + nut_T
            cgap = column_T + cleat_thick + nut_T
            nut_bolt_array = cleatNutBoltArray(self.resultObj, nut, bolt, gap, cgap)
            colflangeconn = cleatColFlangeBeamWeb(column, beam, angle, nut_bolt_array)
        else:
            gap = beam_tw + seat_thick + nut_T
            bgap = beam_tw + topangle_thick + nut_T
            nutBoltArray = seatNutBoltArray(self.resultObj, nut, bolt, gap, bgap)
            colflangeconn = seatColFlangeBeamWeb(column, beam, seatangle, topclipangle, nutBoltArray)

        colflangeconn.create_3dmodel()
        return colflangeconn

    # =========================================================================================

    def display_3DModel(self, component):

        self.component = component

        self.display.EraseAll()
        # self.display.View_Iso()
        self.display.FitAll()

        self.display.DisableAntiAliasing()

        self.display.set_bg_gradient_color(51, 51, 102, 150, 150, 170)

        if self.loc == "Column flange-Beam web" and self.connection == "Finplate":
            self.display.View.SetProj(OCC.V3d.V3d_XnegYnegZpos)
        elif self.loc == "Column flange-Beam flange" and self.connection == "SeatedAngle":
            self.display.View.SetProj(OCC.V3d.V3d_XnegYnegZpos)
        elif self.loc == "Column web-Beam flange" and self.connection == "SeatedAngle":
            self.display.View.SetProj(OCC.V3d.V3d_XposYnegZpos)

        if self.component == "Column":
            osdag_display_shape(self.display, self.connectivityObj.get_columnModel(), update=True)
        elif self.component == "Beam":
            osdag_display_shape(self.display, self.connectivityObj.get_beamModel(), material=Graphic3d_NOT_2D_ALUMINUM,
                                update=True)
        elif component == "cleatAngle":

            osdag_display_shape(self.display, self.connectivityObj.angleModel, color=Quantity_NOC_BLUE1, update=True)
            osdag_display_shape(self.display, self.connectivityObj.angleLeftModel, color=Quantity_NOC_BLUE1,
                                update=True)
            nutboltlist = self.connectivityObj.nut_bolt_array.get_models()
            for nutbolt in nutboltlist:
                osdag_display_shape(self.display, nutbolt, color=Quantity_NOC_SADDLEBROWN, update=True)

        elif component == "SeatAngle":
            osdag_display_shape(self.display, self.connectivityObj.topclipangleModel, color=Quantity_NOC_BLUE1,
                                update=True)
            osdag_display_shape(self.display, self.connectivityObj.angleModel, color=Quantity_NOC_BLUE1, update=True)
            nutboltlist = self.connectivityObj.nutBoltArray.getModels()
            for nutbolt in nutboltlist:
                osdag_display_shape(self.display, nutbolt, color=Quantity_NOC_SADDLEBROWN, update=True)

        elif self.component == "Plate":
            osdag_display_shape(self.display, self.connectivityObj.weldModelLeft, color='red', update=True)
            osdag_display_shape(self.display, self.connectivityObj.weldModelRight, color='red', update=True)
            osdag_display_shape(self.display, self.connectivityObj.plateModel, color=Quantity_NOC_BLUE1, update=True)
            nutboltlist = self.connectivityObj.nut_bolt_array.get_models()
            for nutbolt in nutboltlist:
                osdag_display_shape(self.display, nutbolt, color=Quantity_NOC_SADDLEBROWN, update=True)

        elif self.component == "Model":
            osdag_display_shape(self.display, self.connectivityObj.columnModel, update=True)
            osdag_display_shape(self.display, self.connectivityObj.beamModel, material=Graphic3d_NOT_2D_ALUMINUM,
                                update=True)
            if self.connection == "Finplate" or self.connection == "Endplate":
                osdag_display_shape(self.display, self.connectivityObj.weldModelLeft, color='red', update=True)
                osdag_display_shape(self.display, self.connectivityObj.weldModelRight, color='red', update=True)
                osdag_display_shape(self.display, self.connectivityObj.plateModel, color=Quantity_NOC_BLUE1,
                                    update=True)

            elif self.connection == "cleatAngle":
                osdag_display_shape(self.display, self.connectivityObj.angleModel, color=Quantity_NOC_BLUE1,
                                    update=True)
                osdag_display_shape(self.display, self.connectivityObj.angleLeftModel, color=Quantity_NOC_BLUE1,
                                    update=True)
            else:
                osdag_display_shape(self.display, self.connectivityObj.topclipangleModel, color=Quantity_NOC_BLUE1,
                                    update=True)
                osdag_display_shape(self.display, self.connectivityObj.angleModel, color=Quantity_NOC_BLUE1,
                                    update=True)
            nutboltlist = self.connectivityObj.nut_bolt_array.get_models()
            for nutbolt in nutboltlist:
                osdag_display_shape(self.display, nutbolt, color=Quantity_NOC_SADDLEBROWN, update=True)

    # =========================================================================================
    def call_3DModel(self, flag):  # Done

        if flag is True:

            if self.loc == "Column web-Beam web" or self.loc == "Column web-Beam flange":
                self.connectivityObj = self.create3DColWebBeamWeb()

            elif self.loc == "Column flange-Beam web" or self.loc == "Column flange-Beam flange":
                self.connectivityObj = self.create3DColFlangeBeamWeb()

            else:
                self.connectivityObj = self.create3DBeamWebBeamWeb()

            self.display_3DModel("Model")
        else:
            self.display.EraseAll()

    # =========================================================================================

    def call_saveOutputs(self):  # Done

        return self.call_calculation(self.uiObj)

    # =========================================================================================

    def call2D_Drawing(self, view, fileName, folder):  # Rename function with call_view_images()
        ''' This routine saves the 2D SVG image as per the connectivity selected
        SVG image created through svgwrite package which takes design INPUT and OUTPUT parameters from Finplate GUI.
        '''
        if view == "All":

            self.callDesired_View(fileName, view, folder)
            self.display.set_bg_gradient_color(255, 255, 255, 255, 255, 255)

            data = os.path.join(str(folder), "images_html", "3D_Model.png")

            self.display.ExportToImage(data)

            # self.display.set_bg_gradient_color(51, 51, 102, 150, 150, 170)
            self.display.View_Iso()
            self.display.FitAll()

        else:

            f = open(fileName, 'w')

            self.callDesired_View(fileName, view, folder)
            f.close()

    # ++++++++++++++++++++++++++++++++++++++++++++++++++++++++++++++++++++++++++++++++++++++++++
    def callDesired_View(self, fileName, view, folder):

        if self.connection == "Finplate":
            finCommonObj = FinCommonData(self.uiObj, self.resultObj, self.dictbeamdata, self.dictcoldata, folder)
            finCommonObj.saveToSvg(str(fileName), view)
        elif self.connection == "Endplate":
            endCommonObj = EndCommonData(self.uiObj, self.resultObj, self.dictbeamdata, self.dictcoldata, folder)
            endCommonObj.save_to_svg(str(fileName), view)
        elif self.connection == "cleatAngle":
            cleatCommonObj = cleatCommonData(self.uiObj, self.resultObj, self.dictbeamdata, self.dictcoldata,
                                             self.dictangledata, folder)
            cleatCommonObj.save_to_svg(str(fileName), view)
        else:
            seatCommonObj = SeatCommonData(self.uiObj, self.resultObj, self.dictbeamdata, self.dictcoldata,
                                           self.dictangledata, self.dicttopangledata, folder)
            seatCommonObj.save_to_svg(str(fileName), view)

    # =========================================================================================
    def call_saveMessages(self):  # Done

        if self.connection == "Finplate":
            fileName = os.path.join("Connections", "Shear", "Finplate", "fin.log")

        elif self.connection == "Endplate":
            fileName = os.path.join("Connections", "Shear", "Endplate", "end.log")

        elif self.connection == "cleatAngle":
            fileName = os.path.join("Connections", "Shear", "cleatAngle", "cleat.log")

        else:
            fileName = os.path.join("Connections", "Shear", "SeatedAngle", "seatangle.log")

        return fileName

    # =========================================================================================
    def call_designReport(self, htmlfilename, profileSummary):

        fileName = str(htmlfilename)

<<<<<<< HEAD
        if not os.path.isfile(fileName):
            if self.connection == "Finplate":
                fin_save_html(self.resultObj, self.uiObj, self.dictbeamdata, self.dictcoldata, profileSummary,
                              htmlfilename, self.folder)
            elif self.connection == "Endplate":
                end_save_html(self.resultObj, self.uiObj, self.dictbeamdata, self.dictcoldata, profileSummary,
                              htmlfilename, self.folder)
            elif self.connection == "cleatAngle":
                cleat_save_html(self.resultObj, self.uiObj, self.dictbeamdata, self.dictcoldata, self.dictangledata,
                                profileSummary, htmlfilename, self.folder)
            else:
                # TODO ReportGenerator object is getting a default initialized sa_calc_obj
                self.sa_report = ReportGenerator(self.sa_calc_obj)
                self.sa_report.save_html(profileSummary, htmlfilename, self.folder)
=======
        if self.connection == "Finplate":
            fin_save_html(self.resultObj, self.uiObj, self.dictbeamdata, self.dictcoldata, profileSummary,
                          htmlfilename, self.folder)
        elif self.connection == "Endplate":
            end_save_html(self.resultObj, self.uiObj, self.dictbeamdata, self.dictcoldata, profileSummary,
                          htmlfilename, self.folder)
        elif self.connection == "cleatAngle":
            cleat_save_html(self.resultObj,self.uiObj,self.dictbeamdata,self.dictcoldata,self.dictangledata,
                            profileSummary,htmlfilename, self.folder)
        else:
            # TODO ReportGenerator object is getting a default initialized sa_calc_obj
            self.sa_report = ReportGenerator(self.sa_calc_obj)
            self.sa_report.save_html(profileSummary,htmlfilename,self.folder)
>>>>>>> 2ed7db39

    # =========================================================================================

    def load_userProfile(self):
        pass

    # =========================================================================================
    def save_userProfile(self, profile_summary, fileName):
        filename = str(fileName)

        infile = open(filename, 'w')
        json.dump(profile_summary, infile)
        infile.close()
        pass

    # =========================================================================================
    def save_CADimages(self):  # png,jpg and tiff
        pass<|MERGE_RESOLUTION|>--- conflicted
+++ resolved
@@ -21,34 +21,18 @@
 from Connections.Shear.Endplate.colFlangeBeamWebConnectivity import ColFlangeBeamWeb as endColFlangeBeamWeb
 from Connections.Shear.cleatAngle.colFlangeBeamWebConnectivity import ColFlangeBeamWeb as cleatColFlangeBeamWeb
 from Connections.Shear.SeatedAngle.col_flange_beam_web_connectivity import ColFlangeBeamWeb as seatColFlangeBeamWeb
-# from colFlangeBeamWebConnectivity import ColFlangeBeamWeb
 
 from Connections.Shear.Finplate.finPlateCalc import finConn
 from Connections.Shear.Endplate.endPlateCalc import end_connection
 from Connections.Shear.cleatAngle.cleatCalculation import cleat_connection
 from Connections.Shear.SeatedAngle.seat_angle_calc import SeatAngleCalculation
-# from endPlateCalc import endConn
-# ------------------ from Connections.Shear.Finplate.filletweld import FilletWeld
-# ------------------ from Connections.Shear.Endplate.filletweld import FilletWeld
 from Connections.Component.filletweld import FilletWeld
-# from filletweld import FilletWeld
 from Connections.Component.plate import Plate
-# from Connections.Shear.Finplate.plate import Plate
-# from plate import Plate
 from Connections.Component.bolt import Bolt
-# from Connections.Shear.Finplate.bolt import Bolt
-# from Connections.Shear.Endplate.bolt import Bolt
-# from bolt import Bolt
 from Connections.Component.nut import Nut
-# -------------------------------- from Connections.Shear.Finplate.nut import Nut
-# -------------------------------- from Connections.Shear.Endplate.nut import Nut
-# from nut import Nut
 from Connections.Component.notch import Notch
-# ------------------------------------------------------- from notch import Notch
 from Connections.Component.ISection import ISection
-# ------------------------------------------------- from ISection import ISection
 from Connections.Component.angle import Angle
-
 from Connections.Shear.Finplate.nutBoltPlacement import NutBoltArray as finNutBoltArray
 from Connections.Shear.Endplate.nutBoltPlacement import NutBoltArray as endNutBoltArray
 from Connections.Shear.cleatAngle.nutBoltPlacement import NutBoltArray as cleatNutBoltArray
@@ -113,7 +97,6 @@
         self.folder = folder
 
     # ============================= FinCalculation ===========================================
-
     def call_calculation(self):  # Done
         if self.connection == "Finplate":
             outputs = finConn(self.uiObj)
@@ -127,8 +110,6 @@
         else:
             pass
         return outputs
-
-    # =========================================================================================
 
     def create3DBeamWebBeamWeb(self):
         '''self,uiObj,resultObj,dictbeamdata,dictcoldata):
@@ -343,7 +324,6 @@
             colwebconn = seatColWebBeamWeb(column, beam, seatangle, topclipangle, nutBoltArray)
 
         colwebconn.create_3dmodel()
-
         return colwebconn
 
     def create3DColFlangeBeamWeb(self):
@@ -466,8 +446,6 @@
 
         colflangeconn.create_3dmodel()
         return colflangeconn
-
-    # =========================================================================================
 
     def display_3DModel(self, component):
 
@@ -542,7 +520,6 @@
             for nutbolt in nutboltlist:
                 osdag_display_shape(self.display, nutbolt, color=Quantity_NOC_SADDLEBROWN, update=True)
 
-    # =========================================================================================
     def call_3DModel(self, flag):  # Done
 
         if flag is True:
@@ -560,13 +537,8 @@
         else:
             self.display.EraseAll()
 
-    # =========================================================================================
-
     def call_saveOutputs(self):  # Done
-
         return self.call_calculation(self.uiObj)
-
-    # =========================================================================================
 
     def call2D_Drawing(self, view, fileName, folder):  # Rename function with call_view_images()
         ''' This routine saves the 2D SVG image as per the connectivity selected
@@ -592,7 +564,6 @@
             self.callDesired_View(fileName, view, folder)
             f.close()
 
-    # ++++++++++++++++++++++++++++++++++++++++++++++++++++++++++++++++++++++++++++++++++++++++++
     def callDesired_View(self, fileName, view, folder):
 
         if self.connection == "Finplate":
@@ -610,7 +581,6 @@
                                            self.dictangledata, self.dicttopangledata, folder)
             seatCommonObj.save_to_svg(str(fileName), view)
 
-    # =========================================================================================
     def call_saveMessages(self):  # Done
 
         if self.connection == "Finplate":
@@ -627,27 +597,10 @@
 
         return fileName
 
-    # =========================================================================================
     def call_designReport(self, htmlfilename, profileSummary):
 
         fileName = str(htmlfilename)
 
-<<<<<<< HEAD
-        if not os.path.isfile(fileName):
-            if self.connection == "Finplate":
-                fin_save_html(self.resultObj, self.uiObj, self.dictbeamdata, self.dictcoldata, profileSummary,
-                              htmlfilename, self.folder)
-            elif self.connection == "Endplate":
-                end_save_html(self.resultObj, self.uiObj, self.dictbeamdata, self.dictcoldata, profileSummary,
-                              htmlfilename, self.folder)
-            elif self.connection == "cleatAngle":
-                cleat_save_html(self.resultObj, self.uiObj, self.dictbeamdata, self.dictcoldata, self.dictangledata,
-                                profileSummary, htmlfilename, self.folder)
-            else:
-                # TODO ReportGenerator object is getting a default initialized sa_calc_obj
-                self.sa_report = ReportGenerator(self.sa_calc_obj)
-                self.sa_report.save_html(profileSummary, htmlfilename, self.folder)
-=======
         if self.connection == "Finplate":
             fin_save_html(self.resultObj, self.uiObj, self.dictbeamdata, self.dictcoldata, profileSummary,
                           htmlfilename, self.folder)
@@ -661,15 +614,14 @@
             # TODO ReportGenerator object is getting a default initialized sa_calc_obj
             self.sa_report = ReportGenerator(self.sa_calc_obj)
             self.sa_report.save_html(profileSummary,htmlfilename,self.folder)
->>>>>>> 2ed7db39
-
-    # =========================================================================================
 
     def load_userProfile(self):
+        # TODO load_userProfile - deepa
         pass
 
-    # =========================================================================================
+
     def save_userProfile(self, profile_summary, fileName):
+        # TODO save_userProfile - deepa
         filename = str(fileName)
 
         infile = open(filename, 'w')
@@ -677,6 +629,6 @@
         infile.close()
         pass
 
-    # =========================================================================================
     def save_CADimages(self):  # png,jpg and tiff
+        # TODO save_CADimages - deepa
         pass