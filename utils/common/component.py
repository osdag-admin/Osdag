--- conflicted
+++ resolved
@@ -1753,21 +1753,6 @@
     def calc_Mass(self, D, B, t_w, t_f, alpha=90, r_1=0, r_2=0):
         self.A = ((2 * B * t_f) + ((D - 2 * t_f) * t_w)) / 100
         self.M = 7850 * self.A / 10000
-<<<<<<< HEAD
-        return round(self.M, 1)
-
-    def calc_Area(self, D, B, t_w, t_f, alpha=90, r_1=0, r_2=0):
-        self.A = ((2 * B * t_f) + ((D - 2 * t_f) * t_w)) / 100
-        return round(self.A, 1)
-
-    def calc_MomentOfAreaZ(self, D, B, t_w, t_f, alpha=90, r_1=0, r_2=0):
-        self.I_zz = ((D - 2 * t_f) ** 3 * t_w / 12 + (B * t_f ** 3) / 6 + (B / 2 * t_f * (D - t_f) ** 2)) / 10000
-        return round(self.I_zz, 1)
-
-    def calc_MomentOfAreaY(self, D, B, t_w, t_f, alpha=90, r_1=0, r_2=0):
-        self.I_yy = ((D - 2 * t_f) * t_w ** 3 / 12 + B ** 3 * t_f / 6) / 10000
-        return round(self.I_yy, 1)
-=======
         return round(self.M,2)
 
     def calc_Area(self,D,B,t_w,t_f,alpha=90,r_1=0,r_2=0):
@@ -1781,7 +1766,6 @@
     def calc_MomentOfAreaY(self,D,B,t_w,t_f,alpha=90,r_1=0,r_2=0):
         self.I_yy = ((D-2*t_f)*t_w**3 /12 + B**3*t_f/6)/10000
         return round(self.I_yy,2)
->>>>>>> b9165478
 
     def calc_RogZ(self, D, B, t_w, t_f, alpha=90, r_1=0, r_2=0):
         self.A = ((2 * B * t_f) + ((D - 2 * t_f) * t_w)) / 100
@@ -1793,35 +1777,7 @@
         self.A = ((2 * B * t_f) + ((D - 2 * t_f) * t_w)) / 100
         self.I_yy = ((D - 2 * t_f) * t_w ** 3 / 12 + B ** 3 * t_f / 6) / 10000
         self.r_y = math.sqrt(self.I_yy / self.A)
-<<<<<<< HEAD
-        return round(self.r_y, 2)
-
-    def calc_ElasticModulusZz(self, D, B, t_w, t_f, alpha=90, r_1=0, r_2=0):
-        self.I_zz = ((D - 2 * t_f) ** 3 * t_w / 12 + (B * t_f ** 3) / 6 + (B / 2 * t_f * (D - t_f) ** 2)) / 10000
-        self.Z_ez = (self.I_zz * 2 * 10) / (D)
-        return round(self.Z_ez, 1)
-
-    def calc_ElasticModulusZy(self, D, B, t_w, t_f, alpha=90, r_1=0, r_2=0):
-        self.I_yy = ((D - 2 * t_f) * t_w ** 3 / 12 + B ** 3 * t_f / 6) / 10000
-        self.Z_ey = (self.I_yy * 2 * 10) / (B)
-        return round(self.Z_ey, 1)
-
-    def calc_PlasticModulusZpz(self, D, B, t_w, t_f, alpha=90, r_1=0, r_2=0):
-        self.A = ((2 * B * t_f) + ((D - 2 * t_f) * t_w)) / 100
-        self.y_p = (((D - 2 * t_f) ** 2 * t_w / 8 + B * t_f * (D - t_f) / 2) / ((D - t_f) / 2 * t_w + B * t_f)) / 10
-        self.Z_pz = (2 * (self.A / 2 * self.y_p))
-        return round(self.Z_pz, 1)
-
-    def calc_PlasticModulusZpy(self, D, B, t_w, t_f, alpha=90, r_1=0, r_2=0):
-        self.A = ((2 * B * t_f) + ((D - 2 * t_f) * t_w)) / 100
-        self.z_p = ((((D - 2 * t_f) * t_w ** 2) / 8 + (B * t_f * B) / 4) / ((D - 2 * t_f) * t_w / 2 + (B * t_f)))
-        self.Z_py = 2 * (self.A / 2 * self.z_p)
-        return round(self.Z_py, 1)
-
-    # TODO:add formula
-    def calc_torsion_const(self, D, B, t_w, t_f, alpha=90, r_1=0, r_2=0):
-        return 0.0
-=======
+
         return round(self.r_y,2)
 
     def calc_ElasticModulusZz(self,D,B,t_w,t_f,alpha=90,r_1=0,r_2=0):
@@ -1850,7 +1806,6 @@
     def calc_torsion_const (self,D,B,t_w,t_f,alpha=90,r_1=0,r_2=0):
         self.It = 2*((B*t_f**3)/3) + ((D-(2*t_f))*t_w**3)/3
         return round(self.It/10000,2)
->>>>>>> b9165478
 
     def calc_warping_const(self, D, B, t_w, t_f, alpha=90, r_1=0, r_2=0):
         return 0.0
@@ -1952,23 +1907,7 @@
         self.Z_yy = I_yya / (b / 10 - Cza)
         return round(self.Z_yy, 2)
 
-<<<<<<< HEAD
-    def calc_PlasticModulusZpz(self, a, b, t, l):
-        Aa = self.calc_Area(a, b, t, l) * 100
-        self.Z_pz = t * (b - t) * (a - (0.5 * Aa / t) - 0.5 * t) + 0.5 * t * (a ** 2 + (Aa / t) ** 2 - a * (Aa / t))
-        # self.Z_pz = t * (b-t) * (a- 0.5* Aa/t-0.5*t)
-
-        # self.Z_pz = 1.000
-        return round(self.Z_pz / 1000, 2)
-
-    def calc_PlasticModulusZpy(self, a, b, t, l):
-        Aa = self.calc_Area(a, b, t, l) * 100
-        self.Z_py = t * (a - t) * (b - 0.5 * Aa / t - 0.5 * t) + 0.5 * t * (b ** 2 + (Aa / t) ** 2 - b * (Aa / t))
-        # self.Z_py = t * (a - t) * (b - 0.5 * Aa / t - 0.5 * t)
-
-        # self.Z_py = 1.000
-        return round(self.Z_py / 1000, 2)
-=======
+
     def calc_PlasticModulusZpz(self,a,b,t,l):
         # Aa = self.calc_Area(a, b, t,l)*100
         # self.Z_pz = t * (b-t) * (a- (0.5* Aa/t)-0.5*t) + 0.5* t*(a**2 + (Aa/t)**2 - a*(Aa/t))
@@ -2025,7 +1964,6 @@
 
         Z_py = A_1 * y_1 + A_2 * y_2 + A_3 * y_3
         return round(Z_py / 1000, 2)
->>>>>>> b9165478
 
     def calc_TorsionConstantIt(self, a, b, t, l):
         self.I_t = ((b * (t ** 3)) / 3) + ((a - t) * (t ** 3) / 3)
@@ -2083,45 +2021,23 @@
             if l == "Long Leg":
                 self.I_zz = 2 * Single_Angle_Properties.calc_MomentOfAreaZ(self, a, b, t, l) * 10000
             else:
-<<<<<<< HEAD
-                mom_inertia_z = Single_Angle_Properties.calc_MomentOfAreaZ(self, a, b, t, l) * 10000
-                area = Single_Angle_Properties.calc_Area(self, a, b, t, l) * 100
-                Cg_1 = self.calc_Cz(a, b, t, l) * 10
-                self.I_zz = (mom_inertia_z + (area * (Cg_1 + thickness / 2) * (Cg_1 + thickness / 2))) * 2
-=======
                 self.I_zz = 2 * Single_Angle_Properties.calc_MomentOfAreaY(self, a, b, t, l) * 10000
 
->>>>>>> b9165478
         else:
             if l == "Long Leg":
                 self.I_zz = 2 * self.Angle_attributes.mom_inertia_z
             else:
-<<<<<<< HEAD
-                mom_inertia_z = self.Angle_attributes.mom_inertia_z
-                area = self.Angle_attributes.area
-                Cg_1 = self.calc_Cz(a, b, t, l) * 10
-                self.I_zz = (mom_inertia_z + (area * (Cg_1 + thickness / 2) * (Cg_1 + thickness / 2))) * 2
-        return round(self.I_zz / 10000, 2)
-=======
                 self.I_zz = 2 * self.Angle_attributes.mom_inertia_y
 
         return round(self.I_zz/10000, 2)
->>>>>>> b9165478
 
     def calc_MomentOfAreaY(self, a, b, t, l, thickness=0.0):
         if self.db == False:
             if l == "Long Leg":
-<<<<<<< HEAD
-                mom_inertia_y = Single_Angle_Properties.calc_MomentOfAreaY(self, a, b, t, l) * 10000
-                area = Single_Angle_Properties.calc_Area(self, a, b, t, l) * 100
-                Cg_1 = self.calc_Cy(a, b, t, l) * 10
-                self.I_yy = (mom_inertia_y + (area * (Cg_1 + thickness) * (Cg_1 + thickness))) * 2
-=======
                 mom_inertia_y = Single_Angle_Properties.calc_MomentOfAreaY(self,a, b, t, l) * 10000
                 area = Single_Angle_Properties.calc_Area(self,a, b, t, l) * 100
                 Cg_1 = Single_Angle_Properties.calc_Cy(self,a,b,t,l)
                 self.I_yy= (mom_inertia_y + (area * (Cg_1 + thickness) * (Cg_1 + thickness))) * 2
->>>>>>> b9165478
             else:
                 mom_inertia_y = Single_Angle_Properties.calc_MomentOfAreaZ(self,a,b,t,l) *10000
                 area = Single_Angle_Properties.calc_Area(self,a,b,t,l)*100
@@ -2135,22 +2051,6 @@
                 Cg_1 = self.Angle_attributes.Cy
                 self.I_yy = (mom_inertia_y + (area * (Cg_1 + thickness / 2) * (Cg_1 + thickness / 2))) * 2
             else:
-<<<<<<< HEAD
-                self.I_yy = 2 * self.Angle_attributes.mom_inertia_y
-        return round(self.I_yy / 10000, 2)
-
-    def calc_RogZ(self, a, b, t, l):
-
-        mom_inertia_z = self.calc_MomentOfAreaZ(a, b, t, l)
-        area = self.calc_Area(a, b, t, l)
-        self.r_z = math.sqrt(mom_inertia_z / area)
-
-        return round(self.r_z, 2)
-
-    def calc_RogY(self, a, b, t, l):
-        mom_inertia_y = self.calc_MomentOfAreaY(a, b, t, l)
-        area = self.calc_Area(a, b, t, l)
-=======
                 mom_inertia_y = self.Angle_attributes.mom_inertia_z
                 area = self.Angle_attributes.area
                 Cg_1 = self.calc_Cz(a,b,t,l)*10
@@ -2168,47 +2068,28 @@
     def calc_RogY(self,a,b,t,l,thickness = 0.0):
         mom_inertia_y = self.calc_MomentOfAreaY(a, b, t, l,thickness)
         area = self.calc_Area(a,b,t,l)
->>>>>>> b9165478
         self.r_y = math.sqrt(mom_inertia_y / area)
 
         return round(self.r_y, 2)
 
-<<<<<<< HEAD
-    def calc_ElasticModulusZz(self, a, b, t, l, thickness=0):
-        mom_inertia_z = self.calc_MomentOfAreaZ(a, b, t, l)
-=======
     def calc_ElasticModulusZz(self,a,b,t,l,thickness = 0):
         mom_inertia_z = self.calc_MomentOfAreaZ(a, b, t, l,thickness)
         Cz = self.calc_Cz(a, b, t, l)
->>>>>>> b9165478
         if l == "Long Leg":
             self.Z_zz = mom_inertia_z/((a -Cz )/10)
         else:
-<<<<<<< HEAD
-            self.Z_zz = mom_inertia_z / ((a + thickness / 2) / 10)
-        return round(self.Z_zz, 2)
-
-    def calc_ElasticModulusZy(self, a, b, t, l, thickness=0):
-        mom_inertia_y = self.calc_MomentOfAreaY(a, b, t, l)
-=======
             self.Z_zz =  mom_inertia_z/((b -Cz )/10)
         return round(self.Z_zz, 2)
 
     def calc_ElasticModulusZy(self,a,b,t,l,thickness = 0):
         mom_inertia_y = self.calc_MomentOfAreaY(a, b, t, l,thickness)
->>>>>>> b9165478
         if l == "Long Leg":
             self.Z_yy = mom_inertia_y / ((b + thickness / 2) / 10)
         else:
             self.Z_yy = mom_inertia_y/((a+thickness/2)/10)
         return round(self.Z_yy, 2)
 
-<<<<<<< HEAD
-    def calc_PlasticModulusZpz(self, a, b, t, l, thickness=0):
-        Aa = self.calc_Area(a, b, t, l)
-        self.Z_pz = 1
-        # self.Z_pz = t * (b-t) * (a- 0.5* Aa/t-0.5*t)
-=======
+
     def calc_PlasticModulusZpz(self,a,b,t,l,thickness = 0):
         if self.db == False:
             if l == "Long Leg":
@@ -2220,16 +2101,9 @@
                 self.Z_pz = 2 * self.Angle_attributes.plast_sec_mod_z/1000
             else:
                 self.Z_pz = 2 * self.Angle_attributes.plast_sec_mod_y/1000
->>>>>>> b9165478
-
         return round(self.Z_pz, 2)
 
-<<<<<<< HEAD
-    def calc_PlasticModulusZpy(self, a, b, t, l, thickness=0):
-        Aa = self.calc_Area(a, b, t, l)
-        self.Z_py = 1
-        # self.Z_py = t * (a - t) * (b - 0.5 * Aa / t - 0.5 * t)
-=======
+
     def calc_PlasticModulusZpy(self,a,b,t,l,thickness = 0):
         A = self.calc_Area(a, b, t, l)
         if l == "Long Leg":
@@ -2238,19 +2112,14 @@
         else:
             Cz = self.calc_Cz(a, b, t, l)
             self.Z_py = A * (Cz + Cz + thickness) / 2
->>>>>>> b9165478
 
         return round(self.Z_py, 2)
 
-<<<<<<< HEAD
-    def calc_TorsionConstantIt(self, a, b, t, l):
-=======
     def calc_TorsionConstantIt(self,a,b,t,l):
         if self.db == False:
             self.I_t = 2*(((b * (t ** 3)) / 3) + ((a - t) * (t ** 3) / 3))
         else:
             self.I_t = self.Angle_attributes.It * 2
->>>>>>> b9165478
 
         return round(self.I_t / 10000, 2)
 
@@ -2298,46 +2167,25 @@
             if l == "Long Leg":
                 mom_inertia_z = Single_Angle_Properties.calc_MomentOfAreaZ(self, a, b, t, l) * 10000
                 area = Single_Angle_Properties.calc_Area(self, a, b, t, l) * 100
-<<<<<<< HEAD
-                Cg_1 = self.calc_Cz(a, b, t, l) * 10
-                self.I_zz = (mom_inertia_z + (area * (Cg_1) * (Cg_1))) * 2
-=======
                 Cg_1 = Single_Angle_Properties.calc_Cz(self,a, b, t, l) * 10
                 self.I_zz = (mom_inertia_z + (area * (Cg_1 ) * (Cg_1 ))) * 2
->>>>>>> b9165478
             else:
                 mom_inertia_y = Single_Angle_Properties.calc_MomentOfAreaY(self, a, b, t, l) * 10000
                 area = Single_Angle_Properties.calc_Area(self, a, b, t, l) * 100
-<<<<<<< HEAD
-                Cg_1 = self.calc_Cz(a, b, t, l) * 1
-                self.I_zz = (mom_inertia_z + (area * (Cg_1 + thickness / 2) * (Cg_1 + thickness / 2))) * 2
-=======
                 Cg_1 = Single_Angle_Properties.calc_Cy(self, a, b, t, l) * 10
                 self.I_zz = (mom_inertia_y + (area * (Cg_1) * (Cg_1))) * 2
->>>>>>> b9165478
-
         else:
             if l == "Long Leg":
                 mom_inertia_z = self.Angle_attributes.mom_inertia_z
                 area = self.Angle_attributes.area
-<<<<<<< HEAD
-                Cg_1 = self.calc_Cz(a, b, t, l) * 10
-                self.I_zz = (mom_inertia_z + (area * (Cg_1) * (Cg_1))) * 2
-=======
                 Cg_1 = self.Angle_attributes.Cz
                 self.I_zz = (mom_inertia_z + (area * (Cg_1 ) * (Cg_1 ))) * 2
->>>>>>> b9165478
             else:
                 mom_inertia_y = self.Angle_attributes.mom_inertia_y
                 area = self.Angle_attributes.area
-<<<<<<< HEAD
-                Cg_1 = self.calc_Cz(a, b, t, l) * 10
-                self.I_zz = (mom_inertia_z + (area * (Cg_1 + thickness / 2) * (Cg_1 + thickness / 2))) * 2
-=======
                 Cg_1 = self.Angle_attributes.Cy
                 self.I_zz = (mom_inertia_y + (area * (Cg_1) * (Cg_1))) * 2
 
->>>>>>> b9165478
         return round(self.I_zz / 10000, 2)
 
     def calc_MomentOfAreaY(self, a, b, t, l, thickness=0.0):
@@ -2345,48 +2193,22 @@
             if l == "Long Leg":
                 mom_inertia_y = Single_Angle_Properties.calc_MomentOfAreaY(self, a, b, t, l) * 10000
                 area = Single_Angle_Properties.calc_Area(self, a, b, t, l) * 100
-<<<<<<< HEAD
-                Cg_1 = self.calc_Cy(a, b, t, l) * 10
-                self.I_yy = (mom_inertia_y + (area * (Cg_1 + thickness / 2) * (Cg_1 + thickness / 2))) * 2
-=======
                 Cg_1 = Single_Angle_Properties.calc_Cy(self,a, b, t, l) * 10
                 self.I_yy = (mom_inertia_y + (area * (Cg_1 + thickness/2) * (Cg_1 + thickness/2))) * 2
->>>>>>> b9165478
             else:
                 mom_inertia_z = Single_Angle_Properties.calc_MomentOfAreaZ(self, a, b, t, l) * 10000
                 area = Single_Angle_Properties.calc_Area(self, a, b, t, l) * 100
-<<<<<<< HEAD
-                Cg_1 = self.calc_Cy(a, b, t, l) * 10
-                self.I_yy = (mom_inertia_y + (area * (Cg_1) * (Cg_1))) * 2
-=======
                 Cg_1 = Single_Angle_Properties.calc_Cz(self,a, b, t, l) * 10
                 self.I_yy = (mom_inertia_z + (area * (Cg_1 + thickness/2) * (Cg_1 + thickness/2))) * 2
->>>>>>> b9165478
-
         else:
             if l == "Long Leg":
                 mom_inertia_y = self.Angle_attributes.mom_inertia_y
                 area = self.Angle_attributes.area
-<<<<<<< HEAD
-                Cg_1 = self.calc_Cy(a, b, t, l) * 10
-                self.I_yy = (mom_inertia_y + (area * (Cg_1 + thickness / 2) * (Cg_1 + thickness / 2))) * 2
-=======
                 Cg_1 =  self.Angle_attributes.Cy
                 self.I_yy = (mom_inertia_y + (area * (Cg_1 + thickness/2) * (Cg_1 + thickness/2))) * 2
->>>>>>> b9165478
-
             else:
                 mom_inertia_z = self.Angle_attributes.mom_inertia_z
                 area = self.Angle_attributes.area
-<<<<<<< HEAD
-                Cg_1 = self.calc_Cy(a, b, t, l) * 10
-                self.I_yy = (mom_inertia_y + (area * (Cg_1) * (Cg_1))) * 2
-
-        return round(self.I_yy / 10000, 2)
-
-    def calc_RogZ(self, a, b, t, l):
-        mom_inertia_z = self.calc_MomentOfAreaZ(a, b, t, l)
-=======
                 Cg_1 = self.Angle_attributes.Cz
                 self.I_yy = (mom_inertia_z + (area * (Cg_1 + thickness/2) * (Cg_1 + thickness/2))) * 2
 
@@ -2442,46 +2264,18 @@
 
     def calc_RogZ(self,a,b,t,l,thickness = 0.0):
         mom_inertia_z = self.calc_MomentOfAreaZ(a, b, t, l, thickness)
->>>>>>> b9165478
         area = self.calc_Area(a, b, t, l)
         self.r_z = math.sqrt(mom_inertia_z / area)
 
         return round(self.r_z, 2)
 
-<<<<<<< HEAD
-    def calc_RogY(self, a, b, t, l):
-        mom_inertia_y = self.calc_MomentOfAreaY(a, b, t, l)
-=======
     def calc_RogY(self,a,b,t,l,thickness = 0.0):
         mom_inertia_y = self.calc_MomentOfAreaY(a, b, t, l, thickness )
->>>>>>> b9165478
         area = self.calc_Area(a, b, t, l)
         self.r_y = math.sqrt(mom_inertia_y / area)
 
         return round(self.r_y, 2)
 
-<<<<<<< HEAD
-    def calc_ElasticModulusZz(self, a, b, t, l, thickness=0):
-        mom_inertia_z = self.calc_MomentOfAreaZ(a, b, t, l)
-        # if l == "Long Leg":
-        self.Z_zz = mom_inertia_z / ((a + thickness / 2) / 10)
-        # else:
-        #     self.Z_zz = mom_inertia_z / (a / 10)
-        return round(self.Z_zz, 2)
-
-    def calc_ElasticModulusZy(self, a, b, t, l, thickness=0):
-        mom_inertia_y = self.calc_MomentOfAreaY(a, b, t, l)
-        # if l == "Long Leg":
-        self.Z_yy = mom_inertia_y / ((b + thickness / 2) / 10)
-        # else:
-        #     self.Z_zz = mom_inertia_z / (a / 10)
-        return round(self.Z_yy, 2)
-
-    def calc_PlasticModulusZpz(self, a, b, t, l, thickness=0):
-        Aa = self.calc_Area(a, b, t, l)
-        self.Z_pz = 2
-        # self.Z_pz = t * (b-t) * (a- 0.5* Aa/t-0.5*t)
-=======
     def calc_RogV(self, a, b, t, l, thickness=0.0):
         mom_inertia_v = self.calc_MomentOfAreaV(a, b, t, l, thickness)
         area = self.calc_Area(a, b, t, l)
@@ -2530,16 +2324,10 @@
             else:
                 Cy = self.Angle_attributes.Cy
                 self.Z_pz = A * (Cy + Cy) / 2
->>>>>>> b9165478
 
         return round(self.Z_pz/1000, 2)
 
-<<<<<<< HEAD
-    def calc_PlasticModulusZpy(self, a, b, t, l, thickness=0):
-        Aa = self.calc_Area(a, b, t, l)
-        self.Z_py = 2
-        # self.Z_py = t * (a - t) * (b - 0.5 * Aa / t - 0.5 * t)
-=======
+
     def calc_PlasticModulusZpy(self,a,b,t,l,thickness = 0):
         if self.db == False:
             A = self.calc_Area(a, b, t, l)*100
@@ -2557,16 +2345,10 @@
             else:
                 Cz = self.Angle_attributes.Cz
                 self.Z_pz = A * (Cz + Cz + thickness) / 2
->>>>>>> b9165478
-
         return round(self.Z_pz/1000, 2)
 
-<<<<<<< HEAD
-    def calc_TorsionConstantIt(self, a, b, t, l):
-=======
+
     def calc_TorsionConstantIt(self,a,b,t,l,thickness = 0):
->>>>>>> b9165478
-
         if self.db == False:
             self.I_t = 2 * (((b * (t ** 3)) / 3) + ((a - t) * (t ** 3) / 3))
         else:
@@ -2633,17 +2415,7 @@
         self.Z_pz = f_w * (w_h ** 2) / 4 - (f_w - w_t) * ((w_h - 2 * f_t) ** 2) / 4
         return round(self.Z_pz / 1000, 2)
 
-<<<<<<< HEAD
     def calc_PlasticModulusZpy(self, f_w, f_t, w_h, w_t):
-        Ac = self.calc_Area(f_w, f_t, w_h, w_t) * 100
-        self.Z_py = f_t * (Ac / 4 * f_t) ** 2 + f_t * (f_w - w_t - (Ac / 4 * f_t)) ** 2 + w_h * w_t * (
-                    f_w - 0.5 * w_t - Ac / 4 * f_t) ** 2
-        return round(self.Z_py / 1000, 2)
-
-    def calc_torsion_const_It(self, f_w, f_t, w_h, w_t):
-        a = 0.0
-        return a
-=======
         A_w = w_h * w_t
         A_f = 2 * (f_w - w_t) * f_t
         if A_w > A_f:
@@ -2672,7 +2444,6 @@
     def calc_torsion_const_It(self,f_w,f_t,w_h,w_t):
         self.It = 2 *((f_w*f_t**3)/3) + (w_h*w_t**3)/3
         return round(self.It/10000, 2)
->>>>>>> b9165478
 
     def calc_warping_const_Iw(self, f_w, f_t, w_h, w_t):
         a = 0.0
@@ -2732,42 +2503,22 @@
 
         return round(self.I_yy, 2)
 
-<<<<<<< HEAD
-    def calc_RogZ(self, f_w, f_t, w_h, w_t):
-        mom_inertia_z = self.calc_MomentOfAreaZ(f_w, f_t, w_h, w_t)
-        area = self.calc_Area(f_w, f_t, w_h, w_t)
-=======
 
     def calc_RogZ(self,f_w,f_t,w_h,w_t,thickness = 0.0):
         mom_inertia_z = self.calc_MomentOfAreaZ(f_w,f_t,w_h,w_t,thickness)
         area = self.calc_Area(f_w,f_t,w_h,w_t)
->>>>>>> b9165478
         self.r_z = math.sqrt(mom_inertia_z / area)
 
         return round(self.r_z, 2)
 
-<<<<<<< HEAD
-    def calc_RogY(self, f_w, f_t, w_h, w_t):
-        mom_inertia_y = self.calc_MomentOfAreaY(f_w, f_t, w_h, w_t)
-=======
     def calc_RogY(self,f_w,f_t,w_h,w_t,thickness = 0.0):
         mom_inertia_y = self.calc_MomentOfAreaY(f_w, f_t, w_h, w_t,thickness )
->>>>>>> b9165478
         area = self.calc_Area(f_w, f_t, w_h, w_t)
         self.r_y = math.sqrt(mom_inertia_y / area)
 
         return round(self.r_y, 2)
 
-<<<<<<< HEAD
-    def calc_ElasticModulusZz(self, f_w, f_t, w_h, w_t, thickness=0):
-        I_zzc = self.calc_MomentOfAreaZ(f_w, f_t, w_h, w_t)
-        self.Z_zz = I_zzc / (0.5 * (w_h / 10))
-        return round(self.Z_zz, 2)
-
-    def calc_ElasticModulusZy(self, f_w, f_t, w_h, w_t, thickness=0):
-        I_yyc = self.calc_MomentOfAreaY(f_w, f_t, w_h, w_t)
-        self.Z_yy = I_yyc / ((f_w + thickness / 2) / 10)
-=======
+
     def calc_ElasticModulusZz(self,f_w,f_t,w_h,w_t,thickness = 0):
         I_zzc = self.calc_MomentOfAreaZ(f_w, f_t, w_h, w_t,thickness)
         self.Z_zz = I_zzc / (0.5 * (w_h/10))
@@ -2776,7 +2527,6 @@
     def calc_ElasticModulusZy(self,f_w,f_t,w_h,w_t,thickness = 0):
         I_yyc = self.calc_MomentOfAreaY(f_w, f_t, w_h, w_t,thickness)
         self.Z_yy = I_yyc / ((f_w+ thickness/2)/10)
->>>>>>> b9165478
         return round(self.Z_yy, 2)
 
     def calc_PlasticModulusZpz(self, f_w, f_t, w_h, w_t, thickness=0):
@@ -2787,18 +2537,12 @@
         self.Z_py = 2 * w_h * ((2 * f_w) ** 2) / 4 - 2 * ((w_h - 2 * f_t) * ((f_w - w_t) ** 2) / 4)
         return round(self.Z_py / 1000, 2)
 
-<<<<<<< HEAD
-    def calc_torsion_const_It(self, f_w, f_t, w_h, w_t):
-        a = 0.0
-        return a
-=======
     def calc_torsion_const_It(self,f_w,f_t,w_h,w_t):
         if self.db == False:
             self.It = (2 * ((f_w * f_t ** 3) / 3) + (w_h * w_t ** 3) / 3)*2
         else:
             self.It = self.Channel_attributes.It * 2
         return round(self.It / 10000, 2)
->>>>>>> b9165478
 
     def calc_warping_const_Iw(self, f_w, f_t, w_h, w_t):
         a = 0.0
