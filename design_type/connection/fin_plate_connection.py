--- conflicted
+++ resolved
@@ -56,18 +56,7 @@
         self.weld_size_list = []
         self.plate = Plate(thickness=plate_thickness, height=plate_height, width=plate_width, material=self.material)
 
-<<<<<<< HEAD
-    def input_values(self, current_values={}):
-        option_list = []
-        option_list.append(["connectivity", "Connectivity*", "combo_box", "Select Connectivity",["Select Connectivity","cfbw","cwbw","bb"]])
-        connectivity = current_values["connectivity"] if "connectivity" in current_values else "bb"
-        if connectivity == "bb":
-            beam_list=["select list"]
-            beam_list.extend(["MB200", "MB300"])
-            option_list.append(["supporting section", "primary*", "combo_box", "Select beam", beam_list])
-        # print(option_list)
-        return option_list
-=======
+
     def input_values(self, existingvalues={}):
 
         options_list = []
@@ -261,7 +250,6 @@
 
     def to_get_d(my_d):
         print(my_d)
->>>>>>> 9b3a4800
 
     def get_weld(self):
         return self.weld
