--- conflicted
+++ resolved
@@ -716,17 +716,10 @@
     if bearingcapacity == "N/A":
         row = [0, "Bolt bearing capacity (kN)", "", "N/A", ""]
     else:
-<<<<<<< HEAD
-        row = [0, "Bolt bearing capacity (kN)", ""," <i>V</i><sub>dpb</sub> = (2.5*" + kb + "*" + bolt_dia + "*" + t_thinner + "*" + beam_fu +
-               ")/(1.25*1000)  = " + bearingcapacity + "<br> [cl. 10.3.4]", ""]
-
-    # row = [0, "Bolt bearing capacity (kN)", "", " <i>V</i><sub>dpb</sub> = (2.5*" + kb + "*" + bolt_dia + "*" + t_thinner + "*" + beam_fu + ")/(1.25*1000) = " +
-    #        bearingcapacity + "<br> [cl. 10.3.4]", ""]
-=======
+
         row = [0, "Bolt bearing capacity (kN)", "",
                " <i>V</i><sub>dpb</sub> = (2.5*" + kb + "*" + bolt_dia + "*" + t_thinner + "*" + beam_fu + ")/(1.25*1000)  = " +
                bearingcapacity + "<br> [cl. 10.3.4]", ""]
->>>>>>> 4289d295
     rstr += t('td class="detail1"') + space(row[0]) + row[1] + t('/td')
     rstr += t('td class="detail2"') + space(row[0]) + row[2] + t('/td')
     rstr += t('td class="detail2"') + space(row[0]) + row[3] + t('/td')
@@ -735,20 +728,6 @@
 
     rstr += t('tr')
     # row =[0,"Bolt capacity (kN)","","Min (90.53,72.98) = 72.98","<p align=right style=color:green><b>Pass</b></p>"]
-<<<<<<< HEAD
-    if bearingcapacity == "N/A":
-        bolt_capacity = str(float(shear_capacity))
-        row = [0, "Bolt capacity (kN)", "", bolt_capacity, "<p align=left style=color:green><b>Pass</b></p>"]
-    else:
-        # boltCapacity = bearingcapacity if bearingcapacity < shearCapacity else shearCapacity
-        bolt_capacity = str(min(float(shear_capacity), float(bearingcapacity)))
-        row = [0, "Bolt capacity (kN)", "", "Min (" + shear_capacity + ", " + bearingcapacity + ") = " + bolt_capacity,
-               ""]
-
-    # bolt_capacity = str(min(float(shear_capacity), float(bearingcapacity)))
-    # row = [0, "Bolt capacity (kN)", "", "Min (" + shear_capacity + ", " + bearingcapacity + ") = " + bolt_capacity,
-    #        "<p align=left style=color:green><b>Pass</b></p>"]
-=======
     if bearingcapacity == "N/A" :
         bolt_capacity = str(float(shear_capacity))
         row = [0, "Bolt capacity (kN)", "",   bolt_capacity, "<p align=left style=color:green><b>Pass</b></p>"]
@@ -756,7 +735,6 @@
         # boltCapacity = bearingcapacity if bearingcapacity < shearCapacity else shearCapacity
         bolt_capacity =  str(min(float(shear_capacity), float(bearingcapacity)))
         row = [0, "Bolt capacity (kN)", "", "Min (" + shear_capacity + ", " + bearingcapacity + ") = " + bolt_capacity, ""]
->>>>>>> 4289d295
     rstr += t('td class="detail1"') + space(row[0]) + row[1] + t('/td')
     rstr += t('td class="detail2"') + space(row[0]) + row[2] + t('/td')
     rstr += t('td class="detail2"') + space(row[0]) + row[3] + t('/td')
