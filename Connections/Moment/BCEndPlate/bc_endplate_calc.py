"""
Started on 22nd April, 2019.

@author: ajmalbabums


Module: Beam to column end plate moment connection

Reference:
            1) IS 800: 2007 General construction in steel - Code of practice (Third revision)
            2) Design of Steel structures by Dr. N Subramanian (chapter 5 and 6)
            3) Fundamentals of Structural steel design by M.L Gambhir
            4) AISC Design guide 16 and 4


ASCII diagram


"""

from model import *
from utilities.is800_2007 import IS800_2007
from utilities.other_standards import IS1363_part_1_2002, IS1363_part_3_2002, IS1367_Part3_2002
from utilities.common_calculation import *
import math
import logging
flag = 1
logger = None
beam_d = 0
beam_B = 0




def module_setup():
    global logger
    logger = logging.getLogger("osdag.bc_endplate_calc")


module_setup()

#######################################################################

# Start of Main Program


def bc_endplate_design(uiObj):
    global logger
    global design_status
    design_status = True

    if uiObj['Member']['Connectivity'] == "Column web-Beam web":
        conn_type = 'col_web_connectivity'
    else:   # "Column flange-Beam web"
        conn_type = 'col_flange_connectivity'

    if uiObj['Member']['EndPlate_type'] == "Extended one way":
        endplate_type = "one_way"
    elif uiObj['Member']['EndPlate_type'] == "Flush end plate":
        endplate_type = "flush"
    else:  # uiObj['Member']['EndPlate_type'] == "Extended both ways":
        endplate_type = "both_way"

    beam_sec = uiObj['Member']['BeamSection']
    column_sec = uiObj['Member']['ColumnSection']
    beam_fu = float(uiObj['Member']['fu (MPa)'])
    beam_fy = float(uiObj['Member']['fy (MPa)'])
    column_fu = float(uiObj['Member']['fu (MPa)'])
    column_fy = float(uiObj['Member']['fy (MPa)'])
    weld_fu = float(uiObj['weld']['fu_overwrite'])

    factored_moment = float(uiObj['Load']['Moment (kNm)']) * 1e6
    factored_shear_load = float(uiObj['Load']['ShearForce (kN)']) * 1e3
    factored_axial_load = uiObj['Load']['AxialForce (kN)']
    if factored_axial_load == '':
        factored_axial_load = 0
    else:
        factored_axial_load = float(factored_axial_load) * 1e3

    bolt_dia = int(uiObj['Bolt']['Diameter (mm)'])
    bolt_type = uiObj["Bolt"]["Type"]
    bolt_grade = float(uiObj['Bolt']['Grade'])
    bolt_fu = uiObj["bolt"]["bolt_fu"]
    bolt_fy = (bolt_grade - int(bolt_grade)) * bolt_fu
    mu_f = float(uiObj["bolt"]["slip_factor"])
    gamma_mw = float(uiObj["weld"]["safety_factor"])
    if gamma_mw == 1.50:
        weld_fabrication = 'field'
    else:
        weld_fabrication = 'shop'

    dp_bolt_hole_type = uiObj["bolt"]["bolt_hole_type"]
    if dp_bolt_hole_type == "Over-sized":
        bolt_hole_type = 'over_size'
    else:   # "Standard"
        bolt_hole_type = 'standard'

    dia_hole = bolt_dia + int(uiObj["bolt"]["bolt_hole_clrnce"])
    end_plate_thickness = float(uiObj['Plate']['Thickness (mm)'])

    # TODO implement after excomm review for different grades of plate
    end_plate_fu = float(uiObj['Member']['fu (MPa)'])
    end_plate_fy = float(uiObj['Member']['fy (MPa)'])

    if uiObj["Weld"]["Method"] == "Fillet Weld":
        weld_method = 'fillet'
    else:   # "Groove Weld (CJP)"
        weld_method = 'groove'

    weld_thickness_flange = float(uiObj['Weld']['Flange (mm)'])
    weld_thickness_web = float(uiObj['Weld']['Web (mm)'])

    if uiObj["detailing"]["typeof_edge"] == "a - Sheared or hand flame cut":
        edge_type = 'hand_flame_cut'
    else:   # "b - Rolled, machine-flame cut, sawn and planed"
        edge_type = 'machine_flame_cut'

    corrosive_influences = False
    if uiObj['detailing']['is_env_corrosive'] == "Yes":
        corrosive_influences = True

    [bolt_shank_area, bolt_net_area] = IS1367_Part3_2002.bolt_area(bolt_dia)

    old_beam_section = get_oldbeamcombolist()
    old_column_section = get_oldcolumncombolist()

    if beam_sec in old_beam_section or column_sec in old_column_section:
        logger.warning(": You are using a section (in red colour) that is not available in the latest version of IS 808")

    if beam_fu < 410 or beam_fy < 230 or column_fu < 410 or column_fy < 230:
        logger.warning(" : You are using a section of grade that is not available in the latest version of IS 2062")

    #######################################################################
    # Read input values from Beam database
    # Here,
    #    beam_tw - Thickness of beam web
    #    beam_tf - Thickness of beam Flange
    #    beam_d  - Depth of beam
    #    beam_B  - Width of beam Flange
    #    beam_R1 - Radius of beam at root

    dictbeamdata = get_beamdata(beam_sec)
    global beam_tw
    beam_tw = float(dictbeamdata["tw"])
    global beam_tf
    beam_tf = float(dictbeamdata["T"])
    beam_d = float(dictbeamdata["D"])
    beam_B = float(dictbeamdata["B"])
    beam_R1 = float(dictbeamdata["R1"])
    beam_R2 = float(dictbeamdata["R2"])
    beam_Zz = float(dictbeamdata["Zz"]) * 1e3   # cu. mm




    #######################################################################
    # Read input values from column database
    # Here,
    #    column_tw - Thickness of column web
    #    column_tf - Thickness of column Flange
    #    column_d  - Depth of column
    #    column_B  - Width of column Flange
    #    column_R1 - Radius of column at root

    dictcolumndata = get_columndata(column_sec)

    column_tw = float(dictcolumndata["tw"])
    column_tf = float(dictcolumndata["T"])
    column_d = float(dictcolumndata["D"])
    column_B = float(dictcolumndata["B"])
    column_R1 = float(dictcolumndata["R1"])
    column_clear_d = column_d - 2 * (column_tf + column_R1)

    # Minimum Design Action (Cl. 10.7, IS 800:2007) #TODO:  Correction for plastic moment capacity
    beam_moment = 1.2 * beam_Zz * beam_fy / 1.10
    min_connection_moment = 0.5 * beam_moment
    if factored_moment < min_connection_moment:
        min_connection_moment_kNm = round((min_connection_moment/1e6), 3)
        logger.warning(": The connection is designed for %s kNm (Cl. 10.7, IS 800:2007)" % min_connection_moment_kNm)
        factored_moment = min_connection_moment

    if conn_type == 'col_web_connectivity':
        bolt_plates_tk = [column_tw, end_plate_thickness]

        if beam_B > column_clear_d:
            design_status = False
            logger.error(": Beam is wider than column clear depth")
            logger.warning(": Width of beam should be less than %s mm" % column_clear_d)
            logger.info(": Currently, Osdag doesn't design such connections")

    else:
        bolt_plates_tk = [column_tf, end_plate_thickness]

        if beam_B > column_B:
            design_status = False
            logger.error(": Beam is wider than column width")
            logger.warning(": Width of beam should be less than %s mm" % column_B)
            logger.info(": Currently, Osdag doesn't design such connections")

    web_weld_plates = [end_plate_thickness, beam_tw]
    flange_weld_plates = [end_plate_thickness, beam_tf]

    #######################################################################
    # Calculation of Spacing (Min values rounded to next multiple of 5)

    # min_pitch & max_pitch = Minimum and Maximum pitch distance (mm)
    pitch_dist_min = IS800_2007.cl_10_2_2_min_spacing(bolt_dia)
    pitch_dist_max = IS800_2007.cl_10_2_3_1_max_spacing(bolt_plates_tk)
    pitch_dist = round_up(pitch_dist_min, multiplier=5)

    # min_end_distance & max_end_distance = Minimum and Maximum end distance
    #       [Cl. 10.2.4.2 & Cl. 10.2.4.3, IS 800:2007]

    end_dist_min = IS800_2007.cl_10_2_4_2_min_edge_end_dist(
        d=bolt_dia, bolt_hole_type=bolt_hole_type,edge_type=edge_type)
    end_dist_max = IS800_2007.cl_10_2_4_3_max_edge_dist(
        plate_thicknesses=bolt_plates_tk, f_y=end_plate_fy, corrosive_influences=corrosive_influences)
    end_dist = round_up(end_dist_min, multiplier=5)

    # min_edge_distance = Minimum edge distance (mm) [Cl. 10.2.4.2 & Cl. 10.2.4.3, IS 800:2007]
    edge_dist_min = end_dist_min
    edge_dist_max = end_dist_max
    edge_dist = round_up(edge_dist_min, multiplier=5)

    #######################################################################
    # l_v = Distance from the edge of flange to the centre of the nearer bolt (mm) [AISC design guide 16]
    # g_1 = Gauge 1 distance (mm) (also known as cross-centre gauge, Steel designers manual, pp733, 6th edition - 2003)
    if endplate_type == 'flush':
        l_v = 45.0
        g_1 = 90.0
    elif endplate_type == 'one_way':
        l_v = 50.0
        g_1 = 100.0
    else:   # endplate_type == 'both_ways':
        l_v = 50.0
        g_1 = 100.0

    if weld_method == 'fillet':
        flange_projection = round_up(value=weld_thickness_flange + 2, multiplier=5, minimum_value=5)
    else:   # 'groove'
        flange_projection = 5

    #######################################################################
    # Calculate bolt capacities

    if bolt_type == "Friction Grip Bolt":
        bolt_slip_capacity = IS800_2007.cl_10_4_3_bolt_slip_resistance(
            f_ub=bolt_fu, A_nb=bolt_net_area, n_e=1, mu_f=mu_f, bolt_hole_type=bolt_hole_type)
        bolt_tension_capacity = IS800_2007.cl_10_4_5_friction_bolt_tension_resistance(
            f_ub=bolt_fu, f_yb=bolt_fy, A_sb=bolt_shank_area, A_n=bolt_net_area)
        bearing_capacity = 0.0
        bolt_shear_capacity = 0.0
        bolt_capacity = bolt_slip_capacity

    else:
        bolt_shear_capacity = IS800_2007.cl_10_3_3_bolt_shear_capacity(
            f_u=bolt_fu, A_nb=bolt_net_area, A_sb=bolt_shank_area, n_n=1, n_s=0)
        bearing_capacity = IS800_2007.cl_10_3_4_bolt_bearing_capacity(
            f_u=min(column_fu, end_plate_fu), f_ub=bolt_fu, t=sum(bolt_plates_tk), d=bolt_dia, e=edge_dist,
            p=pitch_dist, bolt_hole_type=bolt_hole_type)
        bolt_slip_capacity = 0.0
        bolt_capacity = min(bolt_shear_capacity, bearing_capacity)
        bolt_tension_capacity = IS800_2007.cl_10_3_5_bearing_bolt_tension_resistance(
            f_ub=bolt_fu, f_yb=bolt_fy, A_sb=bolt_shank_area, A_n=bolt_net_area)

    #######################################################################

    # Calculation for number of bolts around tension flange
    flange_tension = factored_moment / (beam_d - beam_tf) + factored_axial_load / 2
    no_tension_side_rqd = flange_tension / (0.80 * bolt_tension_capacity)
    no_tension_side = round_up(no_tension_side_rqd, multiplier=2, minimum_value=2)

    # Prying force
    b_e = beam_B / 2
    prying_force = IS800_2007.cl_10_4_7_bolt_prying_force(
        T_e=flange_tension/4, l_v=l_v, f_o=0.7*bolt_fu, b_e=b_e, t=end_plate_thickness, f_y=end_plate_fy,
        end_dist=end_dist, pre_tensioned=False)
    toe_of_weld_moment = abs(flange_tension/4 * l_v - prying_force * end_dist)
    end_plate_thickness_min = math.sqrt(toe_of_weld_moment * 1.10 * 4 / (end_plate_fy * b_e))

    # End Plate Thickness
    if end_plate_thickness < max(column_tf, end_plate_thickness_min):
        end_plate_thickness_min = math.ceil(max(column_tf, end_plate_thickness_min))
        design_status = False
        logger.error(": Chosen end plate thickness is not sufficient")
        logger.warning(": Minimum required thickness of end plate is %2.2f mm " % end_plate_thickness_min)
        logger.info(": Increase the thickness of end plate ")

    # Detailing
    bolt_combined_status = False
    detailing_status = True
    while bolt_combined_status is False:

        if endplate_type == 'flush':
            number_of_bolts = 2 * no_tension_side

            if no_tension_side == 2:
                no_rows = {'out_tension_flange': 0, 'in_tension_flange': 1,
                           'out_compression_flange': 0, 'in_compression_flange': 1}

            elif no_tension_side == 4:
                no_rows = {'out_tension_flange': 0, 'in_tension_flange': 2,
                           'out_compression_flange': 0, 'in_compression_flange': 2}
                if beam_d - 2 * beam_tf - 2 * l_v < 3 * pitch_dist:
                    detailing_status = False
                    # logger.error("Large number of bolts are required for the connection")
                    # # logger.warning()
                    # logger.info(": Re-design the connection using bolt of higher grade or diameter")

                    # TODO Re-detail the connection
                    # no_rows = {'out_tension_flange': 2, 'in_tension_flange': 1,
                    #            'out_compression_flange': 2, 'in_compression_flange': 1}

            elif no_tension_side == 6:
                no_rows = {'out_tension_flange': 0, 'in_tension_flange': 3,
                           'out_compression_flange': 0, 'in_compression_flange': 3}
                if beam_d - 2 * beam_tf - 2 * l_v < 5 * pitch_dist:
                    detailing_status = False
                    # logger.error("Large number of bolts are required for the connection")
                    # logger.info(": Re-design the connection using bolt of higher grade or diameter")

                    #  Re-detail the connection
                    # no_rows = {'out_tension_flange': 3, 'in_tension_flange': 1,
                    #            'out_compression_flange': 3, 'in_compression_flange': 1}

            else:
                detailing_status = False
                # logger.error("Large number of bolts are required for the connection")
                # logger.info(": Re-design the connection using bolt of higher grade or diameter")
                no_rows = {'out_tension_flange': (no_tension_side-6)/2, 'in_tension_flange': 2,
                           'out_compression_flange': (no_tension_side-6)/2, 'in_compression_flange': 2}

            # #######################################################################

        elif endplate_type == 'one_way':
            number_of_bolts = no_tension_side + 2

            if no_tension_side <= 4:
                no_tension_side = 4
                number_of_bolts = no_tension_side + 2
                no_rows = {'out_tension_flange': 1, 'in_tension_flange': 1,
                           'out_compression_flange': 0, 'in_compression_flange': 1}

            elif no_tension_side == 6:
                no_rows = {'out_tension_flange': 1, 'in_tension_flange': 2,
                           'out_compression_flange': 0, 'in_compression_flange': 1}
                if beam_d - 2 * beam_tf - 2 * l_v < 2 * pitch_dist:
                    detailing_status = False
                    # logger.error("Large number of bolts are required for the connection")
                    # # logger.warning()
                    # logger.info(": Re-design the connection using bolt of higher grade or diameter")

                    #  Re-detail the connection
                    # no_rows = {'out_tension_flange': 2, 'in_tension_flange': 1,
                    #            'out_compression_flange': 0, 'in_compression_flange': 1}

            elif no_tension_side == 8:
                no_rows = {'out_tension_flange': 1, 'in_tension_flange': 3,
                           'out_compression_flange': 0, 'in_compression_flange': 1}
                if beam_d - 2 * beam_tf - 2 * l_v < 3 * pitch_dist:
                    detailing_status = False
                    # logger.error("Large number of bolts are required for the connection")
                    # logger.info(": Re-design the connection using bolt of higher grade or diameter")

                    #  Re-detail the connection
                    # no_rows = {'out_tension_flange': 3, 'in_tension_flange': 1,
                    #            'out_compression_flange': 0, 'in_compression_flange': 1}
            elif no_tension_side == 10:
                no_rows = {'out_tension_flange': 2, 'in_tension_flange': 3,
                           'out_compression_flange': 0, 'in_compression_flange': 1}
                if beam_d - 2 * beam_tf - 2 * l_v < 3 * pitch_dist:
                    detailing_status = False
                    # logger.error("Large number of bolts are required for the connection")
                    # logger.info(": Re-design the connection using bolt of higher grade or diameter")

            else:
                detailing_status = False
                # logger.error("Large number of bolts are required for the connection")
                # logger.info(": Re-design the connection using bolt of higher grade or diameter")
                no_rows = {'out_tension_flange': (no_tension_side-6)/2, 'in_tension_flange': 2,
                           'out_compression_flange': (no_tension_side-6)/2, 'in_compression_flange': 2}

            # #######################################################################

        else:   # endplate_type == "both_way":
            number_of_bolts = 2 * no_tension_side

            if no_tension_side <= 4:
                no_tension_side = 4
                number_of_bolts = 2 * no_tension_side
                no_rows = {'out_tension_flange': 1, 'in_tension_flange': 1,
                           'out_compression_flange': 1, 'in_compression_flange': 1}

            elif no_tension_side == 6:
                no_rows = {'out_tension_flange': 1, 'in_tension_flange': 2,
                           'out_compression_flange': 1, 'in_compression_flange': 2}
                if beam_d - 2 * beam_tf - 2 * l_v < 3 * pitch_dist:
                    detailing_status = False
                    # logger.error("Large number of bolts are required for the connection")
                    # # logger.warning()
                    # logger.info(": Re-design the connection using bolt of higher grade or diameter")

                    #  Re-detail the connection
                    # no_rows = {'out_tension_flange': 2, 'in_tension_flange': 1,
                    #            'out_compression_flange': 2, 'in_compression_flange': 1}

            elif no_tension_side == 8:
                no_rows = {'out_tension_flange': 1, 'in_tension_flange': 3,
                           'out_compression_flange': 1, 'in_compression_flange': 3}
                if beam_d - 2 * beam_tf - 2 * l_v < 5 * pitch_dist:
                    detailing_status = False
                    # logger.error("Large number of bolts are required for the connection")
                    # logger.info(": Re-design the connection using bolt of higher grade or diameter")

                    #  Re-detail the connection
                    # no_rows = {'out_tension_flange': 3, 'in_tension_flange': 1,
                    #            'out_compression_flange': 3, 'in_compression_flange': 1}
            elif no_tension_side == 10:
                no_rows = {'out_tension_flange': 2, 'in_tension_flange': 3,
                           'out_compression_flange': 2, 'in_compression_flange': 3}
                if beam_d - 2 * beam_tf - 2 * l_v < 5 * pitch_dist:
                    detailing_status = False
                    # logger.error("Large number of bolts are required for the connection")
                    # logger.info(": Re-design the connection using bolt of higher grade or diameter")

            else:
                detailing_status = False
                # logger.error("Large number of bolts are required for the connection")
                # logger.info(": Re-design the connection using bolt of higher grade or diameter")
                no_rows = {'out_tension_flange': (no_tension_side-6)/2, 'in_tension_flange': 2,
                           'out_compression_flange': (no_tension_side-6)/2, 'in_compression_flange': 2}

            # #######################################################################

        # Plate height and width
            ''' tens_plate_no_pitch : projection of end plate beyond the beam flange excluding the 
                                        distances b/w bolts on tension side '''
        if no_rows['out_tension_flange'] == 0:
            tens_plate_outer = flange_projection
        else:
            tens_plate_outer = end_dist + l_v + (no_rows['out_tension_flange'] - 1) * pitch_dist
        if no_rows['out_compression_flange'] == 0:
            comp_plate_outer = flange_projection
        else:
            comp_plate_outer = end_dist + l_v + (no_rows['out_compression_flange'] - 1) * pitch_dist

        plate_height = beam_d + comp_plate_outer + tens_plate_outer
        plate_width = g_1 + 2 * edge_dist
        while plate_width < beam_B:
            edge_dist += 5
            plate_width = g_1 + 2 * edge_dist
            if edge_dist > edge_dist_max:
                edge_dist -= 5
                g_1 += 5
                plate_width = g_1 + 2 * edge_dist
                # TODO: Apply max limit for g_1, design fails

        # Tension in bolts
        axial_tension = factored_axial_load / number_of_bolts
        if no_rows['out_tension_flange'] == 0:
            extreme_bolt_dist = beam_d - beam_tf * 3/2 - l_v
        else:
            extreme_bolt_dist = beam_d - beam_tf/2 + l_v + (no_rows['out_tension_flange']-1) * pitch_dist
        sigma_yi_sq = 0
        for bolt_row in range(int(no_rows['out_tension_flange'])):
            sigma_yi_sq += (beam_d - beam_tf/2 + l_v + bolt_row * pitch_dist) ** 2
        for bolt_row in range(int(no_rows['in_tension_flange'])):
            sigma_yi_sq += (beam_d - 3 * beam_tf/2 - l_v - bolt_row * pitch_dist) ** 2

        moment_tension = factored_moment * extreme_bolt_dist / sigma_yi_sq / 2
        tension_in_bolt = axial_tension + moment_tension + prying_force
        shear_in_bolt = factored_shear_load / number_of_bolts
        # Check for combined tension and shear
        if bolt_type == "Friction Grip Bolt":
            combined_capacity = IS800_2007.cl_10_4_6_friction_bolt_combined_shear_and_tension(
                V_sf=shear_in_bolt, V_df=bolt_capacity, T_f=tension_in_bolt, T_df=bolt_tension_capacity)
        else:
            combined_capacity = IS800_2007.cl_10_3_6_bearing_bolt_combined_shear_and_tension(
                V_sb=shear_in_bolt, V_db=bolt_capacity, T_b=tension_in_bolt, T_db=bolt_tension_capacity)
        bolt_combined_status = combined_capacity <= 1.0

        if bolt_combined_status is False:
            no_tension_side += 2
        if detailing_status is False:
            design_status = False
            logger.error("Large number of bolts are required for the connection")
            logger.info(": Re-design the connection using bolt of higher grade or diameter")
            break

    #######################################################################
    # WELD DESIGN

    if weld_method == 'fillet':
        # Flange weld
        flange_weld_size_min = IS800_2007.cl_10_5_2_3_min_weld_size(beam_tf, end_plate_thickness)
        flange_weld_throat_size = IS800_2007.cl_10_5_3_2_fillet_weld_effective_throat_thickness(
            fillet_size=weld_thickness_flange, fusion_face_angle=90)
        flange_weld_throat_max = IS800_2007.cl_10_5_3_1_max_weld_throat_thickness(beam_tf, end_plate_thickness)
        flange_weld_size_max = min(beam_tf, end_plate_thickness)

        # Web welds

        web_weld_size_min = IS800_2007.cl_10_5_2_3_min_weld_size(beam_tw, end_plate_thickness)
        web_weld_throat_size = IS800_2007.cl_10_5_3_2_fillet_weld_effective_throat_thickness(
            fillet_size=weld_thickness_web, fusion_face_angle=90)
        web_weld_throat_max = IS800_2007.cl_10_5_3_1_max_weld_throat_thickness(beam_tw, end_plate_thickness)
        web_weld_size_max = min(beam_tw, end_plate_thickness)

        # check min and max weld size

        if weld_thickness_flange < flange_weld_size_min:
            design_status = False
            logger.error(": The weld size at beam flange is less than required")
            logger.warning(": The minimum required weld size at beam flange is %s mm" % flange_weld_size_min)
            logger.info(": Increase the size of weld at beam flanges")

        if weld_thickness_flange > flange_weld_size_max:
            design_status = False
            logger.error(": The weld size at beam flange is more than allowed")
            logger.warning(": The maximum allowed throat size of weld at flanges is %s mm" % flange_weld_size_max)
            logger.info(": Decrease the size of weld at beam flanges")

        if weld_thickness_web < web_weld_size_min:
            design_status = False
            logger.error(": The weld size at beam web is less than required")
            logger.warning(": The minimum required weld size at beam web is %s mm" % web_weld_size_min)
            logger.info(": Increase the size of weld at beam web")

        if weld_thickness_web > web_weld_size_max:
            design_status = False
            logger.error(": The weld size at beam web is more than allowed")
            logger.warning(": The maximum allowed throat size of weld at webs is %s mm" % web_weld_size_max)
            logger.info(": Decrease the size of weld at beam web")

        # Weld lengths - available and effective, long joint reduction factors

        flange_weld_available_length_top = beam_B
        flange_weld_available_length_bottom = (beam_B - beam_tw - 2*beam_R1 - 2*beam_R2) / 2

        flange_weld_effective_length_top = IS800_2007.cl_10_5_4_1_fillet_weld_effective_length(
            fillet_size=weld_thickness_flange, available_length=flange_weld_available_length_top)
        flange_weld_effective_length_bottom = IS800_2007.cl_10_5_4_1_fillet_weld_effective_length(
            fillet_size=weld_thickness_flange, available_length=flange_weld_available_length_bottom)

        flange_weld_long_joint_top = IS800_2007.cl_10_5_7_3_weld_long_joint(
            l_j=flange_weld_effective_length_top, t_t=flange_weld_throat_size)
        flange_weld_long_joint_bottom = IS800_2007.cl_10_5_7_3_weld_long_joint(
            l_j=flange_weld_effective_length_bottom, t_t=flange_weld_throat_size)

        web_weld_available_length = beam_d - 2 * (beam_tf + beam_R1)
        web_weld_effective_length = IS800_2007.cl_10_5_4_1_fillet_weld_effective_length(
            fillet_size=weld_thickness_web, available_length=web_weld_available_length)
        web_weld_long_joint = IS800_2007.cl_10_5_7_3_weld_long_joint(
            l_j=web_weld_effective_length, t_t=web_weld_throat_size)

        # Weld strength

        flange_weld_strength = IS800_2007.cl_10_5_7_1_1_fillet_weld_design_stress(
            ultimate_stresses=[beam_fu, weld_fu], fabrication=weld_fabrication)

        web_weld_strength = IS800_2007.cl_10_5_7_1_1_fillet_weld_design_stress(
            ultimate_stresses=[beam_fu, weld_fu], fabrication=weld_fabrication)

        #  Design forces per unit length of welds due to applied loads
        """
        weld_force_axial = factored_axial_load / (
                2 * (flange_weld_effective_length_top * flange_weld_long_joint_top +
                    2 * flange_weld_effective_length_bottom * flange_weld_long_joint_bottom +
                    web_weld_effective_length * web_weld_long_joint))

        flange_tension_moment = factored_moment / (beam_d - beam_tf)
        weld_force_moment = flange_tension_moment / (flange_weld_effective_length_top +
                                                             2 * flange_weld_effective_length_bottom)
        weld_force_shear = factored_shear_load / (2 * web_weld_effective_length * web_weld_long_joint)
        
        # check for weld strength

        flange_weld_stress = (weld_force_moment + weld_force_axial) / flange_weld_throat_size
        flange_weld_throat_reqd = round((weld_force_moment + weld_force_axial) / flange_weld_strength, 3)
        flange_weld_size_reqd = round(flange_weld_throat_reqd / 0.7, 3)

        web_weld_stress = math.sqrt(weld_force_axial ** 2 + weld_force_shear ** 2) / web_weld_throat_size
        web_weld_throat_reqd = round(math.sqrt(weld_force_axial ** 2 + weld_force_shear ** 2) / web_weld_strength, 3)
        web_weld_size_reqd = round(web_weld_throat_reqd / 0.7, 3)

        """
        """
        axial force is taken by flange and web welds = P/(2*lw+ltf+lbf)
        shear force is taken by web welds only = V/(2*lw)
        moment is taken by both flange and web welds = M/Z 
        z = ltf*lw/2 + lbf*lw/2 + d^2/3 
        """

        weld_force_axial = factored_axial_load / (
                    flange_weld_effective_length_top * flange_weld_long_joint_top +
                    flange_weld_effective_length_bottom * flange_weld_long_joint_bottom + 2 *
                    web_weld_effective_length * web_weld_long_joint)

        # flange_tension_moment = factored_moment / (beam_d - beam_tf)
        # weld_force_moment = flange_tension_moment / (
        #         flange_weld_effective_length_top * flange_weld_long_joint_top * web_weld_effective_length / 2 +
        #         flange_weld_effective_length_bottom * flange_weld_long_joint_bottom * web_weld_effective_length / 2 +
        #         web_weld_effective_length**2/3)

        # Stresses in extreme weld (top flange) due to applied moment

        weld_Iz = (2 * (web_weld_effective_length ** 3) / 12) * web_weld_throat_size + \
                   (2 * flange_weld_effective_length_top * (beam_d / 2 ) ** 2 + \
                   2 * flange_weld_effective_length_bottom * (beam_d / 2 - beam_tf) ** 2) * flange_weld_throat_size

        flange_weld_Z = weld_Iz / (beam_d / 2)
        web_weld_Z = weld_Iz / (beam_d / 2 - beam_tf - beam_R1)

        flange_weld_stress = factored_moment / flange_weld_Z + weld_force_axial / flange_weld_throat_size

        weld_force_shear = factored_shear_load / (2 * web_weld_effective_length * web_weld_long_joint)

        # check for weld strength

        # flange_weld_stress = (weld_force_moment + weld_force_axial) / flange_weld_throat_size
        flange_weld_throat_reqd = round(flange_weld_stress * flange_weld_throat_size / flange_weld_strength, 3)
        flange_weld_size_reqd = round(flange_weld_throat_reqd / 0.7, 3)

        web_weld_stress = math.sqrt((factored_moment / web_weld_Z + weld_force_axial / web_weld_throat_size) ** 2 + \
                          (weld_force_shear /web_weld_throat_size) ** 2)

        web_weld_throat_reqd = round(web_weld_stress * web_weld_throat_size /
                                     web_weld_strength, 3)
        web_weld_size_reqd = round(web_weld_throat_reqd / 0.7, 3)

        if flange_weld_stress >= flange_weld_strength:
            design_status = False
            logger.error(": The weld size at beam flange is less than required")
            if flange_weld_size_reqd > flange_weld_size_max:
                logger.warning(": The connection can not be possible with fillet weld")
                logger.info(": Use groove welds to connect beam and end plate")
            else:
                logger.warning(": The minimum required size of weld at flanges is %s mm" % flange_weld_size_reqd)
                logger.info(": Increase the size of weld at beam flanges")

        if web_weld_stress >= web_weld_strength:
            design_status = False
            logger.error(": The weld size at beam web is less than required")
            if web_weld_size_reqd > web_weld_size_max and flange_weld_size_reqd < flange_weld_size_max:
                logger.warning(": The connection can not be possible with fillet weld")
                logger.info(": Use groove welds to connect beam and end plate")
            else:
                logger.warning(": The minimum required size of weld at web is %s mm" % web_weld_size_reqd)
                logger.info(": Increase the size of weld at beam web")

    else:   # weld_method == 'groove'
        groove_weld_size_flange = IS800_2007.cl_10_5_3_3_groove_weld_effective_throat_thickness(
            beam_tf, end_plate_thickness)
        groove_weld_size_web = IS800_2007.cl_10_5_3_3_groove_weld_effective_throat_thickness(
            beam_tw, end_plate_thickness)

    # Continuity Plates
    cont_plate_fu = beam_fu
    cont_plate_fy = beam_fy
    cont_plate_e = math.sqrt(250/cont_plate_fy)
    gamma_m0 = 1.10
    gamma_m1 = 1.10

    # Continuity Plates on compression side
    p_bf = factored_moment / (beam_d - beam_tf) - factored_axial_load   # Compressive force at beam flanges
    cont_plate_comp_length = column_d - 2 * column_tf
    cont_plate_comp_width = (column_B - column_tw) / 2
    notch_cont_comp = round_up(value=column_R1, multiplier=5, minimum_value=5)
    eff_cont_comp_width = cont_plate_comp_width - notch_cont_comp
    eff_cont_comp_length = cont_plate_comp_length - 2 * notch_cont_comp

    col_web_capacity_yielding = column_tw * (5 * column_tf + 5 * column_R1 + beam_tf) * column_fy / gamma_m0
    col_web_capacity_crippling = ((300 * column_tw ** 2) / gamma_m1) * (
        1 + 3 * (beam_tf / column_d) * (column_tw / column_tf) ** 1.5) * math.sqrt(column_fy * column_tf / column_tw)
    col_web_capacity_buckling = (10710 * (column_tw ** 3) / column_d) * math.sqrt(column_fy / gamma_m0)
    col_web_capacity = max(col_web_capacity_yielding, col_web_capacity_crippling, col_web_capacity_buckling)

    cont_plate_comp_tk_local_buckling = cont_plate_comp_width / (9.4 * cont_plate_e)
    cont_plate_comp_tk_min = max(cont_plate_comp_tk_local_buckling, beam_tf,
                                 (p_bf - col_web_capacity) / (cont_plate_comp_width * cont_plate_fy / gamma_m0))
    available_plates = [6, 8, 10, 12, 14, 16, 18, 20, 22, 24, 26, 30, 32, 34, 35, 36, 40, 45, 50, 55, 60]
    for plate_tk in available_plates:
        if plate_tk >= cont_plate_comp_tk_min:
            cont_plate_tk_flange = plate_tk
            break
        else:
            cont_plate_tk_flange = 0
    #  Weld design for column web compression continuity plates # TODO:
    cont_comp_weld_size = 8
    cont_comp_weld_length = 0






    # Continuity Plates on tension side
    t_bf = factored_moment / (beam_d - beam_tf) + factored_axial_load  # Tensile force at beam flanges
    cont_plate_tens_length = column_d - 2 * column_tf
    cont_plate_tens_width = (column_B - column_tw) / 2
    notch_cont_tens = round_up(value=column_R1, multiplier=5, minimum_value=5)
    eff_cont_tens_width = cont_plate_tens_width - notch_cont_tens
    eff_cont_tens_length = cont_plate_tens_length - 2 * notch_cont_tens

    col_flange_tens_capacity = (column_tf ** 2) * beam_fy / (0.16 * gamma_m0)
    cont_plate_tens_tk_min = max(cont_plate_tk_flange,
                                 (t_bf - col_flange_tens_capacity) / (cont_plate_tens_width * cont_plate_fy / gamma_m0))

    #  Weld design for column web tension continuity plates # TODO:
    cont_tens_weld_size = 8
    cont_tens_weld_throat = 8

    cont_tens_weld_length = 0
    p_st = max(p_bf, t_bf) / 2  # Force induced in each piece of the column continuity plate
    m_st = max((p_bf * g_1) / 4, (t_bf * g_1) / 4)  # Moment induced in the column continuity plate
    eff_cont_tens_weld_length = 2 * (eff_cont_tens_length - 2 * cont_tens_weld_size)
    capacity_fillet_weld = (eff_cont_tens_weld_length * weld_fu * cont_tens_weld_throat) / (math.sqrt(3) * gamma_m0)



    # Beam stiffeners
    st_fu = beam_fu
    st_fy = beam_fy
    st_height = l_v + pitch_dist + end_dist
    for plate_tk in available_plates:
        if plate_tk >= beam_tw:
            st_thickness = plate_tk
            break
    st_width = st_height + 100.0
    st_notch_top = 50.0
    st_notch_bottom = round_up(value=weld_thickness_flange, multiplier=5)
    st_beam_weld = 1.0
    st_plate_weld = 10.0

    st_force = 4 * tension_in_bolt
    st_moment = st_force * (l_v + pitch_dist / 2)
    st_eff_length = st_width - st_notch_bottom

    st_shear_capacity = st_eff_length * st_thickness * st_fy / (math.sqrt(3) * gamma_m0)
    st_moment_capacity = st_eff_length ** 2 * st_thickness * st_fy / (4 * gamma_m0)

    st_weld_eff = st_eff_length - 2 * st_beam_weld
    st_weld_shear_capacity = 2 * st_weld_eff * 0.7 * st_beam_weld * st_fu / (math.sqrt(3) * gamma_mw)

    st_shear_stress = st_force / (2 * st_weld_eff * 0.7 * st_beam_weld)

    st_moment_stress = st_moment / (2 * st_beam_weld ** 2 / 4)

    st_eq_weld_stress = math.sqrt(st_shear_stress ** 2 + st_moment_stress ** 2)

    st_weld_fu_gov = min(st_fu, beam_fu, weld_fu)

    st_weld_status = st_eq_weld_stress <= st_weld_fu_gov / (math.sqrt(3) * gamma_mw)

    # Strength of flange under compression or tension TODO: Get function from IS 800

    A_f = beam_B * beam_tf  # area of beam flange
    capacity_beam_flange = (beam_fy / gamma_m0) * A_f
    force_flange = max(t_bf, p_bf)

    if capacity_beam_flange < force_flange:
        design_status = False
        logger.error(": Forces in the beam flange is greater than its load carrying capacity")
        logger.warning(": The maximum allowable force on beam flange of selected section is %2.2f kN"
                       % (round(capacity_beam_flange/1000, 3)))
        logger.info(": Use a higher beam section with wider and/or thicker flange")

    ######################################
    # End of Calculation, SAMPLE Output dictionary
    outputobj = dict()

    # FOR OUTPUT DOCK
    outputobj['Bolt'] = {}
    outputobj["Weld"] = {}
    outputobj['Plate'] = {}
    outputobj['ContPlateTens'] = {}
    outputobj['ContPlateComp'] = {}
    outputobj['Stiffener'] = {}

    outputobj['Bolt']['status'] = design_status
    outputobj['Bolt']['NumberOfBolts'] = int(number_of_bolts)

    outputobj["Bolt"]["ShearBolt"] = float(round(shear_in_bolt/1000, 3))    # kN
    outputobj["Bolt"]["ShearCapacity"] = float(round(bolt_shear_capacity/1000, 3))
    outputobj["Bolt"]["SlipCapacity"] = float(round(bolt_slip_capacity/1000, 3))
    outputobj["Bolt"]["BearingCapacity"] = float(round(bearing_capacity/1000, 3))
    outputobj["Bolt"]["BoltCapacity"] = float(round(bolt_capacity/1000, 3))

    outputobj["Bolt"]["TensionCapacity"] = float(round(bolt_tension_capacity/1000, 3))
    outputobj["Bolt"]["TensionMoment"] = float(round(moment_tension/1000, 3))
    outputobj["Bolt"]["TensionAxial"] = float(round(axial_tension/1000, 3))
    outputobj["Bolt"]["TensionPrying"] = float(round(prying_force/1000, 3))

    outputobj["Bolt"]["TensionBolt"] = float(round(tension_in_bolt/1000, 3))
    outputobj["Bolt"]["CombinedCapacity"] = float(round(combined_capacity, 3))

    # outputobj['Bolt']['BoltFy'] = 0.0
    # outputobj['Bolt']['NumberOfRows'] = int(no_rows)
    # outputobj['Bolt']['BoltsPerColumn'] = 0.0
    # outputobj['Bolt']['Gauge'] = 0.0
    # outputobj['Bolt']['kb'] = 0.0
    # outputobj['Bolt']['SumPlateThick'] = 0.0

    outputobj['Bolt']['CrossCentreGauge'] = float(round(g_1, 3))
    outputobj['Bolt']['End'] = float(round(end_dist, 3))
    outputobj['Bolt']['Edge'] = float(round(edge_dist, 3))
    outputobj['Bolt']['Lv'] = float(round(l_v, 3))
    outputobj['Bolt']['Pitch'] = float(round(pitch_dist, 3))
    outputobj['Bolt']['PitchMini'] = float(round(pitch_dist_min, 3))
    outputobj['Bolt']['PitchMax'] = float(round(pitch_dist_max, 3))
    outputobj['Bolt']['EndMax'] = float(round(end_dist_max, 3))
    outputobj['Bolt']['EndMini'] = float(round(end_dist_min, 3))
    outputobj['Bolt']['DiaHole'] = int(dia_hole)

    outputobj['Plate']['Height'] = float(round(plate_height, 3))
    outputobj['Plate']['Width'] = float(round(plate_width, 3))
    outputobj['Plate']['WidthMin'] = float(round(beam_B, 3))
    # outputobj['Plate']['WidthMax'] = float(round(plate_width + 25.0, 3))
    outputobj['Plate']['Moment'] = float(round(toe_of_weld_moment, 3))
    outputobj['Plate']['be'] = float(round(beam_B/2, 3))
    outputobj['Plate']['fy'] = float(round(end_plate_fy, 3))
    outputobj['Plate']['Thickness'] = float(round(end_plate_thickness, 3))
    outputobj['Plate']['ThickRequired'] = float(round(end_plate_thickness_min, 3))
    outputobj['Bolt']['projection'] = float(round(flange_projection, 3))

    outputobj['ContPlateComp']['Number'] = 2
    outputobj['ContPlateComp']['Length'] = cont_plate_comp_length
    outputobj['ContPlateComp']['Width'] = cont_plate_comp_width
    outputobj['ContPlateComp']['Thickness'] = cont_plate_tk_flange  #TODO bottom continuity plate thickness Anand
    outputobj['ContPlateComp']['ThicknessMin'] = cont_plate_comp_tk_min
    outputobj['ContPlateComp']['Weld'] = 8  # TODO: Sourabh give calculated values

    outputobj['ContPlateTens']['Number'] = 2
    outputobj['ContPlateTens']['Length'] = cont_plate_tens_length
    outputobj['ContPlateTens']['Width'] = cont_plate_tens_width
    outputobj['ContPlateTens']['Thickness'] = cont_plate_tk_flange          #TODO uper continuity plate thickness Anand
    outputobj['ContPlateTens']['ThicknessMin'] = cont_plate_tens_tk_min
    outputobj['ContPlateTens']['Weld'] = 8   # TODO: Sourabh give calculated values

    outputobj['Stiffener']['Number'] = 2
    outputobj['Stiffener']['Length'] = st_eff_length     # TODO:
    outputobj['Stiffener']['Height'] = st_height
    outputobj['Stiffener']['Thickness'] = 10.0  # TODO: Sourabh give calculated values
    outputobj['Stiffener']['NotchBottom'] = st_notch_bottom
    outputobj['Stiffener']['NotchTop'] = st_notch_top
    outputobj['Stiffener']['Weld'] = 8.0    # TODO: Sourabh give calculated values

    # Detailing
    if endplate_type == 'flush':
        if number_of_bolts == 4:
            outputobj['Bolt']['Pitch12'] = float(round(beam_d - 2 * (beam_tf + l_v), 3))

        elif number_of_bolts == 8:
            outputobj['Bolt']['Pitch12'] = float(round(pitch_dist, 3))
            outputobj['Bolt']['Pitch23'] = float(round(beam_d - 2 * (beam_tf + l_v + pitch_dist), 3))
            outputobj['Bolt']['Pitch34'] = float(round(pitch_dist, 3))

        elif number_of_bolts == 12:
            outputobj['Bolt']['Pitch12'] = float(round(pitch_dist, 3))
            outputobj['Bolt']['Pitch23'] = float(round(pitch_dist, 3))
            outputobj['Bolt']['Pitch34'] = float(round(beam_d - 2 * (beam_tf + l_v + 2 * pitch_dist), 3))
            outputobj['Bolt']['Pitch45'] = float(round(pitch_dist, 3))
            outputobj['Bolt']['Pitch56'] = float(round(pitch_dist, 3))

        else:
            pass

    elif endplate_type == 'one_way':

        if number_of_bolts == 6:
            outputobj['Bolt']['Pitch12'] = float(round(2 * l_v + beam_tf, 3))
            outputobj['Bolt']['Pitch23'] = float(round(beam_d - 2 * (beam_tf + l_v), 3))

        elif number_of_bolts == 8:
            outputobj['Bolt']['Pitch12'] = float(round(2 * l_v + beam_tf, 3))
            outputobj['Bolt']['Pitch23'] = float(round(pitch_dist, 3))
            outputobj['Bolt']['Pitch34'] = float(round(beam_d - 2 * (beam_tf + l_v + 0.5 * pitch_dist), 3))

        elif number_of_bolts == 10:
            outputobj['Bolt']['Pitch12'] = float(round(2 * l_v + beam_tf, 3))
            outputobj['Bolt']['Pitch23'] = float(round(pitch_dist, 3))
            outputobj['Bolt']['Pitch34'] = float(round(pitch_dist, 3))
            outputobj['Bolt']['Pitch45'] = float(round(beam_d - 2 * (beam_tf + l_v + pitch_dist), 3))

        elif number_of_bolts == 12:
            outputobj['Bolt']['Pitch12'] = float(round(pitch_dist, 3))
            outputobj['Bolt']['Pitch23'] = float(round(2 * l_v + beam_tf, 3))
            outputobj['Bolt']['Pitch34'] = float(round(pitch_dist, 3))
            outputobj['Bolt']['Pitch45'] = float(round(pitch_dist, 3))
            outputobj['Bolt']['Pitch56'] = float(round(beam_d - 2 * (beam_tf + l_v + pitch_dist), 3))

        else:
            pass

    else:   # endplate_type == 'both_way':
        if number_of_bolts == 8:
            outputobj['Bolt']['Pitch'] = float(round(beam_d - 2 * (beam_tf + l_v), 3))
            outputobj['Bolt']['Pitch12'] = float(round((2 * l_v + beam_tf), 3))
            outputobj['Bolt']['Pitch23'] = float(round(beam_d - 2 * (beam_tf + l_v), 3))
            outputobj['Bolt']['Pitch34'] = float(round((2 * l_v + beam_tf), 3))

        elif number_of_bolts == 12:
            outputobj['Bolt']['Pitch12'] = float(round((2 * l_v + beam_tf), 3))
            outputobj['Bolt']['Pitch23'] = float(round(pitch_dist, 3))
            outputobj['Bolt']['Pitch34'] = float(round(beam_d - 2 * (beam_tf + l_v + pitch_dist), 3))
            outputobj['Bolt']['Pitch45'] = float(round(pitch_dist, 3))
            outputobj['Bolt']['Pitch56'] = float(round((2 * l_v + beam_tf), 3))

        elif number_of_bolts == 16:
            outputobj['Bolt']['Pitch12'] = float(round((2 * l_v + beam_tf), 3))
            outputobj['Bolt']['Pitch23'] = float(round(pitch_dist, 3))
            outputobj['Bolt']['Pitch34'] = float(round(pitch_dist, 3))
            outputobj['Bolt']['Pitch45'] = float(round(beam_d - 2 * (beam_tf + l_v + 2 * pitch_dist), 3))
            outputobj['Bolt']['Pitch56'] = float(round(pitch_dist, 3))
            outputobj['Bolt']['Pitch67'] = float(round(pitch_dist, 3))
            outputobj['Bolt']['Pitch78'] = float(round((2 * l_v + beam_tf), 3))

        elif number_of_bolts == 20:
            outputobj['Bolt']['Pitch12'] = float(round(pitch_dist, 3))
            outputobj['Bolt']['Pitch23'] = float(round((2 * l_v + beam_tf), 3))
            outputobj['Bolt']['Pitch34'] = float(round(pitch_dist, 3))
            outputobj['Bolt']['Pitch45'] = float(round(pitch_dist, 3))
            outputobj['Bolt']['Pitch56'] = float(round(beam_d - 2 * (beam_tf + l_v + 2 * pitch_dist), 3))
            outputobj['Bolt']['Pitch67'] = float(round(pitch_dist, 3))
            outputobj['Bolt']['Pitch78'] = float(round(pitch_dist, 3))
            outputobj['Bolt']['Pitch89'] = float(round((2 * l_v + beam_tf), 3))
            outputobj['Bolt']['Pitch910'] = float(round(pitch_dist, 3))
        else:
            pass

    if weld_method == 'fillet':
        outputobj["Weld"]["FlangeSizeMin"] = float(round(flange_weld_size_min, 3))
        outputobj["Weld"]["FlangeSizeMax"] = float(round(flange_weld_size_max, 3))
        outputobj["Weld"]["FlangeLengthTop"] = float(round(flange_weld_effective_length_top, 3))
        outputobj["Weld"]["FlangeLengthBottom"] = float(round(flange_weld_effective_length_bottom, 3))
        outputobj["Weld"]["FlangeThroat"] = float(round(flange_weld_throat_size, 3))
        outputobj["Weld"]["FlangeThroatMin"] = float(round(flange_weld_throat_reqd, 3))
        outputobj["Weld"]["FlangeStress"] = float(round(flange_weld_stress, 3))
        outputobj["Weld"]["FlangeStrength"] = float(round(flange_weld_strength, 3))

        outputobj["Weld"]["WebSizeMin"] = float(round(web_weld_size_min, 3))
        outputobj["Weld"]["WebSizeMax"] = float(round(web_weld_size_max, 3))
        outputobj["Weld"]["WebLength"] = float(round(web_weld_effective_length, 3))
        outputobj["Weld"]["WebThroat"] = float(round(web_weld_throat_size, 3))
        outputobj["Weld"]["WebThroatMin"] = float(round(web_weld_throat_reqd, 3))
        outputobj["Weld"]["WebStress"] = float(round(web_weld_stress, 3))
        outputobj["Weld"]["WebStrength"] = float(round(web_weld_strength, 3))

    else:  # weld_method == 'groove':
<<<<<<< HEAD
        outputobj["Weld"]["Size"] = 10
=======
        outputobj["Weld"]["Size"] = 3
>>>>>>> 9dd411ae
        outputobj["Weld"]["FlangeSize"] = float(round(groove_weld_size_flange, 3))
        outputobj["Weld"]["WebSize"] = float(round(groove_weld_size_web, 3))


    # End of SAMPLE Output dictionary

    if design_status is True:
        logger.info(": Overall end plate moment connection design is safe \n")
        logger.debug(" :=========End Of design===========")
    else:
        logger.error(": Design is not safe \n ")
        logger.debug(" :=========End Of design===========")

    return outputobj



<|MERGE_RESOLUTION|>--- conflicted
+++ resolved
@@ -947,11 +947,7 @@
         outputobj["Weld"]["WebStrength"] = float(round(web_weld_strength, 3))
 
     else:  # weld_method == 'groove':
-<<<<<<< HEAD
-        outputobj["Weld"]["Size"] = 10
-=======
         outputobj["Weld"]["Size"] = 3
->>>>>>> 9dd411ae
         outputobj["Weld"]["FlangeSize"] = float(round(groove_weld_size_flange, 3))
         outputobj["Weld"]["WebSize"] = float(round(groove_weld_size_web, 3))
 
