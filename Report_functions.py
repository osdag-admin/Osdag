--- conflicted
+++ resolved
@@ -33,8 +33,7 @@
     min_pitch_eqn.append(NoEscape(r'=&2.5*' + d + r'&=' + min_pitch + r'\end{aligned}'))
     return min_pitch_eqn
 
-<<<<<<< HEAD
-=======
+
 
 def cl_10_2_2_min_spacing(d, parameter='pitch'):
     """ minimum spacing between two adjacent fasteners as per cl.10.2.2, IS 800:2007
@@ -160,10 +159,6 @@
     end_edge_eqn.append(NoEscape(r'\begin = ' + max_end_edge_dist + ''))
 
     return end_edge_eqn
-
-
-def max_pitch(t):
->>>>>>> 436f627e
 
 def max_pitch(t):
     t1 = str(t[0])
