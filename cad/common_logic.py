--- conflicted
+++ resolved
@@ -938,13 +938,6 @@
 
         self.display.EraseAll()
         self.display.View_Iso()
-<<<<<<< HEAD
-        # self.display.SetOrthographicProjection()
-        # self.display.View_Left()
-
-=======
-        # self.display.View_Left()
->>>>>>> 665ff10c
         self.display.FitAll()
 
         self.display.DisableAntiAliasing()
