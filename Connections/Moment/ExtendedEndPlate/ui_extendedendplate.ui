<?xml version="1.0" encoding="UTF-8"?>
<ui version="4.0">
 <class>MainWindow</class>
 <widget class="QMainWindow" name="MainWindow">
  <property name="geometry">
   <rect>
    <x>0</x>
    <y>0</y>
    <width>1361</width>
    <height>895</height>
   </rect>
  </property>
  <property name="windowTitle">
   <string>Extended End Plate</string>
  </property>
  <property name="windowIcon">
   <iconset resource="ResourceFiles/icons.qrc">
    <normaloff>:/newPrefix/images/extendedbothways.png</normaloff>:/newPrefix/images/extendedbothways.png</iconset>
  </property>
  <property name="iconSize">
   <size>
    <width>20</width>
    <height>2</height>
   </size>
  </property>
  <widget class="QWidget" name="centralwidget">
   <layout class="QGridLayout" name="gridLayout">
    <item row="1" column="0">
     <widget class="QSplitter" name="splitter">
      <property name="orientation">
       <enum>Qt::Vertical</enum>
      </property>
      <widget class="QFrame" name="frame_2">
       <property name="minimumSize">
        <size>
         <width>0</width>
         <height>100</height>
        </size>
       </property>
       <property name="frameShape">
        <enum>QFrame::Box</enum>
       </property>
       <property name="frameShadow">
        <enum>QFrame::Raised</enum>
       </property>
       <property name="lineWidth">
        <number>1</number>
       </property>
       <property name="midLineWidth">
        <number>1</number>
       </property>
       <layout class="QVBoxLayout" name="verticalLayout">
        <property name="leftMargin">
         <number>1</number>
        </property>
        <property name="topMargin">
         <number>1</number>
        </property>
        <property name="rightMargin">
         <number>1</number>
        </property>
        <property name="bottomMargin">
         <number>1</number>
        </property>
        <item>
         <widget class="QTabWidget" name="mytabWidget">
          <property name="minimumSize">
           <size>
            <width>0</width>
            <height>450</height>
           </size>
          </property>
          <property name="font">
           <font>
            <pointsize>8</pointsize>
            <weight>75</weight>
            <italic>true</italic>
            <bold>true</bold>
           </font>
          </property>
          <property name="focusPolicy">
           <enum>Qt::NoFocus</enum>
          </property>
          <property name="styleSheet">
           <string notr="true">QTabBar::tab { height: 75px; width: 1px;  }</string>
          </property>
          <property name="tabPosition">
           <enum>QTabWidget::West</enum>
          </property>
          <property name="currentIndex">
           <number>-1</number>
          </property>
         </widget>
        </item>
       </layout>
      </widget>
      <widget class="QTextEdit" name="textEdit">
       <property name="minimumSize">
        <size>
         <width>0</width>
         <height>125</height>
        </size>
       </property>
       <property name="maximumSize">
        <size>
         <width>16777215</width>
         <height>16777215</height>
        </size>
       </property>
       <property name="font">
        <font>
         <pointsize>10</pointsize>
        </font>
       </property>
       <property name="verticalScrollBarPolicy">
        <enum>Qt::ScrollBarAlwaysOn</enum>
       </property>
       <property name="readOnly">
        <bool>true</bool>
       </property>
       <property name="overwriteMode">
        <bool>true</bool>
       </property>
      </widget>
     </widget>
    </item>
    <item row="0" column="0">
     <widget class="QFrame" name="frame">
      <property name="minimumSize">
       <size>
        <width>0</width>
        <height>28</height>
       </size>
      </property>
      <property name="maximumSize">
       <size>
        <width>16777215</width>
        <height>28</height>
       </size>
      </property>
      <property name="frameShape">
       <enum>QFrame::NoFrame</enum>
      </property>
      <property name="frameShadow">
       <enum>QFrame::Raised</enum>
      </property>
      <widget class="QToolButton" name="btnInput">
       <property name="geometry">
        <rect>
         <x>0</x>
         <y>0</y>
         <width>28</width>
         <height>28</height>
        </rect>
       </property>
       <property name="focusPolicy">
        <enum>Qt::TabFocus</enum>
       </property>
       <property name="toolTip">
        <string>Left Dock</string>
       </property>
       <property name="layoutDirection">
        <enum>Qt::LeftToRight</enum>
       </property>
       <property name="text">
        <string>input</string>
       </property>
       <property name="icon">
        <iconset resource="ResourceFiles/icons.qrc">
         <normaloff>:/newPrefix/images/input.png</normaloff>:/newPrefix/images/input.png</iconset>
       </property>
       <property name="iconSize">
        <size>
         <width>18</width>
         <height>18</height>
        </size>
       </property>
      </widget>
      <widget class="QToolButton" name="btnOutput">
       <property name="geometry">
        <rect>
         <x>30</x>
         <y>0</y>
         <width>28</width>
         <height>28</height>
        </rect>
       </property>
       <property name="focusPolicy">
        <enum>Qt::TabFocus</enum>
       </property>
       <property name="toolTip">
        <string>Right Dock</string>
       </property>
       <property name="text">
        <string>...</string>
       </property>
       <property name="icon">
        <iconset resource="ResourceFiles/icons.qrc">
         <normaloff>:/newPrefix/images/output.png</normaloff>:/newPrefix/images/output.png</iconset>
       </property>
       <property name="iconSize">
        <size>
         <width>18</width>
         <height>18</height>
        </size>
       </property>
      </widget>
      <widget class="QToolButton" name="btnTop">
       <property name="geometry">
        <rect>
         <x>160</x>
         <y>0</y>
         <width>28</width>
         <height>28</height>
        </rect>
       </property>
       <property name="focusPolicy">
        <enum>Qt::TabFocus</enum>
       </property>
       <property name="toolTip">
        <string>Top View</string>
       </property>
       <property name="text">
        <string>...</string>
       </property>
       <property name="icon">
        <iconset resource="ResourceFiles/icons.qrc">
         <normaloff>:/newPrefix/images/X-Y.png</normaloff>:/newPrefix/images/X-Y.png</iconset>
       </property>
       <property name="iconSize">
        <size>
         <width>22</width>
         <height>22</height>
        </size>
       </property>
      </widget>
      <widget class="QToolButton" name="btnFront">
       <property name="geometry">
        <rect>
         <x>100</x>
         <y>0</y>
         <width>28</width>
         <height>28</height>
        </rect>
       </property>
       <property name="focusPolicy">
        <enum>Qt::TabFocus</enum>
       </property>
       <property name="toolTip">
        <string>Front View</string>
       </property>
       <property name="text">
        <string>...</string>
       </property>
       <property name="icon">
        <iconset resource="ResourceFiles/icons.qrc">
         <normaloff>:/newPrefix/images/Z-X.png</normaloff>:/newPrefix/images/Z-X.png</iconset>
       </property>
       <property name="iconSize">
        <size>
         <width>22</width>
         <height>22</height>
        </size>
       </property>
      </widget>
      <widget class="QToolButton" name="btnSide">
       <property name="geometry">
        <rect>
         <x>130</x>
         <y>0</y>
         <width>28</width>
         <height>28</height>
        </rect>
       </property>
       <property name="focusPolicy">
        <enum>Qt::TabFocus</enum>
       </property>
       <property name="toolTip">
        <string>Side View</string>
       </property>
       <property name="text">
        <string>...</string>
       </property>
       <property name="icon">
        <iconset resource="ResourceFiles/icons.qrc">
         <normaloff>:/newPrefix/images/Z-Y.png</normaloff>:/newPrefix/images/Z-Y.png</iconset>
       </property>
       <property name="iconSize">
        <size>
         <width>22</width>
         <height>22</height>
        </size>
       </property>
      </widget>
      <widget class="QCheckBox" name="btn3D">
       <property name="geometry">
        <rect>
         <x>220</x>
         <y>0</y>
         <width>90</width>
         <height>28</height>
        </rect>
       </property>
       <property name="font">
        <font>
         <family>Arial</family>
         <pointsize>11</pointsize>
         <weight>75</weight>
         <italic>false</italic>
         <bold>true</bold>
         <underline>false</underline>
         <strikeout>false</strikeout>
        </font>
       </property>
       <property name="focusPolicy">
        <enum>Qt::TabFocus</enum>
       </property>
       <property name="toolTip">
        <string>3D Model</string>
       </property>
       <property name="text">
        <string>Model</string>
       </property>
      </widget>
      <widget class="QCheckBox" name="chkBx_beamSec">
       <property name="geometry">
        <rect>
         <x>330</x>
         <y>0</y>
         <width>90</width>
         <height>29</height>
        </rect>
       </property>
       <property name="font">
        <font>
         <family>Arial</family>
         <pointsize>11</pointsize>
         <weight>75</weight>
         <bold>true</bold>
        </font>
       </property>
       <property name="focusPolicy">
        <enum>Qt::TabFocus</enum>
       </property>
       <property name="toolTip">
        <string>Beam only</string>
       </property>
       <property name="text">
        <string>Beam</string>
       </property>
      </widget>
      <widget class="QCheckBox" name="chkBx_connector">
       <property name="geometry">
        <rect>
         <x>440</x>
         <y>0</y>
         <width>151</width>
         <height>29</height>
        </rect>
       </property>
       <property name="font">
        <font>
         <family>Arial</family>
         <pointsize>11</pointsize>
         <weight>75</weight>
         <bold>true</bold>
        </font>
       </property>
       <property name="focusPolicy">
        <enum>Qt::TabFocus</enum>
       </property>
       <property name="toolTip">
        <string>Extendedplate only</string>
       </property>
       <property name="text">
        <string>Connector</string>
       </property>
      </widget>
     </widget>
    </item>
   </layout>
  </widget>
  <widget class="QMenuBar" name="menubar">
   <property name="geometry">
    <rect>
     <x>0</x>
     <y>0</y>
<<<<<<< HEAD
     <width>1422</width>
     <height>22</height>
=======
     <width>1361</width>
     <height>21</height>
>>>>>>> 9a2ae6d6
    </rect>
   </property>
   <property name="styleSheet">
    <string notr="true"/>
   </property>
   <property name="nativeMenuBar">
    <bool>false</bool>
   </property>
   <widget class="QMenu" name="menuFile">
    <property name="styleSheet">
     <string notr="true">QMenu {
    background-color:#b2bd84;
    border-color: black;
    border: 1px solid;
    margin: 2px; /* some spacing around the menu */
}
QMenu::separator {
    height: 1px;
    background: #825051;
    margin-left: 5px;
    margin-right: 5px;
}

QMenu::item {
    color: black;
    padding: 2px 20px 2px 20px;
    border: 1px solid transparent; /* reserve space for selection border */
}

QMenu::item:selected {
   color:white;
    border-color: darkblue;
    background: #825051;
    margin-left: 5px;
    margin-right: 5px;
}
</string>
    </property>
    <property name="title">
     <string>File</string>
    </property>
    <addaction name="action_load_input"/>
    <addaction name="separator"/>
    <addaction name="action_save_input"/>
    <addaction name="actionSave_log_messages"/>
    <addaction name="actionCreate_design_report"/>
    <addaction name="separator"/>
    <addaction name="actionSave_3D_model"/>
    <addaction name="actionSave_current_image"/>
    <addaction name="separator"/>
    <addaction name="actionSave_Front_View"/>
    <addaction name="actionSave_Top_View"/>
    <addaction name="actionSave_Side_View"/>
    <addaction name="separator"/>
    <addaction name="actionfinPlate_quit"/>
   </widget>
   <widget class="QMenu" name="menuEdit">
    <property name="styleSheet">
     <string notr="true">QMenu {
    background-color:#b2bd84;
    border-color: black;
    border: 1px solid;
    margin: 2px; /* some spacing around the menu */
}
QMenu::separator {
    height: 1px;
    background: #825051;
    margin-left: 5px;
    margin-right: 5px;
}

QMenu::item {
    color: black;
    padding: 2px 20px 2px 20px;
    border: 1px solid transparent; /* reserve space for selection border */
}

QMenu::item:selected {
   color:white;
    border-color: darkblue;
    background: #825051;
    margin-left: 5px;
    margin-right: 5px;
}
</string>
    </property>
    <property name="title">
     <string>Edit</string>
    </property>
    <addaction name="actionClear"/>
    <addaction name="actionCopy"/>
    <addaction name="actionPaste"/>
    <addaction name="actionDesign_Preferences"/>
   </widget>
   <widget class="QMenu" name="menuView">
    <property name="styleSheet">
     <string notr="true">QMenu {
    background-color:#b2bd84;
    border-color: black;
    border: 1px solid;
    margin: 2px; /* some spacing around the menu */
}
QMenu::separator {
    height: 1px;
    background: #825051;
    margin-left: 5px;
    margin-right: 5px;
}

QMenu::item {
    color: black;
    padding: 2px 20px 2px 20px;
    border: 1px solid transparent; /* reserve space for selection border */
}

QMenu::item:selected {
   color:white;
    border-color: darkblue;
    background: #825051;
    margin-left: 5px;
    margin-right: 5px;
}
</string>
    </property>
    <property name="title">
     <string>View</string>
    </property>
    <addaction name="actionEnlarge_font_size"/>
    <addaction name="separator"/>
   </widget>
   <widget class="QMenu" name="menuHelp">
    <property name="styleSheet">
     <string notr="true">QMenu {
    background-color:#b2bd84;
    border-color: black;
    border: 1px solid;
    margin: 2px; /* some spacing around the menu */
}
QMenu::separator {
    height: 1px;
    background: #825051;
    margin-left: 5px;
    margin-right: 5px;
}

QMenu::item {
    color: black;
    padding: 2px 20px 2px 20px;
    border: 1px solid transparent; /* reserve space for selection border */
}

QMenu::item:selected {
   color:white;
    border-color: darkblue;
    background: #825051;
    margin-left: 5px;
    margin-right: 5px;
}
</string>
    </property>
    <property name="title">
     <string>Help</string>
    </property>
    <addaction name="actionSample_Tutorials"/>
    <addaction name="actionDesign_examples"/>
    <addaction name="separator"/>
    <addaction name="actionAsk_Us_a_Question"/>
    <addaction name="actionAbout_Osdag_2"/>
   </widget>
   <widget class="QMenu" name="menuGraphics">
    <property name="styleSheet">
     <string notr="true">QMenu {
    background-color:#b2bd84;
    border-color: black;
    border: 1px solid;
    margin: 2px; /* some spacing around the menu */
}
QMenu::separator {
    height: 1px;
    background: #825051;
    margin-left: 5px;
    margin-right: 5px;
}

QMenu::item {
    color: black;
    padding: 2px 20px 2px 20px;
    border: 1px solid transparent; /* reserve space for selection border */
}

QMenu::item:selected {
   color:white;
    border-color: darkblue;
    background: #825051;
    margin-left: 5px;
    margin-right: 5px;
}</string>
    </property>
    <property name="title">
     <string>Graphics</string>
    </property>
    <addaction name="separator"/>
    <addaction name="actionZoom_in"/>
    <addaction name="actionZoom_out"/>
    <addaction name="actionPan"/>
    <addaction name="actionRotate_3D_model"/>
    <addaction name="separator"/>
    <addaction name="actionShow_beam"/>
    <addaction name="actionShow_connector"/>
    <addaction name="actionShow_all"/>
    <addaction name="separator"/>
    <addaction name="actionChange_background"/>
   </widget>
   <addaction name="menuFile"/>
   <addaction name="menuEdit"/>
   <addaction name="menuView"/>
   <addaction name="menuGraphics"/>
   <addaction name="menuHelp"/>
  </widget>
  <widget class="QDockWidget" name="inputDock">
   <property name="sizePolicy">
    <sizepolicy hsizetype="Preferred" vsizetype="Preferred">
     <horstretch>1</horstretch>
     <verstretch>0</verstretch>
    </sizepolicy>
   </property>
   <property name="minimumSize">
    <size>
     <width>320</width>
     <height>790</height>
    </size>
   </property>
   <property name="maximumSize">
    <size>
     <width>320</width>
     <height>790</height>
    </size>
   </property>
   <property name="baseSize">
    <size>
     <width>310</width>
     <height>710</height>
    </size>
   </property>
   <property name="font">
    <font>
     <family>Arial</family>
     <pointsize>11</pointsize>
     <weight>75</weight>
     <italic>false</italic>
     <bold>true</bold>
    </font>
   </property>
   <property name="floating">
    <bool>false</bool>
   </property>
   <property name="features">
    <set>QDockWidget::AllDockWidgetFeatures</set>
   </property>
   <property name="windowTitle">
    <string>Input dock</string>
   </property>
   <attribute name="dockWidgetArea">
    <number>1</number>
   </attribute>
   <widget class="QWidget" name="dockWidgetContents">
    <widget class="QLineEdit" name="txt_Fy">
     <property name="geometry">
      <rect>
       <x>150</x>
       <y>170</y>
       <width>160</width>
       <height>27</height>
      </rect>
     </property>
     <property name="font">
      <font>
       <pointsize>11</pointsize>
       <weight>50</weight>
       <bold>false</bold>
      </font>
     </property>
     <property name="placeholderText">
      <string>000</string>
     </property>
    </widget>
    <widget class="QLabel" name="lbl_beam1">
     <property name="geometry">
      <rect>
       <x>6</x>
       <y>107</y>
       <width>151</width>
       <height>22</height>
      </rect>
     </property>
     <property name="font">
      <font>
       <pointsize>11</pointsize>
       <weight>50</weight>
       <bold>false</bold>
      </font>
     </property>
     <property name="text">
      <string>&lt;html&gt;&lt;head/&gt;&lt;body&gt;&lt;p&gt;Beam section *&lt;/p&gt;&lt;/body&gt;&lt;/html&gt;</string>
     </property>
    </widget>
    <widget class="QComboBox" name="combo_connLoc">
     <property name="geometry">
      <rect>
       <x>150</x>
       <y>20</y>
       <width>160</width>
       <height>27</height>
      </rect>
     </property>
     <property name="font">
      <font>
       <pointsize>11</pointsize>
       <weight>50</weight>
       <bold>false</bold>
      </font>
     </property>
     <item>
      <property name="text">
       <string>Select type</string>
      </property>
     </item>
     <item>
      <property name="text">
       <string>Flush</string>
      </property>
     </item>
     <item>
      <property name="text">
       <string>Extended one way</string>
      </property>
     </item>
     <item>
      <property name="text">
       <string>Extended both ways</string>
      </property>
     </item>
    </widget>
    <widget class="QLineEdit" name="txt_Fu">
     <property name="geometry">
      <rect>
       <x>150</x>
       <y>140</y>
       <width>160</width>
       <height>27</height>
      </rect>
     </property>
     <property name="font">
      <font>
       <pointsize>11</pointsize>
       <weight>50</weight>
       <bold>false</bold>
      </font>
     </property>
     <property name="placeholderText">
      <string>000</string>
     </property>
    </widget>
    <widget class="QLabel" name="label">
     <property name="geometry">
      <rect>
       <x>3</x>
       <y>-3</y>
       <width>221</width>
       <height>21</height>
      </rect>
     </property>
     <property name="palette">
      <palette>
       <active>
        <colorrole role="Link">
         <brush brushstyle="SolidPattern">
          <color alpha="255">
           <red>0</red>
           <green>0</green>
           <blue>127</blue>
          </color>
         </brush>
        </colorrole>
       </active>
       <inactive>
        <colorrole role="Link">
         <brush brushstyle="SolidPattern">
          <color alpha="255">
           <red>0</red>
           <green>0</green>
           <blue>255</blue>
          </color>
         </brush>
        </colorrole>
       </inactive>
       <disabled>
        <colorrole role="Link">
         <brush brushstyle="SolidPattern">
          <color alpha="255">
           <red>0</red>
           <green>0</green>
           <blue>255</blue>
          </color>
         </brush>
        </colorrole>
       </disabled>
      </palette>
     </property>
     <property name="font">
      <font>
       <pointsize>11</pointsize>
       <weight>75</weight>
       <italic>true</italic>
       <bold>true</bold>
      </font>
     </property>
     <property name="text">
      <string>&lt;html&gt;&lt;head/&gt;&lt;body&gt;&lt;p&gt;Connecting members&lt;/p&gt;&lt;/body&gt;&lt;/html&gt;</string>
     </property>
    </widget>
    <widget class="QLabel" name="label_4">
     <property name="geometry">
      <rect>
       <x>6</x>
       <y>20</y>
       <width>120</width>
       <height>25</height>
      </rect>
     </property>
     <property name="font">
      <font>
       <pointsize>11</pointsize>
       <weight>50</weight>
       <bold>false</bold>
      </font>
     </property>
     <property name="text">
      <string>&lt;html&gt;&lt;head/&gt;&lt;body&gt;&lt;p&gt;End plate type *&lt;/p&gt;&lt;/body&gt;&lt;/html&gt;</string>
     </property>
    </widget>
    <widget class="QLabel" name="lbl_fu">
     <property name="geometry">
      <rect>
       <x>6</x>
       <y>140</y>
       <width>120</width>
       <height>25</height>
      </rect>
     </property>
     <property name="font">
      <font>
       <pointsize>11</pointsize>
       <weight>50</weight>
       <bold>false</bold>
      </font>
     </property>
     <property name="text">
      <string>&lt;html&gt;&lt;head/&gt;&lt;body&gt;&lt;p&gt;&lt;span style=&quot; font-style:italic;&quot;&gt;f&lt;/span&gt;&lt;span style=&quot; font-style:italic; vertical-align:sub;&quot;&gt;u &lt;/span&gt;(MPa) * &lt;/p&gt;&lt;/body&gt;&lt;/html&gt;</string>
     </property>
    </widget>
    <widget class="QComboBox" name="combo_beamSec">
     <property name="geometry">
      <rect>
       <x>150</x>
       <y>107</y>
       <width>160</width>
       <height>27</height>
      </rect>
     </property>
     <property name="font">
      <font>
       <family>Arial</family>
       <pointsize>11</pointsize>
      </font>
     </property>
     <property name="styleSheet">
      <string notr="true">QComboBox { combobox-popup: 0; }</string>
     </property>
     <property name="currentIndex">
      <number>-1</number>
     </property>
     <property name="maxVisibleItems">
      <number>5</number>
     </property>
    </widget>
    <widget class="QLabel" name="lbl_fy">
     <property name="geometry">
      <rect>
       <x>6</x>
       <y>165</y>
       <width>120</width>
       <height>25</height>
      </rect>
     </property>
     <property name="font">
      <font>
       <pointsize>11</pointsize>
       <weight>50</weight>
       <bold>false</bold>
      </font>
     </property>
     <property name="text">
      <string>&lt;html&gt;&lt;head/&gt;&lt;body&gt;&lt;p&gt;&lt;span style=&quot; font-style:italic;&quot;&gt;f&lt;/span&gt;&lt;span style=&quot; vertical-align:sub;&quot;&gt;y &lt;/span&gt;(MPa) *&lt;/p&gt;&lt;/body&gt;&lt;/html&gt;</string>
     </property>
    </widget>
    <widget class="QLabel" name="label_18">
     <property name="geometry">
      <rect>
       <x>3</x>
       <y>200</y>
       <width>201</width>
       <height>25</height>
      </rect>
     </property>
     <property name="font">
      <font>
       <pointsize>11</pointsize>
       <weight>50</weight>
       <italic>true</italic>
       <bold>false</bold>
      </font>
     </property>
     <property name="text">
      <string>&lt;html&gt;&lt;head/&gt;&lt;body&gt;&lt;p&gt;&lt;span style=&quot; font-weight:600;&quot;&gt;Factored loads&lt;/span&gt;&lt;/p&gt;&lt;/body&gt;&lt;/html&gt;</string>
     </property>
    </widget>
    <widget class="QLabel" name="lbl_shear">
     <property name="geometry">
      <rect>
       <x>6</x>
       <y>251</y>
       <width>151</width>
       <height>25</height>
      </rect>
     </property>
     <property name="font">
      <font>
       <pointsize>11</pointsize>
       <weight>50</weight>
       <bold>false</bold>
      </font>
     </property>
     <property name="text">
      <string>Vert. Shear (kN) *</string>
     </property>
    </widget>
    <widget class="QLineEdit" name="txt_Shear">
     <property name="geometry">
      <rect>
       <x>150</x>
       <y>251</y>
       <width>160</width>
       <height>27</height>
      </rect>
     </property>
     <property name="font">
      <font>
       <pointsize>11</pointsize>
       <weight>50</weight>
       <bold>false</bold>
      </font>
     </property>
    </widget>
    <widget class="QLabel" name="label_5">
     <property name="geometry">
      <rect>
       <x>3</x>
       <y>310</y>
       <width>150</width>
       <height>25</height>
      </rect>
     </property>
     <property name="font">
      <font>
       <pointsize>11</pointsize>
       <weight>50</weight>
       <bold>false</bold>
      </font>
     </property>
     <property name="text">
      <string>&lt;html&gt;&lt;head/&gt;&lt;body&gt;&lt;p&gt;&lt;span style=&quot; font-weight:600; font-style:italic;&quot;&gt;Bolt&lt;/span&gt;&lt;/p&gt;&lt;/body&gt;&lt;/html&gt;</string>
     </property>
     <property name="alignment">
      <set>Qt::AlignLeading|Qt::AlignLeft|Qt::AlignVCenter</set>
     </property>
    </widget>
    <widget class="QComboBox" name="combo_type">
     <property name="geometry">
      <rect>
       <x>150</x>
       <y>360</y>
       <width>160</width>
       <height>27</height>
      </rect>
     </property>
     <property name="font">
      <font>
       <pointsize>11</pointsize>
       <weight>50</weight>
       <bold>false</bold>
      </font>
     </property>
     <property name="maxVisibleItems">
      <number>10</number>
     </property>
    </widget>
    <widget class="QLabel" name="label_6">
     <property name="geometry">
      <rect>
       <x>6</x>
       <y>390</y>
       <width>100</width>
       <height>25</height>
      </rect>
     </property>
     <property name="font">
      <font>
       <pointsize>11</pointsize>
       <weight>50</weight>
       <bold>false</bold>
      </font>
     </property>
     <property name="text">
      <string>Grade *</string>
     </property>
    </widget>
    <widget class="QComboBox" name="combo_grade">
     <property name="geometry">
      <rect>
       <x>150</x>
       <y>390</y>
       <width>160</width>
       <height>27</height>
      </rect>
     </property>
     <property name="font">
      <font>
       <family>Arial</family>
       <pointsize>11</pointsize>
      </font>
     </property>
     <property name="styleSheet">
      <string notr="true">QComboBox { combobox-popup: 0; }</string>
     </property>
     <property name="maxVisibleItems">
      <number>6</number>
     </property>
    </widget>
    <widget class="QLabel" name="label_7">
     <property name="geometry">
      <rect>
       <x>6</x>
       <y>330</y>
       <width>131</width>
       <height>25</height>
      </rect>
     </property>
     <property name="font">
      <font>
       <pointsize>11</pointsize>
       <weight>50</weight>
       <bold>false</bold>
      </font>
     </property>
     <property name="text">
      <string>&lt;html&gt;&lt;head/&gt;&lt;body&gt;&lt;p&gt;Diameter (mm) &lt;span style=&quot; color:#555500;&quot;&gt;*&lt;/span&gt;&lt;/p&gt;&lt;/body&gt;&lt;/html&gt;</string>
     </property>
    </widget>
    <widget class="QLabel" name="label_8">
     <property name="geometry">
      <rect>
       <x>6</x>
       <y>360</y>
       <width>100</width>
       <height>25</height>
      </rect>
     </property>
     <property name="font">
      <font>
       <pointsize>11</pointsize>
       <weight>50</weight>
       <bold>false</bold>
      </font>
     </property>
     <property name="text">
      <string>Type *</string>
     </property>
    </widget>
    <widget class="QComboBox" name="combo_diameter">
     <property name="geometry">
      <rect>
       <x>150</x>
       <y>330</y>
       <width>160</width>
       <height>27</height>
      </rect>
     </property>
     <property name="font">
      <font>
       <family>Arial</family>
       <pointsize>11</pointsize>
       <weight>50</weight>
       <bold>false</bold>
      </font>
     </property>
     <property name="styleSheet">
      <string notr="true">QComboBox { combobox-popup: 0; }</string>
     </property>
     <property name="maxVisibleItems">
      <number>5</number>
     </property>
     <item>
      <property name="text">
       <string>Select diameter</string>
      </property>
     </item>
     <item>
      <property name="text">
       <string>12</string>
      </property>
     </item>
     <item>
      <property name="text">
       <string>16</string>
      </property>
     </item>
     <item>
      <property name="text">
       <string>20</string>
      </property>
     </item>
     <item>
      <property name="text">
       <string>24</string>
      </property>
     </item>
     <item>
      <property name="text">
       <string>30</string>
      </property>
     </item>
     <item>
      <property name="text">
       <string>36</string>
      </property>
     </item>
    </widget>
    <widget class="QLabel" name="lbl_width_2">
     <property name="geometry">
      <rect>
       <x>6</x>
       <y>500</y>
       <width>111</width>
       <height>25</height>
      </rect>
     </property>
     <property name="font">
      <font>
       <pointsize>11</pointsize>
       <weight>50</weight>
       <bold>false</bold>
      </font>
     </property>
     <property name="text">
      <string>Width (mm)</string>
     </property>
    </widget>
    <widget class="QLabel" name="label_40">
     <property name="geometry">
      <rect>
       <x>3</x>
       <y>420</y>
       <width>100</width>
       <height>25</height>
      </rect>
     </property>
     <property name="font">
      <font>
       <pointsize>11</pointsize>
       <weight>50</weight>
       <bold>false</bold>
      </font>
     </property>
     <property name="text">
      <string>&lt;html&gt;&lt;head/&gt;&lt;body&gt;&lt;p&gt;&lt;span style=&quot; font-weight:600; font-style:italic;&quot;&gt;Plate&lt;/span&gt;&lt;/p&gt;&lt;/body&gt;&lt;/html&gt;</string>
     </property>
    </widget>
    <widget class="QLabel" name="label_41">
     <property name="geometry">
      <rect>
       <x>6</x>
       <y>440</y>
       <width>141</width>
       <height>25</height>
      </rect>
     </property>
     <property name="font">
      <font>
       <pointsize>11</pointsize>
       <weight>50</weight>
       <bold>false</bold>
      </font>
     </property>
     <property name="text">
      <string>&lt;html&gt;&lt;head/&gt;&lt;body&gt;&lt;p&gt;Thickness (mm) *&lt;/p&gt;&lt;/body&gt;&lt;/html&gt;</string>
     </property>
    </widget>
    <widget class="QLineEdit" name="txt_plateHeight">
     <property name="geometry">
      <rect>
       <x>150</x>
       <y>470</y>
       <width>160</width>
       <height>27</height>
      </rect>
     </property>
     <property name="font">
      <font>
       <pointsize>11</pointsize>
       <weight>50</weight>
       <bold>false</bold>
      </font>
     </property>
     <property name="text">
      <string/>
     </property>
     <property name="placeholderText">
      <string>0</string>
     </property>
    </widget>
    <widget class="QLabel" name="lbl_len_2">
     <property name="geometry">
      <rect>
       <x>6</x>
       <y>470</y>
       <width>111</width>
       <height>25</height>
      </rect>
     </property>
     <property name="font">
      <font>
       <pointsize>11</pointsize>
       <weight>50</weight>
       <bold>false</bold>
      </font>
     </property>
     <property name="text">
      <string>Height (mm)</string>
     </property>
    </widget>
    <widget class="QComboBox" name="combo_plateThick">
     <property name="geometry">
      <rect>
       <x>150</x>
       <y>440</y>
       <width>160</width>
       <height>27</height>
      </rect>
     </property>
     <property name="font">
      <font>
       <family>Arial</family>
       <pointsize>11</pointsize>
       <weight>50</weight>
       <bold>false</bold>
      </font>
     </property>
     <property name="styleSheet">
      <string notr="true">QComboBox { combobox-popup: 0; }</string>
     </property>
     <property name="currentIndex">
      <number>0</number>
     </property>
     <property name="maxVisibleItems">
      <number>5</number>
     </property>
     <item>
      <property name="text">
       <string>Select plate thickness</string>
      </property>
     </item>
     <item>
      <property name="text">
       <string>6</string>
      </property>
     </item>
     <item>
      <property name="text">
       <string>8</string>
      </property>
     </item>
     <item>
      <property name="text">
       <string>10</string>
      </property>
     </item>
     <item>
      <property name="text">
       <string>12</string>
      </property>
     </item>
     <item>
      <property name="text">
       <string>14</string>
      </property>
     </item>
     <item>
      <property name="text">
       <string>16</string>
      </property>
     </item>
     <item>
      <property name="text">
       <string>18</string>
      </property>
     </item>
     <item>
      <property name="text">
       <string>20</string>
      </property>
     </item>
     <item>
      <property name="text">
       <string>22</string>
      </property>
     </item>
     <item>
      <property name="text">
       <string>24</string>
      </property>
     </item>
     <item>
      <property name="text">
       <string>26</string>
      </property>
     </item>
     <item>
      <property name="text">
       <string>30</string>
      </property>
     </item>
    </widget>
    <widget class="QLabel" name="label_42">
     <property name="geometry">
      <rect>
       <x>3</x>
       <y>530</y>
       <width>151</width>
       <height>25</height>
      </rect>
     </property>
     <property name="font">
      <font>
       <pointsize>11</pointsize>
      </font>
     </property>
     <property name="text">
      <string>&lt;html&gt;&lt;head/&gt;&lt;body&gt;&lt;p&gt;&lt;span style=&quot; font-style:italic;&quot;&gt;Weld&lt;/span&gt;&lt;/p&gt;&lt;/body&gt;&lt;/html&gt;</string>
     </property>
    </widget>
    <widget class="QLabel" name="label_43">
     <property name="geometry">
      <rect>
       <x>6</x>
       <y>590</y>
       <width>131</width>
       <height>25</height>
      </rect>
     </property>
     <property name="font">
      <font>
       <pointsize>11</pointsize>
       <weight>50</weight>
       <bold>false</bold>
      </font>
     </property>
     <property name="text">
      <string>&lt;html&gt;&lt;head/&gt;&lt;body&gt;&lt;p&gt;Flange (mm) *&lt;/p&gt;&lt;/body&gt;&lt;/html&gt;</string>
     </property>
    </widget>
    <widget class="QFrame" name="outputFrame_2">
     <property name="geometry">
      <rect>
       <x>988</x>
       <y>620</y>
       <width>320</width>
       <height>690</height>
      </rect>
     </property>
     <property name="sizePolicy">
      <sizepolicy hsizetype="Fixed" vsizetype="Fixed">
       <horstretch>0</horstretch>
       <verstretch>0</verstretch>
      </sizepolicy>
     </property>
     <property name="minimumSize">
      <size>
       <width>320</width>
       <height>690</height>
      </size>
     </property>
     <property name="frameShape">
      <enum>QFrame::StyledPanel</enum>
     </property>
     <property name="frameShadow">
      <enum>QFrame::Raised</enum>
     </property>
     <widget class="QLineEdit" name="txtShrCapacity_2">
      <property name="geometry">
       <rect>
        <x>181</x>
        <y>50</y>
        <width>130</width>
        <height>25</height>
       </rect>
      </property>
      <property name="text">
       <string/>
      </property>
      <property name="readOnly">
       <bool>true</bool>
      </property>
     </widget>
     <widget class="QLineEdit" name="txtbearCapacity_2">
      <property name="geometry">
       <rect>
        <x>181</x>
        <y>80</y>
        <width>130</width>
        <height>25</height>
       </rect>
      </property>
      <property name="readOnly">
       <bool>true</bool>
      </property>
     </widget>
     <widget class="QLineEdit" name="txtBoltCapacity_2">
      <property name="geometry">
       <rect>
        <x>181</x>
        <y>110</y>
        <width>130</width>
        <height>25</height>
       </rect>
      </property>
      <property name="readOnly">
       <bool>true</bool>
      </property>
     </widget>
     <widget class="QLineEdit" name="txtNoBolts_2">
      <property name="geometry">
       <rect>
        <x>181</x>
        <y>140</y>
        <width>130</width>
        <height>25</height>
       </rect>
      </property>
      <property name="readOnly">
       <bool>true</bool>
      </property>
     </widget>
     <widget class="QLineEdit" name="txtPitch_2">
      <property name="geometry">
       <rect>
        <x>181</x>
        <y>230</y>
        <width>130</width>
        <height>25</height>
       </rect>
      </property>
      <property name="readOnly">
       <bool>true</bool>
      </property>
     </widget>
     <widget class="QLineEdit" name="txtGuage_2">
      <property name="geometry">
       <rect>
        <x>181</x>
        <y>260</y>
        <width>130</width>
        <height>25</height>
       </rect>
      </property>
      <property name="readOnly">
       <bool>true</bool>
      </property>
     </widget>
     <widget class="QLineEdit" name="txtEndDist_2">
      <property name="geometry">
       <rect>
        <x>181</x>
        <y>290</y>
        <width>130</width>
        <height>25</height>
       </rect>
      </property>
      <property name="readOnly">
       <bool>true</bool>
      </property>
     </widget>
     <widget class="QLineEdit" name="txtEdgeDist_2">
      <property name="geometry">
       <rect>
        <x>181</x>
        <y>320</y>
        <width>130</width>
        <height>25</height>
       </rect>
      </property>
      <property name="readOnly">
       <bool>true</bool>
      </property>
     </widget>
     <widget class="QLineEdit" name="txtWeldThick_2">
      <property name="geometry">
       <rect>
        <x>181</x>
        <y>380</y>
        <width>130</width>
        <height>25</height>
       </rect>
      </property>
      <property name="readOnly">
       <bool>true</bool>
      </property>
     </widget>
     <widget class="QLineEdit" name="txtResltShr_2">
      <property name="geometry">
       <rect>
        <x>181</x>
        <y>410</y>
        <width>130</width>
        <height>25</height>
       </rect>
      </property>
      <property name="readOnly">
       <bool>true</bool>
      </property>
     </widget>
     <widget class="QLineEdit" name="txtWeldStrng_2">
      <property name="geometry">
       <rect>
        <x>181</x>
        <y>440</y>
        <width>130</width>
        <height>25</height>
       </rect>
      </property>
      <property name="readOnly">
       <bool>true</bool>
      </property>
     </widget>
     <widget class="QLineEdit" name="txtPlateThick_2">
      <property name="geometry">
       <rect>
        <x>181</x>
        <y>510</y>
        <width>130</width>
        <height>25</height>
       </rect>
      </property>
      <property name="readOnly">
       <bool>true</bool>
      </property>
     </widget>
     <widget class="QLabel" name="label_44">
      <property name="geometry">
       <rect>
        <x>4</x>
        <y>30</y>
        <width>66</width>
        <height>17</height>
       </rect>
      </property>
      <property name="text">
       <string>&lt;html&gt;&lt;head/&gt;&lt;body&gt;&lt;p&gt;&lt;span style=&quot; font-weight:600; font-style:italic;&quot;&gt;Bolt&lt;/span&gt;&lt;/p&gt;&lt;/body&gt;&lt;/html&gt;</string>
      </property>
     </widget>
     <widget class="QLabel" name="label_45">
      <property name="geometry">
       <rect>
        <x>10</x>
        <y>50</y>
        <width>170</width>
        <height>25</height>
       </rect>
      </property>
      <property name="text">
       <string>Shear Capacity (kN)</string>
      </property>
     </widget>
     <widget class="QLabel" name="label_46">
      <property name="geometry">
       <rect>
        <x>10</x>
        <y>80</y>
        <width>150</width>
        <height>25</height>
       </rect>
      </property>
      <property name="text">
       <string>&lt;html&gt;&lt;head/&gt;&lt;body&gt;&lt;p&gt;Bearing Capacity (kN)&lt;/p&gt;&lt;/body&gt;&lt;/html&gt;</string>
      </property>
     </widget>
     <widget class="QLabel" name="labl123_2">
      <property name="geometry">
       <rect>
        <x>10</x>
        <y>110</y>
        <width>150</width>
        <height>25</height>
       </rect>
      </property>
      <property name="text">
       <string>&lt;html&gt;&lt;head/&gt;&lt;body&gt;&lt;p&gt;Capacity of Bolt (kN)&lt;/p&gt;&lt;/body&gt;&lt;/html&gt;</string>
      </property>
     </widget>
     <widget class="QLabel" name="t_2">
      <property name="geometry">
       <rect>
        <x>10</x>
        <y>140</y>
        <width>130</width>
        <height>25</height>
       </rect>
      </property>
      <property name="text">
       <string>No. of Bolts</string>
      </property>
     </widget>
     <widget class="QLabel" name="label_47">
      <property name="geometry">
       <rect>
        <x>10</x>
        <y>230</y>
        <width>130</width>
        <height>25</height>
       </rect>
      </property>
      <property name="text">
       <string>Pitch (mm)</string>
      </property>
     </widget>
     <widget class="QLabel" name="label_48">
      <property name="geometry">
       <rect>
        <x>10</x>
        <y>290</y>
        <width>130</width>
        <height>25</height>
       </rect>
      </property>
      <property name="text">
       <string>End Distance (mm)</string>
      </property>
     </widget>
     <widget class="QLabel" name="label_49">
      <property name="geometry">
       <rect>
        <x>10</x>
        <y>380</y>
        <width>130</width>
        <height>25</height>
       </rect>
      </property>
      <property name="text">
       <string>Thickness (mm)</string>
      </property>
     </widget>
     <widget class="QLabel" name="label_50">
      <property name="geometry">
       <rect>
        <x>10</x>
        <y>440</y>
        <width>160</width>
        <height>25</height>
       </rect>
      </property>
      <property name="text">
       <string>Weld Strength (kN/mm)</string>
      </property>
     </widget>
     <widget class="QLabel" name="label_51">
      <property name="geometry">
       <rect>
        <x>10</x>
        <y>260</y>
        <width>130</width>
        <height>25</height>
       </rect>
      </property>
      <property name="text">
       <string>Gauge (mm)</string>
      </property>
     </widget>
     <widget class="QLabel" name="label_52">
      <property name="geometry">
       <rect>
        <x>4</x>
        <y>350</y>
        <width>130</width>
        <height>25</height>
       </rect>
      </property>
      <property name="text">
       <string>&lt;html&gt;&lt;head/&gt;&lt;body&gt;&lt;p&gt;&lt;span style=&quot; font-weight:600; font-style:italic;&quot;&gt;Weld&lt;/span&gt;&lt;/p&gt;&lt;/body&gt;&lt;/html&gt;</string>
      </property>
     </widget>
     <widget class="QLabel" name="label_53">
      <property name="geometry">
       <rect>
        <x>10</x>
        <y>320</y>
        <width>140</width>
        <height>25</height>
       </rect>
      </property>
      <property name="text">
       <string>Edge Distance (mm)</string>
      </property>
     </widget>
     <widget class="QLabel" name="label_54">
      <property name="geometry">
       <rect>
        <x>10</x>
        <y>510</y>
        <width>130</width>
        <height>25</height>
       </rect>
      </property>
      <property name="text">
       <string>Thickness (mm)</string>
      </property>
     </widget>
     <widget class="QLabel" name="label_55">
      <property name="geometry">
       <rect>
        <x>10</x>
        <y>410</y>
        <width>170</width>
        <height>25</height>
       </rect>
      </property>
      <property name="text">
       <string>&lt;html&gt;&lt;head/&gt;&lt;body&gt;&lt;p&gt;Resultant Shear (kN/mm)&lt;/p&gt;&lt;/body&gt;&lt;/html&gt;</string>
      </property>
     </widget>
     <widget class="QLabel" name="label_56">
      <property name="geometry">
       <rect>
        <x>10</x>
        <y>540</y>
        <width>160</width>
        <height>25</height>
       </rect>
      </property>
      <property name="text">
       <string>External Moment (kNm)</string>
      </property>
     </widget>
     <widget class="QLabel" name="label_57">
      <property name="geometry">
       <rect>
        <x>4</x>
        <y>480</y>
        <width>130</width>
        <height>25</height>
       </rect>
      </property>
      <property name="text">
       <string>&lt;html&gt;&lt;head/&gt;&lt;body&gt;&lt;p&gt;&lt;span style=&quot; font-weight:600; font-style:italic;&quot;&gt;Plate&lt;/span&gt;&lt;/p&gt;&lt;/body&gt;&lt;/html&gt;</string>
      </property>
     </widget>
     <widget class="QLineEdit" name="txtExtMomnt_2">
      <property name="geometry">
       <rect>
        <x>180</x>
        <y>540</y>
        <width>130</width>
        <height>25</height>
       </rect>
      </property>
      <property name="readOnly">
       <bool>true</bool>
      </property>
     </widget>
     <widget class="QLineEdit" name="txtMomntCapacity_2">
      <property name="geometry">
       <rect>
        <x>180</x>
        <y>570</y>
        <width>130</width>
        <height>25</height>
       </rect>
      </property>
      <property name="readOnly">
       <bool>true</bool>
      </property>
     </widget>
     <widget class="QLabel" name="label_58">
      <property name="geometry">
       <rect>
        <x>10</x>
        <y>570</y>
        <width>170</width>
        <height>25</height>
       </rect>
      </property>
      <property name="text">
       <string>Moment Capacity (KNm)</string>
      </property>
     </widget>
     <widget class="QLabel" name="lbl_col_2">
      <property name="geometry">
       <rect>
        <x>10</x>
        <y>200</y>
        <width>130</width>
        <height>25</height>
       </rect>
      </property>
      <property name="text">
       <string>No. of Column</string>
      </property>
     </widget>
     <widget class="QLabel" name="lbl_row_2">
      <property name="geometry">
       <rect>
        <x>10</x>
        <y>170</y>
        <width>130</width>
        <height>25</height>
       </rect>
      </property>
      <property name="text">
       <string>No. of Row</string>
      </property>
     </widget>
     <widget class="QLineEdit" name="lineEdit_3">
      <property name="geometry">
       <rect>
        <x>180</x>
        <y>170</y>
        <width>130</width>
        <height>25</height>
       </rect>
      </property>
     </widget>
     <widget class="QLineEdit" name="lineEdit_4">
      <property name="geometry">
       <rect>
        <x>180</x>
        <y>200</y>
        <width>130</width>
        <height>25</height>
       </rect>
      </property>
     </widget>
     <widget class="QLabel" name="label_59">
      <property name="geometry">
       <rect>
        <x>120</x>
        <y>0</y>
        <width>60</width>
        <height>31</height>
       </rect>
      </property>
      <property name="text">
       <string>&lt;html&gt;&lt;head/&gt;&lt;body&gt;&lt;p&gt;&lt;span style=&quot; font-weight:600; color:#00007f;&quot;&gt;OUTPUT&lt;/span&gt;&lt;/p&gt;&lt;/body&gt;&lt;/html&gt;</string>
      </property>
     </widget>
     <widget class="QPushButton" name="pushButton_2">
      <property name="geometry">
       <rect>
        <x>20</x>
        <y>620</y>
        <width>40</width>
        <height>50</height>
       </rect>
      </property>
      <property name="text">
       <string/>
      </property>
      <property name="icon">
       <iconset>
        <normaloff>:/images/logo.jpg</normaloff>:/images/logo.jpg</iconset>
      </property>
      <property name="iconSize">
       <size>
        <width>40</width>
        <height>50</height>
       </size>
      </property>
      <property name="checkable">
       <bool>false</bool>
      </property>
      <property name="autoDefault">
       <bool>false</bool>
      </property>
      <property name="default">
       <bool>false</bool>
      </property>
      <property name="flat">
       <bool>false</bool>
      </property>
     </widget>
    </widget>
    <widget class="QPushButton" name="btnReset_2">
     <property name="geometry">
      <rect>
       <x>30</x>
       <y>1249</y>
       <width>100</width>
       <height>30</height>
      </rect>
     </property>
     <property name="font">
      <font>
       <pointsize>12</pointsize>
       <weight>75</weight>
       <bold>true</bold>
      </font>
     </property>
     <property name="text">
      <string>Reset</string>
     </property>
    </widget>
    <widget class="QPushButton" name="btnDesign_2">
     <property name="geometry">
      <rect>
       <x>150</x>
       <y>1249</y>
       <width>100</width>
       <height>30</height>
      </rect>
     </property>
     <property name="font">
      <font>
       <pointsize>12</pointsize>
       <weight>75</weight>
       <bold>true</bold>
      </font>
     </property>
     <property name="text">
      <string>Design</string>
     </property>
     <property name="autoDefault">
      <bool>false</bool>
     </property>
     <property name="default">
      <bool>false</bool>
     </property>
     <property name="flat">
      <bool>false</bool>
     </property>
    </widget>
    <widget class="QFrame" name="outputFrame_3">
     <property name="geometry">
      <rect>
       <x>1088</x>
       <y>610</y>
       <width>320</width>
       <height>690</height>
      </rect>
     </property>
     <property name="sizePolicy">
      <sizepolicy hsizetype="Fixed" vsizetype="Fixed">
       <horstretch>0</horstretch>
       <verstretch>0</verstretch>
      </sizepolicy>
     </property>
     <property name="minimumSize">
      <size>
       <width>320</width>
       <height>690</height>
      </size>
     </property>
     <property name="frameShape">
      <enum>QFrame::StyledPanel</enum>
     </property>
     <property name="frameShadow">
      <enum>QFrame::Raised</enum>
     </property>
     <widget class="QLineEdit" name="txtShrCapacity_3">
      <property name="geometry">
       <rect>
        <x>181</x>
        <y>50</y>
        <width>130</width>
        <height>25</height>
       </rect>
      </property>
      <property name="text">
       <string/>
      </property>
      <property name="readOnly">
       <bool>true</bool>
      </property>
     </widget>
     <widget class="QLineEdit" name="txtbearCapacity_3">
      <property name="geometry">
       <rect>
        <x>181</x>
        <y>80</y>
        <width>130</width>
        <height>25</height>
       </rect>
      </property>
      <property name="readOnly">
       <bool>true</bool>
      </property>
     </widget>
     <widget class="QLineEdit" name="txtBoltCapacity_3">
      <property name="geometry">
       <rect>
        <x>181</x>
        <y>110</y>
        <width>130</width>
        <height>25</height>
       </rect>
      </property>
      <property name="readOnly">
       <bool>true</bool>
      </property>
     </widget>
     <widget class="QLineEdit" name="txtNoBolts_3">
      <property name="geometry">
       <rect>
        <x>181</x>
        <y>140</y>
        <width>130</width>
        <height>25</height>
       </rect>
      </property>
      <property name="readOnly">
       <bool>true</bool>
      </property>
     </widget>
     <widget class="QLineEdit" name="txtPitch_3">
      <property name="geometry">
       <rect>
        <x>181</x>
        <y>230</y>
        <width>130</width>
        <height>25</height>
       </rect>
      </property>
      <property name="readOnly">
       <bool>true</bool>
      </property>
     </widget>
     <widget class="QLineEdit" name="txtGuage_3">
      <property name="geometry">
       <rect>
        <x>181</x>
        <y>260</y>
        <width>130</width>
        <height>25</height>
       </rect>
      </property>
      <property name="readOnly">
       <bool>true</bool>
      </property>
     </widget>
     <widget class="QLineEdit" name="txtEndDist_3">
      <property name="geometry">
       <rect>
        <x>181</x>
        <y>290</y>
        <width>130</width>
        <height>25</height>
       </rect>
      </property>
      <property name="readOnly">
       <bool>true</bool>
      </property>
     </widget>
     <widget class="QLineEdit" name="txtEdgeDist_3">
      <property name="geometry">
       <rect>
        <x>181</x>
        <y>320</y>
        <width>130</width>
        <height>25</height>
       </rect>
      </property>
      <property name="readOnly">
       <bool>true</bool>
      </property>
     </widget>
     <widget class="QLineEdit" name="txtWeldThick_3">
      <property name="geometry">
       <rect>
        <x>181</x>
        <y>380</y>
        <width>130</width>
        <height>25</height>
       </rect>
      </property>
      <property name="readOnly">
       <bool>true</bool>
      </property>
     </widget>
     <widget class="QLineEdit" name="txtResltShr_3">
      <property name="geometry">
       <rect>
        <x>181</x>
        <y>410</y>
        <width>130</width>
        <height>25</height>
       </rect>
      </property>
      <property name="readOnly">
       <bool>true</bool>
      </property>
     </widget>
     <widget class="QLineEdit" name="txtWeldStrng_3">
      <property name="geometry">
       <rect>
        <x>181</x>
        <y>440</y>
        <width>130</width>
        <height>25</height>
       </rect>
      </property>
      <property name="readOnly">
       <bool>true</bool>
      </property>
     </widget>
     <widget class="QLineEdit" name="txtPlateThick_3">
      <property name="geometry">
       <rect>
        <x>181</x>
        <y>510</y>
        <width>130</width>
        <height>25</height>
       </rect>
      </property>
      <property name="readOnly">
       <bool>true</bool>
      </property>
     </widget>
     <widget class="QLabel" name="label_60">
      <property name="geometry">
       <rect>
        <x>4</x>
        <y>30</y>
        <width>66</width>
        <height>17</height>
       </rect>
      </property>
      <property name="text">
       <string>&lt;html&gt;&lt;head/&gt;&lt;body&gt;&lt;p&gt;&lt;span style=&quot; font-weight:600; font-style:italic;&quot;&gt;Bolt&lt;/span&gt;&lt;/p&gt;&lt;/body&gt;&lt;/html&gt;</string>
      </property>
     </widget>
     <widget class="QLabel" name="label_61">
      <property name="geometry">
       <rect>
        <x>10</x>
        <y>50</y>
        <width>170</width>
        <height>25</height>
       </rect>
      </property>
      <property name="text">
       <string>Shear Capacity (kN)</string>
      </property>
     </widget>
     <widget class="QLabel" name="label_62">
      <property name="geometry">
       <rect>
        <x>10</x>
        <y>80</y>
        <width>150</width>
        <height>25</height>
       </rect>
      </property>
      <property name="text">
       <string>&lt;html&gt;&lt;head/&gt;&lt;body&gt;&lt;p&gt;Bearing Capacity (kN)&lt;/p&gt;&lt;/body&gt;&lt;/html&gt;</string>
      </property>
     </widget>
     <widget class="QLabel" name="labl123_3">
      <property name="geometry">
       <rect>
        <x>10</x>
        <y>110</y>
        <width>150</width>
        <height>25</height>
       </rect>
      </property>
      <property name="text">
       <string>&lt;html&gt;&lt;head/&gt;&lt;body&gt;&lt;p&gt;Capacity of Bolt (kN)&lt;/p&gt;&lt;/body&gt;&lt;/html&gt;</string>
      </property>
     </widget>
     <widget class="QLabel" name="t_3">
      <property name="geometry">
       <rect>
        <x>10</x>
        <y>140</y>
        <width>130</width>
        <height>25</height>
       </rect>
      </property>
      <property name="text">
       <string>No. of Bolts</string>
      </property>
     </widget>
     <widget class="QLabel" name="label_63">
      <property name="geometry">
       <rect>
        <x>10</x>
        <y>230</y>
        <width>130</width>
        <height>25</height>
       </rect>
      </property>
      <property name="text">
       <string>Pitch (mm)</string>
      </property>
     </widget>
     <widget class="QLabel" name="label_64">
      <property name="geometry">
       <rect>
        <x>10</x>
        <y>290</y>
        <width>130</width>
        <height>25</height>
       </rect>
      </property>
      <property name="text">
       <string>End Distance (mm)</string>
      </property>
     </widget>
     <widget class="QLabel" name="label_65">
      <property name="geometry">
       <rect>
        <x>10</x>
        <y>380</y>
        <width>130</width>
        <height>25</height>
       </rect>
      </property>
      <property name="text">
       <string>Thickness (mm)</string>
      </property>
     </widget>
     <widget class="QLabel" name="label_66">
      <property name="geometry">
       <rect>
        <x>10</x>
        <y>440</y>
        <width>160</width>
        <height>25</height>
       </rect>
      </property>
      <property name="text">
       <string>Weld Strength (kN/mm)</string>
      </property>
     </widget>
     <widget class="QLabel" name="label_67">
      <property name="geometry">
       <rect>
        <x>10</x>
        <y>260</y>
        <width>130</width>
        <height>25</height>
       </rect>
      </property>
      <property name="text">
       <string>Gauge (mm)</string>
      </property>
     </widget>
     <widget class="QLabel" name="label_68">
      <property name="geometry">
       <rect>
        <x>4</x>
        <y>350</y>
        <width>130</width>
        <height>25</height>
       </rect>
      </property>
      <property name="text">
       <string>&lt;html&gt;&lt;head/&gt;&lt;body&gt;&lt;p&gt;&lt;span style=&quot; font-weight:600; font-style:italic;&quot;&gt;Weld&lt;/span&gt;&lt;/p&gt;&lt;/body&gt;&lt;/html&gt;</string>
      </property>
     </widget>
     <widget class="QLabel" name="label_69">
      <property name="geometry">
       <rect>
        <x>10</x>
        <y>320</y>
        <width>140</width>
        <height>25</height>
       </rect>
      </property>
      <property name="text">
       <string>Edge Distance (mm)</string>
      </property>
     </widget>
     <widget class="QLabel" name="label_70">
      <property name="geometry">
       <rect>
        <x>10</x>
        <y>510</y>
        <width>130</width>
        <height>25</height>
       </rect>
      </property>
      <property name="text">
       <string>Thickness (mm)</string>
      </property>
     </widget>
     <widget class="QLabel" name="label_71">
      <property name="geometry">
       <rect>
        <x>10</x>
        <y>410</y>
        <width>170</width>
        <height>25</height>
       </rect>
      </property>
      <property name="text">
       <string>&lt;html&gt;&lt;head/&gt;&lt;body&gt;&lt;p&gt;Resultant Shear (kN/mm)&lt;/p&gt;&lt;/body&gt;&lt;/html&gt;</string>
      </property>
     </widget>
     <widget class="QLabel" name="label_72">
      <property name="geometry">
       <rect>
        <x>10</x>
        <y>540</y>
        <width>160</width>
        <height>25</height>
       </rect>
      </property>
      <property name="text">
       <string>External Moment (kNm)</string>
      </property>
     </widget>
     <widget class="QLabel" name="label_73">
      <property name="geometry">
       <rect>
        <x>4</x>
        <y>480</y>
        <width>130</width>
        <height>25</height>
       </rect>
      </property>
      <property name="text">
       <string>&lt;html&gt;&lt;head/&gt;&lt;body&gt;&lt;p&gt;&lt;span style=&quot; font-weight:600; font-style:italic;&quot;&gt;Plate&lt;/span&gt;&lt;/p&gt;&lt;/body&gt;&lt;/html&gt;</string>
      </property>
     </widget>
     <widget class="QLineEdit" name="txtExtMomnt_3">
      <property name="geometry">
       <rect>
        <x>180</x>
        <y>540</y>
        <width>130</width>
        <height>25</height>
       </rect>
      </property>
      <property name="readOnly">
       <bool>true</bool>
      </property>
     </widget>
     <widget class="QLineEdit" name="txtMomntCapacity_3">
      <property name="geometry">
       <rect>
        <x>180</x>
        <y>570</y>
        <width>130</width>
        <height>25</height>
       </rect>
      </property>
      <property name="readOnly">
       <bool>true</bool>
      </property>
     </widget>
     <widget class="QLabel" name="label_74">
      <property name="geometry">
       <rect>
        <x>10</x>
        <y>570</y>
        <width>170</width>
        <height>25</height>
       </rect>
      </property>
      <property name="text">
       <string>Moment Capacity (KNm)</string>
      </property>
     </widget>
     <widget class="QLabel" name="lbl_col_3">
      <property name="geometry">
       <rect>
        <x>10</x>
        <y>200</y>
        <width>130</width>
        <height>25</height>
       </rect>
      </property>
      <property name="text">
       <string>No. of Column</string>
      </property>
     </widget>
     <widget class="QLabel" name="lbl_row_3">
      <property name="geometry">
       <rect>
        <x>10</x>
        <y>170</y>
        <width>130</width>
        <height>25</height>
       </rect>
      </property>
      <property name="text">
       <string>No. of Row</string>
      </property>
     </widget>
     <widget class="QLineEdit" name="lineEdit_5">
      <property name="geometry">
       <rect>
        <x>180</x>
        <y>170</y>
        <width>130</width>
        <height>25</height>
       </rect>
      </property>
     </widget>
     <widget class="QLineEdit" name="lineEdit_6">
      <property name="geometry">
       <rect>
        <x>180</x>
        <y>200</y>
        <width>130</width>
        <height>25</height>
       </rect>
      </property>
     </widget>
     <widget class="QLabel" name="label_75">
      <property name="geometry">
       <rect>
        <x>120</x>
        <y>0</y>
        <width>60</width>
        <height>31</height>
       </rect>
      </property>
      <property name="text">
       <string>&lt;html&gt;&lt;head/&gt;&lt;body&gt;&lt;p&gt;&lt;span style=&quot; font-weight:600; color:#00007f;&quot;&gt;OUTPUT&lt;/span&gt;&lt;/p&gt;&lt;/body&gt;&lt;/html&gt;</string>
      </property>
     </widget>
     <widget class="QPushButton" name="pushButton_3">
      <property name="geometry">
       <rect>
        <x>20</x>
        <y>620</y>
        <width>40</width>
        <height>50</height>
       </rect>
      </property>
      <property name="text">
       <string/>
      </property>
      <property name="icon">
       <iconset>
        <normaloff>:/images/logo.jpg</normaloff>:/images/logo.jpg</iconset>
      </property>
      <property name="iconSize">
       <size>
        <width>40</width>
        <height>50</height>
       </size>
      </property>
      <property name="checkable">
       <bool>false</bool>
      </property>
      <property name="autoDefault">
       <bool>false</bool>
      </property>
      <property name="default">
       <bool>false</bool>
      </property>
      <property name="flat">
       <bool>false</bool>
      </property>
     </widget>
    </widget>
    <widget class="QPushButton" name="btnReset_3">
     <property name="geometry">
      <rect>
       <x>130</x>
       <y>1239</y>
       <width>100</width>
       <height>30</height>
      </rect>
     </property>
     <property name="font">
      <font>
       <pointsize>12</pointsize>
       <weight>75</weight>
       <bold>true</bold>
      </font>
     </property>
     <property name="text">
      <string>Reset</string>
     </property>
    </widget>
    <widget class="QPushButton" name="btnDesign_3">
     <property name="geometry">
      <rect>
       <x>250</x>
       <y>1239</y>
       <width>100</width>
       <height>30</height>
      </rect>
     </property>
     <property name="font">
      <font>
       <pointsize>12</pointsize>
       <weight>75</weight>
       <bold>true</bold>
      </font>
     </property>
     <property name="text">
      <string>Design</string>
     </property>
     <property name="autoDefault">
      <bool>false</bool>
     </property>
     <property name="default">
      <bool>false</bool>
     </property>
     <property name="flat">
      <bool>false</bool>
     </property>
    </widget>
    <widget class="QFrame" name="outputFrame_4">
     <property name="geometry">
      <rect>
       <x>1048</x>
       <y>580</y>
       <width>320</width>
       <height>690</height>
      </rect>
     </property>
     <property name="sizePolicy">
      <sizepolicy hsizetype="Fixed" vsizetype="Fixed">
       <horstretch>0</horstretch>
       <verstretch>0</verstretch>
      </sizepolicy>
     </property>
     <property name="minimumSize">
      <size>
       <width>320</width>
       <height>690</height>
      </size>
     </property>
     <property name="frameShape">
      <enum>QFrame::StyledPanel</enum>
     </property>
     <property name="frameShadow">
      <enum>QFrame::Raised</enum>
     </property>
     <widget class="QLineEdit" name="txtShrCapacity_4">
      <property name="geometry">
       <rect>
        <x>181</x>
        <y>50</y>
        <width>130</width>
        <height>25</height>
       </rect>
      </property>
      <property name="text">
       <string/>
      </property>
      <property name="readOnly">
       <bool>true</bool>
      </property>
     </widget>
     <widget class="QLineEdit" name="txtbearCapacity_4">
      <property name="geometry">
       <rect>
        <x>181</x>
        <y>80</y>
        <width>130</width>
        <height>25</height>
       </rect>
      </property>
      <property name="readOnly">
       <bool>true</bool>
      </property>
     </widget>
     <widget class="QLineEdit" name="txtBoltCapacity_4">
      <property name="geometry">
       <rect>
        <x>181</x>
        <y>110</y>
        <width>130</width>
        <height>25</height>
       </rect>
      </property>
      <property name="readOnly">
       <bool>true</bool>
      </property>
     </widget>
     <widget class="QLineEdit" name="txtNoBolts_4">
      <property name="geometry">
       <rect>
        <x>181</x>
        <y>140</y>
        <width>130</width>
        <height>25</height>
       </rect>
      </property>
      <property name="readOnly">
       <bool>true</bool>
      </property>
     </widget>
     <widget class="QLineEdit" name="txtPitch_4">
      <property name="geometry">
       <rect>
        <x>181</x>
        <y>230</y>
        <width>130</width>
        <height>25</height>
       </rect>
      </property>
      <property name="readOnly">
       <bool>true</bool>
      </property>
     </widget>
     <widget class="QLineEdit" name="txtGuage_4">
      <property name="geometry">
       <rect>
        <x>181</x>
        <y>260</y>
        <width>130</width>
        <height>25</height>
       </rect>
      </property>
      <property name="readOnly">
       <bool>true</bool>
      </property>
     </widget>
     <widget class="QLineEdit" name="txtEndDist_4">
      <property name="geometry">
       <rect>
        <x>181</x>
        <y>290</y>
        <width>130</width>
        <height>25</height>
       </rect>
      </property>
      <property name="readOnly">
       <bool>true</bool>
      </property>
     </widget>
     <widget class="QLineEdit" name="txtEdgeDist_4">
      <property name="geometry">
       <rect>
        <x>181</x>
        <y>320</y>
        <width>130</width>
        <height>25</height>
       </rect>
      </property>
      <property name="readOnly">
       <bool>true</bool>
      </property>
     </widget>
     <widget class="QLineEdit" name="txtWeldThick_4">
      <property name="geometry">
       <rect>
        <x>181</x>
        <y>380</y>
        <width>130</width>
        <height>25</height>
       </rect>
      </property>
      <property name="readOnly">
       <bool>true</bool>
      </property>
     </widget>
     <widget class="QLineEdit" name="txtResltShr_4">
      <property name="geometry">
       <rect>
        <x>181</x>
        <y>410</y>
        <width>130</width>
        <height>25</height>
       </rect>
      </property>
      <property name="readOnly">
       <bool>true</bool>
      </property>
     </widget>
     <widget class="QLineEdit" name="txtWeldStrng_4">
      <property name="geometry">
       <rect>
        <x>181</x>
        <y>440</y>
        <width>130</width>
        <height>25</height>
       </rect>
      </property>
      <property name="readOnly">
       <bool>true</bool>
      </property>
     </widget>
     <widget class="QLineEdit" name="txtPlateThick_4">
      <property name="geometry">
       <rect>
        <x>181</x>
        <y>510</y>
        <width>130</width>
        <height>25</height>
       </rect>
      </property>
      <property name="readOnly">
       <bool>true</bool>
      </property>
     </widget>
     <widget class="QLabel" name="label_76">
      <property name="geometry">
       <rect>
        <x>4</x>
        <y>30</y>
        <width>66</width>
        <height>17</height>
       </rect>
      </property>
      <property name="text">
       <string>&lt;html&gt;&lt;head/&gt;&lt;body&gt;&lt;p&gt;&lt;span style=&quot; font-weight:600; font-style:italic;&quot;&gt;Bolt&lt;/span&gt;&lt;/p&gt;&lt;/body&gt;&lt;/html&gt;</string>
      </property>
     </widget>
     <widget class="QLabel" name="label_77">
      <property name="geometry">
       <rect>
        <x>10</x>
        <y>50</y>
        <width>170</width>
        <height>25</height>
       </rect>
      </property>
      <property name="text">
       <string>Shear Capacity (kN)</string>
      </property>
     </widget>
     <widget class="QLabel" name="label_78">
      <property name="geometry">
       <rect>
        <x>10</x>
        <y>80</y>
        <width>150</width>
        <height>25</height>
       </rect>
      </property>
      <property name="text">
       <string>&lt;html&gt;&lt;head/&gt;&lt;body&gt;&lt;p&gt;Bearing Capacity (kN)&lt;/p&gt;&lt;/body&gt;&lt;/html&gt;</string>
      </property>
     </widget>
     <widget class="QLabel" name="labl123_4">
      <property name="geometry">
       <rect>
        <x>10</x>
        <y>110</y>
        <width>150</width>
        <height>25</height>
       </rect>
      </property>
      <property name="text">
       <string>&lt;html&gt;&lt;head/&gt;&lt;body&gt;&lt;p&gt;Capacity of Bolt (kN)&lt;/p&gt;&lt;/body&gt;&lt;/html&gt;</string>
      </property>
     </widget>
     <widget class="QLabel" name="t_4">
      <property name="geometry">
       <rect>
        <x>10</x>
        <y>140</y>
        <width>130</width>
        <height>25</height>
       </rect>
      </property>
      <property name="text">
       <string>No. of Bolts</string>
      </property>
     </widget>
     <widget class="QLabel" name="label_79">
      <property name="geometry">
       <rect>
        <x>10</x>
        <y>230</y>
        <width>130</width>
        <height>25</height>
       </rect>
      </property>
      <property name="text">
       <string>Pitch (mm)</string>
      </property>
     </widget>
     <widget class="QLabel" name="label_80">
      <property name="geometry">
       <rect>
        <x>10</x>
        <y>290</y>
        <width>130</width>
        <height>25</height>
       </rect>
      </property>
      <property name="text">
       <string>End Distance (mm)</string>
      </property>
     </widget>
     <widget class="QLabel" name="label_81">
      <property name="geometry">
       <rect>
        <x>10</x>
        <y>380</y>
        <width>130</width>
        <height>25</height>
       </rect>
      </property>
      <property name="text">
       <string>Thickness (mm)</string>
      </property>
     </widget>
     <widget class="QLabel" name="label_82">
      <property name="geometry">
       <rect>
        <x>10</x>
        <y>440</y>
        <width>160</width>
        <height>25</height>
       </rect>
      </property>
      <property name="text">
       <string>Weld Strength (kN/mm)</string>
      </property>
     </widget>
     <widget class="QLabel" name="label_83">
      <property name="geometry">
       <rect>
        <x>10</x>
        <y>260</y>
        <width>130</width>
        <height>25</height>
       </rect>
      </property>
      <property name="text">
       <string>Gauge (mm)</string>
      </property>
     </widget>
     <widget class="QLabel" name="label_84">
      <property name="geometry">
       <rect>
        <x>4</x>
        <y>350</y>
        <width>130</width>
        <height>25</height>
       </rect>
      </property>
      <property name="text">
       <string>&lt;html&gt;&lt;head/&gt;&lt;body&gt;&lt;p&gt;&lt;span style=&quot; font-weight:600; font-style:italic;&quot;&gt;Weld&lt;/span&gt;&lt;/p&gt;&lt;/body&gt;&lt;/html&gt;</string>
      </property>
     </widget>
     <widget class="QLabel" name="label_85">
      <property name="geometry">
       <rect>
        <x>10</x>
        <y>320</y>
        <width>140</width>
        <height>25</height>
       </rect>
      </property>
      <property name="text">
       <string>Edge Distance (mm)</string>
      </property>
     </widget>
     <widget class="QLabel" name="label_86">
      <property name="geometry">
       <rect>
        <x>10</x>
        <y>510</y>
        <width>130</width>
        <height>25</height>
       </rect>
      </property>
      <property name="text">
       <string>Thickness (mm)</string>
      </property>
     </widget>
     <widget class="QLabel" name="label_87">
      <property name="geometry">
       <rect>
        <x>10</x>
        <y>410</y>
        <width>170</width>
        <height>25</height>
       </rect>
      </property>
      <property name="text">
       <string>&lt;html&gt;&lt;head/&gt;&lt;body&gt;&lt;p&gt;Resultant Shear (kN/mm)&lt;/p&gt;&lt;/body&gt;&lt;/html&gt;</string>
      </property>
     </widget>
     <widget class="QLabel" name="label_88">
      <property name="geometry">
       <rect>
        <x>10</x>
        <y>540</y>
        <width>160</width>
        <height>25</height>
       </rect>
      </property>
      <property name="text">
       <string>External Moment (kNm)</string>
      </property>
     </widget>
     <widget class="QLabel" name="label_89">
      <property name="geometry">
       <rect>
        <x>4</x>
        <y>480</y>
        <width>130</width>
        <height>25</height>
       </rect>
      </property>
      <property name="text">
       <string>&lt;html&gt;&lt;head/&gt;&lt;body&gt;&lt;p&gt;&lt;span style=&quot; font-weight:600; font-style:italic;&quot;&gt;Plate&lt;/span&gt;&lt;/p&gt;&lt;/body&gt;&lt;/html&gt;</string>
      </property>
     </widget>
     <widget class="QLineEdit" name="txtExtMomnt_4">
      <property name="geometry">
       <rect>
        <x>180</x>
        <y>540</y>
        <width>130</width>
        <height>25</height>
       </rect>
      </property>
      <property name="readOnly">
       <bool>true</bool>
      </property>
     </widget>
     <widget class="QLineEdit" name="txtMomntCapacity_4">
      <property name="geometry">
       <rect>
        <x>180</x>
        <y>570</y>
        <width>130</width>
        <height>25</height>
       </rect>
      </property>
      <property name="readOnly">
       <bool>true</bool>
      </property>
     </widget>
     <widget class="QLabel" name="label_90">
      <property name="geometry">
       <rect>
        <x>10</x>
        <y>570</y>
        <width>170</width>
        <height>25</height>
       </rect>
      </property>
      <property name="text">
       <string>Moment Capacity (KNm)</string>
      </property>
     </widget>
     <widget class="QLabel" name="lbl_col_4">
      <property name="geometry">
       <rect>
        <x>10</x>
        <y>200</y>
        <width>130</width>
        <height>25</height>
       </rect>
      </property>
      <property name="text">
       <string>No. of Column</string>
      </property>
     </widget>
     <widget class="QLabel" name="lbl_row_4">
      <property name="geometry">
       <rect>
        <x>10</x>
        <y>170</y>
        <width>130</width>
        <height>25</height>
       </rect>
      </property>
      <property name="text">
       <string>No. of Row</string>
      </property>
     </widget>
     <widget class="QLineEdit" name="lineEdit_7">
      <property name="geometry">
       <rect>
        <x>180</x>
        <y>170</y>
        <width>130</width>
        <height>25</height>
       </rect>
      </property>
     </widget>
     <widget class="QLineEdit" name="lineEdit_8">
      <property name="geometry">
       <rect>
        <x>180</x>
        <y>200</y>
        <width>130</width>
        <height>25</height>
       </rect>
      </property>
     </widget>
     <widget class="QLabel" name="label_91">
      <property name="geometry">
       <rect>
        <x>120</x>
        <y>0</y>
        <width>60</width>
        <height>31</height>
       </rect>
      </property>
      <property name="text">
       <string>&lt;html&gt;&lt;head/&gt;&lt;body&gt;&lt;p&gt;&lt;span style=&quot; font-weight:600; color:#00007f;&quot;&gt;OUTPUT&lt;/span&gt;&lt;/p&gt;&lt;/body&gt;&lt;/html&gt;</string>
      </property>
     </widget>
     <widget class="QPushButton" name="pushButton_4">
      <property name="geometry">
       <rect>
        <x>20</x>
        <y>620</y>
        <width>40</width>
        <height>50</height>
       </rect>
      </property>
      <property name="text">
       <string/>
      </property>
      <property name="icon">
       <iconset>
        <normaloff>:/images/logo.jpg</normaloff>:/images/logo.jpg</iconset>
      </property>
      <property name="iconSize">
       <size>
        <width>40</width>
        <height>50</height>
       </size>
      </property>
      <property name="checkable">
       <bool>false</bool>
      </property>
      <property name="autoDefault">
       <bool>false</bool>
      </property>
      <property name="default">
       <bool>false</bool>
      </property>
      <property name="flat">
       <bool>false</bool>
      </property>
     </widget>
    </widget>
    <widget class="QPushButton" name="btnReset_4">
     <property name="geometry">
      <rect>
       <x>90</x>
       <y>1209</y>
       <width>100</width>
       <height>30</height>
      </rect>
     </property>
     <property name="font">
      <font>
       <pointsize>12</pointsize>
       <weight>75</weight>
       <bold>true</bold>
      </font>
     </property>
     <property name="text">
      <string>Reset</string>
     </property>
    </widget>
    <widget class="QPushButton" name="btnDesign_4">
     <property name="geometry">
      <rect>
       <x>210</x>
       <y>1209</y>
       <width>100</width>
       <height>30</height>
      </rect>
     </property>
     <property name="font">
      <font>
       <pointsize>12</pointsize>
       <weight>75</weight>
       <bold>true</bold>
      </font>
     </property>
     <property name="text">
      <string>Design</string>
     </property>
     <property name="autoDefault">
      <bool>false</bool>
     </property>
     <property name="default">
      <bool>false</bool>
     </property>
     <property name="flat">
      <bool>false</bool>
     </property>
    </widget>
    <widget class="QLineEdit" name="txt_plateWidth">
     <property name="geometry">
      <rect>
       <x>150</x>
       <y>500</y>
       <width>160</width>
       <height>27</height>
      </rect>
     </property>
     <property name="font">
      <font>
       <pointsize>11</pointsize>
       <weight>50</weight>
       <bold>false</bold>
      </font>
     </property>
     <property name="placeholderText">
      <string>0</string>
     </property>
    </widget>
    <widget class="QComboBox" name="combo_flangeSize">
     <property name="geometry">
      <rect>
       <x>150</x>
       <y>590</y>
       <width>160</width>
       <height>27</height>
      </rect>
     </property>
     <property name="font">
      <font>
       <family>Arial</family>
       <pointsize>11</pointsize>
       <weight>50</weight>
       <bold>false</bold>
      </font>
     </property>
     <property name="focusPolicy">
      <enum>Qt::WheelFocus</enum>
     </property>
     <property name="styleSheet">
      <string notr="true">QComboBox { combobox-popup: 0; }</string>
     </property>
     <property name="currentIndex">
      <number>0</number>
     </property>
     <property name="maxVisibleItems">
      <number>5</number>
     </property>
     <property name="sizeAdjustPolicy">
      <enum>QComboBox::AdjustToMinimumContentsLengthWithIcon</enum>
     </property>
     <item>
      <property name="text">
       <string>Select weld size</string>
      </property>
     </item>
     <item>
      <property name="text">
       <string>3</string>
      </property>
     </item>
     <item>
      <property name="text">
       <string>4</string>
      </property>
     </item>
     <item>
      <property name="text">
       <string>5</string>
      </property>
     </item>
     <item>
      <property name="text">
       <string>6</string>
      </property>
     </item>
     <item>
      <property name="text">
       <string>8</string>
      </property>
     </item>
     <item>
      <property name="text">
       <string>10</string>
      </property>
     </item>
     <item>
      <property name="text">
       <string>12</string>
      </property>
     </item>
     <item>
      <property name="text">
       <string>14</string>
      </property>
     </item>
     <item>
      <property name="text">
       <string>16</string>
      </property>
     </item>
    </widget>
    <widget class="QLabel" name="lbl_connectivity">
     <property name="geometry">
      <rect>
       <x>190</x>
       <y>50</y>
       <width>81</width>
       <height>51</height>
      </rect>
     </property>
     <property name="scaledContents">
      <bool>true</bool>
     </property>
    </widget>
    <widget class="QLabel" name="lbl_moment">
     <property name="geometry">
      <rect>
       <x>6</x>
       <y>221</y>
       <width>151</width>
       <height>25</height>
      </rect>
     </property>
     <property name="font">
      <font>
       <pointsize>11</pointsize>
       <weight>50</weight>
       <bold>false</bold>
      </font>
     </property>
     <property name="text">
      <string>Moment (kNm) *</string>
     </property>
    </widget>
    <widget class="QLineEdit" name="txt_Moment">
     <property name="geometry">
      <rect>
       <x>150</x>
       <y>221</y>
       <width>160</width>
       <height>27</height>
      </rect>
     </property>
     <property name="font">
      <font>
       <pointsize>11</pointsize>
       <weight>50</weight>
       <bold>false</bold>
      </font>
     </property>
    </widget>
    <widget class="QLabel" name="lbl_axial">
     <property name="geometry">
      <rect>
       <x>6</x>
       <y>281</y>
       <width>151</width>
       <height>25</height>
      </rect>
     </property>
     <property name="font">
      <font>
       <pointsize>11</pointsize>
       <weight>50</weight>
       <bold>false</bold>
      </font>
     </property>
     <property name="text">
      <string>Axial Force (kN)</string>
     </property>
    </widget>
    <widget class="QLineEdit" name="txt_Axial">
     <property name="geometry">
      <rect>
       <x>150</x>
       <y>281</y>
       <width>160</width>
       <height>27</height>
      </rect>
     </property>
     <property name="font">
      <font>
       <pointsize>11</pointsize>
       <weight>50</weight>
       <bold>false</bold>
      </font>
     </property>
    </widget>
    <widget class="QComboBox" name="combo_webSize">
     <property name="geometry">
      <rect>
       <x>150</x>
       <y>620</y>
       <width>160</width>
       <height>27</height>
      </rect>
     </property>
     <property name="font">
      <font>
       <family>Arial</family>
       <pointsize>11</pointsize>
       <weight>50</weight>
       <bold>false</bold>
      </font>
     </property>
     <property name="focusPolicy">
      <enum>Qt::WheelFocus</enum>
     </property>
     <property name="styleSheet">
      <string notr="true">QComboBox { combobox-popup: 0; }</string>
     </property>
     <property name="currentIndex">
      <number>0</number>
     </property>
     <property name="maxVisibleItems">
      <number>5</number>
     </property>
     <property name="sizeAdjustPolicy">
      <enum>QComboBox::AdjustToMinimumContentsLengthWithIcon</enum>
     </property>
     <item>
      <property name="text">
       <string>Select weld size</string>
      </property>
     </item>
     <item>
      <property name="text">
       <string>3</string>
      </property>
     </item>
     <item>
      <property name="text">
       <string>4</string>
      </property>
     </item>
     <item>
      <property name="text">
       <string>5</string>
      </property>
     </item>
     <item>
      <property name="text">
       <string>6</string>
      </property>
     </item>
     <item>
      <property name="text">
       <string>8</string>
      </property>
     </item>
     <item>
      <property name="text">
       <string>10</string>
      </property>
     </item>
     <item>
      <property name="text">
       <string>12</string>
      </property>
     </item>
     <item>
      <property name="text">
       <string>14</string>
      </property>
     </item>
     <item>
      <property name="text">
       <string>16</string>
      </property>
     </item>
    </widget>
    <widget class="QLabel" name="label_92">
     <property name="geometry">
      <rect>
       <x>6</x>
       <y>620</y>
       <width>131</width>
       <height>25</height>
      </rect>
     </property>
     <property name="font">
      <font>
       <pointsize>11</pointsize>
       <weight>50</weight>
       <bold>false</bold>
      </font>
     </property>
     <property name="text">
      <string>&lt;html&gt;&lt;head/&gt;&lt;body&gt;&lt;p&gt;Web (mm) *&lt;/p&gt;&lt;/body&gt;&lt;/html&gt;</string>
     </property>
    </widget>
    <widget class="QLabel" name="label_93">
     <property name="geometry">
      <rect>
       <x>6</x>
       <y>560</y>
       <width>141</width>
       <height>25</height>
      </rect>
     </property>
     <property name="font">
      <font>
       <pointsize>11</pointsize>
       <weight>50</weight>
       <bold>false</bold>
      </font>
     </property>
     <property name="text">
      <string>&lt;html&gt;&lt;head/&gt;&lt;body&gt;&lt;p&gt;Type *&lt;/p&gt;&lt;/body&gt;&lt;/html&gt;</string>
     </property>
    </widget>
    <widget class="QComboBox" name="combo_weld_method">
     <property name="geometry">
      <rect>
       <x>150</x>
       <y>560</y>
       <width>160</width>
       <height>27</height>
      </rect>
     </property>
     <property name="font">
      <font>
       <family>Arial</family>
       <pointsize>11</pointsize>
       <weight>50</weight>
       <bold>false</bold>
      </font>
     </property>
     <property name="styleSheet">
      <string notr="true">QComboBox { combobox-popup: 0; }</string>
     </property>
     <property name="currentIndex">
      <number>0</number>
     </property>
     <property name="maxVisibleItems">
      <number>5</number>
     </property>
     <item>
      <property name="text">
       <string>Fillet Weld</string>
      </property>
     </item>
     <item>
      <property name="text">
       <string>Groove Weld (CJP)</string>
      </property>
     </item>
    </widget>
    <widget class="QWidget" name="">
     <property name="geometry">
      <rect>
       <x>10</x>
       <y>650</y>
       <width>281</width>
       <height>31</height>
      </rect>
     </property>
     <layout class="QHBoxLayout" name="horizontalLayout">
      <item>
       <widget class="QPushButton" name="btn_Reset">
        <property name="font">
         <font>
          <pointsize>12</pointsize>
          <weight>75</weight>
          <bold>true</bold>
         </font>
        </property>
        <property name="toolTip">
         <string>Alt+R</string>
        </property>
        <property name="text">
         <string>Reset</string>
        </property>
        <property name="shortcut">
         <string>Alt+R</string>
        </property>
        <property name="autoDefault">
         <bool>true</bool>
        </property>
       </widget>
      </item>
      <item>
       <widget class="QPushButton" name="btn_Design">
        <property name="font">
         <font>
          <pointsize>12</pointsize>
          <weight>75</weight>
          <bold>true</bold>
         </font>
        </property>
        <property name="toolTip">
         <string>Alt+D</string>
        </property>
        <property name="text">
         <string>Design</string>
        </property>
        <property name="shortcut">
         <string>Alt+D</string>
        </property>
        <property name="autoDefault">
         <bool>true</bool>
        </property>
       </widget>
      </item>
     </layout>
    </widget>
   </widget>
  </widget>
  <widget class="QDockWidget" name="outputDock">
   <property name="sizePolicy">
    <sizepolicy hsizetype="Preferred" vsizetype="Preferred">
     <horstretch>0</horstretch>
     <verstretch>0</verstretch>
    </sizepolicy>
   </property>
   <property name="minimumSize">
    <size>
     <width>320</width>
     <height>710</height>
    </size>
   </property>
   <property name="maximumSize">
    <size>
     <width>320</width>
     <height>710</height>
    </size>
   </property>
   <property name="font">
    <font>
     <family>Arial</family>
     <pointsize>11</pointsize>
     <weight>75</weight>
     <bold>true</bold>
    </font>
   </property>
   <property name="windowTitle">
    <string>Output dock</string>
   </property>
   <attribute name="dockWidgetArea">
    <number>2</number>
   </attribute>
   <widget class="QWidget" name="dockWidgetContents_2">
    <widget class="QLineEdit" name="txt_noBolts">
     <property name="geometry">
      <rect>
       <x>202</x>
       <y>210</y>
       <width>100</width>
       <height>25</height>
      </rect>
     </property>
     <property name="font">
      <font>
       <weight>50</weight>
       <bold>false</bold>
      </font>
     </property>
     <property name="readOnly">
      <bool>true</bool>
     </property>
    </widget>
    <widget class="QLabel" name="t_7">
     <property name="geometry">
      <rect>
       <x>2</x>
       <y>210</y>
       <width>191</width>
       <height>25</height>
      </rect>
     </property>
     <property name="font">
      <font>
       <pointsize>11</pointsize>
       <weight>50</weight>
       <bold>false</bold>
      </font>
     </property>
     <property name="text">
      <string>No. of bolts required</string>
     </property>
    </widget>
    <widget class="QLineEdit" name="txt_tensionCapacity">
     <property name="geometry">
      <rect>
       <x>202</x>
       <y>60</y>
       <width>100</width>
       <height>25</height>
      </rect>
     </property>
     <property name="font">
      <font>
       <weight>50</weight>
       <bold>false</bold>
      </font>
     </property>
     <property name="focusPolicy">
      <enum>Qt::StrongFocus</enum>
     </property>
     <property name="text">
      <string/>
     </property>
     <property name="readOnly">
      <bool>true</bool>
     </property>
    </widget>
    <widget class="QLineEdit" name="txt_crossGauge">
     <property name="geometry">
      <rect>
       <x>202</x>
       <y>330</y>
       <width>100</width>
       <height>25</height>
      </rect>
     </property>
     <property name="font">
      <font>
       <weight>50</weight>
       <bold>false</bold>
      </font>
     </property>
     <property name="readOnly">
      <bool>true</bool>
     </property>
    </widget>
    <widget class="QLineEdit" name="txt_rowBolts">
     <property name="geometry">
      <rect>
       <x>202</x>
       <y>240</y>
       <width>100</width>
       <height>25</height>
      </rect>
     </property>
     <property name="font">
      <font>
       <weight>50</weight>
       <bold>false</bold>
      </font>
     </property>
     <property name="readOnly">
      <bool>true</bool>
     </property>
    </widget>
    <widget class="QLabel" name="label_152">
     <property name="geometry">
      <rect>
       <x>2</x>
       <y>330</y>
       <width>211</width>
       <height>25</height>
      </rect>
     </property>
     <property name="font">
      <font>
       <pointsize>11</pointsize>
       <weight>50</weight>
       <bold>false</bold>
      </font>
     </property>
     <property name="text">
      <string>Cross centre gauge (mm)</string>
     </property>
    </widget>
    <widget class="QLineEdit" name="txt_bearCapacity">
     <property name="geometry">
      <rect>
       <x>202</x>
       <y>120</y>
       <width>100</width>
       <height>25</height>
      </rect>
     </property>
     <property name="font">
      <font>
       <weight>50</weight>
       <bold>false</bold>
      </font>
     </property>
     <property name="focusPolicy">
      <enum>Qt::StrongFocus</enum>
     </property>
     <property name="readOnly">
      <bool>true</bool>
     </property>
    </widget>
    <widget class="QLabel" name="label_154">
     <property name="geometry">
      <rect>
       <x>2</x>
       <y>270</y>
       <width>130</width>
       <height>25</height>
      </rect>
     </property>
     <property name="font">
      <font>
       <pointsize>11</pointsize>
       <weight>50</weight>
       <bold>false</bold>
      </font>
     </property>
     <property name="text">
      <string>Pitch (mm)</string>
     </property>
    </widget>
    <widget class="QLineEdit" name="txt_endDist">
     <property name="geometry">
      <rect>
       <x>202</x>
       <y>360</y>
       <width>100</width>
       <height>25</height>
      </rect>
     </property>
     <property name="font">
      <font>
       <weight>50</weight>
       <bold>false</bold>
      </font>
     </property>
     <property name="readOnly">
      <bool>true</bool>
     </property>
    </widget>
    <widget class="QLabel" name="lbl_row_7">
     <property name="geometry">
      <rect>
       <x>2</x>
       <y>240</y>
       <width>130</width>
       <height>25</height>
      </rect>
     </property>
     <property name="font">
      <font>
       <pointsize>11</pointsize>
       <weight>50</weight>
       <bold>false</bold>
      </font>
     </property>
     <property name="text">
      <string>No. of rows</string>
     </property>
    </widget>
    <widget class="QLabel" name="label_155">
     <property name="geometry">
      <rect>
       <x>2</x>
       <y>360</y>
       <width>201</width>
       <height>25</height>
      </rect>
     </property>
     <property name="font">
      <font>
       <pointsize>11</pointsize>
       <weight>50</weight>
       <bold>false</bold>
      </font>
     </property>
     <property name="text">
      <string>End distance (mm)</string>
     </property>
    </widget>
    <widget class="QLabel" name="label_156">
     <property name="geometry">
      <rect>
       <x>2</x>
       <y>60</y>
       <width>191</width>
       <height>25</height>
      </rect>
     </property>
     <property name="font">
      <font>
       <pointsize>11</pointsize>
       <weight>50</weight>
       <bold>false</bold>
      </font>
     </property>
     <property name="text">
      <string>Tension capacity (kN)</string>
     </property>
    </widget>
    <widget class="QLabel" name="label_157">
     <property name="geometry">
      <rect>
       <x>-1</x>
       <y>5</y>
       <width>66</width>
       <height>20</height>
      </rect>
     </property>
     <property name="font">
      <font>
       <pointsize>11</pointsize>
       <weight>50</weight>
       <italic>true</italic>
       <bold>false</bold>
       <underline>false</underline>
       <kerning>false</kerning>
      </font>
     </property>
     <property name="text">
      <string>&lt;html&gt;&lt;head/&gt;&lt;body&gt;&lt;p&gt;&lt;span style=&quot; font-weight:600;&quot;&gt;Bolt&lt;/span&gt;&lt;/p&gt;&lt;/body&gt;&lt;/html&gt;</string>
     </property>
    </widget>
    <widget class="QLabel" name="label_158">
     <property name="geometry">
      <rect>
       <x>2</x>
       <y>120</y>
       <width>179</width>
       <height>25</height>
      </rect>
     </property>
     <property name="font">
      <font>
       <pointsize>11</pointsize>
       <weight>50</weight>
       <bold>false</bold>
      </font>
     </property>
     <property name="text">
      <string>&lt;html&gt;&lt;head/&gt;&lt;body&gt;&lt;p&gt;Bearing capacity (kN)&lt;/p&gt;&lt;/body&gt;&lt;/html&gt;</string>
     </property>
    </widget>
    <widget class="QLabel" name="label_161">
     <property name="geometry">
      <rect>
       <x>-1</x>
       <y>430</y>
       <width>130</width>
       <height>25</height>
      </rect>
     </property>
     <property name="font">
      <font>
       <pointsize>11</pointsize>
      </font>
     </property>
     <property name="text">
      <string>&lt;html&gt;&lt;head/&gt;&lt;body&gt;&lt;p&gt;&lt;span style=&quot; font-weight:600; font-style:italic;&quot;&gt;Plate&lt;/span&gt;&lt;/p&gt;&lt;/body&gt;&lt;/html&gt;</string>
     </property>
    </widget>
    <widget class="QLabel" name="label_166">
     <property name="geometry">
      <rect>
       <x>-1</x>
       <y>490</y>
       <width>130</width>
       <height>25</height>
      </rect>
     </property>
     <property name="font">
      <font>
       <pointsize>11</pointsize>
      </font>
     </property>
     <property name="text">
      <string>&lt;html&gt;&lt;head/&gt;&lt;body&gt;&lt;p&gt;&lt;span style=&quot; font-weight:600; font-style:italic;&quot;&gt;Weld&lt;/span&gt;&lt;/p&gt;&lt;/body&gt;&lt;/html&gt;</string>
     </property>
    </widget>
    <widget class="QPushButton" name="btn_SaveMessages">
     <property name="geometry">
      <rect>
       <x>60</x>
       <y>520</y>
       <width>200</width>
       <height>31</height>
      </rect>
     </property>
     <property name="toolTip">
      <string>Save log messages</string>
     </property>
     <property name="text">
      <string>Save messages</string>
     </property>
     <property name="autoDefault">
      <bool>true</bool>
     </property>
    </widget>
    <widget class="QPushButton" name="btn_CreateDesign">
     <property name="geometry">
      <rect>
       <x>60</x>
       <y>550</y>
       <width>200</width>
       <height>30</height>
      </rect>
     </property>
     <property name="toolTip">
      <string>Create design report</string>
     </property>
     <property name="text">
      <string>Create design report</string>
     </property>
     <property name="autoDefault">
      <bool>true</bool>
     </property>
    </widget>
    <widget class="QLabel" name="label_10">
     <property name="geometry">
      <rect>
       <x>2</x>
       <y>180</y>
       <width>200</width>
       <height>22</height>
      </rect>
     </property>
     <property name="font">
      <font>
       <pointsize>11</pointsize>
       <weight>50</weight>
       <bold>false</bold>
      </font>
     </property>
     <property name="toolTip">
      <string>Combined shear and tension capacity of bolt</string>
     </property>
     <property name="text">
      <string>Combined capacity</string>
     </property>
    </widget>
    <widget class="QLineEdit" name="txt_boltgrpcapacity">
     <property name="geometry">
      <rect>
       <x>202</x>
       <y>180</y>
       <width>100</width>
       <height>25</height>
      </rect>
     </property>
     <property name="font">
      <font>
       <weight>50</weight>
       <bold>false</bold>
      </font>
     </property>
     <property name="readOnly">
      <bool>true</bool>
     </property>
    </widget>
    <widget class="QLabel" name="label_159">
     <property name="geometry">
      <rect>
       <x>-1</x>
       <y>30</y>
       <width>211</width>
       <height>25</height>
      </rect>
     </property>
     <property name="font">
      <font>
       <pointsize>11</pointsize>
       <weight>50</weight>
       <bold>false</bold>
      </font>
     </property>
     <property name="text">
      <string>Tension in critical bolt(kN)</string>
     </property>
    </widget>
    <widget class="QLineEdit" name="txt_tensionCritical">
     <property name="geometry">
      <rect>
       <x>202</x>
       <y>30</y>
       <width>100</width>
       <height>25</height>
      </rect>
     </property>
     <property name="font">
      <font>
       <weight>50</weight>
       <bold>false</bold>
      </font>
     </property>
     <property name="focusPolicy">
      <enum>Qt::StrongFocus</enum>
     </property>
     <property name="text">
      <string/>
     </property>
     <property name="readOnly">
      <bool>true</bool>
     </property>
    </widget>
    <widget class="QLineEdit" name="txt_gauge">
     <property name="geometry">
      <rect>
       <x>202</x>
       <y>300</y>
       <width>100</width>
       <height>25</height>
      </rect>
     </property>
     <property name="font">
      <font>
       <weight>50</weight>
       <bold>false</bold>
      </font>
     </property>
     <property name="readOnly">
      <bool>true</bool>
     </property>
    </widget>
    <widget class="QLabel" name="label_165">
     <property name="geometry">
      <rect>
       <x>0</x>
       <y>300</y>
       <width>131</width>
       <height>25</height>
      </rect>
     </property>
     <property name="font">
      <font>
       <pointsize>11</pointsize>
       <weight>50</weight>
       <bold>false</bold>
      </font>
     </property>
     <property name="text">
      <string>Gauge (mm)</string>
     </property>
    </widget>
    <widget class="QLineEdit" name="txt_shearCapacity">
     <property name="geometry">
      <rect>
       <x>202</x>
       <y>90</y>
       <width>100</width>
       <height>25</height>
      </rect>
     </property>
     <property name="font">
      <font>
       <weight>50</weight>
       <bold>false</bold>
      </font>
     </property>
     <property name="focusPolicy">
      <enum>Qt::StrongFocus</enum>
     </property>
     <property name="readOnly">
      <bool>true</bool>
     </property>
    </widget>
    <widget class="QLabel" name="label_167">
     <property name="geometry">
      <rect>
       <x>2</x>
       <y>90</y>
       <width>179</width>
       <height>25</height>
      </rect>
     </property>
     <property name="font">
      <font>
       <pointsize>11</pointsize>
       <weight>50</weight>
       <bold>false</bold>
      </font>
     </property>
     <property name="text">
      <string>&lt;html&gt;&lt;head/&gt;&lt;body&gt;&lt;p&gt;Shear capacity (kN)&lt;/p&gt;&lt;/body&gt;&lt;/html&gt;</string>
     </property>
    </widget>
    <widget class="QLabel" name="label_11">
     <property name="geometry">
      <rect>
       <x>2</x>
       <y>150</y>
       <width>200</width>
       <height>22</height>
      </rect>
     </property>
     <property name="font">
      <font>
       <pointsize>11</pointsize>
       <weight>50</weight>
       <bold>false</bold>
      </font>
     </property>
     <property name="toolTip">
      <string>Combined shear and tension capacity of bolt</string>
     </property>
     <property name="text">
      <string>Bolt capacity</string>
     </property>
    </widget>
    <widget class="QPushButton" name="btn_plateDetail">
     <property name="geometry">
      <rect>
       <x>202</x>
       <y>430</y>
       <width>101</width>
       <height>25</height>
      </rect>
     </property>
     <property name="font">
      <font>
       <pointsize>10</pointsize>
       <weight>50</weight>
       <bold>false</bold>
      </font>
     </property>
     <property name="text">
      <string>Plate details</string>
     </property>
    </widget>
    <widget class="QLabel" name="label_162">
     <property name="geometry">
      <rect>
       <x>-1</x>
       <y>460</y>
       <width>130</width>
       <height>25</height>
      </rect>
     </property>
     <property name="font">
      <font>
       <pointsize>11</pointsize>
      </font>
     </property>
     <property name="text">
      <string>&lt;html&gt;&lt;head/&gt;&lt;body&gt;&lt;p&gt;&lt;span style=&quot; font-style:italic;&quot;&gt;Stiffener&lt;/span&gt;&lt;/p&gt;&lt;/body&gt;&lt;/html&gt;</string>
     </property>
    </widget>
    <widget class="QPushButton" name="btn_stiffnrDetail">
     <property name="geometry">
      <rect>
       <x>202</x>
       <y>460</y>
       <width>101</width>
       <height>25</height>
      </rect>
     </property>
     <property name="font">
      <font>
       <pointsize>10</pointsize>
       <weight>50</weight>
       <bold>false</bold>
      </font>
     </property>
     <property name="text">
      <string>Details</string>
     </property>
    </widget>
    <widget class="QLabel" name="label_160">
     <property name="geometry">
      <rect>
       <x>0</x>
       <y>390</y>
       <width>201</width>
       <height>25</height>
      </rect>
     </property>
     <property name="font">
      <font>
       <pointsize>11</pointsize>
       <weight>50</weight>
       <bold>false</bold>
      </font>
     </property>
     <property name="text">
      <string>Edge distance (mm)</string>
     </property>
    </widget>
    <widget class="QLineEdit" name="txt_edgeDist">
     <property name="geometry">
      <rect>
       <x>202</x>
       <y>390</y>
       <width>100</width>
       <height>25</height>
      </rect>
     </property>
     <property name="font">
      <font>
       <weight>50</weight>
       <bold>false</bold>
      </font>
     </property>
     <property name="readOnly">
      <bool>true</bool>
     </property>
    </widget>
    <widget class="QLineEdit" name="txt_boltcapacity">
     <property name="geometry">
      <rect>
       <x>202</x>
       <y>150</y>
       <width>100</width>
       <height>25</height>
      </rect>
     </property>
     <property name="font">
      <font>
       <weight>50</weight>
       <bold>false</bold>
      </font>
     </property>
     <property name="text">
      <string/>
     </property>
     <property name="readOnly">
      <bool>true</bool>
     </property>
    </widget>
    <widget class="QPushButton" name="btn_pitchDetail">
     <property name="geometry">
      <rect>
       <x>202</x>
       <y>270</y>
       <width>101</width>
       <height>25</height>
      </rect>
     </property>
     <property name="font">
      <font>
       <pointsize>10</pointsize>
       <weight>50</weight>
       <bold>false</bold>
      </font>
     </property>
     <property name="text">
      <string>Pitch details</string>
     </property>
    </widget>
    <widget class="QPushButton" name="btn_weldDetails">
     <property name="geometry">
      <rect>
       <x>202</x>
       <y>490</y>
       <width>101</width>
       <height>25</height>
      </rect>
     </property>
     <property name="font">
      <font>
       <pointsize>10</pointsize>
       <weight>50</weight>
       <bold>false</bold>
      </font>
     </property>
     <property name="text">
      <string>Details</string>
     </property>
    </widget>
    <zorder>txt_noBolts</zorder>
    <zorder>t_7</zorder>
    <zorder>txt_tensionCapacity</zorder>
    <zorder>txt_crossGauge</zorder>
    <zorder>txt_rowBolts</zorder>
    <zorder>label_152</zorder>
    <zorder>txt_bearCapacity</zorder>
    <zorder>label_154</zorder>
    <zorder>txt_endDist</zorder>
    <zorder>lbl_row_7</zorder>
    <zorder>label_155</zorder>
    <zorder>label_156</zorder>
    <zorder>label_157</zorder>
    <zorder>label_158</zorder>
    <zorder>label_161</zorder>
    <zorder>label_166</zorder>
    <zorder>btn_SaveMessages</zorder>
    <zorder>btn_CreateDesign</zorder>
    <zorder>label_10</zorder>
    <zorder>txt_boltgrpcapacity</zorder>
    <zorder>txt_tensionCritical</zorder>
    <zorder>txt_gauge</zorder>
    <zorder>label_165</zorder>
    <zorder>label_159</zorder>
    <zorder>txt_shearCapacity</zorder>
    <zorder>label_167</zorder>
    <zorder>label_11</zorder>
    <zorder>txt_boltcapacity</zorder>
    <zorder>btn_plateDetail</zorder>
    <zorder>label_162</zorder>
    <zorder>btn_stiffnrDetail</zorder>
    <zorder>label_160</zorder>
    <zorder>txt_edgeDist</zorder>
    <zorder>btn_pitchDetail</zorder>
    <zorder>btn_weldDetails</zorder>
   </widget>
  </widget>
  <action name="actionInput">
   <property name="icon">
    <iconset>
     <normaloff>:/images/input.png</normaloff>:/images/input.png</iconset>
   </property>
   <property name="text">
    <string>Input</string>
   </property>
   <property name="toolTip">
    <string>Input browser</string>
   </property>
  </action>
  <action name="actionInputwindow">
   <property name="icon">
    <iconset>
     <normaloff>:/images/inputview.png</normaloff>:/images/inputview.png</iconset>
   </property>
   <property name="text">
    <string>inputwindow</string>
   </property>
  </action>
  <action name="actionNew">
   <property name="text">
    <string>New</string>
   </property>
   <property name="font">
    <font>
     <family>DejaVu Sans</family>
     <weight>50</weight>
     <italic>false</italic>
     <bold>false</bold>
     <underline>false</underline>
    </font>
   </property>
   <property name="shortcut">
    <string>Ctrl+N</string>
   </property>
  </action>
  <action name="action_load_input">
   <property name="text">
    <string>Load input</string>
   </property>
   <property name="font">
    <font>
     <family>DejaVu Sans</family>
     <italic>false</italic>
    </font>
   </property>
   <property name="shortcut">
    <string>Ctrl+L</string>
   </property>
  </action>
  <action name="action_save_input">
   <property name="text">
    <string>Save input</string>
   </property>
   <property name="iconText">
    <string>Save input</string>
   </property>
   <property name="font">
    <font>
     <family>DejaVu Sans</family>
    </font>
   </property>
   <property name="shortcut">
    <string>Ctrl+S</string>
   </property>
  </action>
  <action name="actionSave_As">
   <property name="text">
    <string>Save As</string>
   </property>
  </action>
  <action name="actionPrint">
   <property name="text">
    <string>Print</string>
   </property>
  </action>
  <action name="actionClear">
   <property name="text">
    <string>Clear</string>
   </property>
   <property name="font">
    <font>
     <family>DejaVu Sans</family>
    </font>
   </property>
   <property name="shortcut">
    <string>Ctrl+X</string>
   </property>
  </action>
  <action name="actionCopy">
   <property name="text">
    <string>Copy</string>
   </property>
   <property name="font">
    <font>
     <family>DejaVu Sans</family>
    </font>
   </property>
   <property name="shortcut">
    <string>Ctrl+C</string>
   </property>
  </action>
  <action name="actionPaste">
   <property name="text">
    <string>Paste</string>
   </property>
   <property name="font">
    <font>
     <family>DejaVu Sans</family>
    </font>
   </property>
   <property name="shortcut">
    <string>Ctrl+V</string>
   </property>
  </action>
  <action name="actionInput_Browser">
   <property name="text">
    <string>Input Browser</string>
   </property>
  </action>
  <action name="actionOutput_Browser">
   <property name="text">
    <string>Output Browser</string>
   </property>
  </action>
  <action name="actionAbout_Osdag">
   <property name="text">
    <string>About Osdag</string>
   </property>
   <property name="font">
    <font>
     <family>DejaVu Sans</family>
    </font>
   </property>
  </action>
  <action name="actionBeam">
   <property name="text">
    <string>Beam</string>
   </property>
  </action>
  <action name="actionColumn">
   <property name="text">
    <string>Column</string>
   </property>
  </action>
  <action name="actionFinplate">
   <property name="text">
    <string>Finplate</string>
   </property>
  </action>
  <action name="actionBolt">
   <property name="text">
    <string>Bolt</string>
   </property>
  </action>
  <action name="action2D_view">
   <property name="text">
    <string>2D view</string>
   </property>
  </action>
  <action name="actionZoom_in">
   <property name="text">
    <string>Zoom in</string>
   </property>
   <property name="font">
    <font>
     <family>DejaVu Sans</family>
    </font>
   </property>
  </action>
  <action name="actionZoom_out">
   <property name="text">
    <string>Zoom out</string>
   </property>
   <property name="font">
    <font>
     <family>DejaVu Sans</family>
    </font>
   </property>
  </action>
  <action name="actionPan">
   <property name="text">
    <string>Pan</string>
   </property>
   <property name="font">
    <font>
     <family>DejaVu Sans</family>
    </font>
   </property>
  </action>
  <action name="actionRotate_3D_model">
   <property name="text">
    <string>Rotate 3D model</string>
   </property>
   <property name="font">
    <font>
     <family>DejaVu Sans</family>
    </font>
   </property>
  </action>
  <action name="actionView_2D_on_XY">
   <property name="text">
    <string>View 2D on XY</string>
   </property>
  </action>
  <action name="actionView_2D_on_YZ">
   <property name="text">
    <string>View 2D on YZ</string>
   </property>
  </action>
  <action name="actionView_2D_on_ZX">
   <property name="text">
    <string>View 2D on ZX</string>
   </property>
  </action>
  <action name="actionModel">
   <property name="text">
    <string>Model</string>
   </property>
  </action>
  <action name="actionEnlarge_font_size">
   <property name="text">
    <string>Font</string>
   </property>
   <property name="font">
    <font>
     <family>DejaVu Sans</family>
    </font>
   </property>
  </action>
  <action name="actionReduce_font_size">
   <property name="text">
    <string>Reduce font size</string>
   </property>
  </action>
  <action name="actionSave_3D_model">
   <property name="text">
    <string>Save 3D model </string>
   </property>
   <property name="font">
    <font>
     <family>DejaVu Sans</family>
    </font>
   </property>
   <property name="shortcut">
    <string>Alt+3</string>
   </property>
  </action>
  <action name="actionSave_current_image">
   <property name="text">
    <string>Save CAD image </string>
   </property>
   <property name="font">
    <font>
     <family>DejaVu Sans</family>
    </font>
   </property>
   <property name="shortcut">
    <string>Alt+I</string>
   </property>
  </action>
  <action name="actionSave_log_messages">
   <property name="text">
    <string>Save log messages</string>
   </property>
   <property name="font">
    <font>
     <family>DejaVu Sans</family>
    </font>
   </property>
   <property name="shortcut">
    <string>Alt+M</string>
   </property>
  </action>
  <action name="actionCreate_design_report">
   <property name="text">
    <string>Create design report</string>
   </property>
   <property name="font">
    <font>
     <family>DejaVu Sans</family>
    </font>
   </property>
   <property name="shortcut">
    <string>Alt+C</string>
   </property>
  </action>
  <action name="actionQuit_fin_plate_design">
   <property name="text">
    <string>Quit fin plate design</string>
   </property>
  </action>
  <action name="actionSave_Front_View">
   <property name="text">
    <string>Save front view</string>
   </property>
   <property name="font">
    <font>
     <family>DejaVu Sans</family>
    </font>
   </property>
   <property name="shortcut">
    <string>Alt+Shift+F</string>
   </property>
  </action>
  <action name="actionSave_Top_View">
   <property name="text">
    <string>Save top view</string>
   </property>
   <property name="font">
    <font>
     <family>DejaVu Sans</family>
    </font>
   </property>
   <property name="shortcut">
    <string>Alt+Shift+T</string>
   </property>
  </action>
  <action name="actionSave_Side_View">
   <property name="text">
    <string>Save side view</string>
   </property>
   <property name="font">
    <font>
     <family>DejaVu Sans</family>
    </font>
   </property>
   <property name="shortcut">
    <string>Alt+Shift+S</string>
   </property>
  </action>
  <action name="actionChange_bg_color">
   <property name="text">
    <string>Change bg color</string>
   </property>
   <property name="font">
    <font>
     <family>Verdana</family>
    </font>
   </property>
  </action>
  <action name="actionShow_beam">
   <property name="text">
    <string>Show beam</string>
   </property>
   <property name="font">
    <font>
     <family>DejaVu Sans</family>
     <italic>false</italic>
    </font>
   </property>
   <property name="shortcut">
    <string>Alt+Shift+B</string>
   </property>
  </action>
  <action name="actionShow_column">
   <property name="text">
    <string>Show column</string>
   </property>
   <property name="font">
    <font>
     <family>DejaVu Sans</family>
    </font>
   </property>
   <property name="shortcut">
    <string>Alt+Shift+C</string>
   </property>
  </action>
  <action name="actionShow_connector">
   <property name="text">
    <string>Show connector</string>
   </property>
   <property name="font">
    <font>
     <family>DejaVu Sans</family>
    </font>
   </property>
   <property name="shortcut">
    <string>Alt+Shift+A</string>
   </property>
  </action>
  <action name="actionChange_background">
   <property name="text">
    <string>Change background</string>
   </property>
   <property name="font">
    <font>
     <family>DejaVu Sans</family>
    </font>
   </property>
  </action>
  <action name="actionShow_all">
   <property name="text">
    <string>Show all</string>
   </property>
   <property name="shortcut">
    <string>Alt+Shift+M</string>
   </property>
  </action>
  <action name="actionDesign_examples">
   <property name="text">
    <string>Design Examples</string>
   </property>
  </action>
  <action name="actionSample_Problems">
   <property name="text">
    <string>Sample Problems</string>
   </property>
  </action>
  <action name="actionSample_Tutorials">
   <property name="text">
    <string>Video Tutorials</string>
   </property>
  </action>
  <action name="actionAbout_Osdag_2">
   <property name="text">
    <string>About Osdag</string>
   </property>
  </action>
  <action name="actionOsdag_Manual">
   <property name="text">
    <string>Osdag Manual</string>
   </property>
  </action>
  <action name="actionAsk_Us_a_Question">
   <property name="text">
    <string>Ask Us a Question</string>
   </property>
  </action>
  <action name="actionFAQ">
   <property name="text">
    <string>FAQ</string>
   </property>
  </action>
  <action name="actionDesign_Preferences">
   <property name="text">
    <string>Design Preferences</string>
   </property>
   <property name="font">
    <font>
     <family>DejaVu Serif</family>
    </font>
   </property>
   <property name="shortcut">
    <string>Alt+P</string>
   </property>
  </action>
  <action name="actionfinPlate_quit">
   <property name="text">
    <string>Quit</string>
   </property>
   <property name="shortcut">
    <string>Shift+Q</string>
   </property>
  </action>
  <action name="actio_load_input">
   <property name="text">
    <string>Load input</string>
   </property>
   <property name="shortcut">
    <string>Ctrl+L</string>
   </property>
  </action>
 </widget>
 <tabstops>
  <tabstop>combo_connLoc</tabstop>
  <tabstop>combo_beamSec</tabstop>
  <tabstop>txt_Fu</tabstop>
  <tabstop>txt_Fy</tabstop>
  <tabstop>txt_Moment</tabstop>
  <tabstop>txt_Shear</tabstop>
  <tabstop>txt_Axial</tabstop>
  <tabstop>combo_diameter</tabstop>
  <tabstop>combo_type</tabstop>
  <tabstop>combo_grade</tabstop>
  <tabstop>combo_plateThick</tabstop>
  <tabstop>txt_plateHeight</tabstop>
  <tabstop>txt_plateWidth</tabstop>
  <tabstop>combo_flangeSize</tabstop>
  <tabstop>combo_webSize</tabstop>
  <tabstop>btn_Design</tabstop>
  <tabstop>btn_Reset</tabstop>
  <tabstop>btnInput</tabstop>
  <tabstop>btnOutput</tabstop>
  <tabstop>btnFront</tabstop>
  <tabstop>btnSide</tabstop>
  <tabstop>btnTop</tabstop>
  <tabstop>btn3D</tabstop>
  <tabstop>chkBx_beamSec</tabstop>
  <tabstop>chkBx_connector</tabstop>
  <tabstop>txt_tensionCritical</tabstop>
  <tabstop>txt_tensionCapacity</tabstop>
  <tabstop>txt_shearCapacity</tabstop>
  <tabstop>txt_bearCapacity</tabstop>
  <tabstop>txt_boltgrpcapacity</tabstop>
  <tabstop>txt_noBolts</tabstop>
  <tabstop>txt_rowBolts</tabstop>
  <tabstop>txt_gauge</tabstop>
  <tabstop>txt_crossGauge</tabstop>
  <tabstop>txt_endDist</tabstop>
  <tabstop>btn_SaveMessages</tabstop>
  <tabstop>btn_CreateDesign</tabstop>
  <tabstop>btnReset_3</tabstop>
  <tabstop>btnDesign_3</tabstop>
  <tabstop>txtShrCapacity_4</tabstop>
  <tabstop>txtbearCapacity_4</tabstop>
  <tabstop>txtBoltCapacity_4</tabstop>
  <tabstop>txtNoBolts_4</tabstop>
  <tabstop>txtPitch_4</tabstop>
  <tabstop>txtGuage_4</tabstop>
  <tabstop>txtEndDist_4</tabstop>
  <tabstop>txtEdgeDist_4</tabstop>
  <tabstop>txtWeldThick_4</tabstop>
  <tabstop>txtResltShr_4</tabstop>
  <tabstop>txtWeldStrng_4</tabstop>
  <tabstop>txtPlateThick_4</tabstop>
  <tabstop>txtExtMomnt_4</tabstop>
  <tabstop>txtMomntCapacity_4</tabstop>
  <tabstop>lineEdit_7</tabstop>
  <tabstop>lineEdit_8</tabstop>
  <tabstop>pushButton_4</tabstop>
  <tabstop>btnReset_4</tabstop>
  <tabstop>btnDesign_4</tabstop>
  <tabstop>txtShrCapacity_2</tabstop>
  <tabstop>txtNoBolts_2</tabstop>
  <tabstop>txtBoltCapacity_2</tabstop>
  <tabstop>textEdit</tabstop>
  <tabstop>txtbearCapacity_2</tabstop>
  <tabstop>txtBoltCapacity_3</tabstop>
  <tabstop>btnReset_2</tabstop>
  <tabstop>txtPitch_3</tabstop>
  <tabstop>txtEndDist_3</tabstop>
  <tabstop>txtNoBolts_3</tabstop>
  <tabstop>txtGuage_2</tabstop>
  <tabstop>txtWeldThick_3</tabstop>
  <tabstop>txtEdgeDist_3</tabstop>
  <tabstop>txtExtMomnt_3</tabstop>
  <tabstop>txtPlateThick_3</tabstop>
  <tabstop>lineEdit_5</tabstop>
  <tabstop>txtMomntCapacity_3</tabstop>
  <tabstop>txtPitch_2</tabstop>
  <tabstop>txtShrCapacity_3</tabstop>
  <tabstop>txtResltShr_3</tabstop>
  <tabstop>txtWeldStrng_3</tabstop>
  <tabstop>txtbearCapacity_3</tabstop>
  <tabstop>txtEndDist_2</tabstop>
  <tabstop>txtEdgeDist_2</tabstop>
  <tabstop>txtWeldStrng_2</tabstop>
  <tabstop>txtWeldThick_2</tabstop>
  <tabstop>txtResltShr_2</tabstop>
  <tabstop>txtPlateThick_2</tabstop>
  <tabstop>txtExtMomnt_2</tabstop>
  <tabstop>txtMomntCapacity_2</tabstop>
  <tabstop>lineEdit_3</tabstop>
  <tabstop>lineEdit_4</tabstop>
  <tabstop>pushButton_3</tabstop>
  <tabstop>lineEdit_6</tabstop>
  <tabstop>pushButton_2</tabstop>
  <tabstop>txtGuage_3</tabstop>
  <tabstop>btnDesign_2</tabstop>
 </tabstops>
 <resources>
  <include location="ResourceFiles/icons.qrc"/>
 </resources>
 <connections/>
</ui><|MERGE_RESOLUTION|>--- conflicted
+++ resolved
@@ -385,13 +385,8 @@
     <rect>
      <x>0</x>
      <y>0</y>
-<<<<<<< HEAD
-     <width>1422</width>
-     <height>22</height>
-=======
      <width>1361</width>
      <height>21</height>
->>>>>>> 9a2ae6d6
     </rect>
    </property>
    <property name="styleSheet">
