
# @author: Amir, Umair, Arsil

import operator
import math


TYPE_COMBOBOX = 'ComboBox'

TYPE_TEXTBOX = 'TextBox'
TYPE_TITLE = 'Title'
TYPE_LABEL = 'Label'
TYPE_IMAGE = 'Image'
TYPE_IMAGE_COMPRESSION = 'Image_compression'
TYPE_COMBOBOX_CUSTOMIZED = 'ComboBox_Customized'
TYPE_OUT_BUTTON = 'Output_dock_Button'
TYPE_BREAK = 'Break'
TYPE_ENTER = 'Enter'
TYPE_TEXT_BROWSER = 'TextBrowser'
TYPE_NOTE = 'Note'
PATH_TO_DATABASE = "ResourceFiles/Database/Intg_osdag.sqlite"
DESIGN_FLAG = 'False'
VALUE_NOT_APPLICABLE = 'N/A'
TYPE_TAB_1 = "TYPE_TAB_1"
TYPE_TAB_2 = "TYPE_TAB_2"
TYPE_TAB_3 = "TYPE_TAB_3"


import sqlite3
from utils.common.component import *
from utils.common.component import *
from PyQt5.QtSql import QSqlDatabase, QSqlQuery
import logging
# from design_type.connection.fin_plate_connection import FinPlateConnection
# from design_type.connection.column_cover_plate import ColumnCoverPlate

class OurLog(logging.Handler):

    def __init__(self, key):
        logging.Handler.__init__(self)
        self.key = key
        # self.key.setText("<h1>Welcome to Osdag</h1>")

    def handle(self, record):
        msg = self.format(record)
        if record.levelname == 'WARNING':
            msg = "<span style='color: yellow;'>"+ msg +"</span>"
        elif record.levelname == 'ERROR':
            msg = "<span style='color: red;'>"+ msg +"</span>"
        elif record.levelname == 'INFO':
            msg = "<span style='color: green;'>" + msg + "</span>"
        self.key.append(msg)
        # self.key.append(record.levelname)

def generate_missing_fields_error_string(missing_fields_list):
    """
    Args:
        missing_fields_list: list of fields that are not selected or entered
    Returns:
        error string that has to be displayed
    """
    # The base string which should be displayed
    information = "Please input the following required field"
    if len(missing_fields_list) > 1:
        # Adds 's' to the above sentence if there are multiple missing input fields
        information += "s"
    information += ": "
    # Loops through the list of the missing fields and adds each field to the above sentence with a comma

    for item in missing_fields_list:
        information = information + item + ", "

    # Removes the last comma
    information = information[:-2]
    information += "."

    return information

def connectdb1():
    """
    Function to fetch diameter values from Bolt Table
     """
    # @author: Amir

    lst = []
    conn = sqlite3.connect(PATH_TO_DATABASE)
    cursor = conn.execute("SELECT Bolt_diameter FROM Bolt")
    rows = cursor.fetchall()
    for row in rows:
        lst.append(row)
    l2 = tuple_to_str_popup(lst)
    return l2


def connectdb(table_name,call_type="dropdown"):

    """
        Function to fetch designation values from respective Tables.
         """

    # @author: Amir
    conn = sqlite3.connect(PATH_TO_DATABASE)
    lst = []
    if table_name == "Angles":
        cursor = conn.execute("SELECT Designation FROM Angles")

    elif table_name == "Channels":
        cursor = conn.execute("SELECT Designation FROM Channels")
       
    elif table_name == "Beams":
        cursor = conn.execute("SELECT Designation FROM Beams")

    elif table_name == "Bolt":
        cursor = conn.execute("SELECT Diameter_of_bolt FROM Bolt")

    elif table_name == "Material":
        cursor = conn.execute("SELECT Grade FROM Material")

    else:
        cursor = conn.execute("SELECT Designation FROM Columns")
    rows = cursor.fetchall()
     
    for row in rows:
        lst.append(row)
   
    final_lst = tuple_to_str(lst,call_type)
    return final_lst


def connect_for_red(table_name):

    """
        Function to fetch designation values from various Tables where source is IS808_Old
    """

    # @author: Arsil
    conn = sqlite3.connect(PATH_TO_DATABASE)
    lst = []
    if table_name == "Angles":
        cursor = conn.execute("SELECT Designation FROM Angles WHERE Source = 'IS808_Old'")

    elif table_name == "Channels":
        cursor = conn.execute("SELECT Designation FROM Channels WHERE Source = 'IS808_Old'")

    elif table_name == "Beams":
        cursor = conn.execute("SELECT Designation FROM Beams WHERE Source = 'IS808_Old'")

    elif table_name == "Columns":
        cursor = conn.execute("SELECT Designation FROM Columns WHERE Source = 'IS808_Old'")

    else:
        return []
    rows = cursor.fetchall()

    for row in rows:
        lst.append(row)

    final_lst = tuple_to_str_red(lst)
    return final_lst


def red_list_function():

    """
        Function to form a list for old values from Columns and Beams table.
     """

    # @author: Arsil

    red_list = []
    red_list_columns = connect_for_red("Columns")
    red_list_beams = connect_for_red("Beams")
    red_list.extend(red_list_beams)
    red_list.extend(red_list_columns)
    return red_list


def tuple_to_str_popup(tl):

    # @author: Amir

    arr = []
    for v in tl:
        val = ''.join(v)
        arr.append(val)
    return arr

def tuple_to_str(tl, call_type):
    if call_type is "dropdown":
        arr = ['Select Section']
    else:
        arr = []
    for v in tl:
        val = ''.join(v)
        arr.append(val)
    return arr


def tuple_to_str_red(tl):
    arr = []
    for v in tl:
        val = ''.join(v)
        arr.append(val)
    return arr


def get_oldcolumncombolist():
    '''(None) -> (List)
    This function returns the list of Indian Standard Column Designation.
    '''

    # @author: Arsil

    conn = sqlite3.connect(PATH_TO_DATABASE)
    old_columnList = []
    # columnQuery = QSqlQuery("SELECT Designation FROM Columns where Source = 'IS808_Old' order by id ASC")
    columnQuery = conn.execute("SELECT Designation FROM Columns WHERE Source = 'IS808_Old'")
    rows = columnQuery.fetchall()
    # a = columnQuery.size()
    # print(a)

    #comboList.append("Select section")
    # while(columnQuery.next()):
    #     old_columnList.append(columnQuery.value(0))
    for row in rows:
        old_columnList.append(row)

    final_lst = tuple_to_str_red(old_columnList)
    return final_lst



    #return old_columnList
def get_oldbeamcombolist():
    '''(None) -> (List)
       This function returns the list of Indian Standard Beams Designation.
       '''

    # @author: Arsil

    conn = sqlite3.connect(PATH_TO_DATABASE)
    old_columnList = []
    # columnQuery = QSqlQuery("SELECT Designation FROM Beams where Source = 'IS808_Old' order by id ASC")
    columnQuery = conn.execute("SELECT Designation FROM Beams WHERE Source = 'IS808_Old'")
    rows = columnQuery.fetchall()
    # a = columnQuery.size()
    # print(a)

    # comboList.append("Select section")
    # while(columnQuery.next()):
    #     old_columnList.append(columnQuery.value(0))
    for row in rows:
        old_columnList.append(row)

    final_lst = tuple_to_str_red(old_columnList)
    return final_lst


########
# Common Display Strings
############
KEY_DISP_SHEAR_YLD= 'Shear yielding Capacity'
KEY_DISP_BLK_SHEAR = 'Block Shear Capacity'
KEY_DISP_MOM_DEMAND = 'Moment Demand'
KEY_DISP_MOM_CAPACITY = 'Moment Capacity'

###################################
# Key for Storing Module

KEY_MODULE = 'Module'
KEY_MAIN_MODULE = 'MainModule'
KEY_MODULE_STATUS = 'Module.Status'

TYPE_MODULE = 'Window Title'

KEY_DISP_FINPLATE = 'Fin Plate'
KEY_DISP_ENDPLATE = 'End Plate'
KEY_DISP_CLEATANGLE = 'Cleat Angle'

KEY_DISP_BEAMCOVERPLATE = 'Beam Coverplate Connection'
KEY_DISP_COLUMNCOVERPLATE = 'Column Coverplate Connection'
KEY_DISP_BEAMENDPLATE = 'Beam Endplate Connection'
KEY_DISP_COLUMNENDPLATE = 'Column Endplate Connection'

KEY_DISP_TENSION = 'Tension Members Design'
KEY_DISP_COMPRESSION = 'Compression Member'


DISP_TITLE_CM = 'Connecting members'

###################################
# Key for Storing Connectivity

KEY_CONN = 'Connectivity'

KEY_DISP_CONN = 'Connectivity *'

VALUES_CONN = ['Column flange-Beam web', 'Column web-Beam web', 'Beam-Beam']
VALUES_CONN_1 = ['Column flange-Beam web', 'Column web-Beam web']
VALUES_CONN_2 = ['Beam-Beam']

KEY_LOCATION = 'Conn_Location'
KEY_DISP_LOCATION = 'Conn_Location *'
VALUES_LOCATION = ['Select Location','Long Leg', 'Short Leg', 'Flange', 'Web']

KEY_IMAGE = 'Image'

KEY_LENGTH = 'Length(mm)'
KEY_DISP_LENGTH = 'Length(mm) *'

###################################
# Key for Storing Supporting_Section sub-key of Member

KEY_SUPTNGSEC = 'Member.Supporting_Section'

KEY_DISP_SUPTNGSEC = 'Supporting Section'
KEY_DISP_COLSEC = 'Column Section *'
VALUES_COLSEC = connectdb("Columns")


KEY_DISP_PRIBM = 'Primary beam *'
VALUES_PRIBM = connectdb("Beams")

###################################
# Key for Storing Supported_Section sub-key of Member

KEY_SUPTDSEC = 'Member.Supported_Section'
KEY_DISP_SUPTDSEC = 'Supported Section'
KEY_DISP_BEAMSEC = 'Beam Section *'
VALUES_BEAMSEC = connectdb("Beams")

KEY_DISP_SECBM = 'Secondary beam *'
VALUES_SECBM = connectdb("Beams")

###################################
# Key for Storing Material sub-key of Member
KEY_MATERIAL = 'Member.Material'
KEY_DISP_MATERIAL = 'Material *'
VALUES_MATERIAL = connectdb("Material")
KEY_SUPTNGSEC_MATERIAL = 'Member.Supporting_Section.Material'
KEY_SUPTDSEC_MATERIAL = 'Member.Supported_Section.Material'


###################################
# Keys for storing Load
DISP_TITLE_FSL = 'Factored load'

# Key for Storing Moment sub-key of Load
KEY_MOMENT = 'Load.Moment'
KEY_DISP_MOMENT = 'Moment(kNm)*'

###################################
# Key for Storing Shear sub-key of Load
KEY_SHEAR = 'Load.Shear'
KEY_DISP_SHEAR = 'Shear(kN)*'

###################################
# Key for Storing Axial sub-key of Load
KEY_AXIAL = 'Load.Axial'
KEY_DISP_AXIAL = 'Axial (kN) *'

###################################
# Keys for Storing Bolt

DISP_TITLE_BOLT = 'Bolt'
DISP_TITLE_BOLT_CAPACITY = 'Bolt Capacity'

DISP_TITLE_SECTION = 'SECTION'
DISP_TITLE_TENSION_SECTION = 'Section Capacity'
KEY_BOLT_FU = 'Bolt.fu'
KEY_BOLT_FY = 'Bolt.fy'
# Key for storing Diameter sub-key of Bolt
KEY_D = 'Bolt.Diameter'
KEY_DISP_D = 'Diameter(mm)*'
VALUES_D = ['All', 'Customized']

# Key for storing Type sub-key of Bolt
KEY_TYP = 'Bolt.Type'
KEY_DISP_TYP = 'Type *'
TYP_BEARING = "Bearing Bolt"
TYP_FRICTION_GRIP = "Friction Grip Bolt"
VALUES_TYP = ['Select Type', TYP_FRICTION_GRIP, TYP_BEARING]
VALUES_TYP_1 = ['Friction Grip Bolt']
VALUES_TYP_2 = ['Bearing Bolt']

# Key for storing Grade sub-key of Bolt
KEY_GRD = 'Bolt.Grade'
KEY_DISP_GRD = 'Grade *'
VALUES_GRD = ['All', 'Customized']
VALUES_GRD_CUSTOMIZED = ['3.6', '4.6', '4.8', '5.6', '5.8', '6.8', '8.8', '9.8', '10.9', '12.9']

#################################
# Key for storing Plate
DISP_TITLE_PLATE = 'Plate'

# Key for storing Thickness sub-key of Plate
KEY_PLATETHK = 'Plate.Thickness'
KEY_PLATE_MATERIAL = 'Plate.Material'
KEY_PLATE_FU = 'Plate.Ultimate_Strength'
KEY_DISP_PLATE_FU = 'Ultimate strength, fu (MPa)'
KEY_PLATE_FY = 'Plate.Yield_Strength'
KEY_DISP_PLATE_FY = 'Yield Strength , fy (MPa)'
KEY_PLATE_MIN_HEIGHT = 'Plate.MinHeight'
KEY_PLATE_MAX_HEIGHT = 'Plate.MaxHeight'
KEY_DISP_PLATETHK = 'Thickness(mm)*'
VALUES_PLATETHK = ['All', 'Customized']
VALUES_PLATETHK_CUSTOMIZED = ['3', '4', '5', '6', '8', '10', '12', '14', '16', '18', '20', '22', '24', '26', '28', '30']



KEY_LOCATION = 'Conn_Location'
KEY_DISP_LOCATION = 'Conn_Location *'
VALUES_LOCATION = ['Select Location','Long Leg', 'Short Leg', 'Flange', 'Web']

KEY_IMAGE = 'Image'

KEY_LENGTH = 'Length(mm)'
KEY_DISP_LENGTH = 'Length(mm) *'

KEY_SLENDER = "Member.Slenderness"
KEY_DISP_SLENDER = 'Slenderness'



DISP_TITLE_TENSION = 'Tension Capacity'







DISP_TITLE_FLANGESPLICEPLATE = 'Flange splice plate'

KEY_FLANGEPLATE_PREFERENCES = 'Flange_Plate.Preferences'
KEY_DISP_FLANGESPLATE_PREFERENCES = 'Preferences'
VALUES_FLANGEPLATE_PREFERENCES = ['Cover plate location', 'Outside','Outside + Inside']

KEY_FLANGEPLATE_THICKNESS = 'flange_plate.thickness_provided'
KEY_DISP_FLANGESPLATE_THICKNESS = 'Thickness(mm)*'
VALUES_FLANGEPLATE_THICKNESS = ['All', 'Customized']

KEY_FLANGE_PLATE_HEIGHT = 'flange_plate.Height'
KEY_DISP_FLANGE_PLATE_HEIGHT = 'Height(mm)'
KEY_FLANGE_PLATE_LENGTH ='flange_plate.Length'
KEY_DISP_FLANGE_PLATE_LENGTH ='Length'

KEY_FLANGE_SPACING ="Flange_plate.spacing"
KEY_DISP_FLANGE_SPACING = 'Spacing'
KEY_FLANGE_PITCH = 'Flange_plate.pitch_provided'
KEY_DISP_FLANGE_PLATE_PITCH = 'Pitch'
KEY_FLANGE_PLATE_GAUGE = "Flange_plate.gauge_provided "
KEY_DISP_FLANGE_PLATE_GAUGE ="Gauge"
KEY_ENDDIST_FLANGE= 'Flange_plate.end_dist_provided '
KEY_DISP_END_DIST_FLANGE = 'End Distance'
KEY_EDGEDIST_FLANGE= 'Flange_plate.edge_dist_provided'
KEY_DISP_EDGEDIST_FLANGE= 'Edge Distance'

KEY_FLANGE_CAPACITY ="Flange_plate.capacity"
KEY_DISP_FLANGE_CAPACITY= 'Capacity'
KEY_FLANGE_TEN_CAPACITY ="Section.flange_capacity"
KEY_DISP_FLANGE_TEN_CAPACITY ="Flange ten cap"

KEY_FLANGE_PLATE_TEN_CAP ="Flange_plate.tension_capacity"
KEY_DISP_FLANGE_PLATE_TEN_CAP ="Flange plate ten cap"


KEY_BLOCKSHEARCAP_FLANGE='Flange_plate.block_shear_capacity'
KEY_DISP_BLOCKSHEARCAP_FLANGE='Block Shear Capacity'
KEY_TENSIONYIELDINGCAP_FLANGE = 'Flange_plate.tension_yielding_capacity'
KEY_DISP_TENSIONYIELDINGCAP_FLANGE = 'Tension yielding capacity'
KEY_TENSIONRUPTURECAP_FLANGE= 'Flange_plate.tension_rupture_capacity'
KEY_DISP_TENSIONRUPTURECAP_FLANGE= 'Tension Rupture Capacity'
KEY_SHEARYIELDINGCAP_FLANGE= 'Flange_plate.shear_yielding_capacity'
KEY_DISP_SHEARYIELDINGCAP_FLANGE= 'Shear Yielding Capacity'
KEY_SHEARRUPTURECAP_FLANGE= 'Flange_plate.shear_rupture_capacity'
KEY_DISP_SHEARRUPTURECAP_FLANGE= 'Shear Rupture Capacity'
KEY_FLANGE_PLATE_MOM_DEMAND = 'Flange_Plate.MomDemand'
KEY_FLANGE_DISP_PLATE_MOM_DEMAND = 'Moment Demand'
KEY_FLANGE_PLATE_MOM_CAPACITY='Flange_plate.MomCapacity'
KEY_FLANGE_DISP_PLATE_MOM_CAPACITY = 'Moment Capacity'

KEY_DESIGNATION = "section_size.designation"
KEY_DISP_DESIGNATION = "Designation"

KEY_TENSION_YIELDCAPACITY = "Member.tension_yielding"
KEY_DISP_TENSION_YIELDCAPACITY = 'Yield'
KEY_TENSION_RUPTURECAPACITY = "Member.tension_rupture"
KEY_DISP_TENSION_RUPTURECAPACITY = 'Rupture'
KEY_TENSION_BLOCKSHEARCAPACITY = "Member.tension_blockshear"
KEY_DISP_TENSION_BLOCKSHEARCAPACITY = 'Block Shear'
KEY_TENSION_CAPACITY = "Member.tension_capacity"
KEY_DISP_TENSION_CAPACITY = "Tension Capacity"

KEY_EFFICIENCY = "Member.efficiency"
KEY_DISP_EFFICIENCY = "Efficiency"

DISP_TITLE_BOLTDETAILS ='Bolt Details'
KEY_BOLT_DETAILS ="Bolt.Details"
KEY_DISP_BOLT_DETAILS = "Bolt Details"
KEY_FLANGE_BOLT_LINE = 'Flange_plate.Bolt_Line'
KEY_FLANGE_DISP_BOLT_LINE = 'Bolt Lines in flange'
KEY_FLANGE_BOLTS_ONE_LINE = 'Flange_plate.Bolt_OneLine'
KEY_FLANGE_DISP_BOLTS_ONE_LINE = 'Bolts in one Line in flange'
KEY_FLANGE_BOLTS_REQ = "Flange_plate.Bolt_required"
KEY_FLANGE_DISP_BOLTS_REQ = "Flange Bolt Required"


DISP_TITLE_WEBSPLICEPLATE = 'Web splice plate'

KEY_WEBPLATE_THICKNESS = 'Web_Plate.thickness_provided'
KEY_DISP_WEBPLATE_THICKNESS = 'Thickness(mm)*'
VALUES_WEBPLATE_THICKNESS = ['All', 'Customized']
VALUES_PLATETHICKNESS_CUSTOMIZED = ['6', '8', '10', '12', '14', '16', '18', '20', '22', '24', '26', '28', '30','32','36','40']

KEY_WEB_PLATE_HEIGHT = 'Web_Plate.Height'
KEY_DISP_WEB_PLATE_HEIGHT = 'Height(mm)'
KEY_WEB_PLATE_LENGTH ='Web_Plate.Length'
KEY_DISP_WEB_PLATE_LENGTH ='Length'

KEY_WEB_SPACING ="Web_plate.spacing"
KEY_DISP_WEB_SPACING = 'Spacing'
KEY_WEB_PITCH = "Web_plate.pitch_provided"
KEY_DISP_WEB_PLATE_PITCH ="Pitch"
KEY_WEB_GAUGE = "Web_plate.gauge_provided "
KEY_DISP_WEB_PLATE_GAUGE ="Gauge"
KEY_ENDDIST_W= 'Web_plate.end_dist_provided '
KEY_DISP_END_DIST_W = 'End Distance'
KEY_EDGEDIST_W = 'Web_plate.edge_dist_provided'
KEY_DISP_EDGEDIST_W = 'Edge Distance'

KEY_WEB_CAPACITY ="Web_plate.capacity"
KEY_DISP_WEB_CAPACITY= 'capacity'
KEY_WEB_TEN_CAPACITY ="Section.Tension_capacity_web"
KEY_DISP_WEB_TEN_CAPACITY ="Web tension capacity"
KEY_WEBPLATE_SHEAR_CAPACITY ="Section.shear_capacity_web_plate"
KEY_DISP_WEBPLATE_SHEAR_CAPACITY ="Web plate shear cap"
KEY_TEN_CAP_WEB_PLATE ="Web_plate.tension_capacity"
KEY_DISP_TEN_CAP_WEB_PLATE ="Web_plate tension_capacity_"


KEY_SHEARYIELDINGCAP_WEB= 'web_plate.shear_yielding_capacity'
KEY_DISP_SHEARYIELDINGCAP_WEB= 'Shear Yielding Capacity'
KEY_BLOCKSHEARCAP_WEB='web_plate.block_shear_capacity'
KEY_DISP_BLOCKSHEARCAP_WEB='Block Shear Capacity'
KEY_SHEARRUPTURECAP_WEB= 'web_plate.shear_rupture_capacity'
KEY_DISP_SHEARRUPTURECAP_WEB= 'Shear Rupture Capacity'
KEY_TENSIONYIELDINGCAP_WEB = "web_plate.tension_yielding_capacity"
KEY_DISP_TENSIONYIELDINGCAP_WEB ='Tension Yielding Capacity'
KEY_TENSIONRUPTURECAP_WEB ='web_plate.shear_rupture_capacity'
KEY_DISP_TENSIONRUPTURECAP_WEB ='Tension Rupture Capacity'
KEY_WEB_PLATE_MOM_DEMAND = 'Web_Plate.MomDemand'
KEY_WEB_DISP_PLATE_MOM_DEMAND = 'Moment Demand'
KEY_WEB_PLATE_MOM_CAPACITY='Web_plate.MomCapacity'
KEY_WEB_DISP_PLATE_MOM_CAPACITY = 'Moment Capacity'

KEY_WEB_BOLT_LINE = 'Web_plate.Bolt_Line'
KEY_WEB_DISP_BOLT_LINE = 'Bolt Lines in web'
KEY_WEB_BOLTS_REQ = "Web_plate.Bolt_required"
KEY_WEB_DISP_BOLTS_REQ = "Web Bolt Required"
KEY_WEB_BOLTS_ONE_LINE = 'Web_plate.Bolt_OneLine'
KEY_WEB_DISP_BOLTS_ONE_LINE = 'Bolts in one Line in web'


DISP_TITLE_ENDPLATE = 'End plate'

KEY_ENDPLATE_THICKNESS = 'Plate.end_plate.Thickness'
KEY_DISP_ENDPLATE_THICKNESS = 'Thickness(mm)*'
VALUES_ENDPLATE_THICKNESS = ['All', 'Customized']
VALUES_ENDPLATE_THICKNESS_CUSTOMIZED = ['3', '4', '5', '6', '8', '10', '12', '14', '16', '18', '20', '22', '24', '26', '28', '30']


ALL_WELD_SIZES = [3, 4, 5, 6, 8, 10, 12, 14, 16]




KEY_DP_BOLT_TYPE = 'DesignPreferences.Bolt.Type'
KEY_DISP_DP_BOLT_TYPE = 'Bolt type'
KEY_DP_BOLT_HOLE_TYPE = 'DesignPreferences.Bolt.Bolt_Hole_Type'
KEY_DISP_DP_BOLT_HOLE_TYPE = 'Bolt hole type'
KEY_DP_BOLT_MATERIAL_G_O = 'DesignPreferences.Bolt.Material_Grade_OverWrite'
KEY_DISP_DP_BOLT_MATERIAL_G_O = 'Material grade overwrite (MPa) Fu'
KEY_DISP_DP_BOLT_DESIGN_PARA = 'HSFG bolt design parameters:'
KEY_DP_BOLT_SLIP_FACTOR = 'DesignPreferences.Bolt.Slip_Factor'
KEY_DISP_DP_BOLT_SLIP_FACTOR = 'Slip factor (µ_f)'
KEY_DP_WELD_FAB = 'DesignPreferences.Weld.Fab'

KEY_DP_WELD_TYPE = 'Weld.Type'
KEY_DP_WELD_FAB_SHOP = 'Shop Weld'
KEY_DP_WELD_FAB_FIELD = 'Field weld'
KEY_DP_WELD_FAB_VALUES = [KEY_DP_WELD_FAB_SHOP, KEY_DP_WELD_FAB_FIELD]

KEY_DISP_DP_WELD_FAB = 'Type of weld fabrication'
KEY_DP_WELD_MATERIAL_G_O = 'DesignPreferences.Weld.Material_Grade_OverWrite'
KEY_DISP_DP_WELD_MATERIAL_G_O = 'Material grade overwrite (MPa) Fu'
KEY_DP_DETAILING_EDGE_TYPE = 'DesignPreferences.Detailing.Edge_type'
KEY_DISP_DP_DETAILING_EDGE_TYPE = 'Type of edges'
KEY_DP_DETAILING_GAP = 'DesignPreferences.Detailing.Gap'
KEY_DISP_DP_DETAILING_GAP = 'Gap between beam and <br>support (mm)'
KEY_DP_DETAILING_CORROSIVE_INFLUENCES = 'DesignPreferences.Detailing.Corrosive_Influences'
KEY_DISP_DP_DETAILING_CORROSIVE_INFLUENCES = 'Are the members exposed to <br>corrosive influences'
KEY_DP_DESIGN_METHOD = 'DesignPreferences.Design.Design_Method'
KEY_DISP_DP_DESIGN_METHOD = 'Design Method'

KEY_SUPTNGSEC_DESIGNATION = 'Supporting_Section.Designation'
KEY_DISP_SUPTNGSEC_DESIGNATION = 'Designation'
KEY_DISP_MECH_PROP = 'Mechanical Properties'
KEY_SUPTNGSEC_FU = 'Supporting_Section.Ultimate_Strength'
KEY_DISP_SUPTNGSEC_FU = 'Ultimate strength, fu (MPa)'
KEY_SUPTNGSEC_FY = 'Supporting_Section.Yield_Strength'
KEY_DISP_SUPTNGSEC_FY = 'Yield Strength , fy (MPa)'
KEY_DISP_DIMENSIONS = 'Dimensions'
KEY_SUPTNGSEC_DEPTH = 'Supporting_Section.Depth'
KEY_DISP_SUPTNGSEC_DEPTH = 'Depth, D (mm)*'
KEY_SUPTNGSEC_FLANGE_W = 'Supporting_Section.Flange_Width'
KEY_DISP_SUPTNGSEC_FLANGE_W = 'Flange width, B (mm)*'
KEY_SUPTNGSEC_FLANGE_T = 'Supporting_Section.Flange_Thickness'
KEY_DISP_SUPTNGSEC_FLANGE_T = 'Flange thickness, T (mm)*'
KEY_SUPTNGSEC_WEB_T = 'Supporting_Section.Web_Thickness'
KEY_DISP_SUPTNGSEC_WEB_T = 'Web thickness, t (mm)*'
KEY_SUPTNGSEC_FLANGE_S = 'Supporting_Section.Flange_Slope'
KEY_DISP_SUPTNGSEC_FLANGE_S = 'Flange Slope, a (deg.)*'
KEY_SUPTNGSEC_ROOT_R = 'Supporting_Section.Root_Radius'
KEY_DISP_SUPTNGSEC_ROOT_R = 'Root radius, R1 (mm)*'
KEY_SUPTNGSEC_TOE_R = 'Supporting_Section.Toe_Radius'
KEY_DISP_SUPTNGSEC_TOE_R = 'Toe radius, R2 (mm)*'


KEY_SUPTNGSEC_TYPE = 'Supporting_Section.Type'
KEY_DISP_SUPTNGSEC_TYPE = 'Type'
KEY_SUPTNGSEC_MOD_OF_ELAST = 'Supporting_Section.Modulus_of_elasticity'
KEY_SUPTNGSEC_DISP_MOD_OF_ELAST = 'Modulus of elasticity, E (GPa)'
KEY_SUPTNGSEC_MOD_OF_RIGID = 'Supporting_Section.Modulus_of_rigidity'
KEY_SUPTNGSEC_DISP_MOD_OF_RIGID = 'Modulus of rifidity, G (GPa)'
KEY_DISP_SEC_PROP = 'Sectional Properties'
KEY_SUPTNGSEC_MASS = 'Supporting_Section.Mass_M'
KEY_DISP_SUPTNGSEC_MASS = 'Mass, M (Kg/m)'
KEY_SUPTNGSEC_SEC_AREA = 'Supporting_Section.Sectional_area_a'
KEY_DISP_SUPTNGSEC_SEC_AREA = 'Sectional area, a (mm<sup>2</sup>)'
KEY_SUPTNGSEC_MOA_LZ = 'Supporting_Section.2nd_Moment_of_area_lz'
KEY_DISP_SUPTNGSEC_MOA_LZ = '2nd Moment of area, l<sub>z</sub> (cm<sup>4</sup>)'
KEY_SUPTNGSEC_MOA_LY = 'Supporting_Section.2nd_Moment_of_area_ly'
KEY_DISP_SUPTNGSEC_MOA_LY = '2nd Moment of area, l<sub>y</sub> (cm<sup>4</sup>)'
KEY_SUPTNGSEC_ROG_RZ = 'Supporting_Section.Radius_of_gyration_rz'
KEY_DISP_SUPTNGSEC_ROG_RZ = 'Radius of gyration, r<sub>z</sub> (cm)'
KEY_SUPTNGSEC_ROG_RY = 'Supporting_Section.Radius_of_gyration_ry'
KEY_DISP_SUPTNGSEC_ROG_RY = 'Radius of gyration, r<sub>y</sub> (cm)'
KEY_SUPTNGSEC_EM_ZZ = 'Supporting_Section.Elastic_modulus_zz'
KEY_DISP_SUPTNGSEC_EM_ZZ = 'Elastic modulus, Z<sub>z</sub> (cm<sup>3</sup>)'
KEY_SUPTNGSEC_EM_ZY = 'Supporting_Section.Elastic_modulus_zy'
KEY_DISP_SUPTNGSEC_EM_ZY = 'Elastic modulus, Z<sub>y</sub> (cm<sup>3</sup>)'
KEY_SUPTNGSEC_PM_ZPZ = 'Supporting_Section.Plastic_modulus_zpz'
KEY_DISP_SUPTNGSEC_PM_ZPZ = 'Plastic modulus, Z<sub>pz</sub> (cm<sup>3</sup>)'
KEY_SUPTNGSEC_PM_ZPY = 'Supporting_Section.Plastic_modulus_zpy'
KEY_DISP_SUPTNGSEC_PM_ZPY = 'Plastic modulus, Z<sub>py</sub> (cm<sup>3</sup>)'


KEY_SUPTNGSEC_SOURCE = 'Supporting_Section.Source'
KEY_DISP_SUPTNGSEC_SOURCE = 'Source'
KEY_SUPTNGSEC_POISSON_RATIO = 'Supporting_Section.Poisson_Ratio'
KEY_DISP_SUPTNGSEC_POISSON_RATIO = 'Poissons ratio, v'
KEY_SUPTNGSEC_THERMAL_EXP = 'Supporting_Section.Thermal_Expansion'
KEY_DISP_SUPTNGSEC_THERMAL_EXP = 'Thermal expansion coeff.a <br>(x10<sup>-6</sup>/ <sup>0</sup>C)'

KEY_SUPTDSEC_DESIGNATION = 'Supported_Section.Designation'
KEY_DISP_SUPTDSEC_DESIGNATION = 'Designation'
KEY_SUPTDSEC_FU = 'Supported_Section.Ultimate_Strength'
KEY_DISP_SUPTDSEC_FU = 'Ultimate strength, fu (MPa)'
KEY_SUPTDSEC_FY = 'Supported_Section.Yield_Strength'
KEY_DISP_SUPTDSEC_FY = 'Yield Strength , fy (MPa)'
KEY_SUPTDSEC_DEPTH = 'Supported_Section.Depth'
KEY_DISP_SUPTDSEC_DEPTH = 'Depth, D (mm)*'
KEY_SUPTDSEC_FLANGE_W = 'Supported_Section.Flange_Width'
KEY_DISP_SUPTDSEC_FLANGE_W = 'Flange width, B (mm)*'
KEY_SUPTDSEC_FLANGE_T = 'Supported_Section.Flange_Thickness'
KEY_DISP_SUPTDSEC_FLANGE_T = 'Flange thickness, T (mm)*'
KEY_SUPTDSEC_WEB_T = 'Supported_Section.Web_Thickness'
KEY_DISP_SUPTDSEC_WEB_T = 'Web thickness, t (mm)*'
KEY_SUPTDSEC_FLANGE_S = 'Supported_Section.Flange_Slope'
KEY_DISP_SUPTDSEC_FLANGE_S = 'Flange Slope, a (deg.)*'
KEY_SUPTDSEC_ROOT_R = 'Supported_Section.Root_Radius'
KEY_DISP_SUPTDSEC_ROOT_R = 'Root radius, R1 (mm)*'
KEY_SUPTDSEC_TOE_R = 'Supported_Section.Toe_Radius'
KEY_DISP_SUPTDSEC_TOE_R = 'Toe radius, R2 (mm)*'


KEY_SUPTDSEC_TYPE = 'Supported_Section.Type'
KEY_DISP_SUPTDSEC_TYPE = 'Type'
KEY_SUPTDSEC_MOD_OF_ELAST = 'Supported_Section.Modulus_of_elasticity'
KEY_SUPTDSEC_DISP_MOD_OF_ELAST = 'Modulus of elasticity, E (GPa)'
KEY_SUPTDSEC_MOD_OF_RIGID = 'Supported_Section.Modulus_of_rigidity'
KEY_SUPTDSEC_DISP_MOD_OF_RIGID = 'Modulus of rifidity, G (GPa)'
KEY_SUPTDSEC_MASS = 'Supported_Section.Mass_M'
KEY_DISP_SUPTDSEC_MASS = 'Mass, M (Kg/m)'
KEY_SUPTDSEC_SEC_AREA = 'Supported_Section.Sectional_area_a'
KEY_DISP_SUPTDSEC_SEC_AREA = 'Sectional area, a (mm<sup>2</sup>)'
KEY_SUPTDSEC_MOA_LZ = 'Supported_Section.2nd_Moment_of_area_lz'
KEY_DISP_SUPTDSEC_MOA_LZ = '2nd Moment of area, l<sub>z</sub> (cm<sup>4</sup>)'
KEY_SUPTDSEC_MOA_LY = 'Supported_Section.2nd_Moment_of_area_ly'
KEY_DISP_SUPTDSEC_MOA_LY = '2nd Moment of area, l<sub>y</sub> (cm<sup>4</sup>)'
KEY_SUPTDSEC_ROG_RZ = 'Supported_Section.Radius_of_gyration_rz'
KEY_DISP_SUPTDSEC_ROG_RZ = 'Radius of gyration, r<sub>z</sub> (cm)'
KEY_SUPTDSEC_ROG_RY = 'Supported_Section.Radius_of_gyration_ry'
KEY_DISP_SUPTDSEC_ROG_RY = 'Radius of gyration, r<sub>y</sub> (cm)'
KEY_SUPTDSEC_EM_ZZ = 'Supported_Section.Elastic_modulus_zz'
KEY_DISP_SUPTDSEC_EM_ZZ = 'Elastic modulus, Z<sub>z</sub> (cm<sup>3</sup>)'
KEY_SUPTDSEC_EM_ZY = 'Supported_Section.Elastic_modulus_zy'
KEY_DISP_SUPTDSEC_EM_ZY = 'Elastic modulus, Z<sub>y</sub> (cm<sup>3</sup>)'
KEY_SUPTDSEC_PM_ZPZ = 'Supported_Section.Plastic_modulus_zpz'
KEY_DISP_SUPTDSEC_PM_ZPZ = 'Plastic modulus, Z<sub>pz</sub> (cm<sup>3</sup>)'
KEY_SUPTDSEC_PM_ZPY = 'Supported_Section.Plastic_modulus_zpy'
KEY_DISP_SUPTDSEC_PM_ZPY = 'Plastic modulus, Z<sub>py</sub> (cm<sup>3</sup>)'


KEY_SUPTDSEC_SOURCE = 'Supported_Section.Source'
KEY_DISP_SUPTDSEC_SOURCE = 'Source'
KEY_SUPTDSEC_POISSON_RATIO = 'Supported_Section.Poisson_Ratio'
KEY_DISP_SUPTDSEC_POISSON_RATIO = 'Poissons ratio, v'
KEY_SUPTDSEC_THERMAL_EXP = 'Supported_Section.Thermal_Expansion'
KEY_DISP_SUPTDSEC_THERMAL_EXP = 'Thermal expansion coeff.a <br>(x10<sup>-6</sup>/ <sup>0</sup>C)'



KEY_ANGLE_DESIGNATION = 'Angle.Designation'
KEY_DISP_ANGLE_DESIGNATION = 'Designation'
KEY_ANGLE_FU = 'Angle.Ultimate_Strength'
KEY_DISP_ANGLE_FU = 'Ultimate strength, fu (MPa)'
KEY_ANGLE_FY = 'Angle.Yield_Strength'
KEY_DISP_ANGLE_FY = 'Yield Strength , fy (MPa)'
KEY_ANGLE_DEPTH = 'Angle.Depth'
KEY_DISP_ANGLE_DEPTH = 'Depth, D (mm)*'
KEY_ANGLE_FLANGE_W = 'Angle.Flange_Width'
KEY_DISP_ANGLE_FLANGE_W = 'Flange width, B (mm)*'
KEY_ANGLE_FLANGE_T = 'Angle.Flange_Thickness'
KEY_DISP_ANGLE_FLANGE_T = 'Flange thickness, T (mm)*'
KEY_ANGLE_WEB_T = 'Angle.Web_Thickness'
KEY_DISP_ANGLE_WEB_T = 'Web thickness, t (mm)*'
KEY_ANGLE_FLANGE_S = 'Angle.Flange_Slope'
KEY_DISP_ANGLE_FLANGE_S = 'Flange Slope, a (deg.)*'
KEY_ANGLE_ROOT_R = 'Angle.Root_Radius'
KEY_DISP_ANGLE_ROOT_R = 'Root radius, R1 (mm)*'
KEY_ANGLE_TOE_R = 'Angle.Toe_Radius'
KEY_DISP_ANGLE_TOE_R = 'Toe radius, R2 (mm)*'


KEY_ANGLE_TYPE = 'Angle.Type'
KEY_DISP_ANGLE_TYPE = 'Type'
KEY_ANGLE_MOD_OF_ELAST = 'Angle.Modulus_of_elasticity'
KEY_ANGLE_DISP_MOD_OF_ELAST = 'Modulus of elasticity, E (GPa)'
KEY_ANGLE_MOD_OF_RIGID = 'Angle.Modulus_of_rigidity'
KEY_ANGLE_DISP_MOD_OF_RIGID = 'Modulus of rifidity, G (GPa)'
KEY_ANGLE_MASS = 'Angle.Mass_M'
KEY_DISP_ANGLE_MASS = 'Mass, M (Kg/m)'
KEY_ANGLE_SEC_AREA = 'Angle.Sectional_area_a'
KEY_DISP_ANGLE_SEC_AREA = 'Sectional area, a (mm<sup>2</sup>)'
KEY_ANGLE_MOA_LZ = 'Angle.2nd_Moment_of_area_lz'
KEY_DISP_ANGLE_MOA_LZ = '2nd Moment of area, l<sub>z</sub> (cm<sup>4</sup>)'
KEY_ANGLE_MOA_LY = 'Angle.2nd_Moment_of_area_ly'
KEY_DISP_ANGLE_MOA_LY = '2nd Moment of area, l<sub>y</sub> (cm<sup>4</sup>)'
KEY_ANGLE_ROG_RZ = 'Angle.Radius_of_gyration_rz'
KEY_DISP_ANGLE_ROG_RZ = 'Radius of gyration, r<sub>z</sub> (cm)'
KEY_ANGLE_ROG_RY = 'Angle.Radius_of_gyration_ry'
KEY_DISP_ANGLE_ROG_RY = 'Radius of gyration, r<sub>y</sub> (cm)'
KEY_ANGLE_EM_ZZ = 'Angle.Elastic_modulus_zz'
KEY_DISP_ANGLE_EM_ZZ = 'Elastic modulus, Z<sub>z</sub> (cm<sup>3</sup>)'
KEY_ANGLE_EM_ZY = 'Angle.Elastic_modulus_zy'
KEY_DISP_ANGLE_EM_ZY = 'Elastic modulus, Z<sub>y</sub> (cm<sup>3</sup>)'
KEY_ANGLE_PM_ZPZ = 'Angle.Plastic_modulus_zpz'
KEY_DISP_ANGLE_PM_ZPZ = 'Plastic modulus, Z<sub>pz</sub> (cm<sup>3</sup>)'
KEY_ANGLE_PM_ZPY = 'Angle.Plastic_modulus_zpy'
KEY_DISP_ANGLE_PM_ZPY = 'Plastic modulus, Z<sub>py</sub> (cm<sup>3</sup>)'

KEY_ANGLE_SOURCE = 'Angle.Source'
KEY_DISP_ANGLE_SOURCE = 'Source'
KEY_ANGLE_POISSON_RATIO = 'Angle.Poisson_Ratio'
KEY_DISP_ANGLE_POISSON_RATIO = 'Poissons ratio, v'
KEY_ANGLE_THERMAL_EXP = 'Angle.Thermal_Expansion'
KEY_DISP_ANGLE_THERMAL_EXP = 'Thermal expansion coeff.a <br>(x10<sup>-6</sup>/ <sup>0</sup>C)'


KEY_BOLT_STATUS = 'Bolt.DesignStatus'
KEY_OUT_D_PROVIDED = 'Bolt.Diameter'
KEY_OUT_DISP_D_PROVIDED = 'Diameter (mm)'
KEY_OUT_GRD_PROVIDED = 'Bolt.Grade'
KEY_OUT_DISP_GRD_PROVIDED = 'Grade'
<<<<<<< HEAD
KEY_OUT_DISP_PC_PROVIDED = 'Property Class'
KEY_OUT_ROW_PROVIDED = 'Bolt.Rows'
KEY_OUT_DISP_ROW_PROVIDED = 'Rows of Bolts'
=======
KEY_OUT_KB = 'Bolt.Kb'
KEY_OUT_BOLT_HOLE = 'Bolt.Hole'
>>>>>>> a43ec7aa
KEY_OUT_BOLT_SHEAR = 'Bolt.Shear'
KEY_OUT_DISP_BOLT_SHEAR = 'Shear Capacity (kN)'
KEY_OUT_BOLT_BEARING = 'Bolt.Bearing'
<<<<<<< HEAD
KEY_OUT_DISP_BOLT_BEARING = 'Bearing Capacity (kN)'
=======
KEY_OUT_DISP_BOLT_BEARING = 'Bearing Capacity'
KEY_OUT_DISP_BOLT_SLIP= 'Slip Resistance'
>>>>>>> a43ec7aa
KEY_OUT_BOLT_CAPACITY = 'Bolt.Capacity'
KEY_OUT_DISP_BOLT_CAPACITY = 'Capacity'
KEY_OUT_DISP_BOLT_VALUE = 'Bolt Value (kN)'
KEY_OUT_BOLT_FORCE = 'Bolt.Force'
KEY_OUT_DISP_BOLT_FORCE = 'Bolt Force'
KEY_OUT_DISP_BOLT_SHEAR_FORCE = 'Bolt Shear Force (kN)'
KEY_OUT_BOLT_TENSION_FORCE = 'Bolt.TensionForce'
KEY_OUT_DISP_BOLT_TENSION_FORCE = 'Bolt Tension Force (kN)'
KEY_OUT_BOLT_TENSION_CAPACITY = 'Bolt.Tension'
KEY_OUT_DISP_BOLT_TENSION_CAPACITY = 'Bolt Tension Capacity (kN)'
KEY_OUT_BOLT_LINE = 'Bolt.Line'
KEY_OUT_BOLTS_REQUIRED = 'Bolt.Required'

KEY_OUT_BOLT_GRP_CAPACITY = 'Bolt.GroupCapacity'
KEY_OUT_DISP_BOLT_LINE = 'Bolt Lines'
KEY_OUT_BOLTS_ONE_LINE = 'Bolt.OneLine'
KEY_OUT_DISP_BOLTS_ONE_LINE = 'Bolts in Line'
KEY_OUT_SPACING = 'spacing'
KEY_OUT_DISP_SPACING = 'Spacing'
KEY_OUT_PITCH = 'Bolt.Pitch'
<<<<<<< HEAD
KEY_OUT_DISP_PITCH = 'Pitch (mm)'
=======
KEY_OUT_MIN_PITCH = 'Bolt.MinPitch'






KEY_OUT_DISP_PITCH = 'Pitch'
>>>>>>> a43ec7aa
KEY_OUT_END_DIST = 'Bolt.EndDist'
KEY_OUT_DISP_END_DIST = 'End Distance (mm)'
KEY_OUT_GAUGE = 'Bolt.Gauge'
<<<<<<< HEAD
KEY_OUT_DISP_GAUGE = 'Gauge (mm)'
=======
KEY_OUT_MIN_GAUGE = 'Bolt.MinGauge'
KEY_OUT_MAX_SPACING = 'Bolt.MaxGauge'
KEY_OUT_DISP_GAUGE = 'Gauge'

>>>>>>> a43ec7aa
KEY_OUT_EDGE_DIST = 'Bolt.EdgeDist'
KEY_OUT_MIN_EDGE_DIST = 'Bolt.MinEdgeDist'
KEY_OUT_MAX_EDGE_DIST = 'Bolt.MaxEdgeDist'

KEY_OUT_DISP_EDGE_DIST = 'Edge Distance'


KEY_OUT_PLATETHK = 'Plate.Thickness'
KEY_OUT_DISP_PLATETHK = 'Thickness (mm)'
KEY_OUT_PLATE_HEIGHT = 'Plate.Height'
KEY_OUT_DISP_PLATE_HEIGHT = 'Height (mm)'
KEY_OUT_PLATE_LENGTH = 'Plate.Length'
KEY_OUT_DISP_PLATE_LENGTH = 'Length (mm)'
KEY_OUT_DISP_PLATE_WIDTH = 'Width (mm)'
KEY_OUT_PLATE_SHEAR = 'Plate.Shear'
KEY_OUT_DISP_PLATE_SHEAR = 'Shear yielding Capacity'
KEY_OUT_PLATE_BLK_SHEAR = 'Plate.BlockShear'
KEY_OUT_DISP_PLATE_BLK_SHEAR = 'Block Shear Capacity'
KEY_OUT_PLATE_MOM_DEMAND = 'Plate.MomDemand'
KEY_OUT_DISP_PLATE_MOM_DEMAND = 'Moment Demand'
KEY_OUT_PLATE_MOM_CAPACITY = 'Plate.MomCapacity'
KEY_OUT_DISP_PLATE_MOM_CAPACITY = 'Moment Capacity'


KEY_OUT_PLATE_CAPACITIES = 'capacities'
KEY_OUT_DISP_PLATE_CAPACITIES = 'Capacity'

DISP_TITLE_WELD = 'Weld'
KEY_OUT_WELD_SIZE = 'Weld.Size'
KEY_OUT_DISP_WELD_SIZE = 'Size(mm)'
KEY_OUT_WELD_STRENGTH = 'Weld.Strength'
KEY_OUT_DISP_WELD_STRENGTH = 'Strength(N/mm)'
KEY_OUT_WELD_STRESS = 'Weld.Stress'
KEY_OUT_DISP_WELD_STRESS = 'Stress(N/mm)'
KEY_OUT_WELD_LENGTH = 'Weld.Length'
KEY_OUT_WELD_LENGTH_EFF = 'Weld.EffLength'

DISP_OUT_TITLE_SPTDLEG = "Supported Leg"
DISP_OUT_TITLE_SPTNGLEG = "Supporting Leg"
DISP_OUT_TITLE_CLEAT = "Cleat Angle"
KEY_OUT_CLEATTHK = 'Plate.Thickness'
KEY_OUT_DISP_CLEATTHK = 'Thickness (mm)'
KEY_OUT_CLEAT_HEIGHT = 'Plate.Height'
KEY_OUT_DISP_CLEAT_HEIGHT = 'Height (mm)'
KEY_OUT_CLEAT_SPTDLEG = 'Cleat.SupportedLength'
KEY_OUT_DISP_CLEAT_SPTDLEG = 'Length (mm)'
KEY_OUT_CLEAT_SPTNGLEG = 'Cleat.SupportingLength'
KEY_OUT_DISP_CLEAT_SPTNGLEG = 'Length (mm)'

KEY_OUT_CLEAT_SHEAR = 'Cleat.Shear'

KEY_OUT_CLEAT_BLK_SHEAR = 'Cleat.BlockShear'

KEY_OUT_CLEAT_MOM_DEMAND = 'Cleat.MomDemand'

KEY_OUT_CLEAT_MOM_CAPACITY = 'Cleat.MomCapacity'


KEY_SEC_PROFILE = 'Member.Profile'
KEY_DISP_SEC_PROFILE = 'Section Profile'
VALUES_SEC_PROFILE = ['Beams', 'Columns', 'Angles', 'Channels', 'Back to Back Angles', 'Back to Back Channels', 'Star Angles']
VALUES_SEC_PROFILE_2 = ['Angles', 'Back to Back Angles', 'Star Angles', 'Channels', 'Back to Back Channels']


KEY_LENZZ = 'Member.Length_zz'
KEY_DISP_LENZZ = 'Length (z-z)'


KEY_LENYY = 'Member.Length_yy'
KEY_DISP_LENYY = 'Length (y-y)'

DISP_TITLE_SC = 'Supporting Condition'

KEY_END1 = 'End_1'
KEY_DISP_END1 = 'End 1'
VALUES_END1 = ['Fixed', 'Free', 'Hinged', 'Roller']


KEY_END2 = 'End_2'
KEY_DISP_END2 = 'End 2'
VALUES_END2 = ['Fixed', 'Free', 'Hinged', 'Roller']




DISP_TITLE_CLEAT = 'Cleat Angle'
DISP_TITLE_ANGLE = 'Angle Section'

KEY_CLEATHT='CleatHt'
KEY_DISP_CLEATHT='Height(mm)'

KEY_CLEATSEC='Cleat Section'
KEY_DISP_CLEATSEC='Cleat Section *'
# VALUES_CLEATSEC=['Select Section','20 20 X 3', '20 20 X 4', '25 25 x 3', '25 25 x 4', '25 25 x 5', '30 30 x 3', '30 30 x 4', '30 30 x 5', '35 35 x 3', '35 35 x 4', '35 35 x 5', '35 35 x 6', '40 40 x 3', '40 40 x 4', '40 40 x 5', '40 40 x 6', '45 45 x 3', '45 45 x 4', '45 45 x 5', '45 45 x 6', '50 50 x 3', '50 50 x 4', '50 50 x 5', '50 50 x 6', '50 50 x 7', '50 50 x 8', '55 55 x 4', '55 55 x 5', '55 55 x 6', '55 55 x 8', '55 55 x 10', '60 60 x 4', '60 60 x 5', '60 60 x 6', '60 60 x 8', '60 60 x 10', '65 65 x 4', '65 65 x 5', '65 65 x 6', '65 65 x 8', '65 65 x 10', '70 70 x 5', '70 70 x 6', '70 70 x 7', '70 70 x 8', '70 70 x 10', '75 75 x 5', '75 75 x 6', '75 75 x 8', '75 75 x 10', '80 80 x 6', '80 80 x 8', '80 80 x 10', '80 80 x 12', '90 90 x 6', '90 90 x 8', '90 90 x 10', '90 90 x 12', '100 100 x 6', '100 100 x 7', '100 100 x 8', '100 100 x 10', '100 100x 12', '100 100 x 15', '110 110 X 8', '110 110 X 10', '110 110 X 12', '110 110 X 16', '120 120 X 8', '120 120 X 10', '120 120 X 12', '120 120 X 15', '130 130 X 8', '130 130 X 9', '130 130 X 10', '130 130 X 12', '130 130 X 16', '150 150 X 10', '150 150 X 12', '150 150 X 15', '150 150 X 16', '150 150 X 18', '150 150 X 20', '150 150 X 10', '150 150 X 12', '150 150 X 15', '150 150 X 16', '150 150 X 18', '150 150 X 20', '180 180 X 15', '180 180 X 18', '180 180 X 20', '200 200 X 12', '200 200 X 16', '200 200 X 20', '200 200 X 24', '200 200 X 25', '30 20 X 3', '30 20 X 4', '30 20 X 5', '40 20 X 3', '40 20 X 4', '40 20 X 5', '40 25 X 3', '40 25 X 4', '40 25 X 5', '40 25 X 6', '45 30 X 3', '45 30 X 4', '45 30 X 5', '45 30 X 6', '50 30 X 3', '50 30 X 4', '50 30 X 5', '50 30 X 6', '60 30 X 5', '60 30 X 6', '60 40 X 5', '60 40 X 6', '60 40 X 7', '60 40 X 8', '65 45 X 5', '65 45 X 6', '65 45 X 8', '65 50 X 5', '65 50 X 6', '65 50 X 7', '65 50 X 8', '70 45 X 5', '70 45 X 6', '70 45 X 8', '70 45 X 10', '70 50 X 5', '70 50 X 6', '70 50 X 7', '70 50 X 8', '75 50X 5', '75 50X 6', '75 50X 7', '75 50X 8', '75 50X 10', '80 40 X 5', '80 40 X 6', '80 40 X 7', '80 40 X 8', '80 50 X 5', '80 50 X  6', '80 50 X  8', '80 50 X 10', '80 60 X 6', '80 60 X 7', '80 60 X 8', '90 60 X 6', '90 60 X  8', '90 60 X 10', '90 60 X 12', '90 65 X 6', '90 65 X 7', '90 65 X 8', '90 65 X 10', '100 50 X 6', '100 50 X 7', '100 50 X 8', '100 50 X 10', '100 65 X 6', '100 65 X  7', '100 65 X  8', '100 65 X 10', '100 75 X 6', '100 75 X  8', '100 75 X 10', '100 75 X 12', '120 80 X 8', '120 80 X 10', '120 80 X 12', '125 75 X 6', '125 75 X  8', '125 75 X 10', '125 75 X 12', '125 95 X 6', '125 95 X  8', '125 95 X 10', '125 95 X 12', '135 65 X 8', '135 65 X 10', '135 65 X 12', '135 65 X 8', '135 65 X 10', '135 65 X 12', '150 75 X 8', '150 75 X  9', '150 75 X 10', '150 75 X 12', '150 75 X 15', '150 90 X 10', '150 90 X X 12', '150 90 X X 15', '150 90 X 10', '150 90 X 12', '150 90 X 15', '150 115 X 8', '150 115 X 10', '150 115 X 12', '150 115 X 16', '200 100 X 10', '200 100 X 12', '200 100 X 15', '200 100 X 16', '200 100 X 10', '200 100 X 12', '200 100 X 15', '200 100 X 16', '200 150 X 10', '200 150 X 12', '200 150 X 15', '200 150 X 16', '200 150 X 18', '200 150 X 20', '200 150 X 10', '200 150 X 12', '200 150 X 15', '200 150 X 16', '200 150 X 18', '200 150 X 20']

KEY_SEATEDANGLE='SeatedAngle'
KEY_DISP_SEATEDANGLE='Seated Angle *'
# VALUES_SEATEDANGLE=['20 20 X 3', '20 20 X 4', '25 25 x 3', '25 25 x 4', '25 25 x 5', '30 30 x 3', '30 30 x 4', '30 30 x 5', '35 35 x 3', '35 35 x 4', '35 35 x 5', '35 35 x 6', '40 40 x 3', '40 40 x 4', '40 40 x 5', '40 40 x 6', '45 45 x 3', '45 45 x 4', '45 45 x 5', '45 45 x 6', '50 50 x 3', '50 50 x 4', '50 50 x 5', '50 50 x 6', '50 50 x 7', '50 50 x 8', '55 55 x 4', '55 55 x 5', '55 55 x 6', '55 55 x 8', '55 55 x 10', '60 60 x 4', '60 60 x 5', '60 60 x 6', '60 60 x 8', '60 60 x 10', '65 65 x 4', '65 65 x 5', '65 65 x 6', '65 65 x 8', '65 65 x 10', '70 70 x 5', '70 70 x 6', '70 70 x 7', '70 70 x 8', '70 70 x 10', '75 75 x 5', '75 75 x 6', '75 75 x 8', '75 75 x 10', '80 80 x 6', '80 80 x 8', '80 80 x 10', '80 80 x 12', '90 90 x 6', '90 90 x 8', '90 90 x 10', '90 90 x 12', '100 100 x 6', '100 100 x 7', '100 100 x 8', '100 100 x 10', '100 100x 12', '100 100 x 15', '110 110 X 8', '110 110 X 10', '110 110 X 12', '110 110 X 16', '120 120 X 8', '120 120 X 10', '120 120 X 12', '120 120 X 15', '130 130 X 8', '130 130 X 9', '130 130 X 10', '130 130 X 12', '130 130 X 16', '150 150 X 10', '150 150 X 12', '150 150 X 15', '150 150 X 16', '150 150 X 18', '150 150 X 20', '150 150 X 10', '150 150 X 12', '150 150 X 15', '150 150 X 16', '150 150 X 18', '150 150 X 20', '180 180 X 15', '180 180 X 18', '180 180 X 20', '200 200 X 12', '200 200 X 16', '200 200 X 20', '200 200 X 24', '200 200 X 25', '30 20 X 3', '30 20 X 4', '30 20 X 5', '40 20 X 3', '40 20 X 4', '40 20 X 5', '40 25 X 3', '40 25 X 4', '40 25 X 5', '40 25 X 6', '45 30 X 3', '45 30 X 4', '45 30 X 5', '45 30 X 6', '50 30 X 3', '50 30 X 4', '50 30 X 5', '50 30 X 6', '60 30 X 5', '60 30 X 6', '60 40 X 5', '60 40 X 6', '60 40 X 7', '60 40 X 8', '65 45 X 5', '65 45 X 6', '65 45 X 8', '65 50 X 5', '65 50 X 6', '65 50 X 7', '65 50 X 8', '70 45 X 5', '70 45 X 6', '70 45 X 8', '70 45 X 10', '70 50 X 5', '70 50 X 6', '70 50 X 7', '70 50 X 8', '75 50X 5', '75 50X 6', '75 50X 7', '75 50X 8', '75 50X 10', '80 40 X 5', '80 40 X 6', '80 40 X 7', '80 40 X 8', '80 50 X 5', '80 50 X  6', '80 50 X  8', '80 50 X 10', '80 60 X 6', '80 60 X 7', '80 60 X 8', '90 60 X 6', '90 60 X  8', '90 60 X 10', '90 60 X 12', '90 65 X 6', '90 65 X 7', '90 65 X 8', '90 65 X 10', '100 50 X 6', '100 50 X 7', '100 50 X 8', '100 50 X 10', '100 65 X 6', '100 65 X  7', '100 65 X  8', '100 65 X 10', '100 75 X 6', '100 75 X  8', '100 75 X 10', '100 75 X 12', '120 80 X 8', '120 80 X 10', '120 80 X 12', '125 75 X 6', '125 75 X  8', '125 75 X 10', '125 75 X 12', '125 95 X 6', '125 95 X  8', '125 95 X 10', '125 95 X 12', '135 65 X 8', '135 65 X 10', '135 65 X 12', '135 65 X 8', '135 65 X 10', '135 65 X 12', '150 75 X 8', '150 75 X  9', '150 75 X 10', '150 75 X 12', '150 75 X 15', '150 90 X 10', '150 90 X X 12', '150 90 X X 15', '150 90 X 10', '150 90 X 12', '150 90 X 15', '150 115 X 8', '150 115 X 10', '150 115 X 12', '150 115 X 16', '200 100 X 10', '200 100 X 12', '200 100 X 15', '200 100 X 16', '200 100 X 10', '200 100 X 12', '200 100 X 15', '200 100 X 16', '200 150 X 10', '200 150 X 12', '200 150 X 15', '200 150 X 16', '200 150 X 18', '200 150 X 20', '200 150 X 10', '200 150 X 12', '200 150 X 15', '200 150 X 16', '200 150 X 18', '200 150 X 20']

KEY_TOPANGLE='TopAngle'
KEY_DISP_TOPANGLE='Top Angle *'
# VALUES_TOPANGLE=[
#     '20 20 X 3', '20 20 X 4', '25 25 x 3', '25 25 x 4', '25 25 x 5',
#     '30 30 x 3', '30 30 x 4', '30 30 x 5', '35 35 x 3', '35 35 x 4',
#     '35 35 x 5', '35 35 x 6', '40 40 x 3', '40 40 x 4', '40 40 x 5', '40 40 x 6', '45 45 x 3', '45 45 x 4', '45 45 x 5', '45 45 x 6', '50 50 x 3', '50 50 x 4', '50 50 x 5', '50 50 x 6', '50 50 x 7', '50 50 x 8', '55 55 x 4', '55 55 x 5', '55 55 x 6', '55 55 x 8', '55 55 x 10', '60 60 x 4', '60 60 x 5', '60 60 x 6', '60 60 x 8', '60 60 x 10', '65 65 x 4', '65 65 x 5', '65 65 x 6', '65 65 x 8', '65 65 x 10', '70 70 x 5', '70 70 x 6', '70 70 x 7', '70 70 x 8', '70 70 x 10', '75 75 x 5', '75 75 x 6', '75 75 x 8', '75 75 x 10', '80 80 x 6', '80 80 x 8', '80 80 x 10', '80 80 x 12', '90 90 x 6', '90 90 x 8', '90 90 x 10', '90 90 x 12', '100 100 x 6', '100 100 x 7', '100 100 x 8', '100 100 x 10', '100 100x 12', '100 100 x 15', '110 110 X 8', '110 110 X 10', '110 110 X 12', '110 110 X 16', '120 120 X 8', '120 120 X 10', '120 120 X 12', '120 120 X 15', '130 130 X 8', '130 130 X 9', '130 130 X 10', '130 130 X 12', '130 130 X 16', '150 150 X 10', '150 150 X 12', '150 150 X 15', '150 150 X 16', '150 150 X 18', '150 150 X 20', '150 150 X 10', '150 150 X 12', '150 150 X 15', '150 150 X 16', '150 150 X 18', '150 150 X 20', '180 180 X 15', '180 180 X 18', '180 180 X 20', '200 200 X 12', '200 200 X 16', '200 200 X 20', '200 200 X 24', '200 200 X 25', '30 20 X 3', '30 20 X 4', '30 20 X 5', '40 20 X 3', '40 20 X 4', '40 20 X 5', '40 25 X 3', '40 25 X 4', '40 25 X 5', '40 25 X 6', '45 30 X 3', '45 30 X 4', '45 30 X 5', '45 30 X 6', '50 30 X 3', '50 30 X 4', '50 30 X 5', '50 30 X 6', '60 30 X 5', '60 30 X 6', '60 40 X 5', '60 40 X 6', '60 40 X 7', '60 40 X 8', '65 45 X 5', '65 45 X 6', '65 45 X 8', '65 50 X 5', '65 50 X 6', '65 50 X 7', '65 50 X 8', '70 45 X 5', '70 45 X 6', '70 45 X 8', '70 45 X 10', '70 50 X 5', '70 50 X 6', '70 50 X 7', '70 50 X 8', '75 50X 5', '75 50X 6', '75 50X 7', '75 50X 8', '75 50X 10', '80 40 X 5', '80 40 X 6', '80 40 X 7', '80 40 X 8', '80 50 X 5', '80 50 X  6', '80 50 X  8', '80 50 X 10', '80 60 X 6', '80 60 X 7', '80 60 X 8', '90 60 X 6', '90 60 X  8', '90 60 X 10', '90 60 X 12', '90 65 X 6', '90 65 X 7', '90 65 X 8', '90 65 X 10', '100 50 X 6', '100 50 X 7', '100 50 X 8', '100 50 X 10', '100 65 X 6', '100 65 X  7', '100 65 X  8', '100 65 X 10', '100 75 X 6', '100 75 X  8', '100 75 X 10', '100 75 X 12', '120 80 X 8', '120 80 X 10', '120 80 X 12', '125 75 X 6', '125 75 X  8', '125 75 X 10', '125 75 X 12', '125 95 X 6', '125 95 X  8', '125 95 X 10', '125 95 X 12', '135 65 X 8', '135 65 X 10', '135 65 X 12', '135 65 X 8', '135 65 X 10', '135 65 X 12', '150 75 X 8', '150 75 X  9', '150 75 X 10', '150 75 X 12', '150 75 X 15', '150 90 X 10', '150 90 X X 12', '150 90 X X 15', '150 90 X 10', '150 90 X 12', '150 90 X 15', '150 115 X 8', '150 115 X 10', '150 115 X 12', '150 115 X 16', '200 100 X 10', '200 100 X 12', '200 100 X 15', '200 100 X 16', '200 100 X 10', '200 100 X 12', '200 100 X 15', '200 100 X 16', '200 150 X 10', '200 150 X 12', '200 150 X 15', '200 150 X 16', '200 150 X 18', '200 150 X 20', '200 150 X 10', '200 150 X 12', '200 150 X 15', '200 150 X 16', '200 150 X 18', '200 150 X 20']
VALUES_ANGLESEC= ['All', 'Customized']

VALUES_ANGLESEC_CUSTOMIZED= connectdb("Angles", call_type="popup")
# DISPLAY_TITLE_ANGLESEC='Select Sections'

#Design Report Strings
DISP_NUM_OF_BOLTS = 'No of Bolts'
DISP_NUM_OF_ROWS = 'No of Rows'
DISP_NUM_OF_COLUMNS = 'No of Columns'


def get_available_cleat_list(input_angle_list, max_leg_length=math.inf, min_leg_length=0.0):

    available_angles = []
    for designation in input_angle_list:
        leg_a_length,leg_b_length = get_leg_lengths(designation)
        if operator.le(max(leg_a_length,leg_b_length),max_leg_length) and operator.ge(min(leg_a_length,leg_b_length), min_leg_length):
            available_angles.append(designation)
    return available_angles


def get_leg_lengths(designation):

    """
        Function to fetch designation values from respective Tables.
    """
    conn = sqlite3.connect(PATH_TO_DATABASE)
    db_query = "SELECT AXB, t FROM Angles WHERE Designation = ?"
    cur = conn.cursor()
    cur.execute(db_query, (designation,))
    row = cur.fetchone()

    axb = row[0]
    axb = axb.lower()
    leg_a_length = float(axb.split("x")[0])
    leg_b_length = float(axb.split("x")[1])
    conn.close()
    return leg_a_length,leg_b_length

all_angles = connectdb("Angles","popup")
VALUES_CLEAT_CUSTOMIZED = get_available_cleat_list(all_angles, 200.0, 50.0)
print(VALUES_CLEAT_CUSTOMIZED)

DISP_TITLE_COMPMEM='Compression member'

KEY_SECTYPE = 'Section Type'
KEY_DISP_SECTYPE = 'Section Type*'
VALUES_SECTYPE = ['Select Type','Beams','Columns','Angles','Back to Back Angles','Star Angles','Channels','Back to back Channels']


KEY_SECSIZE = 'Section Size'
KEY_DISP_SECSIZE = 'Section Size*'

KEY_LENMEM = 'Length of Member'
KEY_DISP_LENMEM = 'Length of Member'

DISP_TITLE_FL = 'Factored loads'

KEY_AXFOR = 'Axial Force'
KEY_DISP_AXFOR = 'Axial Force (kN)*'

KEY_PLTHK = 'Plate thk'
KEY_DISP_PLTHK = 'Plate thk (mm)'

KEY_PLTHICK = 'Plate thk'
KEY_DISP_PLTHICK = 'Plate Thickness'


KEY_DIAM = 'Diameter'
KEY_DISP_DIAM = 'Diameter (mm)'
VALUES_DIAM = ['Select diameter','12','16','20','24','30','36']

KEY_NOROWS = 'No of Rows of Bolts'
KEY_DISP_NOROWS = 'No of Rows of Bolts'


KEY_NOCOLS = 'No of Column of Bolts'
KEY_DISP_NOCOLS = 'No of Column of Bolts'


KEY_ROWPI = 'Row Pitch'
KEY_DISP_ROWPI = 'Row Pitch'


KEY_COLPI = 'Column Pitch'
KEY_DISP_COLPI = 'Column Pitch'


KEY_ENDDIST = 'End Distance'
KEY_DISP_ENDDIST = 'End Distance'


KEY_EDGEDIST = 'Edge Distance'
KEY_DISP_EDGEDIST = 'Edge Distance'


KEY_CONNLOC = 'Conn Location'
KEY_DISP_CONNLOC = 'Conn Location'
VALUES_CONNLOC_BOLT = ['Bolted','Web','Flange','Leg','Back to Back Web','Back to Back Angles','Star Angles']
VALUES_CONNLOC_WELD = ['Welded','Web','Flange','Leg','Back to Back Web','Back to Back Angles','Star Angles']


KEY_LEN_INLINE = 'Total length in line with tension'
KEY_DISP_LEN_INLINE = 'Total Length in line with tension'

KEY_LEN_OPPLINE = 'Total length opp line with tension'
KEY_DISP_LEN_OPPLINE = 'Total Length opp line with tension'


BOLT_DESCRIPTION = str("<!DOCTYPE HTML PUBLIC \"-//W3C//DTD HTML 4.0//EN\" \"http://www.w3.org/TR/REC-html40/strict.dtd\">\n"
                "<html><head><meta name=\"qrichtext\" content=\"1\" /><style type=\"text/css\">\n"
                "p, li { white-space: pre-wrap; }\n"
                "</style></head><body style=\" font-family:\'Arial\'; font-size:8.25pt; font-weight:400; font-style:normal;\">\n"
                "<table border=\"0\" style=\" margin-top:0px; margin-bottom:0px; margin-left:0px; margin-right:0px;\" cellspacing=\"2\" cellpadding=\"0\">\n"
                "<tr>\n"
                "<td colspan=\"3\">\n"
                "<p align=\"justify\" style=\" margin-top:12px; margin-bottom:12px; margin-left:0px; margin-right:0px; -qt-block-indent:0; text-indent:0px;\"><span style=\" font-family:\'MS Shell Dlg 2\'; font-size:8pt;\">IS 800 Table 20 Typical Average Values for Coefficient of Friction (</span><span style=\" font-family:\'Calibri,sans-serif\'; font-size:9pt;\">µ</span><span style=\" font-family:\'Calibri,sans-serif\'; font-size:9pt; vertical-align:sub;\">f</span><span style=\" font-family:\'MS Shell Dlg 2\'; font-size:8pt;\">)</span></p></td></tr></table>\n"
                "<p align=\"justify\" style=\"-qt-paragraph-type:empty; margin-top:12px; margin-bottom:12px; margin-left:0px; margin-right:0px; -qt-block-indent:0; text-indent:0px; font-family:\'MS Shell Dlg 2\'; font-size:8pt;\"><br /></p>\n"
                "<table border=\"0\" style=\" margin-top:0px; margin-bottom:0px; margin-left:0px; margin-right:0px;\" cellspacing=\"2\" cellpadding=\"0\">\n"
                "<tr>\n"
                "<td width=\"26\"></td>\n"
                "<td width=\"383\">\n"
                "<p align=\"justify\" style=\" margin-top:12px; margin-bottom:12px; margin-left:0px; margin-right:0px; -qt-block-indent:0; text-indent:0px;\"><span style=\" font-family:\'MS Shell Dlg 2\'; font-size:8pt;\">Treatment of Surfaces</span></p></td>\n"
                "<td width=\"78\">\n"
                "<p align=\"justify\" style=\" margin-top:12px; margin-bottom:12px; margin-left:0px; margin-right:0px; -qt-block-indent:0; text-indent:0px;\"><span style=\" font-family:\'MS Shell Dlg 2\'; font-size:8pt;\">  µ_f</span></p></td></tr>\n"
                "<tr>\n"
                "<td>\n"
                "<p align=\"justify\" style=\" margin-top:12px; margin-bottom:12px; margin-left:0px; margin-right:0px; -qt-block-indent:0; text-indent:0px;\"><span style=\" font-family:\'MS Shell Dlg 2\'; font-size:8pt;\">i)</span></p></td>\n"
                "<td>\n"
                "<p align=\"justify\" style=\" margin-top:12px; margin-bottom:12px; margin-left:0px; margin-right:0px; -qt-block-indent:0; text-indent:0px;\"><span style=\" font-family:\'MS Shell Dlg 2\'; font-size:8pt;\">Surfaces not treated</span></p></td>\n"
                "<td>\n"
                "<p align=\"justify\" style=\" margin-top:12px; margin-bottom:12px; margin-left:0px; margin-right:0px; -qt-block-indent:0; text-indent:0px;\"><span style=\" font-family:\'MS Shell Dlg 2\'; font-size:8pt;\">  0.2</span></p></td></tr>\n"
                "<tr>\n"
                "<td>\n"
                "<p align=\"justify\" style=\" margin-top:12px; margin-bottom:12px; margin-left:0px; margin-right:0px; -qt-block-indent:0; text-indent:0px;\"><span style=\" font-family:\'MS Shell Dlg 2\'; font-size:8pt;\">ii)</span></p></td>\n"
                "<td>\n"
                "<p align=\"justify\" style=\" margin-top:12px; margin-bottom:12px; margin-left:0px; margin-right:0px; -qt-block-indent:0; text-indent:0px;\"><span style=\" font-family:\'MS Shell Dlg 2\'; font-size:8pt;\">Surfaces blasted with short or grit with any loose rust removed, no pitting</span></p></td>\n"
                "<td>\n"
                "<p align=\"justify\" style=\" margin-top:12px; margin-bottom:12px; margin-left:0px; margin-right:0px; -qt-block-indent:0; text-indent:0px;\"><span style=\" font-family:\'MS Shell Dlg 2\'; font-size:8pt;\">  0.5</span></p></td></tr>\n"
                "<tr>\n"
                "<td>\n"
                "<p align=\"justify\" style=\" margin-top:12px; margin-bottom:12px; margin-left:0px; margin-right:0px; -qt-block-indent:0; text-indent:0px;\"><span style=\" font-family:\'MS Shell Dlg 2\'; font-size:8pt;\">iii)</span></p></td>\n"
                "<td>\n"
                "<p align=\"justify\" style=\" margin-top:12px; margin-bottom:12px; margin-left:0px; margin-right:0px; -qt-block-indent:0; text-indent:0px;\"><span style=\" font-family:\'MS Shell Dlg 2\'; font-size:8pt;\">Surfaces blasted with short or grit and hot-dip galvanized</span></p></td>\n"
                "<td>\n"
                "<p align=\"justify\" style=\" margin-top:12px; margin-bottom:12px; margin-left:0px; margin-right:0px; -qt-block-indent:0; text-indent:0px;\"><span style=\" font-family:\'MS Shell Dlg 2\'; font-size:8pt;\">  0.1</span></p></td></tr>\n"
                "<tr>\n"
                "<td>\n"
                "<p align=\"justify\" style=\" margin-top:12px; margin-bottom:12px; margin-left:0px; margin-right:0px; -qt-block-indent:0; text-indent:0px;\"><span style=\" font-family:\'MS Shell Dlg 2\'; font-size:8pt;\">iv)</span></p></td>\n"
                "<td>\n"
                "<p align=\"justify\" style=\" margin-top:12px; margin-bottom:12px; margin-left:0px; margin-right:0px; -qt-block-indent:0; text-indent:0px;\"><span style=\" font-family:\'MS Shell Dlg 2\'; font-size:8pt;\">Surfaces blasted with short or grit and spray - metallized with zinc (thickness 50-70 µm)</span></p></td>\n"
                "<td>\n"
                "<p align=\"justify\" style=\" margin-top:12px; margin-bottom:12px; margin-left:0px; margin-right:0px; -qt-block-indent:0; text-indent:0px;\"><span style=\" font-family:\'MS Shell Dlg 2\'; font-size:8pt;\">  0.25</span></p></td></tr>\n"
                "<tr>\n"
                "<td>\n"
                "<p align=\"justify\" style=\" margin-top:12px; margin-bottom:12px; margin-left:0px; margin-right:0px; -qt-block-indent:0; text-indent:0px;\"><span style=\" font-family:\'MS Shell Dlg 2\'; font-size:8pt;\">v)</span></p></td>\n"
                "<td>\n"
                "<p align=\"justify\" style=\" margin-top:12px; margin-bottom:12px; margin-left:0px; margin-right:0px; -qt-block-indent:0; text-indent:0px;\"><span style=\" font-family:\'MS Shell Dlg 2\'; font-size:8pt;\">Surfaces blasted with shot or grit and painted with ethylzinc silicate coat (thickness 30-60 µm)</span></p></td>\n"
                "<td>\n"
                "<p align=\"justify\" style=\" margin-top:12px; margin-bottom:12px; margin-left:0px; margin-right:0px; -qt-block-indent:0; text-indent:0px;\"><span style=\" font-family:\'MS Shell Dlg 2\'; font-size:8pt;\">  0.3</span></p></td></tr>\n"
                "<tr>\n"
                "<td>\n"
                "<p align=\"justify\" style=\" margin-top:12px; margin-bottom:12px; margin-left:0px; margin-right:0px; -qt-block-indent:0; text-indent:0px;\"><span style=\" font-family:\'MS Shell Dlg 2\'; font-size:8pt;\">vi)</span></p></td>\n"
                "<td>\n"
                "<p align=\"justify\" style=\" margin-top:12px; margin-bottom:12px; margin-left:0px; margin-right:0px; -qt-block-indent:0; text-indent:0px;\"><span style=\" font-family:\'MS Shell Dlg 2\'; font-size:8pt;\">Sand blasted surface, after light rusting</span></p></td>\n"
                "<td>\n"
                "<p align=\"justify\" style=\" margin-top:12px; margin-bottom:12px; margin-left:0px; margin-right:0px; -qt-block-indent:0; text-indent:0px;\"><span style=\" font-family:\'MS Shell Dlg 2\'; font-size:8pt;\">  0.52</span></p></td></tr>\n"
                "<tr>\n"
                "<td>\n"
                "<p align=\"justify\" style=\" margin-top:12px; margin-bottom:12px; margin-left:0px; margin-right:0px; -qt-block-indent:0; text-indent:0px;\"><span style=\" font-family:\'MS Shell Dlg 2\'; font-size:8pt;\">vii)</span></p></td>\n"
                "<td>\n"
                "<p align=\"justify\" style=\" margin-top:12px; margin-bottom:12px; margin-left:0px; margin-right:0px; -qt-block-indent:0; text-indent:0px;\"><span style=\" font-family:\'MS Shell Dlg 2\'; font-size:8pt;\">Surfaces blasted with shot or grit and painted with ethylzinc silicate coat (thickness 60-80 µm)</span></p></td>\n"
                "<td>\n"
                "<p align=\"justify\" style=\" margin-top:12px; margin-bottom:12px; margin-left:0px; margin-right:0px; -qt-block-indent:0; text-indent:0px;\"><span style=\" font-family:\'MS Shell Dlg 2\'; font-size:8pt;\">  0.3</span></p></td></tr>\n"
                "<tr>\n"
                "<td>\n"
                "<p align=\"justify\" style=\" margin-top:12px; margin-bottom:12px; margin-left:0px; margin-right:0px; -qt-block-indent:0; text-indent:0px;\"><span style=\" font-family:\'MS Shell Dlg 2\'; font-size:8pt;\">viii)</span></p></td>\n"
                "<td>\n"
                "<p align=\"justify\" style=\" margin-top:12px; margin-bottom:12px; margin-left:0px; margin-right:0px; -qt-block-indent:0; text-indent:0px;\"><span style=\" font-family:\'MS Shell Dlg 2\'; font-size:8pt;\">Surfaces blasted with shot or grit and painted with alcalizinc silicate coat (thickness 60-80 µm)</span></p></td>\n"
                "<td>\n"
                "<p align=\"justify\" style=\" margin-top:12px; margin-bottom:12px; margin-left:0px; margin-right:0px; -qt-block-indent:0; text-indent:0px;\"><span style=\" font-family:\'MS Shell Dlg 2\'; font-size:8pt;\">  0.3</span></p></td></tr>\n"
                "<tr>\n"
                "<td>\n"
                "<p align=\"justify\" style=\" margin-top:12px; margin-bottom:12px; margin-left:0px; margin-right:0px; -qt-block-indent:0; text-indent:0px;\"><span style=\" font-family:\'MS Shell Dlg 2\'; font-size:8pt;\">ix)</span></p></td>\n"
                "<td>\n"
                "<p align=\"justify\" style=\" margin-top:12px; margin-bottom:12px; margin-left:0px; margin-right:0px; -qt-block-indent:0; text-indent:0px;\"><span style=\" font-family:\'MS Shell Dlg 2\'; font-size:8pt;\">Surfaces blasted with shot or grit and spray metallized with aluminium (thickness &gt;50 µm)</span></p></td>\n"
                "<td>\n"
                "<p align=\"justify\" style=\" margin-top:12px; margin-bottom:12px; margin-left:0px; margin-right:0px; -qt-block-indent:0; text-indent:0px;\"><span style=\" font-family:\'MS Shell Dlg 2\'; font-size:8pt;\">  0.5</span></p></td></tr>\n"
                "<tr>\n"
                "<td>\n"
                "<p align=\"justify\" style=\" margin-top:12px; margin-bottom:12px; margin-left:0px; margin-right:0px; -qt-block-indent:0; text-indent:0px;\"><span style=\" font-family:\'MS Shell Dlg 2\'; font-size:8pt;\">x)</span></p></td>\n"
                "<td>\n"
                "<p align=\"justify\" style=\" margin-top:12px; margin-bottom:12px; margin-left:0px; margin-right:0px; -qt-block-indent:0; text-indent:0px;\"><span style=\" font-family:\'MS Shell Dlg 2\'; font-size:8pt;\">Clean mill scale</span></p></td>\n"
                "<td>\n"
                "<p align=\"justify\" style=\" margin-top:12px; margin-bottom:12px; margin-left:0px; margin-right:0px; -qt-block-indent:0; text-indent:0px;\"><span style=\" font-family:\'MS Shell Dlg 2\'; font-size:8pt;\">  0.33</span></p></td></tr>\n"
                "<tr>\n"
                "<td>\n"
                "<p align=\"justify\" style=\" margin-top:12px; margin-bottom:12px; margin-left:0px; margin-right:0px; -qt-block-indent:0; text-indent:0px;\"><span style=\" font-family:\'MS Shell Dlg 2\'; font-size:8pt;\">xi)</span></p></td>\n"
                "<td>\n"
                "<p align=\"justify\" style=\" margin-top:12px; margin-bottom:12px; margin-left:0px; margin-right:0px; -qt-block-indent:0; text-indent:0px;\"><span style=\" font-family:\'MS Shell Dlg 2\'; font-size:8pt;\">Sand blasted surface</span></p></td>\n"
                "<td>\n"
                "<p align=\"justify\" style=\" margin-top:12px; margin-bottom:12px; margin-left:0px; margin-right:0px; -qt-block-indent:0; text-indent:0px;\"><span style=\" font-family:\'MS Shell Dlg 2\'; font-size:8pt;\">  0.48</span></p></td></tr>\n"
                "<tr>\n"
                "<td>\n"
                "<p align=\"justify\" style=\" margin-top:12px; margin-bottom:12px; margin-left:0px; margin-right:0px; -qt-block-indent:0; text-indent:0px;\"><span style=\" font-family:\'MS Shell Dlg 2\'; font-size:8pt;\">xii)</span></p></td>\n"
                "<td>\n"
                "<p align=\"justify\" style=\" margin-top:12px; margin-bottom:12px; margin-left:0px; margin-right:0px; -qt-block-indent:0; text-indent:0px;\"><span style=\" font-family:\'MS Shell Dlg 2\'; font-size:8pt;\">Red lead painted surface</span></p></td>\n"
                "<td>\n"
                "<p align=\"justify\" style=\" margin-top:12px; margin-bottom:12px; margin-left:0px; margin-right:0px; -qt-block-indent:0; text-indent:0px;\"><span style=\" font-family:\'MS Shell Dlg 2\'; font-size:8pt;\">  0.1</span></p>\n"
                "<p align=\"justify\" style=\"-qt-paragraph-type:empty; margin-top:12px; margin-bottom:12px; margin-left:0px; margin-right:0px; -qt-block-indent:0; text-indent:0px; font-family:\'MS Shell Dlg 2\'; font-size:8pt;\"><br /></p></td></tr></table></body></html>")

WELD_DESCRIPTION = str("<!DOCTYPE HTML PUBLIC \"-//W3C//DTD HTML 4.0//EN\" \"http://www.w3.org/TR/REC-html40/strict.dtd\">\n"
               "<html><head><meta name=\"qrichtext\" content=\"1\" /><style type=\"text/css\">\n"
               "p, li { white-space: pre-wrap; }\n"
               "</style></head><body style=\" font-family:\'Arial\'; font-size:8.25pt; font-weight:400; font-style:normal;\">\n"
               "<p align=\"justify\" style=\" margin-top:0px; margin-bottom:0px; margin-left:0px; margin-right:0px; -qt-block-indent:0; text-indent:0px;\"><span style=\" font-family:\'MS Shell Dlg 2\'; font-size:8pt;\">Shop weld takes a material safety factor of 1.25</span></p>\n"
               "<p align=\"justify\" style=\" margin-top:0px; margin-bottom:0px; margin-left:0px; margin-right:0px; -qt-block-indent:0; text-indent:0px;\"><span style=\" font-family:\'MS Shell Dlg 2\'; font-size:8pt;\">Field weld takes a material safety factor of 1.5</span></p>\n"
               "<p align=\"justify\" style=\" margin-top:0px; margin-bottom:0px; margin-left:0px; margin-right:0px; -qt-block-indent:0; text-indent:0px;\"><span style=\" font-family:\'MS Shell Dlg 2\'; font-size:8pt;\">(IS 800 - cl. 5. 4. 1 or Table 5)</span></p></body></html>")

DETAILING_DESCRIPTION = str("<!DOCTYPE HTML PUBLIC \"-//W3C//DTD HTML 4.0//EN\" \"http://www.w3.org/TR/REC-html40/strict.dtd\">\n"
               "<html><head><meta name=\"qrichtext\" content=\"1\" /><style type=\"text/css\">\n"
               "p, li { white-space: pre-wrap; }\n"
               "</style></head><body style=\" font-family:\'Arial\'; font-size:8.25pt; font-weight:400; font-style:normal;\">\n"
               "<p align=\"justify\" style=\" margin-top:0px; margin-bottom:0px; margin-left:0px; margin-right:0px; -qt-block-indent:0; text-indent:0px;\"><span style=\" font-family:\'MS Shell Dlg 2\'; font-size:8pt;\">The minimum edge and end distances from the centre of any hole to the nearest edge of a plate shall not be less than </span><span style=\" font-family:\'MS Shell Dlg 2\'; font-size:8pt; font-weight:600;\">1.7</span><span style=\" font-family:\'MS Shell Dlg 2\'; font-size:8pt;\"> times the hole diameter in case of </span><span style=\" font-family:\'MS Shell Dlg 2\'; font-size:8pt; font-weight:600;\">[a- sheared or hand flame cut edges] </span><span style=\" font-family:\'MS Shell Dlg 2\'; font-size:8pt;\">and </span><span style=\" font-family:\'MS Shell Dlg 2\'; font-size:8pt; font-weight:600;\">1.5 </span><span style=\" font-family:\'MS Shell Dlg 2\'; font-size:8pt;\">times the hole diameter in case of </span><span style=\" font-family:\'MS Shell Dlg 2\'; font-size:8pt; font-weight:600;\">[b - Rolled, machine-flame cut, sawn and planed edges]</span><span style=\" font-family:\'MS Shell Dlg 2\'; font-size:8pt;\"> (IS 800 - cl. 10. 2. 4. 2)</span></p>\n"
               "<p align=\"justify\" style=\"-qt-paragraph-type:empty; margin-top:0px; margin-bottom:0px; margin-left:0px; margin-right:0px; -qt-block-indent:0; text-indent:0px; font-family:\'Calibri\'; font-size:8pt; vertical-align:middle;\"><br /></p>\n"
               "<p align=\"justify\" style=\" margin-top:0px; margin-bottom:0px; margin-left:0px; margin-right:0px; -qt-block-indent:0; text-indent:0px;\"><span style=\" font-family:\'MS Shell Dlg 2\'; font-size:8pt;\">This gap should include the tolerance value of 5mm. So if the assumed clearance is 5mm, then the gap should be = 10mm (= 5mm {clearance} + 5 mm{tolerance})</span></p>\n"
               "<p align=\"justify\" style=\"-qt-paragraph-type:empty; margin-top:0px; margin-bottom:0px; margin-left:0px; margin-right:0px; -qt-block-indent:0; text-indent:0px; font-family:\'Calibri\'; font-size:8pt;\"><br /></p>\n"
               "<p align=\"justify\" style=\" margin-top:0px; margin-bottom:0px; margin-left:0px; margin-right:0px; -qt-block-indent:0; text-indent:0px;\"><span style=\" font-family:\'MS Shell Dlg 2\'; font-size:8pt;\">Specifying whether the members are exposed to corrosive influences, here, only affects the calculation of the maximum edge distance as per cl. 10.2.4.3</span></p>\n"
               "<p align=\"justify\" style=\"-qt-paragraph-type:empty; margin-top:0px; margin-bottom:0px; margin-left:0px; margin-right:0px; -qt-block-indent:0; text-indent:0px; font-family:\'MS Shell Dlg 2\'; font-size:8pt;\"><br /></p></body></html>")
<|MERGE_RESOLUTION|>--- conflicted
+++ resolved
@@ -784,23 +784,16 @@
 KEY_OUT_DISP_D_PROVIDED = 'Diameter (mm)'
 KEY_OUT_GRD_PROVIDED = 'Bolt.Grade'
 KEY_OUT_DISP_GRD_PROVIDED = 'Grade'
-<<<<<<< HEAD
 KEY_OUT_DISP_PC_PROVIDED = 'Property Class'
 KEY_OUT_ROW_PROVIDED = 'Bolt.Rows'
 KEY_OUT_DISP_ROW_PROVIDED = 'Rows of Bolts'
-=======
 KEY_OUT_KB = 'Bolt.Kb'
 KEY_OUT_BOLT_HOLE = 'Bolt.Hole'
->>>>>>> a43ec7aa
 KEY_OUT_BOLT_SHEAR = 'Bolt.Shear'
 KEY_OUT_DISP_BOLT_SHEAR = 'Shear Capacity (kN)'
 KEY_OUT_BOLT_BEARING = 'Bolt.Bearing'
-<<<<<<< HEAD
 KEY_OUT_DISP_BOLT_BEARING = 'Bearing Capacity (kN)'
-=======
-KEY_OUT_DISP_BOLT_BEARING = 'Bearing Capacity'
 KEY_OUT_DISP_BOLT_SLIP= 'Slip Resistance'
->>>>>>> a43ec7aa
 KEY_OUT_BOLT_CAPACITY = 'Bolt.Capacity'
 KEY_OUT_DISP_BOLT_CAPACITY = 'Capacity'
 KEY_OUT_DISP_BOLT_VALUE = 'Bolt Value (kN)'
@@ -821,29 +814,21 @@
 KEY_OUT_SPACING = 'spacing'
 KEY_OUT_DISP_SPACING = 'Spacing'
 KEY_OUT_PITCH = 'Bolt.Pitch'
-<<<<<<< HEAD
 KEY_OUT_DISP_PITCH = 'Pitch (mm)'
-=======
+
 KEY_OUT_MIN_PITCH = 'Bolt.MinPitch'
 
 
 
 
-
-
-KEY_OUT_DISP_PITCH = 'Pitch'
->>>>>>> a43ec7aa
 KEY_OUT_END_DIST = 'Bolt.EndDist'
 KEY_OUT_DISP_END_DIST = 'End Distance (mm)'
 KEY_OUT_GAUGE = 'Bolt.Gauge'
-<<<<<<< HEAD
 KEY_OUT_DISP_GAUGE = 'Gauge (mm)'
-=======
+
 KEY_OUT_MIN_GAUGE = 'Bolt.MinGauge'
 KEY_OUT_MAX_SPACING = 'Bolt.MaxGauge'
-KEY_OUT_DISP_GAUGE = 'Gauge'
-
->>>>>>> a43ec7aa
+
 KEY_OUT_EDGE_DIST = 'Bolt.EdgeDist'
 KEY_OUT_MIN_EDGE_DIST = 'Bolt.MinEdgeDist'
 KEY_OUT_MAX_EDGE_DIST = 'Bolt.MaxEdgeDist'
