
from PyQt5 import QtGui, QtWidgets, QtCore
from PyQt5.QtWidgets import *
from PyQt5.QtCore import *
from PyQt5.QtGui import *

from Common import *
from utils.common.Section_Properties_Calculator import *
from utils.common.component import *
from utils.common.other_standards import *
from design_type.connection.fin_plate_connection import FinPlateConnection
from design_type.connection.connection import Connection

import os
from drawing_2D.Svg_Window import SvgWindow
import sys
import sqlite3
import shutil
import openpyxl
from get_DPI_scale import scale,width,height


class MyTableWidget(QWidget):
    def __init__(self, parent):
        super(QWidget, self).__init__(parent)
        self.layout = QVBoxLayout(self)
        self.tabs = QTabWidget(self)
        #self.tabs.setStyleSheet("QTabBar::tab { height: 40px; width: 150px;}")
        self.layout.addWidget(self.tabs)
        #self.setLayout(self.layout)


    def addTab(self, widget, text):
        self.tabs.addTab(widget, text)
        widget.setAutoFillBackground(True)


class Window(QDialog):

    def __init__(self, main, input_dictionary):
        super().__init__()
        self.input_dictionary = input_dictionary
        self.do_not_clear_list = []
        self.initUI(main,input_dictionary)


    def center(self):
        frameGm = self.frameGeometry()
        screen = QtWidgets.QApplication.desktop().screenNumber(QtWidgets.QApplication.desktop().cursor().pos())
        centerPoint = QtWidgets.QApplication.desktop().screenGeometry(screen).center()
        frameGm.moveCenter(centerPoint)
        self.move(frameGm.topLeft())

    def initUI(self,main,input_dictionary):

        button_size_x = scale*190
        button_size_y = scale*30
        #self.statusBar().showMessage('')
        #self.setGeometry(300, 300, 1170, 710)
        self.setObjectName("DesignPreferences")
        self.setWindowTitle('Design Preference')
        self.tabWidget = MyTableWidget(self)
        self.setLayout(self.tabWidget.layout)
        hlayout = QHBoxLayout()
        self.tabWidget.layout.addLayout(hlayout)
        self.btn_defaults = QPushButton()
        self.btn_defaults.setText("Defaults")
        self.btn_save = QPushButton()
        self.btn_save.setText("Save")
        hlayout.addWidget(self.btn_defaults)
        hlayout.addWidget(self.btn_save)
        self.btn_defaults.setSizePolicy(QSizePolicy(QSizePolicy.Maximum,QSizePolicy.Maximum))
        self.btn_save.setSizePolicy(QSizePolicy(QSizePolicy.Maximum,QSizePolicy.Maximum))
        self.btn_defaults.setFixedSize(button_size_x,button_size_y)
        self.btn_save.setFixedSize(button_size_x,button_size_y)

        tab_index = 0
        last_title = ""
        for tab_details in main.tab_list(main):
            last_title = ""
            tab_name = tab_details[0]
            tab_elements = tab_details[2]
            tab_type = tab_details[1]

            scrollArea = QScrollArea()
            scrollArea.setWidgetResizable(True)
            scrollAreaWidgetContents = QWidget()
            scrollArea.setWidget(scrollAreaWidgetContents)

            if tab_type == TYPE_TAB_1:

                tab = QWidget()
                self.tabWidget.addTab(tab, tab_name)
                tab_index +=1
                self.tabWidget.tabs.setTabText(tab_index, tab_name)
                tab.setObjectName(tab_name)

                lay = QVBoxLayout(tab)
                lay.addWidget(scrollArea)


                vertical = QVBoxLayout(scrollAreaWidgetContents)
                horizontalLayout = QHBoxLayout()
                vertical.addLayout(horizontalLayout)

                horizontal = QHBoxLayout()
                #hl1 = QFrame(tab)
                #hl1.setFrameShape(QFrame.HLine)
                #vertical.addWidget(hl1)
                lay.addLayout(horizontal)

                buttons = [(str("pushButton_Add_" + tab_name), 'Add'), (str("pushButton_Clear_" + tab_name), 'Clear'),
                            (str("pushButton_Import_" + tab_name), "Import xlsx file"), (str("pushButton_Download_" + tab_name), "Download xlsx file")]

                elements = tab_elements(main, input_dictionary)
                #elements = list(lmao)
                for i in range(len(buttons)):
                    object_name = buttons[i][0]
                    btn_text = buttons[i][1]
                    button = QPushButton(tab)
                    button.setSizePolicy(QSizePolicy(QSizePolicy.Maximum,QSizePolicy.Maximum))
                    horizontal.addWidget(button)
                    button.setObjectName(object_name)
                    button.setText(btn_text)
                    button.setFixedSize(button_size_x,button_size_y)

                    # font = QtGui.QFont()
                    # font.setPointSize(9)
                    # font.setBold(False)
                    # font.setWeight(50)
                    # button.setFont(font)

                r = 1
                grid = QGridLayout()
                horizontalLayout.addLayout(grid)
                grid.setAlignment(Qt.AlignTop|Qt.AlignLeft)
                grid.setHorizontalSpacing(10)
                grid.setVerticalSpacing(10)

                for element in elements:
                    type = element[2]
                    lable = element[1]
                    if type in [TYPE_COMBOBOX, TYPE_TEXTBOX]:
                        label = QLabel(tab)
                        label.setObjectName(element[0] + "_label")
                        label.setText("<html><head/><body><p>" + lable + "</p></body></html>")
                        grid.addWidget(label,r,1)
                        label.setSizePolicy(QSizePolicy(QSizePolicy.Maximum,QSizePolicy.Maximum))
                        font = QtGui.QFont()
                        font.setPointSize(9)
                        if lable in [KEY_DISP_DESIGNATION, 'Type', 'Source']:
                            font.setWeight(75)
                        else:
                            font.setWeight(50)
                        label.setFont(font)

                    if type ==TYPE_TEXTBOX:
                        line = QLineEdit(tab)
                        grid.addWidget(line,r,2)
                        line.setObjectName(element[0])
                        line.setSizePolicy(QSizePolicy(QSizePolicy.Maximum,QSizePolicy.Maximum))
<<<<<<< HEAD
                        if lable == 'Designation':
                            line.textChanged.connect(self.manage_designation_size(line))
                        line.setFixedSize(91,22)
                        # if element[0] in ['Label_1', 'Label_2', 'Label_3', 'Label_4', 'Label_5','Label_6','Label_7','Label_13','Label_14']:
                        #     line.setValidator(QDoubleValidator())
                        if input_dictionary:
                            line.setText(str(element[4]))
=======
>>>>>>> 1b40bc28
                        font = QtGui.QFont()
                        font.setPointSize(8)
                        font.setBold(False)
                        font.setWeight(50)
                        line.setFont(font)
                        line.setFixedSize(85, 20)
                        if lable == 'Designation' or lable == KEY_DISP_SEC_PROFILE:
                            line.textChanged.connect(self.manage_designation_size(line))

                        # if element[0] in ['Label_1', 'Label_2', 'Label_3', 'Label_4', 'Label_5','Label_6','Label_7','Label_13','Label_14']:
                        #     line.setValidator(QDoubleValidator())
                        if input_dictionary:
                            line.setText(str(element[4]))

                        if lable in [KEY_DISP_FU, KEY_DISP_FY, KEY_DISP_POISSON_RATIO, KEY_DISP_THERMAL_EXP,
                                     KEY_DISP_MOD_OF_ELAST, KEY_DISP_MOD_OF_RIGID, 'Source']:
                            line.setReadOnly(True)
                            self.do_not_clear_list.append(line)
                        if main.module_name(main) in [KEY_DISP_TENSION_BOLTED, KEY_DISP_TENSION_WELDED] and lable in \
                                [KEY_DISP_LOCATION, KEY_DISP_SEC_PROFILE]:
                            line.setReadOnly(True)
                            self.do_not_clear_list.append(line)
                        if last_title == KEY_DISP_DIMENSIONS:
                            if element[1] in [KEY_DISP_ROOT_R, KEY_DISP_TOE_R]:
                                regex_validator = QtCore.QRegExp("[0-9]*[.][0-9]*|[.][0-9]*|0")
                            else:
                                regex_validator = QtCore.QRegExp("[1-9][0-9]*[.][0-9]*|[.][0-9]*")
                            line.setValidator(QtGui.QRegExpValidator(regex_validator, line))
                        if last_title == KEY_DISP_SEC_PROP:
                            regex_validator = QtCore.QRegExp("[1-9][0-9]*[.][0-9]*|[.][0-9]*|N/A|-")
                            line.setValidator(QtGui.QRegExpValidator(regex_validator, line))

                        r += 1

                    if type == TYPE_COMBOBOX:
                        combo = QComboBox(tab)
                        grid.addWidget(combo,r,2)
                        # combo.setSizePolicy(QSizePolicy(QSizePolicy.Maximum,QSizePolicy.Maximum))
                        combo.setMaxVisibleItems(5)
                        combo.setObjectName(element[0])
                        combo.view().setVerticalScrollBarPolicy(Qt.ScrollBarAsNeeded)
                        combo.addItems(element[3])
                        if input_dictionary:
                            combo.setCurrentText(str(element[4]))
                        font = QtGui.QFont()
                        font.setPointSize(8)
                        font.setBold(False)
                        font.setWeight(50)
                        combo.setFont(font)

                        metrices = QtGui.QFontMetrics(font)
                        item_width = 0
                        item_width = max([metrices.boundingRect(item).width() for item in element[3]],default = 0)
                        combo.view().setMinimumWidth(item_width + 30)

                        combo.setStyleSheet("QComboBox { combobox-popup: 0; }")

                        if lable == KEY_DISP_MATERIAL:
                            combo.setFixedSize(115, 20)
                            self.do_not_clear_list.append(combo)
                        else:
                            combo.setFixedSize(85,20)
                        r += 1

                    if type == TYPE_TITLE:
                        title = QLabel(tab)
                        title.setText("<html><head/><body><p><span style=\" font-weight:600;\">" + lable + "</span></p></body></html>")
                        grid.addWidget(title,r,1,1,2)
                        title.setObjectName("_title")
                        font = QtGui.QFont()
                        font.setPointSize(9)
                        title.setFont(font)
                        title.setSizePolicy(QSizePolicy(QSizePolicy.Maximum,QSizePolicy.Maximum))
                        last_title = lable
                        r += 1

                    if type == TYPE_IMAGE:
                        img = QLabel(tab)
                        img.setObjectName(element[0])
                        grid.addWidget(img,r,1,10,2)
                        pmap = QPixmap(element[4])
                        img.setPixmap(pmap.scaled(scale*300,scale*300,Qt.KeepAspectRatio, Qt.FastTransformation)) # you can also use IgnoreAspectRatio
                        r += 10

                    if type == TYPE_BREAK:
                        r = 1
                        grid = QGridLayout()
                        horizontalLayout.addLayout(grid)
                        grid.setAlignment(Qt.AlignTop|Qt.AlignLeft)
                        grid.setHorizontalSpacing(10)
                        grid.setVerticalSpacing(10)
                        continue

            elif tab_type == TYPE_TAB_2:


                tab = QWidget()
                self.tabWidget.addTab(tab, tab_name)
                tab_index +=1
                self.tabWidget.tabs.setTabText(tab_index, tab_name)
                tab.setObjectName(tab_name)

                lay = QVBoxLayout(tab)
                lay.addWidget(scrollArea)


                vertical = QVBoxLayout(scrollAreaWidgetContents)
                horizontalLayout = QHBoxLayout()
                vertical.addLayout(horizontalLayout)


                r = 1
                grid = QGridLayout()
                horizontalLayout.addLayout(grid)
                grid.setHorizontalSpacing(10)
                grid.setVerticalSpacing(10)
                grid.setAlignment(Qt.AlignTop|Qt.AlignLeft)

                label_1 = QLabel(tab)
                label_1.setObjectName("label_1")
                label_1.setText("Inputs")
                grid.addWidget(label_1,r,1)
                font = QtGui.QFont()
                font.setFamily("Arial")
                font.setWeight(75)
                label_1.setFont(font)

                r += 3

                Notes = []
                elements = tab_elements(main, input_dictionary)
                for element in elements:
                    type = element[2]
                    lable = element[1]
                    if type in [TYPE_COMBOBOX, TYPE_TEXTBOX]:
                        label = QLabel(tab)
                        #label.setWordWrap(True)
                        label.setText("<html><head/><body><p>" + lable + "</p></body></html>")
                        label.setObjectName(element[0] + "_label")
                        grid.addWidget(label,r,1)
                        label.setSizePolicy(QSizePolicy(QSizePolicy.Maximum,QSizePolicy.Maximum))
                        font = QtGui.QFont()
                        font.setPointSize(9)
                        font.setWeight(50)
                        label.setFont(font)

                    if type == TYPE_TEXTBOX:
                        line = QLineEdit(tab)
                        grid.addWidget(line,r,2)
                        line.setSizePolicy(QSizePolicy(QSizePolicy.Maximum,QSizePolicy.Maximum))
                        line.setObjectName(element[0])
                        line.setFixedSize(130, 22)
                        font = QtGui.QFont()
                        font.setPointSize(9)
                        font.setBold(False)
                        font.setWeight(50)
                        line.setFont(font)
                        if element[3]:
                            line.setText(element[3])
                        dbl_validator = QDoubleValidator()
                        if element[0] in [KEY_DP_BOLT_MATERIAL_G_O, KEY_DP_WELD_MATERIAL_G_O]:
                            line.setValidator(dbl_validator)
                            line.setMaxLength(7)
                        if element[0] in [KEY_BASE_PLATE_FU, KEY_BASE_PLATE_FY, KEY_DP_ANCHOR_BOLT_DESIGNATION,
                                          KEY_DP_ANCHOR_BOLT_MATERIAL_G_O]:
                            line.setReadOnly(True)
                        if input_dictionary:
                            line.setText(str(element[4]))
                        r += 1

                    if type == TYPE_COMBOBOX:
                        combo = QComboBox(tab)
                        grid.addWidget(combo,r,2)
                        combo.setMaxVisibleItems(5)
                        combo.setObjectName(element[0])
                        combo.setSizePolicy(QSizePolicy(QSizePolicy.Maximum,QSizePolicy.Maximum))
                        combo.view().setVerticalScrollBarPolicy(QtCore.Qt.ScrollBarAsNeeded)
                        combo.setSizePolicy(QSizePolicy(QSizePolicy.Maximum,QSizePolicy.Maximum))
                        combo.setStyleSheet("QComboBox { combobox-popup: 0; }")
                        combo.setFixedSize(130, 22)
                        combo.addItems(element[3])
                        font = QtGui.QFont()
                        font.setPointSize(9)
                        font.setBold(False)
                        font.setWeight(50)
                        combo.setFont(font)
                        metrices = QtGui.QFontMetrics(font)
                        item_width = max([metrices.boundingRect(item).width() for item in element[3]],default = 0)
                        combo.view().setMinimumWidth(item_width + 30)
                        if element[0] == KEY_DP_DESIGN_METHOD:
                            combo.model().item(1).setEnabled(False)
                            combo.model().item(2).setEnabled(False)
                        if input_dictionary:
                            combo.setCurrentText(str(element[4]))
                        r += 1

                    if type == 'Title':
                        title = QLabel(tab)
                        title.setText(element[1])
                        grid.addWidget(title,r,1)
                        title.setObjectName("_title")
                        font = QtGui.QFont()
                        font.setPointSize(10)
                        title.setFont(font)
                        title.setSizePolicy(QSizePolicy(QSizePolicy.Maximum,QSizePolicy.Maximum))
                        r += 1

                    if type == 'Image':
                        img = QLabel(tab)
                        grid.addWidget(img,r,1,10,2)
                        pmap = QPixmap('C:/Users/nitin/Desktop/FOSSEE/Osdag3/ResourceFiles/images/Channel.png')
                        img.setPixmap(pmap.scaled(220,800,Qt.KeepAspectRatio, Qt.FastTransformation))
                        r += 10

                    if type == 'TextBrowser':
                        r = 1
                        grid = QGridLayout()
                        horizontalLayout.addLayout(grid)
                        grid.setHorizontalSpacing(10)
                        grid.setVerticalSpacing(10)
                        grid.setAlignment(Qt.AlignRight|Qt.AlignTop)
                        grid.setContentsMargins(50,0,0,0)
                        lbl = QLabel(tab)
                        lbl.setText('Description')
                        grid.addWidget(lbl,r,1)
                        lbl.setObjectName("label_3")
                        font = QtGui.QFont()
                        font.setFamily("Arial")
                        font.setWeight(75)
                        lbl.setFont(font)
                        lbl.setSizePolicy(QSizePolicy(QSizePolicy.Maximum,QSizePolicy.Maximum))
                        r += 1

                        txt_browser = QTextBrowser(tab)
                        txt_browser.setHtml(element[3])
                        #txt_browser.setFixedHeight(480)
                        txt_browser.horizontalScrollBar().setVisible(False)
                        txt_browser.setObjectName(element[0])
                        grid.addWidget(txt_browser,r,1) # if using setMinimumSize
                        #grid.addWidget(txt_browser,r,10,2) # if using FixedSize, also use r+=10.


                    if type == 'Note':
                        Notes.append(lable)

                    if type == 'Break':
                        r = 1
                        grid = QGridLayout()
                        horizontalLayout.addLayout(grid)
                        grid.setHorizontalSpacing(10)
                        grid.setVerticalSpacing(10)
                        grid.setAlignment(Qt.AlignTop|Qt.AlignLeft)
                        continue

                if Notes:

                    hl1 = QFrame(tab)
                    hl1.setFrameShape(QFrame.HLine)
                    vertical.addWidget(hl1)
                    for lable in Notes:
                        lbl = QLabel(tab)
                        lbl.setWordWrap(True)
                        lbl.setText("<html><head/><body><p><span style=\" font-weight:600;\">" + lable + "</span></p></body></html>")
                        lbl.setObjectName("_title")
                        font = QtGui.QFont()
                        font.setPointSize(10)
                        lbl.setFont(font)
                        vertical.addWidget(lbl)


            scrollArea.setWidget(scrollAreaWidgetContents)

        # self.setCentralWidget(self.tabWidget)
        #self.tabWidget.resize(self.size())

        self.tabWidget.tabs.setCurrentIndex(2)
        #QtCore.QMetaObject.connectSlotsByName(DesignPreferences)
        module = main.module_name(main)

        if module in [KEY_DISP_FINPLATE, KEY_DISP_ENDPLATE, KEY_DISP_CLEATANGLE, KEY_DISP_SEATED_ANGLE, KEY_DISP_BCENDPLATE]:

            pushButton_Clear_Column = self.tabWidget.tabs.findChild(QtWidgets.QWidget, "pushButton_Clear_" + KEY_DISP_COLSEC)
            pushButton_Clear_Column.clicked.connect(lambda: self.clear_tab(KEY_DISP_COLSEC))
            pushButton_Add_Column = self.tabWidget.tabs.findChild(QtWidgets.QWidget, "pushButton_Add_" + KEY_DISP_COLSEC)
            pushButton_Add_Column.clicked.connect(self.add_tab_column)
            pushButton_Import_Column = self.tabWidget.tabs.findChild(QtWidgets.QWidget, "pushButton_Import_" + KEY_DISP_COLSEC)
            pushButton_Import_Column.clicked.connect(lambda: self.import_section("Columns"))
            pushButton_Download_Column = self.tabWidget.tabs.findChild(QWidget, "pushButton_Download_" + KEY_DISP_COLSEC)
            pushButton_Download_Column.clicked.connect(lambda: self.download_Database(table="Columns", call_type="header"))
            pushButton_Clear_Beam = self.tabWidget.tabs.findChild(QtWidgets.QWidget, "pushButton_Clear_" + KEY_DISP_BEAMSEC)
            pushButton_Clear_Beam.clicked.connect(lambda: self.clear_tab(KEY_DISP_BEAMSEC))
            pushButton_Add_Beam = self.tabWidget.tabs.findChild(QtWidgets.QWidget, "pushButton_Add_" + KEY_DISP_BEAMSEC)
            pushButton_Add_Beam.clicked.connect(self.add_tab_beam)
            pushButton_Import_Beam = self.tabWidget.tabs.findChild(QtWidgets.QWidget, "pushButton_Import_" + KEY_DISP_BEAMSEC)
            pushButton_Import_Beam.clicked.connect(lambda: self.import_section("Beams"))
            pushButton_Download_Beam = self.tabWidget.tabs.findChild(QWidget, "pushButton_Download_" + KEY_DISP_BEAMSEC)
            pushButton_Download_Beam.clicked.connect(lambda: self.download_Database(table="Beams", call_type="header"))

            if module== KEY_DISP_CLEATANGLE:
                pushButton_Clear_Angle = self.tabWidget.tabs.findChild(QtWidgets.QWidget, "pushButton_Clear_" + DISP_TITLE_CLEAT)
                pushButton_Clear_Angle.clicked.connect(lambda: self.clear_tab(DISP_TITLE_CLEAT))
                pushButton_Add_Angle = self.tabWidget.tabs.findChild(QtWidgets.QWidget, "pushButton_Add_" + DISP_TITLE_CLEAT)
                pushButton_Add_Angle.clicked.connect(self.add_tab_angle)
                pushButton_Import_Angle = self.tabWidget.tabs.findChild(QtWidgets.QWidget, "pushButton_Import_" + DISP_TITLE_CLEAT)
                pushButton_Import_Angle.clicked.connect(lambda: self.import_section("Angles"))
                pushButton_Download_Angle = self.tabWidget.tabs.findChild(QWidget, "pushButton_Download_" + DISP_TITLE_CLEAT)
                pushButton_Download_Angle.clicked.connect(lambda: self.download_Database(table="Angles", call_type="header"))
            if module == KEY_DISP_SEATED_ANGLE:
                pushButton_Clear_Angle = self.tabWidget.tabs.findChild(QtWidgets.QWidget, "pushButton_Clear_" + KEY_DISP_SEATED_ANGLE)
                pushButton_Clear_Angle.clicked.connect(lambda: self.clear_tab(KEY_DISP_SEATED_ANGLE))
                pushButton_Add_Angle = self.tabWidget.tabs.findChild(QtWidgets.QWidget, "pushButton_Add_" + KEY_DISP_SEATED_ANGLE)
                pushButton_Add_Angle.clicked.connect(self.add_tab_angle)
                pushButton_Import_Angle = self.tabWidget.tabs.findChild(QtWidgets.QWidget, "pushButton_Import_" + KEY_DISP_SEATED_ANGLE)
                pushButton_Import_Angle.clicked.connect(lambda: self.import_section("Angles"))
                pushButton_Download_Angle = self.tabWidget.tabs.findChild(QWidget, "pushButton_Download_" + KEY_DISP_SEATED_ANGLE)
                pushButton_Download_Angle.clicked.connect(lambda: self.download_Database(table="Angles", call_type="header"))

        if module == KEY_DISP_COLUMNCOVERPLATE or module == KEY_DISP_COLUMNCOVERPLATEWELD or module == KEY_DISP_COLUMNENDPLATE:
            pushButton_Clear_Column = self.tabWidget.tabs.findChild(QtWidgets.QWidget, "pushButton_Clear_" + KEY_DISP_COLSEC)
            pushButton_Clear_Column.clicked.connect(lambda: self.clear_tab(KEY_DISP_COLSEC))
            pushButton_Add_Column = self.tabWidget.tabs.findChild(QtWidgets.QWidget, "pushButton_Add_" + KEY_DISP_COLSEC)
            pushButton_Add_Column.clicked.connect(self.add_tab_column)
            pushButton_Import_Column = self.tabWidget.tabs.findChild(QtWidgets.QWidget, "pushButton_Import_" + KEY_DISP_COLSEC)
            pushButton_Import_Column.clicked.connect(lambda: self.import_section("Columns"))
            pushButton_Download_Column = self.tabWidget.tabs.findChild(QWidget, "pushButton_Download_" + KEY_DISP_COLSEC)
            pushButton_Download_Column.clicked.connect(lambda: self.download_Database(table="Columns", call_type="header"))

        if module == KEY_DISP_BEAMCOVERPLATE or module == KEY_DISP_BEAMCOVERPLATEWELD or module == KEY_DISP_BEAMENDPLATE:
            pushButton_Clear_Beam = self.tabWidget.tabs.findChild(QtWidgets.QWidget, "pushButton_Clear_" + KEY_DISP_BEAMSEC)
            pushButton_Clear_Beam.clicked.connect(lambda: self.clear_tab(KEY_DISP_BEAMSEC))
            pushButton_Add_Beam = self.tabWidget.tabs.findChild(QtWidgets.QWidget, "pushButton_Add_" + KEY_DISP_BEAMSEC)
            pushButton_Add_Beam.clicked.connect(self.add_tab_beam)
            pushButton_Import_Beam = self.tabWidget.tabs.findChild(QtWidgets.QWidget, "pushButton_Import_" + KEY_DISP_BEAMSEC)
            pushButton_Import_Beam.clicked.connect(lambda: self.import_section("Beams"))
            pushButton_Download_Beam = self.tabWidget.tabs.findChild(QWidget, "pushButton_Download_" + KEY_DISP_BEAMSEC)
            pushButton_Download_Beam.clicked.connect(lambda: self.download_Database(table="Beams", call_type="header"))

        if module == KEY_DISP_COMPRESSION:
            pushButton_Clear_Column = self.tabWidget.tabs.findChild(QtWidgets.QWidget, "pushButton_Clear_" + KEY_DISP_COLSEC)
            pushButton_Clear_Column.clicked.connect(lambda: self.clear_tab(KEY_DISP_COLSEC))
            pushButton_Add_Column = self.tabWidget.tabs.findChild(QtWidgets.QWidget, "pushButton_Add_" + KEY_DISP_COLSEC)
            pushButton_Add_Column.clicked.connect(self.add_tab_column)
            pushButton_Import_Column = self.tabWidget.tabs.findChild(QtWidgets.QWidget, "pushButton_Import_" + KEY_DISP_COLSEC)
            pushButton_Import_Column.clicked.connect(lambda: self.import_section("Columns"))
            pushButton_Download_Column = self.tabWidget.tabs.findChild(QWidget, "pushButton_Download_" + KEY_DISP_COLSEC)
            pushButton_Download_Column.clicked.connect(lambda: self.download_Database(table="Columns", call_type="header"))
            pushButton_Clear_Beam = self.tabWidget.tabs.findChild(QtWidgets.QWidget, "pushButton_Clear_" + KEY_DISP_BEAMSEC)
            pushButton_Clear_Beam.clicked.connect(lambda: self.clear_tab(KEY_DISP_BEAMSEC))
            pushButton_Add_Beam = self.tabWidget.tabs.findChild(QtWidgets.QWidget, "pushButton_Add_" + KEY_DISP_BEAMSEC)
            pushButton_Add_Beam.clicked.connect(self.add_tab_beam)
            pushButton_Import_Beam = self.tabWidget.tabs.findChild(QtWidgets.QWidget, "pushButton_Import_" + KEY_DISP_BEAMSEC)
            pushButton_Import_Beam.clicked.connect(lambda: self.import_section("Beams"))
            pushButton_Download_Beam = self.tabWidget.tabs.findChild(QWidget, "pushButton_Download_" + KEY_DISP_BEAMSEC)
            pushButton_Download_Beam.clicked.connect(lambda: self.download_Database(table="Beams", call_type="header"))

        if module == KEY_DISP_BASE_PLATE:
            pushButton_Clear_Column = self.tabWidget.tabs.findChild(QtWidgets.QWidget, "pushButton_Clear_" + KEY_DISP_COLSEC)
            pushButton_Clear_Column.clicked.connect(lambda: self.clear_tab(KEY_DISP_COLSEC))
            pushButton_Add_Column = self.tabWidget.tabs.findChild(QtWidgets.QWidget, "pushButton_Add_" + KEY_DISP_COLSEC)
            pushButton_Add_Column.clicked.connect(self.add_tab_column)
            pushButton_Import_Column = self.tabWidget.tabs.findChild(QtWidgets.QWidget, "pushButton_Import_" + KEY_DISP_COLSEC)
            pushButton_Import_Column.clicked.connect(lambda: self.import_section("Columns"))
            pushButton_Download_Column = self.tabWidget.tabs.findChild(QWidget, "pushButton_Download_" + KEY_DISP_COLSEC)
            pushButton_Download_Column.clicked.connect(lambda: self.download_Database(table="Columns", call_type="header"))

        if module == KEY_DISP_TENSION_BOLTED or module == KEY_DISP_TENSION_WELDED:
            pushButton_Clear_Angle = self.tabWidget.tabs.findChild(QtWidgets.QWidget, "pushButton_Clear_" + DISP_TITLE_ANGLE)
            pushButton_Clear_Angle.clicked.connect(lambda: self.clear_tab(DISP_TITLE_ANGLE))
            pushButton_Add_Angle = self.tabWidget.tabs.findChild(QtWidgets.QWidget, "pushButton_Add_" + DISP_TITLE_ANGLE)
            pushButton_Add_Angle.clicked.connect(self.add_tab_angle)
            pushButton_Import_Angle = self.tabWidget.tabs.findChild(QtWidgets.QWidget, "pushButton_Import_" + DISP_TITLE_ANGLE)
            pushButton_Import_Angle.clicked.connect(lambda: self.import_section("Angles"))
            pushButton_Download_Angle = self.tabWidget.tabs.findChild(QWidget, "pushButton_Download_" + DISP_TITLE_ANGLE)
            pushButton_Download_Angle.clicked.connect(lambda: self.download_Database(table="Angles", call_type="header"))
            pushButton_Clear_Channel = self.tabWidget.tabs.findChild(QtWidgets.QWidget, "pushButton_Clear_" + DISP_TITLE_CHANNEL)
            pushButton_Clear_Channel.clicked.connect(lambda: self.clear_tab(DISP_TITLE_CHANNEL))
            pushButton_Add_Channel = self.tabWidget.tabs.findChild(QtWidgets.QWidget, "pushButton_Add_" + DISP_TITLE_CHANNEL)
            pushButton_Add_Channel.clicked.connect(self.add_tab_channel)
            pushButton_Import_Channel = self.tabWidget.tabs.findChild(QtWidgets.QWidget, "pushButton_Import_" + DISP_TITLE_CHANNEL)
            pushButton_Import_Channel.clicked.connect(lambda: self.import_section("Channels"))
            pushButton_Download_Channel = self.tabWidget.tabs.findChild(QtWidgets.QWidget, "pushButton_Download_" + DISP_TITLE_CHANNEL)
            pushButton_Download_Channel.clicked.connect(lambda: self.download_Database(table="Channels", call_type="header"))




    def manage_designation_size(self,line_edit):
        def change_size():
            font = line_edit.font()
            text = line_edit.text()
            metrices = QtGui.QFontMetrics(font)
            width = metrices.boundingRect(text).width()
            width += 25
            if width > 91:
                line_edit.setFixedWidth(width)
            else:
                line_edit.setFixedWidth(91)
        return change_size

    def clear_tab(self, tab_name):
        '''
        @author: Umair
        '''
        tab = self.tabWidget.tabs.findChild(QtWidgets.QWidget, tab_name)

        if tab:
            for c in tab.findChildren(QtWidgets.QWidget):
                if c in self.do_not_clear_list:
                    continue

                if isinstance(c, QtWidgets.QComboBox):
                    c.setCurrentIndex(0)
                elif isinstance(c, QtWidgets.QLineEdit):
                    c.clear()

    def add_baseplate_tab_column(self):
        '''
        @author: Umair
        '''
        tab_Column = self.tabWidget.tabs.findChild(QtWidgets.QWidget, KEY_DISP_COLSEC)
        rhs = connectdb("RHS", call_type="popup")
        shs = connectdb("SHS", call_type="popup")
        chs = connectdb("CHS", call_type="popup")
        hs = rhs + shs
        input_section = self.input_dictionary[KEY_SECSIZE]

        if input_section in hs:
            table = "RHS" if input_section in rhs else "SHS"
            values = {KEY_SECSIZE: '', 'Label_21': ''}
            for i in [1, 2, 3, 11, 12, 13, 14, 15, 16, 17, 18, 19, 20]:
                key = "Label_HS_"+str(i)
                values.update({key: ''})
        elif input_section in chs:
            table = "CHS"
            values = {KEY_SECSIZE: '', 'Label_21': ''}
            for i in [1, 2, 3, 11, 12, 13, 14, 15, 16]:
                key = "Label_CHS_" + str(i)
                values.update({key: ''})
        else:
            table = "Columns"
            values = {KEY_SECSIZE: '', 'Label_8': '', 'Label_21': ''}
            for i in [1, 2, 3, 11, 12, 13, 14, 15, 16]:
                key = "Label_" + str(i)
                values.update({key: ''})

        keys_to_add = values.keys()

        for ch in tab_Column.findChildren(QtWidgets.QWidget):
            if isinstance(ch, QtWidgets.QLineEdit) and ch.text() == "":
                QMessageBox.information(QMessageBox(), 'Warning', 'Please Fill all missing parameters!')
                return
            elif isinstance(ch, QtWidgets.QLineEdit) and ch.text() != "":
                if ch.objectName() in keys_to_add:
                    values[ch.objectName()] = ch.text()
            elif isinstance(ch, QtWidgets.QComboBox):
                if ch.objectName() in keys_to_add:
                    values[ch.objectName()] = ch.currentText()

        for k in keys_to_add:
            if k in [KEY_SECSIZE, "Label_21", "Label_8"]:
                continue
            else:
                values[key] = float(values[key])

        if ch:
            conn = sqlite3.connect(PATH_TO_DATABASE)
            c = conn.cursor()
            query = "SELECT count(*) FROM "+table+" WHERE Designation = ?"
            c.execute(query, (values[KEY_SECSIZE],))
            data = c.fetchone()[0]
            if data == 0:
                if table == "RHS":
                    c.execute('''INSERT INTO RHS (Designation,D,B,T,W,A,Izz,Iyy,Rzz,Ryy,
                        Zzz,Zyy,Zpz,Zpy,Source) VALUES (?,?,?,?,?,?,?,?,?,?,?,?,?,?,?)''',
                              (values[KEY_SECSIZE], values["Label_HS_1"], values["Label_HS_2"],
                               values["Label_HS_3"], values["Label_HS_11"], values["Label_HS_12"],
                               values["Label_HS_13"], values["Label_HS_14"], values["Label_HS_15"],
                               values["Label_HS_16"], values["Label_HS_17"], values["Label_HS_18"],
                               values["Label_HS_19"], values["Label_HS_20"], values["Label_HS_21"],
                               ))
                    conn.commit()
                elif table == "SHS":
                    c.execute('''INSERT INTO SHS (Designation,D,B,T,W,A,Izz,Iyy,Rzz,Ryy,
                        Zzz,Zyy,Zpz,Zpy,Source) VALUES (?,?,?,?,?,?,?,?,?,?,?,?,?,?,?)''',
                              (values[KEY_SECSIZE], values["Label_HS_1"], values["Label_HS_2"],
                               values["Label_HS_3"], values["Label_HS_11"], values["Label_HS_12"],
                               values["Label_HS_13"], values["Label_HS_14"], values["Label_HS_15"],
                               values["Label_HS_16"], values["Label_HS_17"], values["Label_HS_18"],
                               values["Label_HS_19"], values["Label_HS_20"], values["Label_HS_21"],
                               ))
                    conn.commit()
                elif table == "CHS":
                    c.execute('''INSERT INTO CHS (Designation,NB,OD,T,W,A,V,Ves,Vis,I,
                        Z,R,Rsq,Source) VALUES (?,?,?,?,?,?,?,?,?,?,?,?,?,?)''',
                              (values[KEY_SECSIZE], values["Label_CHS_1"], values["Label_CHS_2"],
                               values["Label_CHS_3"], values["Label_HS_11"], values["Label_HS_12"],
                               values["Label_HS_13"], values["Label_HS_14"], values["Label_HS_15"],
                               values["Label_HS_16"], values["Label_HS_17"], values["Label_HS_18"],
                               values["Label_HS_19"], values["Label_HS_20"], values["Label_HS_21"],
                               ))
                    conn.commit()
                else:
                    c.execute('''INSERT INTO Columns (Designation,Mass,Area,D,B,tw,T,FlangeSlope,R1,R2,Iz,Iy,rz,ry,
                        Zz,Zy,Zpz,Zpy,It,Iw,Source,Type) VALUES (?,?,?,?,?,?,?,?,?,?,?,?,?,?,?,?,?,?,?,?,?,?)''',
                              (Designation_c, Mass_c, Area_c,
                               D_c, B_c, tw_c, T_c,FlangeSlope_c,
                               R1_c, R2_c, Iz_c, Iy_c, rz_c,
                               ry_c, Zz_c, Zy_c,
                               Zpz_c, Zpy_c, It_c,Iw_c,Source_c, Type))
                    conn.commit()
                c.close()
                conn.close()
                QMessageBox.information(QMessageBox(), 'Information', 'Data is added successfully to the database!')

            else:
                QMessageBox.information(QMessageBox(), 'Warning', 'Designation is already exist in Database!')

    def add_tab_column(self):
        '''
        @author: Umair
        '''
        tab_Column = self.tabWidget.tabs.findChild(QtWidgets.QWidget, KEY_DISP_COLSEC)
        name = self.tabWidget.tabs.tabText(self.tabWidget.tabs.indexOf(tab_Column))
        #print(tab_Column.findChildren(QtWidgets.QWidget))
        if name in [KEY_DISP_COLSEC, KEY_DISP_SECSIZE]:
            table = "Columns"
        elif name == KEY_DISP_PRIBM:
            table = "Beams"
        else:
            pass
        for ch in tab_Column.findChildren(QtWidgets.QWidget):
            if isinstance(ch, QtWidgets.QLineEdit) and ch.text() == "":
                QMessageBox.information(QMessageBox(), 'Warning', 'Please Fill all missing parameters!')
                # add_col = tab_Column.findChild(QtWidgets.QWidget, 'pushButton_Add_'+KEY_DISP_COLSEC)
                # add_col.setDisabled(True)
                return
            elif isinstance(ch, QtWidgets.QLineEdit) and ch.text() != "":
                if ch.objectName() == KEY_SECSIZE or ch.objectName() == KEY_SUPTNGSEC:
                    Designation_c = ch.text()
                elif ch.objectName() == KEY_SOURCE:
                    Source_c = ch.text()
                elif ch.objectName() == 'Label_1':
                    D_c = float(ch.text())
                elif ch.objectName() == 'Label_2':
                    B_c = float(ch.text())
                elif ch.objectName() == 'Label_3':
                    T_c = float(ch.text())
                elif ch.objectName() == 'Label_4':
                    tw_c = float(ch.text())
                elif ch.objectName() == 'Label_5':
                    FlangeSlope_c = float(ch.text())
                elif ch.objectName() == 'Label_6':
                    R1_c = float(ch.text())
                elif ch.objectName() == 'Label_7':
                    R2_c = float(ch.text())
                elif ch.objectName() == 'Label_11':
                    Mass_c = float(ch.text())
                elif ch.objectName() == 'Label_12':
                    Area_c = float(ch.text())
                elif ch.objectName() == 'Label_13':
                    Iz_c = float(ch.text())
                elif ch.objectName() == 'Label_14':
                    Iy_c = float(ch.text())
                elif ch.objectName() == 'Label_15':
                    rz_c = float(ch.text())
                elif ch.objectName() == 'Label_16':
                    ry_c = float(ch.text())
                elif ch.objectName() == 'Label_17':
                    Zz_c = float(ch.text())
                elif ch.objectName() == 'Label_18':
                    Zy_c = float(ch.text())
                elif ch.objectName() == 'Label_19':
                    if ch.text() == "":
                        ch.setText("0")
                    Zpz_c = ch.text()
                elif ch.objectName() == 'Label_20':
                    if ch.text() == "":
                        ch.setText("0")
                    Zpy_c = ch.text()
                elif ch.objectName() == 'Label_21':
                    if ch.text() == "":
                        ch.setText("0")
                    It_c = ch.text()
                elif ch.objectName() == 'Label_22':
                    if ch.text() == "":
                        ch.setText("0")
                    Iw_c = ch.text()
                else:
                    pass
            elif isinstance(ch, QtWidgets.QComboBox):
                if ch.objectName() == 'Label_8':
                    Type = ch.currentText()

        # if ch.objectName() == "pushButton_Download_" + name:   # If Download button
        if ch:
            conn = sqlite3.connect(PATH_TO_DATABASE)
            c = conn.cursor()
            if table == "Beams":
                c.execute("SELECT count(*) FROM Beams WHERE Designation = ?", (Designation_c,))
                data = c.fetchone()[0]
            else:
                c.execute("SELECT count(*) FROM Columns WHERE Designation = ?", (Designation_c,))
                data = c.fetchone()[0]
            if data == 0:
                if table == "Beams":
                    c.execute('''INSERT INTO Beams (Designation,Mass,Area,D,B,tw,T,FlangeSlope,R1,R2,Iz,Iy,rz,ry,
                        Zz,Zy,Zpz,Zpy,It,Iw,Source,Type) VALUES (?,?,?,?,?,?,?,?,?,?,?,?,?,?,?,?,?,?,?,?,?,?)''',
                              (Designation_c, Mass_c, Area_c,
                               D_c, B_c, tw_c, T_c,FlangeSlope_c,
                               R1_c, R2_c, Iz_c, Iy_c, rz_c,
                               ry_c, Zz_c, Zy_c,
                               Zpz_c, Zpy_c, It_c,Iw_c,Source_c, Type))
                    conn.commit()
                else:
                    c.execute('''INSERT INTO Columns (Designation,Mass,Area,D,B,tw,T,FlangeSlope,R1,R2,Iz,Iy,rz,ry,
                        Zz,Zy,Zpz,Zpy,It,Iw,Source,Type) VALUES (?,?,?,?,?,?,?,?,?,?,?,?,?,?,?,?,?,?,?,?,?,?)''',
                              (Designation_c, Mass_c, Area_c,
                               D_c, B_c, tw_c, T_c,FlangeSlope_c,
                               R1_c, R2_c, Iz_c, Iy_c, rz_c,
                               ry_c, Zz_c, Zy_c,
                               Zpz_c, Zpy_c, It_c,Iw_c,Source_c, Type))
                    conn.commit()
                c.close()
                conn.close()
                QMessageBox.information(QMessageBox(), 'Information', 'Data is added successfully to the database!')

            else:
                QMessageBox.information(QMessageBox(), 'Warning', 'Designation is already exist in Database!')

    def add_tab_beam(self):
        '''
        @author: Umair
        '''
        tab_Beam = self.tabWidget.tabs.findChild(QtWidgets.QWidget, KEY_DISP_BEAMSEC)
        name = self.tabWidget.tabs.tabText(self.tabWidget.tabs.indexOf(tab_Beam))
        for ch in tab_Beam.findChildren(QtWidgets.QWidget):
            if isinstance(ch, QtWidgets.QLineEdit) and ch.text() == "":
                QMessageBox.information(QMessageBox(), 'Warning', 'Please Fill all missing parameters!')
                add_bm = tab_Beam.findChild(QtWidgets.QWidget, 'pushButton_Add_'+KEY_DISP_BEAMSEC)
                add_bm.setDisabled(True)
                return

            elif isinstance(ch, QtWidgets.QLineEdit) and ch.text() != "":

                if ch.objectName() == KEY_SECSIZE or ch.objectName() == KEY_SUPTDSEC:
                    Designation_b = ch.text()
                elif ch.objectName() == KEY_SOURCE:
                    Source_b = ch.text()
                elif ch.objectName() == 'Label_1':
                    D_b = float(ch.text())
                elif ch.objectName() == 'Label_2':
                    B_b = float(ch.text())
                elif ch.objectName() == 'Label_3':
                    T_b = float(ch.text())
                elif ch.objectName() == 'Label_4':
                    tw_b = float(ch.text())
                elif ch.objectName() == 'Label_5':
                    FlangeSlope_b = float(ch.text())
                elif ch.objectName() == 'Label_6':
                    R1_b = float(ch.text())
                elif ch.objectName() == 'Label_7':
                    R2_b = float(ch.text())
                elif ch.objectName() == 'Label_11':
                    Mass_b = float(ch.text())
                elif ch.objectName() == 'Label_12':
                    Area_b = float(ch.text())
                elif ch.objectName() == 'Label_13':
                    Iz_b = float(ch.text())
                elif ch.objectName() == 'Label_14':
                    Iy_b = float(ch.text())
                elif ch.objectName() == 'Label_15':
                    rz_b = float(ch.text())
                elif ch.objectName() == 'Label_16':
                    ry_b = float(ch.text())
                elif ch.objectName() == 'Label_17':
                    Zz_b = float(ch.text())
                elif ch.objectName() == 'Label_18':
                    Zy_b = float(ch.text())
                elif ch.objectName() == 'Label_19':
                    if ch.text() == "":
                        ch.setText("0")
                    Zpz_b = ch.text()
                elif ch.objectName() == 'Label_20':
                    if ch.text() == "":
                        ch.setText("0")
                    Zpy_b = ch.text()
                elif ch.objectName() == 'Label_21':
                    if ch.text() == "":
                        ch.setText("0")
                    I_t = ch.text()
                elif ch.objectName() == 'Label_22':
                    if ch.text() == "":
                        ch.setText("0")
                    I_w = ch.text()
                else:
                    pass
            elif isinstance(ch, QtWidgets.QComboBox):
                if ch.objectName() == 'Label_8':
                    Type = ch.currentText()

        # if ch.objectName() ==  "pushButton_Download_" + name:
        if ch:
            conn = sqlite3.connect(PATH_TO_DATABASE)

            c = conn.cursor()
            c.execute("SELECT count(*) FROM Beams WHERE Designation = ?", (Designation_b,))
            data = c.fetchone()[0]
            if data == 0:
                c.execute('''INSERT INTO Beams (Designation,Mass,Area,D,B,tw,T,FlangeSlope,R1,R2,Iz,Iy,rz,ry,Zz,Zy,Zpz,Zpy,
                    It,Iw,Source,Type) VALUES (?,?,?,?,?,?,?,?,?,?,?,?,?,?,?,?,?,?,?,?,?,?)''',
                          (Designation_b, Mass_b, Area_b,
                           D_b, B_b, tw_b, T_b, FlangeSlope_b,
                           R1_b, R2_b, Iz_b, Iy_b, rz_b,
                           ry_b, Zz_b, Zy_b,
                           Zpz_b, Zpy_b,I_t,I_w, Source_b, Type))
                conn.commit()
                c.close()
                conn.close()
                QMessageBox.information(QMessageBox(), 'Information', 'Data is added successfully to the database.')
            else:
                QMessageBox.information(QMessageBox(), 'Warning', 'Designation is already exist in Database!')

    def add_tab_angle(self):
        '''
        @author: Umair
        '''
        tab_Angle = self.tabWidget.tabs.findChild(QtWidgets.QWidget, DISP_TITLE_ANGLE)

        if self.add_compound_section(tab_Angle):
            return

        tab_name = DISP_TITLE_ANGLE
        if tab_Angle == None:
            tab_Angle = self.tabWidget.tabs.findChild(QtWidgets.QWidget, DISP_TITLE_CLEAT)
            tab_name  = DISP_TITLE_CLEAT
        if tab_Angle == None:
            tab_Angle = self.tabWidget.tabs.findChild(QtWidgets.QWidget, KEY_DISP_SEATED_ANGLE)
            tab_name  = KEY_DISP_SEATED_ANGLE
        if tab_Angle == None:
            tab_Angle = self.tabWidget.tabs.findChild(QtWidgets.QWidget, KEY_DISP_TOPANGLE)
            tab_name = KEY_DISP_TOPANGLE
        # tab_cleat_angle = self.tabWidget.tabs.findChild(QtWidgets.QWidget, DISP_TITLE_CLEAT)
        name = self.tabWidget.tabs.tabText(self.tabWidget.tabs.indexOf(tab_Angle))
        for ch in tab_Angle.findChildren(QtWidgets.QWidget):
            if isinstance(ch, QtWidgets.QLineEdit) and ch.text() == "":
                QMessageBox.information(QMessageBox(), 'Warning', 'Please Fill all missing parameters!')
                add_bm = tab_Angle.findChild(QtWidgets.QWidget, 'pushButton_Add_'+tab_name)
                add_bm.setDisabled(True)
                return

            elif isinstance(ch, QtWidgets.QLineEdit) and ch.text() != "":

                if ch.objectName() == KEY_SECSIZE_SELECTED or ch.objectName() == KEY_ANGLE_SELECTED:
                    Designation_a = ch.text()
                elif ch.objectName() == KEY_SOURCE:
                    Source = ch.text()
                elif ch.objectName() == 'Label_1':
                    a = ch.text()
                elif ch.objectName() == 'Label_2':
                    b = ch.text()
                elif ch.objectName() == 'Label_3':
                    t = float(ch.text())
                elif ch.objectName() == 'Label_4':
                    R1 = float(ch.text())
                elif ch.objectName() == 'Label_5':
                    R2 = float(ch.text())
                elif ch.objectName() == 'Label_7':
                    Cz = float(ch.text())
                elif ch.objectName() == 'Label_8':
                    Cy = float(ch.text())
                elif ch.objectName() == 'Label_9':
                    Mass = float(ch.text())
                elif ch.objectName() == 'Label_10':
                    Area = float(ch.text())
                elif ch.objectName() == 'Label_11':
                    I_z = float(ch.text())
                elif ch.objectName() == 'Label_12':
                    I_y = float(ch.text())
                elif ch.objectName() == 'Label_13':
                    I_u_max = float(ch.text())
                elif ch.objectName() == 'Label_14':
                    I_v_min = float(ch.text())
                elif ch.objectName() == 'Label_15':
                    rz = float(ch.text())
                elif ch.objectName() == 'Label_16':
                    ry = float(ch.text())
                elif ch.objectName() == 'Label_17':
                    if ch.text() == "":
                        ch.setText("0")
                    ru_max = float(ch.text())
                elif ch.objectName() == 'Label_18':
                    if ch.text() == "":
                        ch.setText("0")
                    rv_min = ch.text()
                elif ch.objectName() == 'Label_19':
                    if ch.text() == "":
                        ch.setText("0")
                    zz = ch.text()
                elif ch.objectName() == 'Label_20':
                    if ch.text() == "":
                        ch.setText("0")
                    zy = ch.text()
                elif ch.objectName() == 'Label_21':
                    if ch.text() == "":
                        ch.setText("0")
                    zpz = ch.text()
                elif ch.objectName() == 'Label_22':
                    if ch.text() == "":
                        ch.setText("0")
                    zpy = ch.text()
                elif ch.objectName() == 'Label_23':
                    if ch.text() == "":
                        ch.setText("0")
                    It = ch.text()

                else:
                    pass
            elif isinstance(ch, QtWidgets.QComboBox):
                if ch.objectName() == 'Label_6':
                    Type = ch.currentText()

        # if ch.objectName() ==  "pushButton_Download_" + name:
        if ch:
            conn = sqlite3.connect(PATH_TO_DATABASE)

            c = conn.cursor()

            c.execute("SELECT count(*) FROM Angles WHERE Designation = ?", (Designation_a,))
            data = c.fetchone()[0]
            if data == 0:
                c.execute('''INSERT INTO Angles (Designation,Mass,Area,a,b,t,R1,R2,Cz,Cy,Iz,Iy,Iumax,Ivmin,rz,ry,
                rumax,rvmin,Zz,Zy,Zpz,Zpy,It,Source,Type) VALUES (?,?,?,?,?,?,?,?,?,?,?,?,?,?,?,?,?,?,?,?,?,?,?,?,?)''',
                          (Designation_a, Mass, Area,
                           a,b, t, R1, R2, Cz,Cy,I_z,I_y,I_u_max,
                           I_v_min, rz, ry, ru_max, rv_min,zz,zy,zpz,zpy,It,Source,Type))
                conn.commit()
                c.close()
                conn.close()
                QMessageBox.information(QMessageBox(), 'Information', 'Data is added successfully to the database.')
            else:
                QMessageBox.information(QMessageBox(), 'Warning', 'Designation is already exist in Database!')

    def add_tab_channel(self):
        '''
        @author: Umair
        '''
        tab_Channel = self.tabWidget.tabs.findChild(QtWidgets.QWidget, DISP_TITLE_CHANNEL)

        if self.add_compound_section(tab_Channel):
            return

        name = self.tabWidget.tabs.tabText(self.tabWidget.tabs.indexOf(tab_Channel))
        for ch in tab_Channel.findChildren(QtWidgets.QWidget):
            if isinstance(ch, QtWidgets.QLineEdit) and ch.text() == "":
                QMessageBox.information(QMessageBox(), 'Warning', 'Please Fill all missing parameters!')
                add_bm = tab_Channel.findChild(QtWidgets.QWidget, 'pushButton_Add_'+DISP_TITLE_ANGLE)
                add_bm.setDisabled(True)
                return

            elif isinstance(ch, QtWidgets.QLineEdit) and ch.text() != "":

                if ch.objectName() == KEY_SECSIZE_SELECTED:
                    Designation_c = ch.text()
                elif ch.objectName() == KEY_SOURCE:
                    Source = ch.text()
                elif ch.objectName() == 'Label_1':
                    B = float(ch.text())
                elif ch.objectName() == 'Label_2':
                    T = float(ch.text())
                elif ch.objectName() == 'Label_3':
                    D = float(ch.text())
                elif ch.objectName() == 'Label_13':
                    t_w = float(ch.text())
                elif ch.objectName() == 'Label_14':
                    Flange_Slope = float(ch.text())
                elif ch.objectName() == 'Label_4':
                    R1 = float(ch.text())
                elif ch.objectName() == 'Label_5':
                    R2 = float(ch.text())
                elif ch.objectName() == 'Label_9':
                    Mass = float(ch.text())
                elif ch.objectName() == 'Label_10':
                    Area = float(ch.text())
                elif ch.objectName() == 'Label_17':
                    if ch.text() == "":
                        ch.setText("0")
                    cy = float(ch.text())
                elif ch.objectName() == 'Label_11':
                    I_z = float(ch.text())
                elif ch.objectName() == 'Label_12':
                    I_y = float(ch.text())
                elif ch.objectName() == 'Label_15':
                    rz = float(ch.text())
                elif ch.objectName() == 'Label_16':
                    ry = float(ch.text())

                elif ch.objectName() == 'Label_19':
                    if ch.text() == "":
                        ch.setText("0")
                    zz = ch.text()
                elif ch.objectName() == 'Label_20':
                    if ch.text() == "":
                        ch.setText("0")
                    zy = ch.text()
                elif ch.objectName() == 'Label_21':
                    if ch.text() == "":
                        ch.setText("0")
                    zpz = ch.text()
                elif ch.objectName() == 'Label_22':
                    if ch.text() == "":
                        ch.setText("0")
                    zpy = ch.text()
                elif ch.objectName() == 'Label_26':
                    if ch.text() == "":
                        ch.setText("0")
                    It = ch.text()
                elif ch.objectName() == 'Label_27':
                    if ch.text() == "":
                        ch.setText("0")
                    Iw = ch.text()

                else:
                    pass
            elif isinstance(ch, QtWidgets.QComboBox):
                if ch.objectName() == 'Label_6':
                    Type = ch.currentText()

        # if ch.objectName() ==  "pushButton_Download_" + name:
        if ch:
            conn = sqlite3.connect(PATH_TO_DATABASE)

            c = conn.cursor()
            c.execute("SELECT count(*) FROM Channels WHERE Designation = ?", (Designation_c,))
            data = c.fetchone()[0]
            if data == 0:
                c.execute('''INSERT INTO Channels (Designation,Mass, Area,D,B,tw,T,FlangeSlope, R1, R2,Cy,Iz,Iy,
                 rz, ry,Zz,Zy,Zpz,Zpy,It,Iw,Source,Type) VALUES (?,?,?,?,?,?,?,?,?,?,?,?,?,?,?,?,?,?,?,?,?,?,?)''',
                          (Designation_c, Mass, Area,D,B,t_w,T,
                           Flange_Slope, R1, R2,cy,I_z,I_y, rz, ry,zz,zy,zpz,zpy,It, Iw,Source,Type))
                conn.commit()
                c.close()
                conn.close()
                QMessageBox.information(QMessageBox(), 'Information', 'Data is added successfully to the database.')
            else:
                QMessageBox.information(QMessageBox(), 'Warning', 'Designation is already exist in Database!')

    def add_compound_section(self, tab):
        if tab.findChild(QWidget, KEY_SEC_PROFILE).text() in ['Back to Back Angles', 'Star Angles', 'Back to Back Channels']:
            QMessageBox.information(QMessageBox(), "Information", "To create new compound section please add as single section")
            return True
        return False

    def download_Database(self, table, call_type="database"):

        fileName, _ = QFileDialog.getSaveFileName(QFileDialog(), "Download File", os.path.join(os.getcwd(), str(table+"_Details.xlsx")),
                                                  "SectionDetails(*.xlsx)")
        if not fileName:
            return
        try:
            conn = sqlite3.connect(PATH_TO_DATABASE)
            c = conn.cursor()
            header = get_db_header(table)
            wb = openpyxl.Workbook()
            sheet = wb.create_sheet(table, 0)

            col = 1
            for head in header:
                sheet.cell(row=1, column=col).value = head
                col += 1
            if call_type != "header":
                if table == 'Columns':
                    c.execute("SELECT * FROM Columns")
                elif table == 'Beams':
                    c.execute("SELECT * FROM Beams")
                elif table == 'Angles':
                    c.execute("SELECT * FROM Angles")
                elif table == 'Channels':
                    c.execute("SELECT * FROM Channels")
                data = c.fetchall()
                conn.commit()
                c.close()
                row = 2
                for rows in data:
                    col = 1
                    for cols in range(len(header)):
                        sheet.cell(row=row, column=col).value = rows[col - 1]
                        col += 1
                    row += 1
            wb.save(fileName)
            QMessageBox.information(QMessageBox(), 'Information', 'Your File is Downloaded.')

        except IOError:
            QMessageBox.information(QMessageBox(), "Unable to save file",
                                    "There was an error saving \"%s\"" % fileName)
            return

    # def download_Database_Beam(self):
    #     file_path = os.path.abspath(os.path.join(os.getcwd(), os.path.join("ResourceFiles", "add_sections.xlsx")))
    #     shutil.copyfile(file_path, os.path.join(str(self.folder), "images_html", "add_sections.xlsx"))
    #     QMessageBox.information(QMessageBox(), 'Information', 'Your File is Downloaded in your selected workspace')
    #     # self.ui.pushButton_Import_Beam.setEnabled(True)

    def import_section(self, tab_name):
        fileName, _ = QFileDialog.getOpenFileName(QFileDialog(), "Open File", os.getcwd(),
                                                  "SectionDetails(*.xlsx)")
        if not fileName:
            return
        try:
            wb = openpyxl.load_workbook(fileName)
            if tab_name in wb.sheetnames:
                if wb.sheetnames.count(tab_name) > 1:
                    QMessageBox.information(QMessageBox(), 'Information',
                                            str(' File contains multiple ' + tab_name + ' Sheet.'))
                    return

                sheet = wb[tab_name]
                header = []
                for cell in sheet[1]:
                    header.append(str(cell.value))
                if header == get_db_header(tab_name):
                    conn = sqlite3.connect(PATH_TO_DATABASE)
                    discarded = []
                    ignored = []
                    values = {}
                    for rows in range(2, sheet.max_row + 1):
                        for cols in range(1, len(header)+1):
                            key = header[cols - 1]
                            val = sheet.cell(row=rows, column=cols).value
                            if self.import_db_validation(tab_name, key, val):
                                values.update({key: val})
                            else:
                                discarded.append(sheet[rows][1].value)
                                break
                        c = conn.cursor()
                        if tab_name == 'Columns':
                            c.execute("SELECT count(*) FROM Columns WHERE Designation = ?", (values['Designation'],))
                        elif tab_name == 'Beams':
                            c.execute("SELECT count(*) FROM Beams WHERE Designation = ?", (values['Designation'],))
                        elif tab_name == 'Angles':
                            c.execute("SELECT count(*) FROM Angles WHERE Designation = ?", (values['Designation'],))
                        elif tab_name == 'Channels':
                            c.execute("SELECT count(*) FROM Channels WHERE Designation = ?", (values['Designation'],))

                        data = c.fetchone()[0]
                        if data == 0:
                            values['Source'] = 'Custom'
                            if tab_name == 'Columns':
                                c.execute('''INSERT INTO Columns (Designation,Mass,Area,D,B,tw,T,FlangeSlope,R1,R2,
                                Iz,Iy,rz,ry,Zz,Zy,Zpz,Zpy,It,Iw,Source,Type) VALUES 
                                (?,?,?,?,?,?,?,?,?,?,?,?,?,?,?,?,?,?,?,?,?,?)''',
                                          (values['Designation'], values['Mass'], values['Area'], values['D'],
                                           values['B'], values['tw'], values['T'], values['FlangeSlope'],
                                           values['R1'], values['R2'], values['Iz'], values['Iy'], values['rz'],
                                           values['ry'], values['Zz'], values['Zy'], values['Zpz'], values['Zpy'],
                                           values['It'], values['Iw'], values['Source'], values['Type']))
                            elif tab_name == 'Beams':
                                c.execute('''INSERT INTO Beams (Designation,Mass,Area,D,B,tw,T,FlangeSlope,R1,R2,
                                Iz,Iy,rz,ry,Zz,Zy,Zpz,Zpy,It,Iw,Source,Type) VALUES
                                (?,?,?,?,?,?,?,?,?,?,?,?,?,?,?,?,?,?,?,?,?,?)''',
                                          (values['Designation'], values['Mass'], values['Area'], values['D'],
                                           values['B'], values['tw'], values['T'], values['FlangeSlope'],
                                           values['R1'], values['R2'], values['Iz'], values['Iy'], values['rz'],
                                           values['ry'], values['Zz'], values['Zy'], values['Zpz'], values['Zpy'],
                                           values['It'], values['Iw'], values['Source'], values['Type']))
                            elif tab_name == 'Angles':
                                c.execute('''INSERT INTO Angles (Designation,Mass,Area,a,b,t,R1,R2,Cz,Cy,Iz,Iy,Iumax,
                                Ivmin,rz,ry,rumax,rvmin,Zz,Zy,Zpz,Zpy,It,Source,Type) VALUES
                                (?,?,?,?,?,?,?,?,?,?,?,?,?,?,?,?,?,?,?,?,?,?,?,?,?)''',
                                          (values['Designation'], values['Mass'], values['Area'], values['a'],
                                           values['b'], values['t'], values['R1'], values['R2'], values['Cz'],
                                           values['Cy'], values['Iz'], values['Iy'], values['Iumax'], values['Ivmin'],
                                           values['rz'], values['ry'], values['rumax'], values['rvmin'], values['Zz'],
                                           values['Zy'], values['Zpz'], values['Zpy'], values['It'], values['Source'],
                                           values['Type']))
                            elif tab_name == 'Channels':
                                c.execute('''INSERT INTO Channels (Designation,Mass,Area,D,B,tw,T,FlangeSlope,R1,R2,Cy,
                                Iz,Iy,rz,ry,Zz,Zy,Zpz,Zpy,Source,Type) VALUES
                                (?,?,?,?,?,?,?,?,?,?,?,?,?,?,?,?,?,?,?,?,?)''',
                                          (values['Designation'], values['Mass'], values['Area'], values['D'],
                                           values['B'], values['tw'], values['T'], values['FlangeSlope'], values['R1'],
                                           values['R2'], values['Cy'], values['Iz'], values['Iy'], values['rz'],
                                           values['ry'], values['Zz'], values['Zy'], values['Zpz'], values['Zpy'],
                                           values['Source'], values['Type']))

                            conn.commit()
                            c.close()

                        else:
                            ignored.append(values['Designation'])

                    conn.close()
                    message = QMessageBox()
                    message.setWindowTitle('Successful')
                    message.addButton(message.Ok)
                    message.setText('File data is imported successfully to the database.')
                    if discarded or ignored:
                        rejected = message.addButton('Rejected Sections', message.ActionRole)
                        rejected.clicked.connect(lambda: self.import_validation_dialog(discarded, ignored))
                    message.exec()
                else:
                    QMessageBox.information(QMessageBox(), 'Information',
                                            str(str(tab_name) + ' Sheet has headers different than database.'))

            else:
                QMessageBox.information(QMessageBox(), 'Information', str(' File does not contain '+str(tab_name)+' Sheet.'))

        except IOError:
            QMessageBox.information(QMessageBox(), "Unable to open file",
                                    "There was an error opening \"%s\"" % fileName)
            return

    def import_db_validation(self, tab, key, value):

        if key in ['Mass', 'Area', 'D', 'B', 'tw', 'T', 'FlangeSlope', 'R1', 'R2', 'Iz', 'Iy', 'rz', 'ry', 'Zz', 'Zy',
                   'Zpz', 'Zpy', 'It', 'Iw']:
            return isinstance(value, int) or isinstance(value, float)
        else:
            return True

    def import_validation_dialog(self, discarded, ignored):

        dialog = QDialog()
        dialog.setWindowTitle('Rejected Sections')
        vlayout = QVBoxLayout(dialog)
        height = 200
        total = len(discarded)+len(ignored)
        if 0 < total < 30:
            height += total*10
        else:
            height = 500
        dialog.resize(400, height)
        dialog.setLayout(vlayout)
        if discarded:
            scroll_discarded = QScrollArea(dialog)
            vlayout.addWidget(scroll_discarded)
            scroll_discarded.setWidgetResizable(True)
            scroll_discarded.setVerticalScrollBarPolicy(QtCore.Qt.ScrollBarAsNeeded)
            widget_discarded = QWidget(scroll_discarded)
            layout_discarded = QVBoxLayout(widget_discarded)
            widget_discarded.setLayout(layout_discarded)
            label_discarded = QLabel("These values were rejected because of validation.")
            layout_discarded.addWidget(label_discarded)
            scroll_discarded.setWidget(widget_discarded)
            text_discarded = QTextBrowser()
            layout_discarded.addWidget(text_discarded)
            for d in discarded:
                text_discarded.append(d)
        if ignored:
            scroll_ignored = QScrollArea(dialog)
            vlayout.addWidget(scroll_ignored)
            scroll_ignored.setWidgetResizable(True)
            scroll_ignored.setVerticalScrollBarPolicy(QtCore.Qt.ScrollBarAsNeeded)
            widget_ignored = QWidget(scroll_ignored)
            layout_ignored = QVBoxLayout(widget_ignored)
            widget_ignored.setLayout(layout_ignored)
            label_ignored = QLabel("These values were ignored because they already exist in database.")
            layout_ignored.addWidget(label_ignored)
            scroll_ignored.setWidget(widget_ignored)
            text_ignored = QTextBrowser()
            layout_ignored.addWidget(text_ignored)
            for i in ignored:
                text_ignored.append(i)
        dialog.exec()

        # self.ui.pushButton_Import_Column.setDisabled(True)

    # def import_BeamPref(self):
    #     wb = openpyxl.load_workbook(os.path.join(str(self.folder), "images_html", "add_sections.xlsx"))
    #     sheet = wb['First Sheet']
    #     conn = sqlite3.connect('ResourceFiles/Database/Intg_osdag.sqlite')
    #
    #     for rowNum in range(2, sheet.max_row + 1):
    #         designation = sheet.cell(row=rowNum, column=2).value
    #         mass = sheet.cell(row=rowNum, column=3).value
    #         area = sheet.cell(row=rowNum, column=4).value
    #         d = sheet.cell(row=rowNum, column=5).value
    #         b = sheet.cell(row=rowNum, column=6).value
    #         tw = sheet.cell(row=rowNum, column=7).value
    #         t = sheet.cell(row=rowNum, column=8).value
    #         flangeSlope = sheet.cell(row=rowNum, column=9).value
    #         r1 = sheet.cell(row=rowNum, column=10).value
    #         r2 = sheet.cell(row=rowNum, column=11).value
    #         iz = sheet.cell(row=rowNum, column=12).value
    #         iy = sheet.cell(row=rowNum, column=13).value
    #         rz = sheet.cell(row=rowNum, column=14).value
    #         ry = sheet.cell(row=rowNum, column=15).value
    #         zz = sheet.cell(row=rowNum, column=16).value
    #         zy = sheet.cell(row=rowNum, column=17).value
    #         zpz = sheet.cell(row=rowNum, column=18).value
    #         zpy = sheet.cell(row=rowNum, column=19).value
    #         source = sheet.cell(row=rowNum, column=20).value
    #
    #         c = conn.cursor()
    #         c.execute("SELECT count(*) FROM Beams WHERE Designation = ?", (designation,))
    #         data = c.fetchone()[0]
    #         if data == 0:
    #             c.execute('''INSERT INTO Beams (Designation,Mass,Area,D,B,tw,T,FlangeSlope,R1,R2,Iz,Iy,rz,ry,
    #                                                    Zz,zy,Zpz,Zpy,Source) VALUES (?,?,?,?,?,?,?,?,?,?,?,?,?,?,?,?,?,?,?)''',
    #                       (designation, mass, area,
    #                        d, b, tw, t,
    #                        flangeSlope, r1
    #                        ,
    #                        r2, iz, iy, rz, ry,
    #                        zz, zy
    #                        ,
    #                        zpz, zpy, source))
    #             conn.commit()
    #             c.close()
    #
    #     conn.close()
    #     QMessageBox.information(QMessageBox(), 'Successful', ' File data is imported successfully to the database.')
    #     self.ui.pushButton_Import_Beam.setDisabled(True)

        # self.tabWidget.setTabText(self.tabWidget.indexOf(self.tab_Column), _translate("DesignPreferences", "Column"))
        # self.tabWidget.setTabText(self.tabWidget.indexOf(self.tab_Beam), _translate("DesignPreferences", "Beam"))
        # self.tabWidget.setTabText(self.tabWidget.indexOf(self.tab_Bolt), _translate("DesignPreferences", "Bolt"))
        # self.tabWidget.setTabText(self.tabWidget.indexOf(self.tab_Weld), _translate("DesignPreferences", "Weld"))
        # self.tabWidget.setTabText(self.tabWidget.indexOf(self.tab_Detailing), _translate("DesignPreferences", "Detailing"))
        # self.tabWidget.setTabText(self.tabWidget.indexOf(self.tab_Design), _translate("DesignPreferences", "Design"))


class DesignPreferences():

    def __init__(self, main, module_window, input_dictionary, parent=None):

        self.ui = Window( main, input_dictionary)

        #self.ui.setupUi(self, main, input_dictionary)
        #self.ui.show()
        self.main_controller = parent
        #self.uiobj = self.main_controller.uiObj
        self.module_window = module_window
        self.saved = None
        self.flag = False
        self.sectionalprop = I_sectional_Properties()
        #self.ui.btn_save.hide()
        self.ui.btn_save.clicked.connect(self.close_designPref)
        self.ui.btn_defaults.clicked.connect(self.default_fn)
        self.module = main.module_name(main)
        self.main = main
        self.window_close_flag = True
        self.changes = None

    def show(self):
        resolution = QtWidgets.QDesktopWidget().screenGeometry()
        width = resolution.width()
        height = resolution.height()
        # self.ui.resize(width*(0.67),height*(0.60))
        self.ui.resize(width * 0.6, height * 0.6)
        # self.ui.center()
        # self.ui.tabWidget.resize(width * (0.67), height * (0.60))
        self.ui.setWindowFlag(Qt.WindowMinimizeButtonHint, True)
        self.ui.setWindowFlag(Qt.WindowMaximizeButtonHint, True)
        self.ui.center()
        self.changes = self.ui.exec_()
        if self.changes != QDialog.Accepted:
            self.flag = False
        self.module_window.prev_inputs = self.module_window.input_dock_inputs

    def default_fn(self):
        '''
        @author: Umair
        '''
        tab_Bolt = self.ui.tabWidget.findChild(QtWidgets.QWidget, "Bolt")
        tab_Weld = self.ui.tabWidget.findChild(QtWidgets.QWidget, "Weld")
        tab_Detailing = self.ui.tabWidget.findChild(QtWidgets.QWidget, "Detailing")
        tab_Design = self.ui.tabWidget.findChild(QtWidgets.QWidget, "Design")

        try:
            for children in tab_Bolt.findChildren(QtWidgets.QWidget):
                if children.objectName() == KEY_DP_BOLT_TYPE:
                    children.setCurrentIndex(0)
                elif children.objectName() == KEY_DP_BOLT_HOLE_TYPE:
                    children.setCurrentIndex(0)
                elif children.objectName() == KEY_DP_BOLT_MATERIAL_G_O:
                    children.setText('410')
                elif children.objectName() == KEY_DP_BOLT_SLIP_FACTOR:
                    children.setCurrentIndex(4)
                else:
                    pass
        except:
            pass

        try:
            for children in tab_Weld.findChildren(QtWidgets.QWidget):
                if children.objectName() == KEY_DP_WELD_FAB:
                    children.setCurrentIndex(0)
                elif children.objectName() == KEY_DP_WELD_MATERIAL_G_O:
                    children.setText('410')
                else:
                    pass
        except:
            pass

        try:
            for children in tab_Detailing.findChildren(QtWidgets.QWidget):
                if children.objectName() == KEY_DP_DETAILING_EDGE_TYPE:
                    children.setCurrentIndex(0)
                elif children.objectName() == KEY_DP_DETAILING_GAP:
                    children.setText('10')
                elif children.objectName() == KEY_DP_DETAILING_CORROSIVE_INFLUENCES:
                    children.setCurrentIndex(0)
                else:
                    pass
        except:
            pass
        try:
            for children in tab_Design.findChildren(QtWidgets.QWidget):
                if children.objectName() == KEY_DP_DESIGN_METHOD:
                    children.setCurrentIndex(0)
                else:
                    pass
        except:
            pass


    def highlight_slipfactor_description(self):
        """Highlight the description of currosponding slipfactor on selection of inputs
        Note : This routine is not in use in current version
        :return:
        """
        slip_factor = str(self.ui.combo_slipfactor.currentText())
        self.textCursor = QTextCursor(self.ui.textBrowser.document())
        cursor = self.textCursor
        # Setup the desired format for matches
        format = QTextCharFormat()
        format.setBackground(QBrush(QColor("red")))
        # Setup the regex engine
        pattern = str(slip_factor)
        regex = QRegExp(pattern)
        # Process the displayed document
        pos = 0
        index = regex.indexIn(self.ui.textBrowser.toPlainText(), pos)
        while (index != -1):
            # Select the matched text and apply the desired format
            cursor.setPosition(index)
            cursor.movePosition(QTextCursor.EndOfLine, 1)
            # cursor.movePosition(QTextCursor.EndOfWord, 1)
            cursor.mergeCharFormat(format)
            # Move to the next match
            pos = index + regex.matchedLength()
            index = regex.indexIn(self.ui.textBrowser.toPlainText(), pos)


    def fu_fy_validation_connect(self, fu_fy_list, f, m):
        f.textChanged.connect(lambda: self.fu_fy_validation(fu_fy_list, f, m))

    def fu_fy_validation(self, fu_fy_list, textbox, material_key):
        self.window_close_flag = False
        # self.rejected.disconnect()
        # self.rejected.connect(self.closeEvent_accept)
        #print(fu_fy_list[0].text(), fu_fy_list[1].text())
        if "" not in [fu_fy_list[0].text(), fu_fy_list[1].text()]:
            fu = float(fu_fy_list[0].text())
            fy = float(fu_fy_list[1].text())
            material = material_key.currentText()

        else:
            textbox.setStyleSheet("border: 1 px; border-style: solid; border-color: black;")
            return

        if fu and fy:
            if 'Ultimate_Strength' in textbox.objectName():

                if fu < 290 or fu > 639:
                    textbox.setStyleSheet("border: 1 px; border-style: solid; border-color: red;")
                    self.window_close_flag = False
                    self.rejected.connect(self.closeEvent)
                    return
                else:

                    fu_limits = self.get_limits_for_fu(str(material))

                    if fu_limits['lower'] <= fu <= fu_limits['upper']:
                        textbox.setStyleSheet("border: 1 px; border-style: solid; border-color: black;")
                        self.window_close_flag = True
                        self.rejected.connect(self.closeEvent)
                        return
                    else:
                        textbox.setStyleSheet("border: 1 px; border-style: solid; border-color: red;")
                        self.window_close_flag = False
                        self.rejected.connect(self.closeEvent)
                        return

            if 'Yield_Strength' in textbox.objectName():
                if fy < 165 or fy > 499:
                    textbox.setStyleSheet("border: 1 px; border-style: solid; border-color: red;")
                    self.window_close_flag = False
                    self.rejected.connect(self.closeEvent)
                    return

                else:

                    fy_limits = self.get_limits_for_fy(str(material))
                    if fy_limits['lower'] <= fy <= fy_limits['upper']:
                        textbox.setStyleSheet("border: 1 px; border-style: solid; border-color: black;")
                        self.window_close_flag = True
                        self.rejected.connect(self.closeEvent)
                        return
                    else:
                        textbox.setStyleSheet("border: 1 px; border-style: solid; border-color: red;")
                        self.window_close_flag = False
                        self.rejected.connect(self.closeEvent)
                        return

    def get_limits_for_fu(self, material_grade):

        lower_fu = {'E 165 (Fe 290)': 290,
                    'E 250 (Fe 410 W)A': 410,
                    'E 250 (Fe 410 W)B': 410,
                    'E 250 (Fe 410 W)C': 410,
                    'E 300 (Fe 440)': 440,
                    'E 350 (Fe 490)': 490,
                    'E 410 (Fe 540)': 540,
                    'E 450 (Fe 570)D': 570,
                    'E 450 (Fe 590) E': 590}[material_grade]

        upper_fu = {'E 165 (Fe 290)': 409,
                    'E 250 (Fe 410 W)A': 439,
                    'E 250 (Fe 410 W)B': 439,
                    'E 250 (Fe 410 W)C': 439,
                    'E 300 (Fe 440)': 489,
                    'E 350 (Fe 490)': 539,
                    'E 410 (Fe 540)': 569,
                    'E 450 (Fe 570)D': 589,
                    'E 450 (Fe 590) E': 639}[material_grade]

        return {'lower': lower_fu, 'upper': upper_fu}

    def get_limits_for_fy(self, material_grade):

        lower_fy = {'E 165 (Fe 290)': 165,
                    'E 250 (Fe 410 W)A': 230,
                    'E 250 (Fe 410 W)B': 230,
                    'E 250 (Fe 410 W)C': 230,
                    'E 300 (Fe 440)': 280,
                    'E 350 (Fe 490)': 320,
                    'E 410 (Fe 540)': 380,
                    'E 450 (Fe 570)D': 420,
                    'E 450 (Fe 590) E': 420}[material_grade]

        upper_fy = {'E 165 (Fe 290)': 249,
                    'E 250 (Fe 410 W)A': 299,
                    'E 250 (Fe 410 W)B': 299,
                    'E 250 (Fe 410 W)C': 299,
                    'E 300 (Fe 440)': 349,
                    'E 350 (Fe 490)': 409,
                    'E 410 (Fe 540)': 449,
                    'E 450 (Fe 570)D': 499,
                    'E 450 (Fe 590) E': 499}[material_grade]

        return {'lower': lower_fy, 'upper': upper_fy}

    def closeEvent(self, event):
        if self.window_close_flag:
            event.accept()
            # self.module_window.prev_inputs = self.module_window.input_dock_inputs
        else:
            QMessageBox.warning(self, "Error", "Select correct values for fu and fy!")
            event.ignore()

    def close_designPref(self):
        self.ui.accept()

    # def closeEvent(self, QCloseEvent):
    #     self.save_designPref_para()
    #     QCloseEvent.accept()<|MERGE_RESOLUTION|>--- conflicted
+++ resolved
@@ -75,7 +75,6 @@
         self.btn_save.setFixedSize(button_size_x,button_size_y)
 
         tab_index = 0
-        last_title = ""
         for tab_details in main.tab_list(main):
             last_title = ""
             tab_name = tab_details[0]
@@ -159,16 +158,6 @@
                         grid.addWidget(line,r,2)
                         line.setObjectName(element[0])
                         line.setSizePolicy(QSizePolicy(QSizePolicy.Maximum,QSizePolicy.Maximum))
-<<<<<<< HEAD
-                        if lable == 'Designation':
-                            line.textChanged.connect(self.manage_designation_size(line))
-                        line.setFixedSize(91,22)
-                        # if element[0] in ['Label_1', 'Label_2', 'Label_3', 'Label_4', 'Label_5','Label_6','Label_7','Label_13','Label_14']:
-                        #     line.setValidator(QDoubleValidator())
-                        if input_dictionary:
-                            line.setText(str(element[4]))
-=======
->>>>>>> 1b40bc28
                         font = QtGui.QFont()
                         font.setPointSize(8)
                         font.setBold(False)
