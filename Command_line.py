--- conflicted
+++ resolved
@@ -1,13 +1,3 @@
-<<<<<<< HEAD
-from pathlib import Path
-import os
-import errno
-import sys
-import yaml
-from utils.common.component import Bolt, Plate, Weld
-from Common import *
-
-=======
 from design_type.connection.shear_connection import ShearConnection
 from design_type.connection.fin_plate_connection import FinPlateConnection
 import yaml
@@ -19,144 +9,8 @@
 from openpyxl import load_workbook, Workbook
 
 path = r'.\ResourceFiles\design_example'
->>>>>>> 20cd099a
 
 
-<<<<<<< HEAD
-############################ Pre-Build Database Updation/Creation #################
-sqlpath = Path('ResourceFiles/Database/Intg_osdag.sql')
-sqlitepath = Path('ResourceFiles/Database/Intg_osdag.sqlite')
-
-if sqlpath.exists():
-    if not sqlitepath.exists():
-        cmd = 'sqlite3 ' + str(sqlitepath) + ' < ' + str(sqlpath)
-        os.system(cmd)
-        sqlpath.touch()
-        print('Database Created')
-
-    elif sqlitepath.stat().st_size == 0 or sqlitepath.stat().st_mtime < sqlpath.stat().st_mtime - 1:
-        try:
-            sqlitenewpath = Path('ResourceFiles/Database/Intg_osdag_new.sqlite')
-            cmd = 'sqlite3 ' + str(sqlitenewpath) + ' < ' + str(sqlpath)
-            error = os.system(cmd)
-            print(error)
-            # if error != 0:
-            #      raise Exception('SQL to SQLite conversion error 1')
-            # if sqlitenewpath.stat().st_size == 0:
-            #      raise Exception('SQL to SQLite conversion error 2')
-            os.remove(sqlitepath)
-            sqlitenewpath.rename(sqlitepath)
-            sqlpath.touch()
-            print('Database Updated', sqlpath.stat().st_mtime, sqlitepath.stat().st_mtime)
-        except Exception as e:
-            sqlitenewpath.unlink()
-            print('Error: ', e)
-#########################################################################################
-
-
-
-
-
-
-from design_type.connection.fin_plate_connection import FinPlateConnection
-from design_type.connection.cleat_angle_connection import CleatAngleConnection
-from design_type.connection.seated_angle_connection import SeatedAngleConnection
-from design_type.connection.end_plate_connection import EndPlateConnection
-from design_type.connection.base_plate_connection import BasePlateConnection
-
-from design_type.connection.beam_cover_plate import BeamCoverPlate
-from design_type.connection.beam_cover_plate_weld import BeamCoverPlateWeld
-from design_type.connection.column_cover_plate_weld import ColumnCoverPlateWeld
-
-from design_type.tension_member.tension_bolted import Tension_bolted
-from design_type.tension_member.tension_welded import Tension_welded
-from design_type.connection.beam_end_plate import BeamEndPlate
-from design_type.connection.column_cover_plate import ColumnCoverPlate
-from design_type.connection.column_end_plate import ColumnEndPlate
-from design_type.compression_member.compression import Compression
-
-
-
-all_modules = {'Base Plate':BasePlateConnection, 'Beam Coverplate  Weld Connection':BeamCoverPlateWeld,'Beam Coverplate Connection':BeamCoverPlate,
-    'Cleat Angle':CleatAngleConnection, 'Column Coverplate Weld Connection':ColumnCoverPlateWeld, 'Column Coverplate Connection':ColumnCoverPlate,
-    'Column Endplate Connection':ColumnEndPlate, 'End Plate':EndPlateConnection, 'Fin Plate':FinPlateConnection,'Seated Angle': SeatedAngleConnection,
-    'Tension Members Bolted Design':Tension_bolted, 'Tension Members Welded Design':Tension_welded, 'Compression Member':Compression,
-    }
-
-available_module = {'Fin Plate' : FinPlateConnection}
-
-
-def make_sure_path_exists(path):      # Works on all OS.
-    try:
-        os.makedirs(path)
-    except OSError as exception:
-        if exception.errno != errno.EEXIST:
-            raise
-
-
-
-input_file_path = os.path.join(os.path.dirname(__file__), 'ResourceFiles', 'design_example')
-
-output_file_path = os.path.join(os.path.dirname(__file__), 'OUTPUT_FILES', 'Command_line_output')
-
-
-make_sure_path_exists(output_file_path)   #make sure output folder exists if not then create.
-
-
-
-osi_files = [file for file in os.listdir(input_file_path) if file.endswith(".osi")]
-
-files_data = []   # list of tuples in which the first item will be file name and second item will be data of that file in dictionary format.
-
-def precompute_data():
-
-    for file in osi_files:
-
-        in_file = input_file_path + '/' + file
-
-        with open(in_file, 'r') as fileObject:
-
-            uiObj = yaml.load(fileObject, yaml.Loader)
-
-        files_data.append((file, uiObj))
-
-
-
-def create_files():
-
-    for file in files_data:
-
-        data = file[1]
-        module = data['Module']
-        file_name = file[0].split(".")[0]
-        file_name += ".txt"
-
-        if module in available_module:
-
-            main = available_module[module]
-            main.set_osdaglogger(None)
-            main.set_input_values(main, data)
-
-            output_dict = main.results_to_test(main)
-
-            path = os.path.join(output_file_path, file_name)
-
-            with open(path, "w") as content:
-                content.write(str(output_dict))
-
-
-
-#Block print
-def blockPrint():
-    sys.stdout = open(os.devnull, 'w')
-
-# Restore print
-def enablePrint():
-    sys.stdout = sys.__stdout__
-
-
-if __name__ == '__main__':
-=======
 
 for f in files:
     print(f)
@@ -203,7 +57,8 @@
     #     self = ColumnCoverPlate
     #     self.set_osdaglogger()
     #     self.set_input_values(self, d)
->>>>>>> 20cd099a
+
+if __name__ == '__main__':
 
     blockPrint()
 
