--- conflicted
+++ resolved
@@ -1224,18 +1224,11 @@
         display = self.modelTab._display
 
         # background gradient
-<<<<<<< HEAD
-        display.set_bg_gradient_color([23, 1, 32], [23, 1, 32])
-        # # display_2d.set_bg_gradient_color(255,255,255,255,255,255)
-        # display.display_trihedron()
-        display.display_triedron()
-=======
         # display.set_bg_gradient_color(23, 1, 32, 23, 1, 32)
         display.set_bg_gradient_color([23, 1, 32], [23, 1, 32])
         # # display_2d.set_bg_gradient_color(255,255,255,255,255,255)
         display.display_triedron()
         # display.display_triedron()
->>>>>>> 0ce55637
         display.View.SetProj(1, 1, 1)
 
         def centerOnScreen(self):
