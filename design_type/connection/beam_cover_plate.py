"created by anjali"

from design_type.connection.moment_connection import MomentConnection
from utils.common.component import *
# from cad.common_logic import CommonDesignLogic
from Common import *
from utils.common.load import Load
from design_report.reportGenerator_latex import CreateLatex
from Report_functions import *
import yaml
import os
import shutil
import logging
from PyQt5.QtWidgets import QMainWindow, QDialog, QFontDialog, QApplication, QFileDialog, QColorDialog,QMessageBox
from PyQt5.QtCore import QFile, pyqtSignal, QTextStream, Qt, QIODevice
import configparser


class BeamCoverPlate(MomentConnection):

    def __init__(self):
        super(BeamCoverPlate, self).__init__()
        self.design_status = False


    def set_osdaglogger(key):

        """
        Function to set Logger for Tension Module
        """

        # @author Arsil Zunzunia
        global logger
        logger = logging.getLogger('osdag')

        logger.setLevel(logging.DEBUG)
        handler = logging.StreamHandler()
        formatter = logging.Formatter(fmt='%(asctime)s - %(name)s - %(levelname)s - %(message)s', datefmt='%H:%M:%S')

        handler.setFormatter(formatter)
        logger.addHandler(handler)
        handler = logging.FileHandler('logging_text.log')


        formatter = logging.Formatter(fmt='%(asctime)s - %(name)s - %(levelname)s - %(message)s', datefmt='%H:%M:%S')
        handler.setFormatter(formatter)
        logger.addHandler(handler)
        handler = OurLog(key)
        formatter = logging.Formatter(fmt='%(asctime)s - %(name)s - %(levelname)s - %(message)s', datefmt='%H:%M:%S')
        handler.setFormatter(formatter)
        logger.addHandler(handler)

    def input_values(self, existingvalues={}):

        options_list = []

        if KEY_SECSIZE in existingvalues:
            existingvalue_key_secsize = existingvalues[KEY_SECSIZE]
        else:
            existingvalue_key_secsize = ''

        if KEY_MATERIAL in existingvalues:
            existingvalue_key_mtrl = existingvalues[KEY_MATERIAL]
        else:
            existingvalue_key_mtrl = ''

        if KEY_MOMENT in existingvalues:
            existingvalues_key_moment = existingvalues[KEY_MOMENT]
        else:
            existingvalues_key_moment = ''

        if KEY_SHEAR in existingvalues:
            existingvalue_key_versh = existingvalues[KEY_SHEAR]
        else:
            existingvalue_key_versh = ''

        if KEY_AXIAL in existingvalues:
            existingvalue_key_axial = existingvalues[KEY_AXIAL]
        else:
            existingvalue_key_axial = ''

        if KEY_D in existingvalues:
            existingvalue_key_d = existingvalues[KEY_D]
        else:
            existingvalue_key_d = ''

        if KEY_TYP in existingvalues:
            existingvalue_key_typ = existingvalues[KEY_TYP]
        else:
            existingvalue_key_typ = ''

        if KEY_GRD in existingvalues:
            existingvalue_key_grd = existingvalues[KEY_GRD]
        else:
            existingvalue_key_grd = ''

        if KEY_FLANGEPLATE_PREFERENCES in existingvalues:
            existingvalue_key_fplate_pref = existingvalues[KEY_PLATETHK]
        else:
            existingvalue_key_fplate_pref = ''

        if KEY_FLANGEPLATE_THICKNESS in existingvalues:
            existingvalue_key_fplate_thk = existingvalues[KEY_PLATETHK]
        else:
            existingvalue_key_fplate_thk = ''

        if KEY_WEBPLATE_THICKNESS in existingvalues:
            existingvalue_key_wplate_thk = existingvalues[KEY_PLATETHK]
        else:
            existingvalue_key_wplate_thk = ''

        t16 = (KEY_MODULE, KEY_DISP_BEAMCOVERPLATE, TYPE_MODULE, None, None)
        options_list.append(t16)

        t1 = (None, DISP_TITLE_CM, TYPE_TITLE, None, None)
        options_list.append(t1)

        t4 = (KEY_SECSIZE, KEY_DISP_SECSIZE, TYPE_COMBOBOX, existingvalue_key_secsize, connectdb("Beams"))
        options_list.append(t4)

        t15 = (KEY_IMAGE, None, TYPE_IMAGE, None, None)
        options_list.append(t15)

        t5 = (KEY_MATERIAL, KEY_DISP_MATERIAL, TYPE_COMBOBOX, existingvalue_key_mtrl, VALUES_MATERIAL)
        options_list.append(t5)

        t6 = (None, DISP_TITLE_FSL, TYPE_TITLE, None, None)
        options_list.append(t6)

        t17 = (KEY_MOMENT, KEY_DISP_MOMENT, TYPE_TEXTBOX,existingvalues_key_moment,None)
        options_list.append(t17)

        t7 = (KEY_SHEAR, KEY_DISP_SHEAR, TYPE_TEXTBOX, existingvalue_key_versh, None)
        options_list.append(t7)

        t8 = (KEY_AXIAL, KEY_DISP_AXIAL, TYPE_TEXTBOX, existingvalue_key_axial, None)
        options_list.append(t8)

        t9 = (None, DISP_TITLE_BOLT, TYPE_TITLE, None, None)
        options_list.append(t9)

        t10 = (KEY_D, KEY_DISP_D, TYPE_COMBOBOX_CUSTOMIZED, existingvalue_key_d, VALUES_D)
        options_list.append(t10)

        t11 = (KEY_TYP, KEY_DISP_TYP, TYPE_COMBOBOX, existingvalue_key_typ, VALUES_TYP)
        options_list.append(t11)

        t12 = (KEY_GRD, KEY_DISP_GRD, TYPE_COMBOBOX_CUSTOMIZED, existingvalue_key_grd, VALUES_GRD)
        options_list.append(t12)

        t18 = (None, DISP_TITLE_FLANGESPLICEPLATE, TYPE_TITLE, None, None)
        options_list.append(t18)

        t19 = (KEY_FLANGEPLATE_PREFERENCES, KEY_DISP_FLANGESPLATE_PREFERENCES, TYPE_COMBOBOX, existingvalue_key_fplate_pref, VALUES_FLANGEPLATE_PREFERENCES)
        options_list.append(t19)

        t20 = (KEY_FLANGEPLATE_THICKNESS, KEY_DISP_FLANGESPLATE_THICKNESS, TYPE_COMBOBOX_CUSTOMIZED, existingvalue_key_fplate_thk, VALUES_FLANGEPLATE_THICKNESS)
        options_list.append(t20)

        t21 = (None, DISP_TITLE_WEBSPLICEPLATE, TYPE_TITLE, None, None)
        options_list.append(t21)

        t22 = (KEY_WEBPLATE_THICKNESS, KEY_DISP_WEBPLATE_THICKNESS, TYPE_COMBOBOX_CUSTOMIZED, existingvalue_key_wplate_thk, VALUES_WEBPLATE_THICKNESS)
        options_list.append(t22)

        return options_list

    def customized_input(self):

        list1 = []
        t1 = (KEY_GRD, self.grdval_customized)
        list1.append(t1)
        t3 = (KEY_D, self.diam_bolt_customized)
        list1.append(t3)
        t4 = (KEY_WEBPLATE_THICKNESS, self.plate_thick_customized)
        list1.append(t4)
        t5 = (KEY_FLANGEPLATE_THICKNESS, self.plate_thick_customized)
        list1.append(t5)

        return list1


    def flangespacing(self, flag):

        flangespacing = []

        t21 = (KEY_FLANGE_PITCH, KEY_DISP_FLANGE_PLATE_PITCH, TYPE_TEXTBOX,
               self.flange_plate.pitch_provided )
        flangespacing.append(t21)

        t22 = (KEY_ENDDIST_FLANGE, KEY_DISP_END_DIST_FLANGE, TYPE_TEXTBOX,
               self.flange_plate.end_dist_provided)
        flangespacing.append(t22)

        t23 = (KEY_FLANGE_PLATE_GAUGE, KEY_DISP_FLANGE_PLATE_GAUGE, TYPE_TEXTBOX,
               self.flange_plate.gauge_provided)
        flangespacing.append(t23)

        t24 = (KEY_EDGEDIST_FLANGE, KEY_DISP_EDGEDIST_FLANGE, TYPE_TEXTBOX,
               self.flange_plate.edge_dist_provided )
        flangespacing.append(t24)
        return flangespacing
    #
    def webspacing(self, flag):

        webspacing = []

        t8 = (KEY_WEB_PITCH, KEY_DISP_WEB_PLATE_PITCH, TYPE_TEXTBOX, self.web_plate.pitch_provided if flag else '')
        webspacing.append(t8)

        t9 = (KEY_ENDDIST_W, KEY_DISP_END_DIST_W, TYPE_TEXTBOX,
            self.web_plate.end_dist_provided if flag else '')
        webspacing.append(t9)

        t10 = ( KEY_WEB_GAUGE, KEY_DISP_WEB_PLATE_GAUGE, TYPE_TEXTBOX, self.web_plate.gauge_provided if flag else '')
        webspacing.append(t10)

        t11 = (KEY_EDGEDIST_W, KEY_DISP_EDGEDIST_W, TYPE_TEXTBOX,
               self.web_plate.edge_dist_provided if flag else '')
        webspacing.append(t11)
        return webspacing
    #
    def flangecapacity(self, flag):

        flangecapacity = []

        t30 =(KEY_FLANGE_TEN_CAPACITY,KEY_DISP_FLANGE_TEN_CAPACITY,TYPE_TEXTBOX,
               round(self.section.tension_capacity_flange/1000, 2) if flag else '')
        flangecapacity.append(t30)
        t30 = (KEY_FLANGE_PLATE_TEN_CAP, KEY_DISP_FLANGE_PLATE_TEN_CAP, TYPE_TEXTBOX,
               round(self.flange_plate.tension_capacity_flange_plate / 1000, 2) if flag else '')
        flangecapacity.append(t30)

        # t28 = (KEY_FLANGE_PLATE_MOM_DEMAND, KEY_FLANGE_DISP_PLATE_MOM_DEMAND, TYPE_TEXTBOX,
        #        round(self.flange_plate.moment_demand / 1000000, 2) if flag else '')
        # flangecapacity.append(t28)
        #
        # t29 = (KEY_FLANGE_PLATE_MOM_CAPACITY, KEY_FLANGE_DISP_PLATE_MOM_CAPACITY, TYPE_TEXTBOX,
        #        round(self.flange_plate.moment_capacity/1000, 2) if flag else '')
        # flangecapacity.append( t29)

        return flangecapacity

    def webcapacity(self, flag):

        webcapacity = []
        t30 = (KEY_WEB_TEN_CAPACITY, KEY_DISP_WEB_TEN_CAPACITY, TYPE_TEXTBOX,
               round(self.section.tension_capacity_web / 1000, 2) if flag else '')
        webcapacity.append(t30)
        t30 = (KEY_TEN_CAP_WEB_PLATE, KEY_DISP_TEN_CAP_WEB_PLATE, TYPE_TEXTBOX,
               round(self.web_plate.tension_capacity_web_plate/ 1000, 2) if flag else '')
        webcapacity.append(t30)
        t30 = (KEY_WEBPLATE_SHEAR_CAPACITY, KEY_DISP_WEBPLATE_SHEAR_CAPACITY, TYPE_TEXTBOX,
               round(self.web_plate.shear_capacity_web_plate / 1000, 2) if flag else '')
        webcapacity.append(t30)
        #
        t15 = (KEY_WEB_PLATE_MOM_DEMAND, KEY_WEB_DISP_PLATE_MOM_DEMAND, TYPE_TEXTBOX,
               round(self.web_plate.moment_demand / 1000000, 2) if flag else '')
        webcapacity.append(t15)
        #
        # t16 = (KEY_WEB_PLATE_MOM_CAPACITY, KEY_WEB_DISP_PLATE_MOM_CAPACITY, TYPE_TEXTBOX,
        #        round(self.web_plate.moment_capacity/1000, 2) if flag else '')
        # webcapacity.append(t16)
        return webcapacity

    def boltdetails(self,flag):

        boltdetails = []
        t16 = (KEY_FLANGE_BOLT_LINE, KEY_FLANGE_DISP_BOLT_LINE, TYPE_TEXTBOX,
               round(self.flange_plate.bolt_line) if flag else '')
        boltdetails.append(t16)

        t16 = (KEY_FLANGE_BOLTS_ONE_LINE, KEY_FLANGE_DISP_BOLTS_ONE_LINE, TYPE_TEXTBOX,
               round(self.flange_plate.bolts_one_line) if flag else '')
        boltdetails.append(t16)

        t16 = (KEY_FLANGE_BOLTS_REQ, KEY_FLANGE_DISP_BOLTS_REQ, TYPE_TEXTBOX,
               round(self.flange_plate.bolts_required) if flag else '')
        boltdetails.append(t16)

        t16 = (KEY_WEB_BOLT_LINE, KEY_WEB_DISP_BOLT_LINE, TYPE_TEXTBOX,
               round(self.web_plate.bolt_line) if flag else '')
        boltdetails.append(t16)

        t16 = (KEY_WEB_BOLTS_ONE_LINE, KEY_WEB_DISP_BOLTS_ONE_LINE, TYPE_TEXTBOX,
               round(self.web_plate.bolts_one_line) if flag else '')
        boltdetails.append(t16)

        t16 = (KEY_WEB_BOLTS_REQ , KEY_WEB_DISP_BOLTS_REQ, TYPE_TEXTBOX,
               round(self.web_plate.bolts_required) if flag else '')
        boltdetails.append(t16)

        return  boltdetails

    def Innerplate(self, flag):
        Innerplate = []


        t18 = (KEY_INNERFLANGE_PLATE_HEIGHT, KEY_DISP_INNERFLANGE_PLATE_HEIGHT, TYPE_TEXTBOX,
               self.flange_plate.Innerheight if flag else '')
        Innerplate.append(t18)

        t19 = (KEY_INNERFLANGE_PLATE_LENGTH, KEY_DISP_INNERFLANGE_PLATE_LENGTH, TYPE_TEXTBOX,
            self.flange_plate.Innerlength if flag else '')
        Innerplate.append(t19)

        t20 = (KEY_INNERFLANGEPLATE_THICKNESS, KEY_DISP_INNERFLANGESPLATE_THICKNESS, TYPE_TEXTBOX,
               self.flange_plate.thickness_provided if flag else '')
        Innerplate.append(t20)
        return Innerplate
    def member_capacityoutput(self,flag):
        member_capacityoutput = []
        t29 = (KEY_MEMBER_MOM_CAPACITY, KEY_OUT_DISP_MOMENT_CAPACITY, TYPE_TEXTBOX,
               round(self.section.moment_capacity  / 1000000, 2) if flag else '')
        member_capacityoutput.append(t29)
        t29 = (KEY_MEMBER_SHEAR_CAPACITY, KEY_OUT_DISP_SHEAR_CAPACITY, TYPE_TEXTBOX,
               round(self.shear_capacity1 / 1000, 2) if flag else '')
        member_capacityoutput.append(t29)
        t29 = (KEY_MEMBER_AXIALCAPACITY, KEY_OUT_DISP_AXIAL_CAPACITY, TYPE_TEXTBOX,
               round(self.axial_capacity/ 1000, 2) if flag else '')
        member_capacityoutput.append(t29)
        return member_capacityoutput
    def output_values(self, flag):

        out_list = []

        t1 = (None, DISP_TITLE_BOLT, TYPE_TITLE, None)
        out_list.append(t1)

        t2 = (KEY_D, KEY_OUT_DISP_D_PROVIDED, TYPE_TEXTBOX,
              self.bolt.bolt_diameter_provided if flag else '')
        out_list.append(t2)

        t3 = (KEY_GRD, KEY_DISP_GRD, TYPE_TEXTBOX,
              self.bolt.bolt_grade_provided if flag else '')
        out_list.append(t3)

        t4 = (None, DISP_TITLE_BOLTDETAILS, TYPE_TITLE, None)
        out_list.append(t4)

        t21 = (KEY_BOLT_DETAILS, KEY_DISP_BOLT_DETAILS, TYPE_OUT_BUTTON, ['Bolt details', self.boltdetails])
        out_list.append(t21)
        t4 = (None, DISP_TITLE_MEMBER_CAPACITY, TYPE_TITLE, None)
        out_list.append(t4)
        t21 = (KEY_MEMBER_CAPACITY, KEY_DISP_MEMBER_CAPACITY, TYPE_OUT_BUTTON, ['Member Capacity', self.member_capacityoutput])
        out_list.append(t21)

        t4 = (None, DISP_TITLE_WEBSPLICEPLATE, TYPE_TITLE, None)
        out_list.append(t4)

        t5 = (KEY_WEB_PLATE_HEIGHT, KEY_DISP_WEB_PLATE_HEIGHT, TYPE_TEXTBOX,
              self.web_plate.height if flag else '' )
        out_list.append(t5)

        t6 = (KEY_WEB_PLATE_LENGTH, KEY_DISP_WEB_PLATE_LENGTH, TYPE_TEXTBOX,
              self.web_plate.length if flag else '')
        out_list.append(t6)

        t7 = (KEY_WEBPLATE_THICKNESS, KEY_DISP_WEBPLATE_THICKNESS, TYPE_TEXTBOX,
              self.web_plate.thickness_provided if flag else '')
        out_list.append(t7)

        t21 = (KEY_WEB_SPACING, KEY_DISP_WEB_SPACING, TYPE_OUT_BUTTON, ['Web Spacing Details', self.webspacing])
        out_list.append(t21)

        t21 = (KEY_WEB_CAPACITY, KEY_DISP_WEB_CAPACITY, TYPE_OUT_BUTTON, ['Web Capacity', self.webcapacity])
        out_list.append(t21)

        t17 = (None, DISP_TITLE_FLANGESPLICEPLATE, TYPE_TITLE, None)
        out_list.append(t17)

        t18 = (KEY_FLANGE_PLATE_HEIGHT, KEY_DISP_FLANGE_PLATE_HEIGHT, TYPE_TEXTBOX,
               self.flange_plate.height if flag else '')
        out_list.append(t18)

        t19 = (
            KEY_FLANGE_PLATE_LENGTH, KEY_DISP_FLANGE_PLATE_LENGTH, TYPE_TEXTBOX,
            self.flange_plate.length if flag else '')
        out_list.append(t19)

        t20 = (KEY_FLANGEPLATE_THICKNESS, KEY_DISP_FLANGESPLATE_THICKNESS, TYPE_TEXTBOX,
               self.flange_plate.thickness_provided if flag else '')
        out_list.append(t20)
        t21 = (
        KEY_FLANGE_SPACING, KEY_DISP_FLANGE_SPACING, TYPE_OUT_BUTTON, ['Flange Spacing Details', self.flangespacing])
        out_list.append(t21)

        t21 = (
            KEY_FLANGE_CAPACITY, KEY_DISP_FLANGE_CAPACITY, TYPE_OUT_BUTTON, ['Flange Capacity', self.flangecapacity])
        out_list.append(t21)


        t21 = (KEY_INNERPLATE, DISP_TITLE_INNERFLANGESPLICEPLATE, TYPE_OUT_BUTTON,
               ['Inner Plate Details (mm)', self.Innerplate])
        out_list.append(t21)

        return out_list

    def func_for_validation(self, window, design_dictionary):
        self.design_status = False
        flag = False

        option_list = self.input_values(self)
        missing_fields_list = []
        for option in option_list:
            if option[2] == TYPE_TEXTBOX:
                if design_dictionary[option[0]] == '':
                    missing_fields_list.append(option[1])
            elif option[2] == TYPE_COMBOBOX and option[0] != KEY_CONN:
                val = option[4]
                if design_dictionary[option[0]] == val[0]:
                    missing_fields_list.append(option[1])

        if len(missing_fields_list) > 0:
            QMessageBox.information(window, "Information",
                                    self.generate_missing_fields_error_string(self, missing_fields_list))
            # flag = False
        else:
            flag = True

        if flag:
            self.set_input_values(self, design_dictionary)
        else:
            pass

    def warn_text(self):

        """
        Function to give logger warning when any old value is selected from Column and Beams table.
        """

        # @author Arsil Zunzunia
        global logger
        red_list = red_list_function()
        if self.section.designation in red_list or self.section.designation in red_list:
            logger.warning(
                " : You are using a section (in red color) that is not available in latest version of IS 808")
            logger.info(
                " : You are using a section (in red color) that is not available in latest version of IS 808")

  

    def generate_missing_fields_error_string(self, missing_fields_list):
        """
        Args:
            missing_fields_list: list of fields that are not selected or entered
        Returns:
            error string that has to be displayed
        """
        # The base string which should be displayed
        information = "Please input the following required field"
        if len(missing_fields_list) > 1:
            # Adds 's' to the above sentence if there are multiple missing input fields
            information += "s"
        information += ": "
        # Loops through the list of the missing fields and adds each field to the above sentence with a comma

        for item in missing_fields_list:
            information = information + item + ", "

        # Removes the last comma
        information = information[:-2]
        information += "."

        return information



    def module_name(self):
        return KEY_DISP_BEAMCOVERPLATE

    def set_input_values(self, design_dictionary):
        super(BeamCoverPlate, self).set_input_values(self, design_dictionary)

        self.module = design_dictionary[KEY_MODULE]
        # self.connectivity = design_dictionary[KEY_CONN]
        self.preference = design_dictionary[KEY_FLANGEPLATE_PREFERENCES]

        self.section = Beam(designation=design_dictionary[KEY_SECSIZE],
                              material_grade=design_dictionary[KEY_MATERIAL])
        print("anjali",design_dictionary[KEY_DP_DETAILING_EDGE_TYPE])
        self.web_bolt = Bolt(grade=design_dictionary[KEY_GRD], diameter=design_dictionary[KEY_D],
                             bolt_type=design_dictionary[KEY_TYP], material_grade=design_dictionary[KEY_MATERIAL],
                             bolt_hole_type=design_dictionary[KEY_DP_BOLT_HOLE_TYPE],
                             edge_type=design_dictionary[KEY_DP_DETAILING_EDGE_TYPE],

                             mu_f=design_dictionary[KEY_DP_BOLT_SLIP_FACTOR],
                             corrosive_influences=design_dictionary[KEY_DP_DETAILING_CORROSIVE_INFLUENCES])


        self.bolt = Bolt(grade=design_dictionary[KEY_GRD], diameter=design_dictionary[KEY_D],
                             bolt_type=design_dictionary[KEY_TYP], material_grade=design_dictionary[KEY_MATERIAL],
                             bolt_hole_type=design_dictionary[KEY_DP_BOLT_HOLE_TYPE],
                             edge_type=design_dictionary[KEY_DP_DETAILING_EDGE_TYPE],
                             mu_f=design_dictionary[KEY_DP_BOLT_SLIP_FACTOR],
                             corrosive_influences=design_dictionary[KEY_DP_DETAILING_CORROSIVE_INFLUENCES])
        self.flange_bolt = Bolt(grade=design_dictionary[KEY_GRD], diameter=design_dictionary[KEY_D],
                                bolt_type=design_dictionary[KEY_TYP], material_grade=design_dictionary[KEY_MATERIAL],
                                bolt_hole_type=design_dictionary[KEY_DP_BOLT_HOLE_TYPE],
                                edge_type=design_dictionary[KEY_DP_DETAILING_EDGE_TYPE],
                                mu_f=design_dictionary[KEY_DP_BOLT_SLIP_FACTOR],
                                corrosive_influences=design_dictionary[KEY_DP_DETAILING_CORROSIVE_INFLUENCES])

        self.flange_plate = Plate(thickness=design_dictionary.get(KEY_FLANGEPLATE_THICKNESS, None),
                                  material_grade=design_dictionary[KEY_MATERIAL],
                                  gap=design_dictionary[KEY_DP_DETAILING_GAP])


        self.web_plate = Plate(thickness=design_dictionary.get(KEY_WEBPLATE_THICKNESS, None),
                               material_grade=design_dictionary[KEY_MATERIAL],
                               gap=design_dictionary[KEY_DP_DETAILING_GAP])


        self.member_capacity(self)
        #self.hard_values(self)
    def hard_values(self):
        # Select Selection  WPB 240* 240 * 60.3 (inside Ouside)- material E 250 fe 450A bearing
        #flange bolt
        self.load.moment = 8.318420#kN
        self.factored_axial_load= 481.745#KN
        self.load.shear_force =111.906 # kN
        self.flange_bolt.bolt_type = "Bearing Bolt"
        # self.flange_bolt.bolt_hole_type = bolt_hole_type
        # self.flange_bolt.edge_type = edge_type
        # self.flange_bolt.mu_f = float(mu_f)
        self.flange_bolt.connecting_plates_tk = None

        self.flange_bolt.bolt_grade_provided = 3.6
        self.flange_bolt.bolt_diameter_provided = 24
        self.flange_bolt.dia_hole =26
        # self.flange_bolt.bolt_shear_capacity = 56580.32638058333
        # self.flange_bolt.bolt_bearing_capacity = 118287.48484848486
        # self.flange_bolt.bolt_capacity = 56580.32638058333




        # web bolt
        self.web_bolt.bolt_type = "Bearing Bolt"
        # self.web_bolt.bolt_hole_type = bolt_hole_type
        # self.web_bolt.edge_type = edge_type
        # self.web_bolt.mu_f = float(mu_f)
        self.web_bolt.connecting_plates_tk = None

        self.web_bolt.bolt_grade_provided = 3.6
        self.web_bolt.bolt_diameter_provided = 24
        self.web_bolt.dia_hole = 26
        # self.web_bolt.bolt_shear_capacity = 56580.32638058333
        # self.web_bolt.bolt_bearing_capacity = 69923.63636363638
        # self.web_bolt.bolt_capacity = 69923.63636363638
        # self.web_bolt.min_edge_dist_round = 33
        # self.web_bolt.min_end_dist_round = 33
        # self.web_bolt.min_gauge_round = 50
        #anjali jatav
        # self.web_bolt.min_pitch_round = 50

        # self.web_bolt.max_edge_dist_round = 150
        # self.web_bolt.max_end_dist_round = 150
        # self.web_bolt.max_spacing_round = 300.0

        # self.web_bolt.bolt_shank_area = 0.0
        # self.web_bolt.bolt_net_area = 0.0



        #flange plate
        self.flange_plate.thickness_provided =6
        self.flange_plate.height = 240
        self.flange_plate.length= 310
        self.flange_plate.bolt_line = 4
        self.flange_plate.bolts_one_line =2
        self.flange_plate.bolts_required= 8
        # self.flange_plate.bolt_capacity_red = 56580.32638058333
        # self.flange_plate.bolt_force = 29359.584393928224
        # self.flange_plate.moment_demand= 0
        self.flange_plate.pitch_provided = 60
        self.flange_plate.gauge_provided = 0.0
        self.flange_plate.edge_dist_provided = 45
        self.flange_plate.end_dist_provided= 45

        # web plate
        self.web_plate.thickness_provided = 8
        self.web_plate.height =200
        self.web_plate.length =310
        self.web_plate.bolt_line = 4
        self.web_plate.bolts_one_line = 2
        self.web_plate.bolts_required = 8
        self.web_plate.pitch_provided = 60
        self.web_plate.gauge_provided = 110
        self.web_plate.edge_dist_provided = 45
        self.web_plate.end_dist_provided = 45
        #  Inner Flange plate
        self.flange_plate.thickness_provided = 6
        self.flange_plate.Innerheight = 114.15
        self.flange_plate.Innerlength =310
        self.flange_plate.gap = 10
        self.web_plate.gap = 10

        self.flange_plate.midgauge = 101.7
        self.web_plate.midpitch = 100
        self.flange_plate.midpitch=100
        # self.web_plate.moment_capacity = 0
        self.design_status = True


    def member_capacity(self):
    
        if self.section.type == "Rolled":
            length = self.section.depth
        else:
            length = self.section.depth - (
                    2 * self.section.flange_thickness)  # -(2*self.supported_section.root_radius)
        #     else:
        #         length = self.supported_section.depth - 50.0  # TODO: Subtract notch height for beam-beam connection

        gamma_m0 = 1.1
        ### Axial Capacity N ###
        self.axial_capacity = (self.section.area * self.section.fy) / gamma_m0  # N
        self.min_axial_load = 0.3 * self.axial_capacity
        self.factored_axial_load = max(self.load.axial_force * 1000, self.min_axial_load)  # N
        if self.factored_axial_load > self.axial_capacity:
            self.factored_axial_load = self.axial_capacity
        else:
            pass

        print("self.factored_axial_load" ,self.factored_axial_load)

        ### Shear Capacity  # N###
        self.shear_capacity1 = ((self.section.depth-(2*self.section.flange_thickness))*
                                self.section.web_thickness * self.section.fy) / \
                               (math.sqrt(3) * gamma_m0)   # N # A_v: Total cross sectional area in shear in mm^2 (float)
        self.shear_load1 = 0.6 * self.shear_capacity1  #N
        self.fact_shear_load = max (self.shear_load1, self.load.shear_force *1000) #N
        if self.fact_shear_load > self.shear_capacity1:
            self.fact_shear_load = self.shear_capacity1
        else:
            pass

        print('shear_force',self.load.shear_force)


        self.Z_p = round(((self.section.web_thickness * (
                        self.section.depth - 2 * (self.section.flange_thickness)) ** 2) / 4),)  # mm3
        self.Z_e = round(((self.section.web_thickness * (
                        self.section.depth - 2 * (self.section.flange_thickness)) ** 2) / 6),2)  # mm3
        if self.section.type == "Rolled":

            self.limitwidththkratio_flange = self.limiting_width_thk_ratio(column_f_t=self.section.flange_thickness,
                                                                               column_t_w=self.section.web_thickness,
                                                                               column_d=self.section.depth,
                                                                               column_b=self.section.flange_width,
                                                                               column_fy=self.section.fy,
                                                                               factored_axial_force=self.factored_axial_load,
                                                                               column_area=self.section.area,
                                                                               compression_element="External",
                                                                               section="Rolled")
            print("limitwidththkratio_flange",self.limitwidththkratio_flange)
        else:
           pass

        if self.section.type2 == "generally":

            self.limitwidththkratio_web = self.limiting_width_thk_ratio(column_f_t=self.section.flange_thickness,
                                                                            column_t_w=self.section.web_thickness,
                                                                            column_d=self.section.depth,
                                                                            column_b=self.section.flange_width,
                                                                            column_fy=self.section.fy,
                                                                            factored_axial_force=self.factored_axial_load,
                                                                            column_area=self.section.area,
                                                                            compression_element="Web of an I-H",
                                                                        section="generally")
        else:
            pass

        self.class_of_section = int(max(self.limitwidththkratio_flange,self.limitwidththkratio_web))
        if self.class_of_section == 1 or self.class_of_section == 2:
            Z_w = self.Z_p
        elif self.class_of_section == 3:
            Z_w = self.Z_e
       
        if self.class_of_section == 1 or self.class_of_section ==2:
            self.beta_b = 1
        elif self.class_of_section == 3:
            self.beta_b = self.Z_e / self.Z_p
     
        self.section.plastic_moment_capacty(beta_b = self.beta_b, Z_p = self.Z_p,
                                            fy= self.section.fy) # N # for section
        self.section.moment_d_deformation_criteria(fy= self.section.fy,Z_e = self.section.elast_sec_mod_z)

        self.Pmc =self.section.plastic_moment_capactiy
        self.Mdc =self.section.moment_d_def_criteria
        self.section.moment_capacity = min(  self.section.plastic_moment_capactiy, self.section.moment_d_def_criteria)
        print("moment_capacity",self.section.moment_capacity )

        self.load_moment_min = 0.5 *self.section.moment_capacity
        self.load_moment = max( self.load_moment_min ,self.load.moment* 1000000) #N
        if  self.load_moment  >  self.section.moment_capacity:
            self.load_moment =  self.section.moment_capacity
        else:
            pass

        print("design_bending_strength",  self.load.moment)
        print("self.load_moment", self.load_moment)
        print("self.load_moment_min",self.load_moment_min)

        self.moment_web = (Z_w * self.load_moment / ( self.section.plast_sec_mod_z ))  #  Nm
        print('plast_sec_mod_z',self.section.plast_sec_mod_z)
        print("Z_W", Z_w)
        print ("web moment", self.moment_web  )
        self.moment_flange = ((self.load_moment) - self.moment_web)  #Nmm #Nmm
        print("moment_flange", self.moment_flange)

        ###WEB MENBER CAPACITY CHECK

        ###### # capacity Check for web in axial = yielding
        self.axial_force_w = ((self.section.depth - (2 * self.section.flange_thickness))
                              * self.section.web_thickness * self.factored_axial_load) / (self.section.area) #N

        A_v_web = (self.section.depth - 2 * self.section.flange_thickness) * self.section.web_thickness
        self.section.tension_yielding_capacity_web = self.tension_member_design_due_to_yielding_of_gross_section(
                                             A_v=A_v_web, fy=self.section.fy)

       
        print("tension_yielding_capacity_web", self.section.tension_yielding_capacity_web )

        if self.section.tension_yielding_capacity_web  >  self.axial_force_w :

            # self.section.tension_yielding_capacity = self.tension_yielding_capacity_web
            # print("tension_yielding_capacity of web", self.section.tension_yielding_capacity)
            ### FLANGE MEMBER CAPACITY CHECK
            self.axial_force_f = self.factored_axial_load * self.section.flange_width * \
                                 self.section.flange_thickness / (self.section.area) #N
            self.flange_force = (((self.moment_flange ) / (self.section.depth - self.section.flange_thickness))
                                 + (self.axial_force_f))

            A_v_flange = self.section.flange_thickness * self.section.flange_width

            self.section.tension_yielding_capacity = self.tension_member_design_due_to_yielding_of_gross_section(
                                                    A_v=A_v_flange,
                                                    fy=self.flange_plate.fy)
            print("tension_yielding_capacity_flange", self.section.tension_yielding_capacity)


            if self.section.tension_yielding_capacity >  self.flange_force :

                self.web_plate_thickness_possible = [i for i in self.web_plate.thickness if i >= (self.section.web_thickness/2)]

                if self.preference == "Outside":
                    self.flange_plate_thickness_possible = [i for i in self.flange_plate.thickness if
                                                            i >= self.section.flange_thickness]
                else:
                    self.flange_plate_thickness_possible = [i for i in self.flange_plate.thickness if
                                                            i >= (self.section.flange_thickness / 2)]

                if len(self.flange_plate_thickness_possible)  == 0 or   self.web_plate_thickness_possible ==0:
                    logger.error(":aaaaWeb Plate thickness should be greater than section  thicknesss.")
                else:


                    self.flange_plate.thickness_provided = self.min_thick_based_on_area(self,
                                                                                        tk=self.section.flange_thickness,
                                                                                        width=self.section.flange_width,
                                                                                        list_of_pt_tk=self.flange_plate_thickness_possible,
                                                                                        t_w=self.section.web_thickness,
                                                                                        r_1=self.section.root_radius,
                                                                                        D=self.section.depth,
                                                                                        preference=self.preference)
                    self.web_plate.thickness_provided = self.min_thick_based_on_area(self,
                                                                                     tk=self.section.flange_thickness,
                                                                                     width=self.section.flange_width,
                                                                                     list_of_pt_tk=self.web_plate_thickness_possible,
                                                                                     t_w=self.section.web_thickness,
                                                                                     r_1=self.section.root_radius,
                                                                                     D=self.section.depth, )

                    if self.web_plate.thickness_provided == 0 or self.flange_plate.thickness_provided == 0:
                        self.design_status = False
                        logger.error("flange plate is not possible")
                    else:
                        self.design_status = True
            else:
                self.design_status = False
                logger.error(" : tension_yielding_capacity  of flange is less than applied loads, Please select larger sections or decrease loads"
                            )
                print(" BBB failed in flange member checks. Select larger sections or decrease loads")
        else:
            self.design_status = False
            logger.error(" : tension_yielding_capacity of web  is less than applied loads, Please select larger sections or decrease loads")
            print("BBB failed in web member checks. Select larger sections or decrease loads")
        if self.design_status == True:
            print("Selecting bolt diameter")
            self.select_bolt_dia(self)
        else:
            logger.error(" : tension_yielding_capacity   is less "
                         "than applied loads, Please select larger sections or decrease loads")

    def module_name(self):
        return KEY_DISP_BEAMCOVERPLATE


    def select_bolt_dia(self):
        self.min_plate_height = self.section.flange_width
        self.max_plate_height = self.section.flange_width

        axial_force_f =  self.factored_axial_load  * self.section.flange_width * \
                         self.section.flange_thickness / (self.section.area )

        self.flange_force = ((( self.moment_flange) / (self.section.depth - self.section.flange_thickness)) +
                             (axial_force_f))
        print("flange_force",self.flange_force )

        self.res_force = math.sqrt((self.fact_shear_load)** 2 + ( self.factored_axial_load ) ** 2) #N

        bolts_required_previous_1 = 2
        bolts_required_previous_2 = 2
        bolt_diameter_previous = self.bolt.bolt_diameter[-1]

        self.bolt.bolt_grade_provided = self.bolt.bolt_grade[-1]
        count_1 = 0
        count_2 = 0
        bolts_one_line = 1
        ###### for flange plate thickness####
        self.bolt_conn_plates_t_fu_fy = []
        if self.preference == "Outside":
            self.bolt_conn_plates_t_fu_fy.append((self.flange_plate.thickness_provided, self.flange_plate.fu, self.flange_plate.fy))
            self.bolt_conn_plates_t_fu_fy.append(
                (self.section.flange_thickness, self.section.fu, self.section.fy))
        else:
            self.bolt_conn_plates_t_fu_fy.append(
                (2*self.flange_plate.thickness_provided, self.flange_plate.fu, self.flange_plate.fy))
            self.bolt_conn_plates_t_fu_fy.append(
                (self.section.flange_thickness, self.section.fu, self.section.fy))

        ##### for web plate thickness######
        self.bolt_conn_plates_web_t_fu_fy = []
        self.bolt_conn_plates_web_t_fu_fy.append(
            ( 2*self.web_plate.thickness_provided, self.web_plate.fu, self.web_plate.fy))
        self.bolt_conn_plates_web_t_fu_fy.append(
            (self.section.web_thickness, self.section.fu, self.section.fy))
        bolt_design_status_1 = False
        bolt_design_status_2= False
        for self.bolt.bolt_diameter_provided in reversed(self.bolt.bolt_diameter):

            self.flange_bolt.calculate_bolt_spacing_limits(bolt_diameter_provided=self.bolt.bolt_diameter_provided,
                                                        conn_plates_t_fu_fy=self.bolt_conn_plates_t_fu_fy)
            print(self.flange_bolt.min_edge_dist, self.flange_bolt.edge_type)

            if self.preference == "Outside":
                self.flange_bolt.calculate_bolt_capacity(bolt_diameter_provided=self.bolt.bolt_diameter_provided,
                                                         bolt_grade_provided=self.bolt.bolt_grade_provided,
                                                         conn_plates_t_fu_fy=self.bolt_conn_plates_t_fu_fy,
                                                         n_planes=1)
            else:
                self.flange_bolt.calculate_bolt_capacity(bolt_diameter_provided=self.bolt.bolt_diameter_provided,
                                                         bolt_grade_provided=self.bolt.bolt_grade_provided,
                                                         conn_plates_t_fu_fy=self.bolt_conn_plates_t_fu_fy,
                                                         n_planes=2)

            self.web_bolt.calculate_bolt_spacing_limits(bolt_diameter_provided=self.bolt.bolt_diameter_provided,
                                                        conn_plates_t_fu_fy= self.bolt_conn_plates_web_t_fu_fy)

            self.web_bolt.calculate_bolt_capacity(bolt_diameter_provided=self.bolt.bolt_diameter_provided,
                                                     bolt_grade_provided=self.bolt.bolt_grade_provided,
                                                     conn_plates_t_fu_fy= self.bolt_conn_plates_web_t_fu_fy,
                                                     n_planes=2)

            self.flange_plate.get_flange_plate_details(bolt_dia=self.flange_bolt.bolt_diameter_provided,
                                                    flange_plate_h_min=self.min_plate_height,
                                                    flange_plate_h_max=self.max_plate_height,
                                                    bolt_capacity=self.flange_bolt.bolt_capacity,
                                                    min_edge_dist=self.flange_bolt.min_edge_dist_round,
                                                    min_gauge=self.flange_bolt.min_gauge_round,
                                                    max_spacing=self.flange_bolt.max_spacing_round,
                                                    max_edge_dist=self.flange_bolt.max_edge_dist_round,
                                                    axial_load=self.flange_force, gap=self.flange_plate.gap/2,
                                                    web_thickness =self.section.web_thickness,
                                                    root_radius= self.section.root_radius)



            self.min_web_plate_height = self.section.min_plate_height()
            self.max_web_plate_height = self.section.max_plate_height()
            self.axial_force_w = ((self.section.depth - (2 * self.section.flange_thickness)) *
                                  self.section.web_thickness *
                                  self.factored_axial_load) / (self.section.area )

            self.web_plate.get_web_plate_details(bolt_dia=self.bolt.bolt_diameter_provided,
                                                 web_plate_h_min=self.min_web_plate_height,
                                                 web_plate_h_max=self.max_web_plate_height,
                                                 bolt_capacity=self.web_bolt.bolt_capacity,
                                                 min_edge_dist=self.web_bolt.min_edge_dist_round,
                                                 min_gauge=self.web_bolt.min_gauge_round,
                                                 max_spacing=self.web_bolt.max_spacing_round,
                                                 max_edge_dist=self.web_bolt.max_edge_dist_round
                                                 ,shear_load=self.fact_shear_load ,
                                                 axial_load=self.axial_force_w,
                                                 web_moment = self.moment_web,
                                                 gap=(self.web_plate.gap/2), shear_ecc=True)



            if self.flange_plate.design_status is True and self.web_plate.design_status is True:
                if self.flange_plate.bolts_required > bolts_required_previous_1 and count_1 >= 1:
                    self.bolt.bolt_diameter_provided = bolt_diameter_previous
                    self.flange_plate.bolts_required = bolts_required_previous_1
                    self.flange_plate.bolt_force = bolt_force_previous_1
                    bolt_design_status_1 = self.flange_plate.design_status
                    break
                bolts_required_previous_1 = self.flange_plate.bolts_required
                bolt_diameter_previous = self.bolt.bolt_diameter_provided
                bolt_force_previous_1 = self.flange_plate.bolt_force
                count_1 += 1
                bolt_design_status_1 = self.flange_plate.design_status

                if self.web_plate.bolts_required > bolts_required_previous_2 and count_2 >= 1:
                    self.bolt.bolt_diameter_provided = bolt_diameter_previous
                    self.web_plate.bolts_required = bolts_required_previous_2
                    self.web_plate.bolt_force = bolt_force_previous_2
                    bolt_design_status_2 = self.web_plate.design_status
                    break
                bolts_required_previous_2 = self.web_plate.bolts_required
                bolt_diameter_previous = self.bolt.bolt_diameter_provided
                bolt_force_previous_2 = self.web_plate.bolt_force
                count_2 += 1
                print("self.flange_plate.bolts_required",self.flange_plate.bolts_required)
                bolt_design_status_2 = self.web_plate.design_status

        bolt_capacity_req = self.bolt.bolt_capacity

        if (self.flange_plate.design_status == False and bolt_design_status_1 != True ) or (self.web_plate.design_status == False and bolt_design_status_2 != True ):
            self.design_status = False
        else:
            self.bolt.bolt_diameter_provided = bolt_diameter_previous
            self.flange_plate.bolts_required = bolts_required_previous_1
            self.flange_plate.bolt_force = bolt_force_previous_1
            self.web_plate.bolts_required = bolts_required_previous_2
            self.web_plate.bolt_force = bolt_force_previous_2

        if bolt_design_status_1 is True and bolt_design_status_2 is True  :
            self.design_status = True
            self.get_bolt_grade(self)
        else:
            self.design_status = False
            logger.error("Bolt Not Possible")

    def get_bolt_grade(self):
        print(self.design_status, "Getting bolt grade")
        bolt_grade_previous = self.bolt.bolt_grade[-1]
        grade_status = False
        for self.bolt.bolt_grade_provided in reversed(self.bolt.bolt_grade):
            count = 1
            self.flange_bolt.calculate_bolt_spacing_limits(bolt_diameter_provided=self.bolt.bolt_diameter_provided,
                                                           conn_plates_t_fu_fy=self.bolt_conn_plates_t_fu_fy)

            if self.preference == "Outside":
                self.flange_bolt.calculate_bolt_capacity(bolt_diameter_provided=self.bolt.bolt_diameter_provided,
                                                         bolt_grade_provided=self.bolt.bolt_grade_provided,
                                                         conn_plates_t_fu_fy=self.bolt_conn_plates_t_fu_fy,
                                                         n_planes=1)
            else:
                self.flange_bolt.calculate_bolt_capacity(bolt_diameter_provided=self.bolt.bolt_diameter_provided,
                                                         bolt_grade_provided=self.bolt.bolt_grade_provided,
                                                         conn_plates_t_fu_fy=self.bolt_conn_plates_t_fu_fy,
                                                         n_planes=2)

            self.web_bolt.calculate_bolt_spacing_limits(bolt_diameter_provided=self.bolt.bolt_diameter_provided,
                                                        conn_plates_t_fu_fy=self.bolt_conn_plates_web_t_fu_fy)

            self.web_bolt.calculate_bolt_capacity(bolt_diameter_provided=self.bolt.bolt_diameter_provided,
                                                  bolt_grade_provided=self.bolt.bolt_grade_provided,
                                                  conn_plates_t_fu_fy=self.bolt_conn_plates_web_t_fu_fy,
                                                  n_planes=2)

            print(self.bolt.bolt_grade_provided, self.bolt.bolt_capacity, self.flange_plate.bolt_force)

            bolt_capacity_reduced_flange = self.flange_plate.get_bolt_red(self.flange_plate.bolts_one_line,
                                                                          self.flange_plate.gauge_provided,self.web_plate.bolt_line,self.web_plate.pitch_provided,
                                                                          self.flange_bolt.bolt_capacity,
                                                                          self.bolt.bolt_diameter_provided)
            bolt_capacity_reduced_web = self.web_plate.get_bolt_red(self.web_plate.bolts_one_line,
                                                                    self.web_plate.gauge_provided,self.web_plate.bolt_line,self.web_plate.pitch_provided,
                                                                    self.web_bolt.bolt_capacity,
                                                                    self.bolt.bolt_diameter_provided)
            if ( bolt_capacity_reduced_flange < self.flange_plate.bolt_force) and  (bolt_capacity_reduced_web  < self.web_plate.bolt_force) and (count >= 1):
                self.bolt.bolt_grade_provided = bolt_grade_previous
                grade_status = True
                break
            bolt_grade_previous = self.bolt.bolt_grade_provided
            grade_status = True
            count += 1

        if grade_status == False:
            self.design_status = False
        else:
            self.bolt.bolt_grade_provided = bolt_grade_previous

        self.get_plate_details(self)

    def get_plate_details(self):

        self.min_plate_height = self.section.flange_width
        self.max_plate_height = self.section.flange_width

        axial_force_f = self.factored_axial_load * self.section.flange_width * \
                        self.section.flange_thickness / (self.section.area)

        self.flange_force = (((self.moment_flange) / (self.section.depth - self.section.flange_thickness)) +
                             (axial_force_f))
        self.flange_bolt.calculate_bolt_spacing_limits(bolt_diameter_provided=self.bolt.bolt_diameter_provided,
                                                       conn_plates_t_fu_fy=self.bolt_conn_plates_t_fu_fy)

        if self.preference == "Outside":
            self.flange_bolt.calculate_bolt_capacity(bolt_diameter_provided=self.bolt.bolt_diameter_provided,
                                                     bolt_grade_provided=self.bolt.bolt_grade_provided,
                                                     conn_plates_t_fu_fy=self.bolt_conn_plates_t_fu_fy,
                                                     n_planes=1)
        else:
            self.flange_bolt.calculate_bolt_capacity(bolt_diameter_provided=self.bolt.bolt_diameter_provided,
                                                     bolt_grade_provided=self.bolt.bolt_grade_provided,
                                                     conn_plates_t_fu_fy=self.bolt_conn_plates_t_fu_fy,
                                                     n_planes=2)

        self.web_bolt.calculate_bolt_spacing_limits(bolt_diameter_provided=self.bolt.bolt_diameter_provided,
                                                    conn_plates_t_fu_fy=self.bolt_conn_plates_web_t_fu_fy)

        self.web_bolt.calculate_bolt_capacity(bolt_diameter_provided=self.bolt.bolt_diameter_provided,
                                              bolt_grade_provided=self.bolt.bolt_grade_provided,
                                              conn_plates_t_fu_fy=self.bolt_conn_plates_web_t_fu_fy,
                                              n_planes=2)

        self.flange_plate.get_flange_plate_details(bolt_dia=self.flange_bolt.bolt_diameter_provided,
                                                   flange_plate_h_min=self.min_plate_height,
                                                   flange_plate_h_max=self.max_plate_height,
                                                   bolt_capacity=self.flange_bolt.bolt_capacity,
                                                   min_edge_dist=self.flange_bolt.min_edge_dist_round,
                                                   min_gauge=self.flange_bolt.min_gauge_round,
                                                   max_spacing=self.flange_bolt.max_spacing_round,
                                                   max_edge_dist=self.flange_bolt.max_edge_dist_round,
                                                   axial_load=self.flange_force,gap=self.flange_plate.gap/2,
                                                   web_thickness=self.section.web_thickness,
                                                   root_radius=self.section.root_radius)

        self.min_web_plate_height = self.section.min_plate_height()
        self.max_web_plate_height = self.section.max_plate_height()
        axial_force_w = ((self.section.depth - (2 * self.section.flange_thickness)) *
                         self.section.web_thickness * self.factored_axial_load) / (
                         self.section.area)

        self.web_plate.get_web_plate_details(bolt_dia=self.web_bolt.bolt_diameter_provided,
                                             web_plate_h_min=self.min_web_plate_height,
                                             web_plate_h_max=self.max_web_plate_height,
                                             bolt_capacity=self.web_bolt.bolt_capacity,
                                             min_edge_dist=self.web_bolt.min_edge_dist_round,
                                             min_gauge=self.web_bolt.min_gauge_round,
                                             max_spacing=self.web_bolt.max_spacing_round,
                                             max_edge_dist=self.web_bolt.max_edge_dist_round
                                             , shear_load=self.fact_shear_load, axial_load=self.axial_force_w,web_moment = self.moment_web,

                                             gap=(self.web_plate.gap/2), shear_ecc=True)

        possible_inner_plate = self.section.flange_width / 2 - self.section.web_thickness / 2 - self.section.root_radius
        self.flange_plate.edge_dist_provided = (possible_inner_plate- (self.flange_plate.gauge_provided *
                                                                       (self.flange_plate.bolts_one_line-1)))/2


        if self.flange_plate.design_status is False or self.flange_plate.design_status is False :
            self.design_status = False
            logger.error("bolted connection not possible")

        else:
           self.member_check(self)

        ################################################################
        ##################################################################
    def member_check(self):
        block_shear_capactity = 0
        moment_capacity = 0

        ###### # capacity Check for flange = min(block, yielding, rupture)

        #### Block shear capacity of  flange ### #todo comment out

        axial_force_f = self.factored_axial_load * self.section.flange_width * self.section.flange_thickness / (
                        self.section.area)
        self.flange_force = (((self.moment_flange) / (self.section.depth - self.section.flange_thickness)) + (
                            axial_force_f))

        A_vn_flange = (self.section.flange_width - self.flange_plate.bolts_one_line * self.flange_bolt.dia_hole) * \
                      self.section.flange_thickness
        A_v_flange = self.section.flange_thickness * self.flange_plate.height

        self.section.tension_yielding_capacity= self.tension_member_design_due_to_yielding_of_gross_section(
                                                A_v=A_v_flange,
                                                fy=self.flange_plate.fy)

        self.section.tension_rupture_capacity = self.tension_member_design_due_to_rupture_of_critical_section(
                                                A_vn=A_vn_flange,
                                                fu=self.flange_plate.fu)
        #  Block shear strength for flange
        design_status_block_shear = False
        edge_dist = self.flange_plate.edge_dist_provided
        end_dist = self.flange_plate.end_dist_provided
        gauge = self.flange_plate.gauge_provided
        pitch = self.flange_plate.pitch_provided

        while design_status_block_shear == False:

            Avg = 2 * (end_dist + (self.flange_plate.bolt_line - 1) * self.flange_plate.pitch_provided) \
                       * self.section.flange_thickness
            Avn = 2 * (self.flange_plate.end_dist_provided + (self.flange_plate.bolt_line - 1) *
                       self.flange_plate.pitch_provided - (self.flange_plate.bolt_line - 0.5) *
                       self.flange_bolt.dia_hole) * self.section.flange_thickness
            Atg = 2 * (( self.flange_plate.bolts_one_line / 2 - 1) * self.flange_plate.gauge_provided +
                       self.flange_plate.edge_dist_provided) * self.section.flange_thickness

            Atn = 2 * ((self.flange_plate.bolts_one_line / 2 - 1) * self.flange_plate.gauge_provided -
                       ((self.flange_plate.bolts_one_line / 2 - 0.5) * self.flange_bolt.dia_hole) +
                       self.flange_plate.edge_dist_provided) * \
                       self.section.flange_thickness

            self.section.block_shear_capacity = self.block_shear_strength_section(A_vg=Avg, A_vn=Avn, A_tg=Atg,
                                                                                  A_tn=Atn,
                                                                                  f_u=self.flange_plate.fu,
                                                                                  f_y=self.flange_plate.fy)

            if self.section.block_shear_capacity <  self.flange_force:

                if self.flange_bolt.max_spacing_round >= pitch + 5 and self.flange_bolt.max_end_dist_round >= end_dist + 5:  # increase thickness todo
                    if self.flange_plate.bolt_line == 1:
                        end_dist += 5
                    else:
                        pitch += 5

                else:
                    break

            else:
                design_status_block_shear = True
                break

            if design_status_block_shear is True:
                break
        if design_status_block_shear is True:

            self.section.tension_capacity_flange = min(self.section.tension_yielding_capacity, self.section.tension_rupture_capacity,
                                                       self.section.block_shear_capacity)

            if self.section.tension_capacity_flange  < self.flange_force:
                self.design_status = False
            else:
                pass
        else:
            self.design_status = False
        if self.design_status== True:
            self.flange_plate_check(self)
        else :
            self.design_status = False
            logger.warning(": Tension capacity of flange is less than required flange force kN")
            logger.info(": Select larger beam section or decrease the applied loads")

        print("status of flange I",self.design_status)

    def flange_plate_check(self):
        # capacity Check for flange_outside_plate =min(block, yielding, rupture)

        ####Capacity of flange cover plate for bolted Outside #
        axial_force_f = self.factored_axial_load * self.section.flange_width * \
                        self.section.flange_thickness / (self.section.area)

        self.flange_force = (((self.moment_flange) / (self.section.depth - self.section.flange_thickness)) + (axial_force_f))
        print(self.preference)
        if self.preference == "Outside":
            print(self.preference)

            #  Block shear strength for outside flange plate
            available_flange_thickness = list([x for x in self.flange_plate.thickness if (self.flange_plate.thickness_provided <= x)])

            for self.flange_plate.thickness_provided in available_flange_thickness:
                design_status_block_shear = False
                edge_dist = self.flange_plate.edge_dist_provided
                end_dist = self.flange_plate.end_dist_provided
                gauge = self.flange_plate.gauge_provided
                pitch = self.flange_plate.pitch_provided

                A_vn_flange = (self.section.flange_width - self.flange_plate.bolts_one_line * self.flange_bolt.dia_hole) * \
                              self.flange_plate.thickness_provided
                A_v_flange = self.flange_plate.thickness_provided * self.flange_plate.height
                self.flange_plate.tension_yielding_capacity = self.tension_member_design_due_to_yielding_of_gross_section(
                                                                A_v=A_v_flange,
                                                                fy=self.flange_plate.fy)

                self.flange_plate.tension_rupture_capacity = self.tension_member_design_due_to_rupture_of_critical_section(
                                                                A_vn=A_vn_flange,
                                                                fu=self.flange_plate.fu)

                #### Block shear capacity of flange plate ###

                while design_status_block_shear == False:

                    Avg = 2 * (self.flange_plate.end_dist_provided + (self.flange_plate.bolt_line - 1) * self.flange_plate.pitch_provided) * self.flange_plate.thickness_provided
                    Avn = 2 * (self.flange_plate.end_dist_provided + (self.flange_plate.bolt_line - 1)
                               * self.flange_plate.pitch_provided - (self.flange_plate.bolt_line - 0.5) *
                               self.flange_bolt.dia_hole) *  self.flange_plate.thickness_provided

                    Atg = 2 * ((((self.flange_plate.bolts_one_line / 2 - 1) * self.flange_plate.gauge_provided) + (
                                self.flange_plate.edge_dist_provided + self.section.root_radius + self.section.web_thickness / 2))
                               * self.flange_plate.thickness_provided)
                    Atn = 2 * (((((self.flange_plate.bolts_one_line / 2 - 1) * self.flange_plate.gauge_provided) - (
                             self.flange_plate.bolts_one_line / 2 - 0.5) * self.flange_bolt.dia_hole)) + (
                             self.flange_plate.edge_dist_provided + self.section.root_radius + self.section.web_thickness / 2)) \
                             * self.flange_plate.thickness_provided
#

                    self.flange_plate.block_shear_capacity = self.block_shear_strength_plate(A_vg=Avg, A_vn=Avn,
                                                                                             A_tg=Atg,
                                                                                             A_tn=Atn,
                                                                                             f_u=self.flange_plate.fu,
                                                                                             f_y=self.flange_plate.fy)


                    if self.flange_plate.block_shear_capacity < self.flange_force :

                        if self.flange_bolt.max_spacing_round >= pitch + 5 and self.flange_bolt.max_end_dist_round >= end_dist + 5:  # increase thickness todo
                            if self.flange_plate.bolt_line == 1:
                                end_dist += 5
                            else:
                                pitch += 5

                        else:
                            # design_status_block_shear = False
                            break

                        # print(Avg, Avn, Atg, Atn)
                    else:
                        design_status_block_shear = True
                        break
                # print(design_status_block_shear)
                if design_status_block_shear is True:
                    break

            if design_status_block_shear is True:
                self.flange_plate.tension_capacity_flange_plate= min(self.flange_plate.tension_yielding_capacity,
                                                    self.flange_plate.tension_rupture_capacity,
                                                    self.flange_plate.block_shear_capacity)

                if self.flange_plate.tension_capacity_flange_plate < self.flange_force:
                    self.design_status = False
                else:
                    pass
            else:
                self.design_status = False
                logger.warning(": Tension capacity of flange plate is less than required flange force kN")
                logger.info(": Increase the thickness of the plate or decrease the applied loads ")


        else:
            # capacity Check for flange_outsite_plate =min(block, yielding, rupture)

            #  Block shear strength for outside + inside flange plate

            # OUTSIDE-inside
            available_flange_thickness = list(
                [x for x in self.flange_plate.thickness if ((self.flange_plate.thickness_provided) <= x)])
            # print(111,self.flange_plate.pitch_provided)
            # print(available_flange_thickness,self.flange_plate.thickness)
            for self.flange_plate.thickness_provided in available_flange_thickness:
                design_status_block_shear = False
                edge_dist = self.flange_plate.edge_dist_provided
                end_dist = self.flange_plate.end_dist_provided
                gauge = self.flange_plate.gauge_provided
                pitch = self.flange_plate.pitch_provided
                # print(11)

                #  yielding,rupture  for  inside flange plate
                self.flange_plate.Innerheight = (self.section.flange_width - self.section.web_thickness - (self.section.root_radius * 2)) / 2
                flange_plate_height_outside = self.flange_plate.height
                self.flange_plate.Innerlength = self.flange_plate.length

                A_vn_flange = (((2 * self.flange_plate.Innerheight ) + self.section.flange_width) - (self.flange_plate.bolts_one_line * self.flange_bolt.dia_hole)) * self.flange_plate.thickness_provided
                A_v_flange = ((2 *self.flange_plate.Innerheight ) + self.section.flange_width) * self.flange_plate.thickness_provided
                self.flange_plate.tension_yielding_capacity = self.tension_member_design_due_to_yielding_of_gross_section(
                    A_v=A_v_flange,
                    fy=self.flange_plate.fy)


                self.flange_plate.tension_rupture_capacity = self.tension_member_design_due_to_rupture_of_critical_section(
                    A_vn=A_vn_flange,
                    fu=self.flange_plate.fu)
                #### Block shear capacity of flange plate ###

                while design_status_block_shear == False:

                    Avg = 2 * (self.flange_plate.end_dist_provided + (
                            self.flange_plate.bolt_line - 1) * self.flange_plate.pitch_provided) * self.flange_plate.thickness_provided
                    Avn = 2 * (self.flange_plate.end_dist_provided + (
                            self.flange_plate.bolt_line - 1) * self.flange_plate.pitch_provided - (
                                       self.flange_plate.bolt_line - 0.5) * self.flange_bolt.dia_hole) * \
                          self.flange_plate.thickness_provided
                    Atg = 2*((((self.flange_plate.bolts_one_line/2 - 1) * self.flange_plate.gauge_provided) + (self.flange_plate.edge_dist_provided +self.section.root_radius + self.section.web_thickness/2))
                         * self.flange_plate.thickness_provided) # todo add in DDCl
                    Atn =  2*(((((self.flange_plate.bolts_one_line/2 - 1) * self.flange_plate.gauge_provided) - (
                            self.flange_plate.bolts_one_line/2 - 0.5) * self.flange_bolt.dia_hole)) +
                              (self.flange_plate.edge_dist_provided +self.section.root_radius + self.section.web_thickness/2)) * self.flange_plate.thickness_provided
                    #todo add in DDCl

                    # print(12, self.flange_plate.bolt_line, pitch, end_dist, self.flange_plate.thickness_provided)

                    self.flange_plate_block_shear_capactity_outside = self.block_shear_strength_plate(A_vg=Avg, A_vn=Avn,
                                                                                                 A_tg=Atg,
                                                                                                 A_tn=Atn,
                                                                                                 f_u=self.flange_plate.fu,
                                                                                                 f_y=self.flange_plate.fy)

                    #  Block shear strength for inside flange plate under AXIAL
                    Avg = 2 * (self.flange_plate.end_dist_provided + (
                            self.flange_plate.bolt_line - 1) * self.flange_plate.pitch_provided) \
                          * self.flange_plate.thickness_provided
                    Avn = 2 * (self.flange_plate.end_dist_provided + (
                            self.flange_plate.bolt_line - 1) * self.flange_plate.pitch_provided - (
                                       self.flange_plate.bolt_line - 0.5) * self.flange_bolt.dia_hole) * \
                          self.flange_plate.thickness_provided

                    Atg = 2 * ((self.flange_plate.bolts_one_line/2  - 1) * self.flange_plate.gauge_provided + self.flange_plate.edge_dist_provided )* \
                          self.flange_plate.thickness_provided
                    # todo add in DDCl and diagram
                    Atn = 2 * ((self.flange_plate.bolts_one_line/2  - 1) *
                               self.flange_plate.gauge_provided - ((self.flange_plate.bolts_one_line/2  - 0.5) * self.flange_bolt.dia_hole)+ self.flange_plate.edge_dist_provided )* \
                          self.flange_plate.thickness_provided
                    # todo add in DDCl
                    self.flange_plate_block_shear_capacity_inside = self.block_shear_strength_plate(A_vg=Avg, A_vn=Avn,
                                                                                               A_tg=Atg,
                                                                                               A_tn=Atn,
                                                                                               f_u=self.flange_plate.fu,
                                                                                               f_y=self.flange_plate.fy)
                    self.flange_plate.block_shear_capacity = self.flange_plate_block_shear_capactity_outside + self.flange_plate_block_shear_capacity_inside

                    # print(14, self.flange_plate.thickness_provided, self.flange_plate.block_shear_capacity,
                    #       self.load.axial_force,
                    #       self.flange_plate.pitch_provided)
                    if self.flange_plate.block_shear_capacity <  self.flange_force :

                        if self.flange_bolt.max_spacing_round >= pitch + 5 and self.flange_bolt.max_end_dist_round >= end_dist + 5:  # increase thickness todo
                            if self.flange_plate.bolt_line == 1:
                                end_dist += 5
                            else:
                                pitch += 5

                        else:
                            # design_status_block_shear = True
                            break

                    else:
                        design_status_block_shear = True
                        break
                # print(design_status_block_shear)
                if design_status_block_shear is True:
                    break

            if design_status_block_shear is True:
                self.flange_plate.tension_capacity_flange_plate = min(self.flange_plate.tension_yielding_capacity,
                                                    self.flange_plate.tension_rupture_capacity,
                                                    self.flange_plate.block_shear_capacity)
                print ("flange_force",self.flange_force)
                print(self.flange_plate.tension_capacity_flange_plate, "tension_capacity_flange_plate")
                if  self.flange_plate.tension_capacity_flange_plate < self.flange_force:
                    self.design_status = False
                else:
                    self.design_status = True
                    pass
            else:
                self.design_status = False

        if self.design_status== True:
            # pass
            self.web_axial_check(self)
        else :
            self.design_status = False
            logger.warning(": Tension capacity of flange plate is less than required flange force kN")
            logger.info(": Increase the thickness of the flange plate or  decrease the applied loads")
        print("status of flange E & H",self.design_status)

        ######################################################################### ##
                    # Design of web splice plate

    ################################ CAPACITY CHECK FOR WEB #####################################################################################

    def web_axial_check(self):
        self.axial_force_w = ((self.section.depth - (2 * self.section.flange_thickness)) * self.section.web_thickness *  self.factored_axial_load ) / (self.section.area )
        block_shear_capacity = 0
        moment_capacity = 0

        ###### # capacity Check for web in axial = min(block, yielding, rupture)

        A_vn_web =  (( self.section.depth - (2 * self.section.flange_thickness) - (self.web_plate.bolts_one_line * self.web_bolt.dia_hole))) \
                   * self.section.web_thickness
        A_v_web = (self.section.depth - 2 * self.section.flange_thickness) * self.section.web_thickness
        self.section.tension_yielding_capacity_web = self.tension_member_design_due_to_yielding_of_gross_section(
            A_v=A_v_web, fy=self.web_plate.fy)
        self.section.tension_rupture_capacity_web = self.tension_member_design_due_to_rupture_of_critical_section(
            A_vn=A_vn_web, fu=self.web_plate.fu)


        design_status_block_shear = False
        edge_dist = self.web_plate.edge_dist_provided
        end_dist = self.web_plate.end_dist_provided
        gauge = self.web_plate.gauge_provided
        pitch = self.web_plate.pitch_provided
        # print(1)

        #### Block shear capacity of web in axial ###

        while design_status_block_shear == False:
            Avg = 2 * ((self.web_plate.bolt_line - 1) * pitch + end_dist) * \
                  self.section.web_thickness
            Avn = 2 * ((self.web_plate.bolt_line - 1) * pitch + (
                    self.web_plate.bolt_line - 0.5) * self.web_bolt.dia_hole + end_dist) * \
                  self.section.web_thickness
            Atg = (self.web_plate.edge_dist_provided + (
                    self.web_plate.bolts_one_line - 1) * gauge) * self.section.web_thickness
            Atn = (self.web_plate.edge_dist_provided + (
                    self.web_plate.bolts_one_line - 1) * gauge - (
                           self.web_plate.bolts_one_line - 1) * self.web_bolt.dia_hole) * self.section.web_thickness

            self.section.block_shear_capacity_web = self.block_shear_strength_section(A_vg=Avg, A_vn=Avn, A_tg=Atg,
                                                                                    A_tn=Atn,
                                                                                    f_u=self.web_plate.fu,
                                                                                    f_y=self.web_plate.fy)

            if self.section.block_shear_capacity_web <  self.axial_force_w :
                if self.web_bolt.max_spacing_round >= pitch + 5 and self.web_bolt.max_end_dist_round >= end_dist + 5:  # increase thickness todo
                    if self.web_plate.bolt_line == 1:
                        end_dist += 5
                    else:
                        pitch += 5
                else:
                    break
            else:
                design_status_block_shear = True
                break
        if design_status_block_shear == True:
            self.section.tension_capacity_web = min(self.section.tension_yielding_capacity_web, self.section.tension_rupture_capacity_web,
                                             self.section.block_shear_capacity_web)

            self.axial_force_w = ((self.section.depth - (2 * self.section.flange_thickness)) * self.section.web_thickness *  self.factored_axial_load ) / (self.section.area )
            if self.section.tension_capacity_web < self.axial_force_w:
                self.design_status = False
            else:
                self.design_status = True
                pass
        else:
            self.design_status = False
        if self.design_status== True:
            self.web_plate_axial_check(self)
        else :
            self.design_status = False
            logger.warning(": Tension capacity of web is less than required web axial force kN ")
            logger.info(": Select larger beam section or decrease the applied loads")
        print("status of flange K", self.design_status)

#         ###### # capacity Check for web plate in axial = min(block, yielding, rupture)
    def web_plate_axial_check(self):
        self.axial_force_w = ((self.section.depth - (2 * self.section.flange_thickness))
                              * self.section.web_thickness * self.factored_axial_load) / (
                              self.section.area)

        A_vn_web = 2*(self.web_plate.height - (self.web_plate.bolts_one_line * self.web_bolt.dia_hole)) \
                   * self.web_plate.thickness_provided
        A_v_web = 2*self.web_plate.height * self.web_plate.thickness_provided
        self.web_plate.tension_yielding_capacity = self.tension_member_design_due_to_yielding_of_gross_section(
                                                    A_v=A_v_web, fy=self.web_plate.fy)
        self.web_plate.tension_rupture_capacity = self.tension_member_design_due_to_rupture_of_critical_section(
                                                    A_vn=A_vn_web, fu=self.web_plate.fu)

        available_web_thickness = list([x for x in self.web_plate.thickness if ((self.web_plate.thickness_provided) <= x)])

        for self.web_plate.thickness_provided in available_web_thickness:
            design_status_block_shear = False
            edge_dist = self.web_plate.edge_dist_provided
            end_dist = self.web_plate.end_dist_provided
            gauge = self.web_plate.gauge_provided
            pitch = self.web_plate.pitch_provided
            # print(1)

            #### Block shear capacity of web plate in axial ###

            while design_status_block_shear == False:
                Avg = 2 * ((self.web_plate.bolt_line - 1) * pitch + end_dist) * \
                      self.web_plate.thickness_provided
                Avn = 2 * ((self.web_plate.bolt_line - 1) * pitch + (
                        self.web_plate.bolt_line - 0.5) * self.web_bolt.dia_hole + end_dist) * \
                      self.web_plate.thickness_provided
                Atg = (self.web_plate.edge_dist_provided + (
                        self.web_plate.bolts_one_line - 1) * gauge) * self.web_plate.thickness_provided
                Atn = (self.web_plate.edge_dist_provided + (
                        self.web_plate.bolts_one_line - 1) * gauge - (
                               self.web_plate.bolts_one_line - 1) * self.web_bolt.dia_hole) * self.web_plate.thickness_provided

                self.web_plate.block_shear_capacity = self.block_shear_strength_section(A_vg=Avg, A_vn=Avn, A_tg=Atg,
                                                                                        A_tn=Atn,
                                                                                        f_u=self.web_plate.fu,
                                                                                        f_y=self.web_plate.fy)

                self.web_plate.block_shear_capacity = 2 * self.web_plate.block_shear_capacity
                if self.web_plate.block_shear_capacity < self.axial_force_w:
                    if self.web_bolt.max_spacing_round >= pitch + 5 and self.web_bolt.max_end_dist_round >= end_dist + 5:  # increase thickness todo
                        if self.web_plate.bolt_line == 1:
                            end_dist += 5
                        else:
                            pitch += 5

                    else:
                        break

                else:
                    design_status_block_shear = True
                    break

            if design_status_block_shear == True:
                break
        if design_status_block_shear == True:

            self.web_plate.tension_capacity_web_plate = min( self.web_plate.tension_yielding_capacity ,
                                                             self.web_plate.tension_rupture_capacity,
                                                             self.web_plate.block_shear_capacity)
            if self.web_plate.tension_capacity_web_plate < self.axial_force_w:
                self.design_status = False

            else:
                self.design_status =True
                pass
        else:
            self.design_status = False
        if self.design_status== True:
            self.web_shear_plate_check(self)
        else :
            self.design_status = False
            logger.warning(": Tension capacity web_plate  is less than required web axial force kN")  # todo
            logger.info("Increase the thickness of web plate or decrease the applied loads")  # todo
        print("status of flange L", self.design_status)
    def web_shear_plate_check(self):
        ###### # capacity Check for web plate  in shear = min(block, yielding, rupture)

        A_vn_web = 2 * (self.web_plate.height - (self.web_plate.bolts_one_line * self.web_bolt.dia_hole)) * \
                   self.web_plate.thickness_provided
        A_v_web = 2 * self.web_plate.height * self.web_plate.thickness_provided
        self.web_plate.shear_yielding_capacity = self.shear_yielding(
            A_v=A_v_web, fy=self.web_plate.fy)
        self.web_plate.shear_rupture_capacity = self.shear_rupture_(
            A_vn=A_vn_web, fu=self.web_plate.fu)

        available_web_thickness = list([x for x in self.web_plate.thickness if ((self.web_plate.thickness_provided) <= x)])

        for self.web_plate.thickness_provided in available_web_thickness:  #
            design_status_block_shear = False
            edge_dist = self.web_plate.edge_dist_provided
            end_dist = self.web_plate.end_dist_provided
            gauge = self.web_plate.gauge_provided
            pitch = self.web_plate.pitch_provided


            #### Block shear capacity of web plate ###

            while design_status_block_shear == False:
                Atg = (((self.web_plate.bolt_line - 1) * self.web_plate.pitch_provided) + self.web_plate.end_dist_provided) * self.web_plate.thickness_provided
                Atn = (((self.web_plate.bolt_line - 1) * self.web_plate.pitch_provided) + ((
                            self.web_plate.bolt_line - 0.5) * self.web_bolt.dia_hole) + self.web_plate.end_dist_provided) * self.web_plate.thickness_provided
                Avg = (self.web_plate.edge_dist_provided + (
                            self.web_plate.bolts_one_line - 1) * self.web_plate.gauge_provided) * self.web_plate.thickness_provided
                Avn = ((((self.web_plate.bolts_one_line - 1)* self.web_plate.gauge_provided)
                        +self.web_plate.edge_dist_provided)- ((self.web_plate.bolts_one_line - 0.5)
                                                              * self.web_bolt.dia_hole)) *self.web_plate.thickness_provided

                self.web_plate.block_shear_capacity_shear = self.block_shear_strength_section(A_vg=Avg, A_vn=Avn, A_tg=Atg,
                                                                                        A_tn=Atn,
                                                                                        f_u=self.web_plate.fu,
                                                                                        f_y=self.web_plate.fy)
                self.web_plate.block_shear_capacity_shear = 2 * self.web_plate.block_shear_capacity_shear

                if self.web_plate.block_shear_capacity_shear < self.fact_shear_load:
#
                    if self.web_bolt.max_spacing_round >= pitch + 5 and self.web_bolt.max_end_dist_round >= end_dist + 5:  # increase thickness todo
                        if self.web_plate.bolt_line == 1:
                            end_dist += 5
                        else:
                            pitch += 5

                    else:
                        break

                else:
                    design_status_block_shear = True
                    break
            if design_status_block_shear is True:
                break

        if design_status_block_shear is True:
            self.web_plate.shear_capacity_web_plate = min(self.web_plate.shear_yielding_capacity,
                                                          self.web_plate.shear_rupture_capacity,
                                                          self.web_plate.block_shear_capacity_shear)

            if self.web_plate.shear_capacity_web_plate  < self.fact_shear_load:
                self.design_status = False
            else:
                self.design_status = True
                pass
        else:
            self.design_status = False
        if self.design_status== True:
            pass
        else :
            self.design_status = False
            logger.warning(": Shear capacity web_plate is less than required web shear force kN ")
            logger.info("Increase the thickness of web plate or decrease the applied loads")  # todo
        print("status of flange M", self.design_status)

        ####todo comment out

        self.flange_plate.length = self.flange_plate.length * 2
        self.web_plate.length = self.web_plate.length * 2
        self.flange_plate.bolt_line = 2 * self.flange_plate.bolt_line
        self.flange_plate.bolts_one_line = self.flange_plate.bolts_one_line
        self.flange_plate.bolts_required = self.flange_plate.bolt_line *self.flange_plate.bolts_one_line
        self.flange_plate.midgauge = 2*(self.flange_plate.edge_dist_provided + self.section.root_radius) + \
                                     self.section.web_thickness
        self.web_plate.midpitch = (2*self.web_plate.end_dist_provided) +self.web_plate.gap
        self.flange_plate.midpitch = (2 * self.flange_plate.end_dist_provided) + self.flange_plate.gap


        self.web_plate.bolts_one_line =  self.web_plate.bolts_one_line
        self.web_plate.bolt_line = 2 * self.web_plate.bolt_line
        self.web_plate.bolts_required = self.web_plate.bolt_line * self.web_plate.bolts_one_line
        self.flange_plate.Innerlength = self.flange_plate.length

        self.min_plate_length = (((self.flange_plate.bolt_line / 2 - 1) * self.flange_bolt.min_pitch) +
                                 (2*self.flange_bolt.min_end_dist) + (self.flange_plate.gap/2))
        print("self.min_plate_length",self.min_plate_length)

        # print("anjali", self.anjali)
        print(self.section)
        print(self.load)
        print(self.flange_bolt)
        print(self.flange_plate)
        print(self.web_bolt)
        print(self.web_plate)
        print(self.web_plate.thickness_provided)
        print(self.flange_plate.thickness_provided)
        #print(design_status)
        print(self.flange_plate.length )
        print(self.web_plate.length )
        print(self.flange_plate.bolts_required )
        print(self.web_plate.bolts_required )
        print("bolt dia",self.flange_bolt.bolt_diameter_provided)
        print("flange_plate.Innerlength", self.flange_plate.Innerlength)
        print("flange_plate.Innerheight", self.flange_plate.Innerheight)
        print("flange_plate.gap", self.flange_plate.gap)
        print(self.web_plate.length)
        print("webplategap", self.web_plate.gap)

        print( "self.flange_plate.midgauge" , self.flange_plate.midgauge)
        print( "self.web_plate.midpitch" ,self.web_plate.midpitch)
        print( "self.flange_plate.midpitch" ,  self.flange_plate.midpitch)

        if self.design_status == True:

            logger.info(": Overall bolted cover plate splice connection design is safe \n")
            logger.debug(" :=========End Of design===========")
        else:
            logger.error(": Design is not safe \n ")
            logger.debug(" :=========End Of design===========")
################################ Design Report #####################################################################################

 ################################ CAPACITY CHECK Functions#####################################################################################

    @staticmethod
    def block_shear_strength_plate(A_vg, A_vn, A_tg, A_tn, f_u, f_y):  # for flange plate
        """Calculate the block shear strength of bolted connections as per cl. 6.4.1

        Args:
            A_vg: Minimum gross area in shear along bolt line parallel to external force [in sq. mm] (float)
            A_vn: Minimum net area in shear along bolt line parallel to external force [in sq. mm] (float)
            A_tg: Minimum gross area in tension from the bolt hole to the toe of the angle,
                           end bolt line, perpendicular to the line of force, respectively [in sq. mm] (float)
            A_tn: Minimum net area in tension from the bolt hole to the toe of the angle,
                           end bolt line, perpendicular to the line of force, respectively [in sq. mm] (float)
            f_u: Ultimate stress of the plate material in MPa (float)
            f_y: Yield stress of the plate material in MPa (float)

        Return:
            block shear strength of bolted connection in N (float)

        Note:
            Reference:
            IS 800:2007, cl. 6.4.1

        """
        gamma_m0 = IS800_2007.cl_5_4_1_Table_5["gamma_m0"]['yielding']
        gamma_m1 = IS800_2007.cl_5_4_1_Table_5["gamma_m1"]['ultimate_stress']
        T_db1 = A_vg * f_y / (math.sqrt(3) * gamma_m0) + 0.9 * A_tn * f_u / gamma_m1
        T_db2 = 0.9 * A_vn * f_u / (math.sqrt(3) * gamma_m1) + A_tg * f_y / gamma_m0
        Tdb = min(T_db1, T_db2)
        Tdb = round(Tdb , 3)
        return Tdb

        # Function for block shear capacity calculation

    @staticmethod
    def block_shear_strength_section(A_vg, A_vn, A_tg, A_tn, f_u, f_y):
        """Calculate the block shear strength of bolted connections as per cl. 6.4.1

        Args:
            A_vg: Minimum gross area in shear along bolt line parallel to external force [in sq. mm] (float)
            A_vn: Minimum net area in shear along bolt line parallel to external force [in sq. mm] (float)
            A_tg: Minimum gross area in tension from the bolt hole to the toe of the angle,
                           end bolt line, perpendicular to the line of force, respectively [in sq. mm] (float)
            A_tn: Minimum net area in tension from the bolt hole to the toe of the angle,
                           end bolt line, perpendicular to the line of force, respectively [in sq. mm] (float)
            f_u: Ultimate stress of the plate material in MPa (float)
            f_y: Yield stress of the plate material in MPa (float)

        Return:
            block shear strength of bolted connection in N (float)

        Note:
            Reference:
            IS 800:2007, cl. 6.4.1

        """
        gamma_m0 = IS800_2007.cl_5_4_1_Table_5["gamma_m0"]['yielding']
        gamma_m1 = IS800_2007.cl_5_4_1_Table_5["gamma_m1"]['ultimate_stress']
        T_db1 = A_vg * f_y / (math.sqrt(3) * gamma_m0) + 0.9 * A_tn * f_u / gamma_m1
        T_db2 = 0.9 * A_vn * f_u / (math.sqrt(3) * gamma_m1) + A_tg * f_y / gamma_m0
        Tdb = min(T_db1, T_db2)
        Tdb = round(Tdb , 3)
        return Tdb
        # cl 6.2 Design Strength Due to Yielding of Gross Section

    @staticmethod
    def tension_member_design_due_to_yielding_of_gross_section(A_v, fy):
        '''
             Args:
                 A_v (float) Area under shear
                 Beam_fy (float) Yield stress of Beam material
             Returns:
                 Capacity of Beam web in shear yielding
             '''
        gamma_m0 = IS800_2007.cl_5_4_1_Table_5["gamma_m0"]['yielding']
        # A_v = height * thickness
        tdg = (A_v * fy) / (gamma_m0 )
        return tdg

    @staticmethod
    def tension_member_design_due_to_rupture_of_critical_section(A_vn, fu):
        '''
               Args:
                   A_vn (float) Net area under shear
                   Beam_fu (float) Ultimate stress of Beam material
               Returns:
                   Capacity of beam web in shear rupture
               '''

        gamma_m1 = IS800_2007.cl_5_4_1_Table_5["gamma_m1"]['ultimate_stress']
        # A_vn = (height- bolts_one_line * dia_hole) * thickness
        T_dn = 0.9 * A_vn * fu / (gamma_m1)
        return T_dn

    @staticmethod
    def shear_yielding(A_v,fy):
        '''
        Args:
            length (float) length of member in direction of shear load
            thickness(float) thickness of member resisting shear
            beam_fy (float) Yeild stress of section material
        Returns:
            Capacity of section in shear yeiding
        '''

        # A_v = length * thickness
        gamma_m0 = 1.1
        # print(length, thickness, fy, gamma_m0)
        # V_p = (0.6 * A_v * fy) / (math.sqrt(3) * gamma_m0 * 1000)  # kN
        V_p = (A_v * fy) / (math.sqrt(3) * gamma_m0 )  # N
        return V_p

    @staticmethod
    def shear_rupture_(A_vn, fu):
        '''
               Args:
                   A_vn (float) Net area under shear
                   Beam_fu (float) Ultimate stress of Beam material
               Returns:
                   Capacity of beam web in shear rupture
               '''

        gamma_m1 = IS800_2007.cl_5_4_1_Table_5["gamma_m1"]['ultimate_stress']
        # A_vn = (height- bolts_one_line * dia_hole) * thickness
        T_dn = 0.9 * A_vn * fu / (math.sqrt(3) *gamma_m1)
        return T_dn
    #
    # def web_force(column_d, column_f_t, column_t_w, axial_force, column_area):
    #     """
    #     Args:
    #        c_d: Overall depth of the column section in mm (float)
    #        column_f_t: Thickness of flange in mm (float)
    #        column_t_w: Thickness of flange in mm (float)
    #        axial_force: Factored axial force in kN (float)
    #
    #     Returns:
    #         Force in flange in kN (float)
    #     """
    #     axial_force_w = int(
    #         ((column_d - 2 * (column_f_t)) * column_t_w * axial_force ) / column_area)   # N
    #     return round(axial_force_w)

    @staticmethod
    def limiting_width_thk_ratio(column_f_t, column_t_w, column_d, column_b, column_fy, factored_axial_force,
                                 column_area, compression_element, section):

        epsilon = float(math.sqrt(250 / column_fy))
        axial_force_w = int(
            ((column_d - 2 * (column_f_t)) * column_t_w * factored_axial_force) /( column_area )) #N

        des_comp_stress_web = column_fy
        des_comp_stress_section = column_fy
        avg_axial_comp_stress = axial_force_w / ((column_d - 2 * column_f_t) * column_t_w)
        r1 = avg_axial_comp_stress / des_comp_stress_web
        r2 = avg_axial_comp_stress / des_comp_stress_section
        a = column_b / column_f_t
        # compression_element=["External","Internal","Web of an I-H" ,"box section" ]
        # section=["rolled","welded","compression due to bending","generally", "Axial compression" ]
        # section = "rolled"
        if compression_element == "External" or compression_element =="Internal":
            if section == "Rolled":
                if column_b * 0.5 / column_f_t <= 9.4 * epsilon:
                    class_of_section1 = "plastic"
                elif column_b * 0.5 / column_f_t <= 10.5 * epsilon:
                    class_of_section1 = "compact"
                elif column_b * 0.5 / column_f_t <= 15.7 * epsilon:
                    class_of_section1 = "semi-compact"
                # else:
                #     print('fail')
                # print("class_of_section", class_of_section )
            elif section == "welded":
                if column_b * 0.5 / column_f_t <= 8.4 * epsilon:
                    class_of_section1 = "plastic"
                elif column_b * 0.5 / column_f_t <= 9.4 * epsilon:
                    class_of_section1 = "compact"
                elif column_b * 0.5 / column_f_t <= 13.6 * epsilon:
                    class_of_section1 = "semi-compact"
                # else:
                #     print('fail')
            elif section == "compression due to bending":
                if column_b * 0.5 / column_f_t <= 29.3 * epsilon:
                    class_of_section1 = "plastic"
                elif column_b * 0.5 / column_f_t <= 33.5 * epsilon:
                    class_of_section1 = "compact"
                elif column_b * 0.5 / column_f_t <= 42 * epsilon:
                    class_of_section1 = "semi-compact"
                # else:
                #     print('fail')
            # else:
            #     pass

        elif compression_element =="Web of an I-H"or compression_element == "box section":
            if section == "generally":
                if r1 < 0:
                    if column_d / column_t_w <= max((84 * epsilon / (1 + r1)) , (42 * epsilon)):
                        class_of_section1 = "plastic"
                    elif column_d / column_t_w <= (max(105 * epsilon / (1 + r1)), (42 * epsilon)):
                        class_of_section1 = "compact"
                    elif column_d / column_t_w <= max((126 * epsilon / (1 + 2*r2)), column_d / column_t_w >= (
                            42 * epsilon)):
                        class_of_section1 = "semi-compact"
                    # else:
                    #     print('fail')
                    # print("class_of_section3", class_of_section)
                elif r1 > 0:
                    if column_d / column_t_w <= max((84 * epsilon / (1 + r1)) , (42 * epsilon)):
                        class_of_section1 = "plastic"
                    elif column_d / column_t_w <= max((105 * epsilon / (1 + (r1 * 1.5))), (
                            42 * epsilon)):
                        class_of_section1 = "compact"
                    elif column_d / column_t_w <= max((126 * epsilon / (1 + 2*r2)), (
                            42 * epsilon)):
                        class_of_section1 = "semi-compact"
                    # else:
                    #     self.design_status ==False
                    #     # print(self.design_status,"reduce Axial Force")
                    #     logger.warning(
                    #         ": Reduce Axial Force, web is slender under given forces")
                        # else:
                    #     print('fail')
                    # print("class_of_section4", class_of_section)
            elif section == "Axial compression":
                if column_d / column_t_w <= (42 * epsilon):
                    class_of_section1 = "semi-compact"
                else:
                    class_of_section1 = "N/A"
        #     else:
        #         print('fail')
        # else:
        #     pass
        # print("class_of_section", class_of_section1 )
        if class_of_section1 == "plastic":
            class_of_section1 = 1
        elif class_of_section1 == "compact":
            class_of_section1 = 2
        elif class_of_section1 == "semi-compact":
            class_of_section1 = 3
        # else:
        #     print('fail')
        print( "class_of_section2",class_of_section1)

        return class_of_section1

        print("class_of_section1", class_of_section1)

    def min_thick_based_on_area(self, tk, width, list_of_pt_tk, t_w, r_1, D,
                                preference=None):  # area of flange plate should be greater than 1.05 times area of flange
        # 20 is the maximum spacing either side of the plate
        flange_crs_sec_area = tk * width
        self.design_status = True
        for y in list_of_pt_tk:
            if preference != None:
                if preference == "Outside":
                    outerwidth = width
                    flange_plate_crs_sec_area = y * width
                    if flange_plate_crs_sec_area >= flange_crs_sec_area * 1.05:
                        thickness = y
                        self.design_status = True
                        break
                    else:
                        thickness = 0
                        self.design_status = False

                elif preference == "Outside + Inside":
                    outerwidth = width
                    innerwidth = (width - t_w - (2 * r_1)) / 2
                    if innerwidth < 50:
                        # logger.error(":Inner Plate not possible")
                        self.design_status = False
                        thickness = 0
                    else:
                        self.design_status = True
                        flange_plate_crs_sec_area = (outerwidth + (2*innerwidth)) * y
                        if flange_plate_crs_sec_area >= flange_crs_sec_area * 1.05:
                            thickness = y
                            self.design_status = True
                            break
                        else:
                            thickness = 0
                            self.design_status = False

            else:
                webwidth = D - (2 * tk) - (2 * r_1)
                web_crs_area = t_w * webwidth
                web_plate_crs_sec_area = 2 * webwidth * y
                if web_plate_crs_sec_area  >= web_crs_area * 1.05:
                    thickness = y
                    self.design_status = True
                    break
                else:
                    thickness = 0
                    self.design_status = False

        return thickness


    def call_3DModel(self,ui,bgcolor):
        # Call to calculate/create the BB Cover Plate Bolted CAD model
        # status = self.resultObj['Bolt']['status']
        # if status is True:
        #     self.createBBCoverPlateBoltedCAD()
        #     self.ui.btn3D.setChecked(Qt.Checked)
        if ui.btn3D.isChecked():
            ui.chkBxBeam.setChecked(Qt.Unchecked)
            ui.chkBxFinplate.setChecked(Qt.Unchecked)
            ui.mytabWidget.setCurrentIndex(0)

        # Call to display the BB Cover Plate Bolted CAD model
        #     ui.Commondisplay_3DModel("Model", bgcolor)  # "gradient_bg")
        ui.commLogicObj.display_3DModel("Model",bgcolor)

        # else:
        #     self.display.EraseAll()

    def call_3DBeam(self, ui, bgcolor):
        # status = self.resultObj['Bolt']['status']
        # if status is True:
        #     self.ui.chkBx_beamSec1.setChecked(Qt.Checked)
        if ui.chkBxBeam.isChecked():
            ui.btn3D.setChecked(Qt.Unchecked)
            ui.chkBxBeam.setChecked(Qt.Unchecked)
            ui.mytabWidget.setCurrentIndex(0)
        # self.display_3DModel("Beam", bgcolor)
        ui.commLogicObj.display_3DModel("Beam",bgcolor)


    def call_3DConnector(self, ui, bgcolor):
        # status = self.resultObj['Bolt']['status']
        # if status is True:
        #     self.ui.chkBx_extndPlate.setChecked(Qt.Checked)
        if ui.chkBxFinplate.isChecked():
            ui.btn3D.setChecked(Qt.Unchecked)
            ui.chkBxBeam.setChecked(Qt.Unchecked)
            ui.mytabWidget.setCurrentIndex(0)
        # self.display_3DModel("Connector", bgcolor)
        ui.commLogicObj.display_3DModel("Connector", bgcolor)

    def tab_list(self):

        tabs = []

        t1 = (KEY_DISP_BEAMSEC, TYPE_TAB_1, self.tab_beam_section)
        tabs.append(t1)

        t2 = ("Bolt", TYPE_TAB_2, self.bolt_values)
        tabs.append(t2)

        t3 = ("Weld", TYPE_TAB_2, self.weld_values)
        tabs.append(t3)

        t4 = ("Detailing", TYPE_TAB_2, self.detailing_values)
        tabs.append(t4)

        t5 = ("Design", TYPE_TAB_2, self.design_values)
        tabs.append(t5)

        t6 = ("Connector", TYPE_TAB_2, self.connector_values)
        tabs.append(t6)

        return tabs

    ################################ Design Report #####################################################################################

    def save_design(self, popup_summary):
        # bolt_list = str(*self.bolt.bolt_diameter, sep=", ")
        self.report_supporting = {KEY_DISP_SEC_PROFILE: "ISection",
                                  KEY_DISP_BEAMSEC: self.section.designation,
                                  KEY_DISP_FLANGESPLATE_PREFERENCES: self.preference,
                                  KEY_DISP_MATERIAL: self.section.material,
                                  KEY_DISP_FU: self.section.fu,
                                  KEY_DISP_FY: self.section.fy,
                                  'Mass': self.section.mass,
                                  'Area(mm2) - A': round(self.section.area, 2),
                                  'D(mm)': self.section.depth,
                                  'B(mm)': self.section.flange_width,
                                  't(mm)': self.section.web_thickness,
                                  'T(mm)': self.section.flange_thickness,
                                  'FlangeSlope': self.section.flange_slope,
                                  'R1(mm)': self.section.root_radius,
                                  'R2(mm)': self.section.toe_radius,
                                  'Iz(mm4)': self.section.mom_inertia_z,
                                  'Iy(mm4)': self.section.mom_inertia_y,
                                  'rz(mm)': self.section.rad_of_gy_z,
                                  'ry(mm)': self.section.rad_of_gy_y,
                                  'Zz(mm3)': self.section.elast_sec_mod_z,
                                  'Zy(mm3)': self.section.elast_sec_mod_y,
                                  'Zpz(mm3)': self.section.plast_sec_mod_z,
                                  'Zpy(mm3)': self.section.elast_sec_mod_y}

        self.report_input = \
            {KEY_MODULE: self.module,
             KEY_MAIN_MODULE: self.mainmodule,
             # KEY_CONN: self.connectivity,
             KEY_DISP_MOMENT: self.load.moment,
             KEY_DISP_SHEAR: self.load.shear_force,
             KEY_DISP_AXIAL: self.load.axial_force,

             "Section": "TITLE",
             "Section Details": self.report_supporting,

             "Bolt Details": "TITLE",
             KEY_DISP_D: str(self.bolt.bolt_diameter),
             KEY_DISP_GRD: str(self.bolt.bolt_grade),
             KEY_DISP_TYP: self.bolt.bolt_type,
             KEY_BOLT_FU: self.flange_bolt.bolt_fu,
             KEY_BOLT_FY: self.flange_bolt.bolt_fy,
             KEY_DISP_DP_BOLT_HOLE_TYPE: self.bolt.bolt_hole_type,
             KEY_DISP_DP_BOLT_SLIP_FACTOR: self.bolt.mu_f,
             KEY_DISP_DP_DETAILING_EDGE_TYPE: self.bolt.edge_type,
             KEY_DISP_DP_DETAILING_GAP: self.flange_plate.gap,
             KEY_DISP_DP_DETAILING_CORROSIVE_INFLUENCES: self.bolt.corrosive_influences}

        self.report_check = []

        #####Outer plate#####
        flange_connecting_plates = [self.flange_plate.thickness_provided, self.section.flange_thickness]

        flange_bolt_shear_capacity_kn = round(self.flange_bolt.bolt_shear_capacity / 1000, 2)
        # flange_bolt_bearing_capacity_kn = round(self.flange_bolt.bolt_bearing_capacity / 1000, 2)
        flange_bolt_capacity_kn = round(self.flange_bolt.bolt_capacity / 1000, 2)
        flange_kb_disp = round(self.flange_bolt.kb, 2)
        flange_kh_disp = round(self.flange_bolt.kh, 2)
        flange_bolt_force_kn = round(self.flange_plate.bolt_force, 2)
        flange_bolt_capacity_red_kn = round(self.flange_plate.bolt_capacity_red, 2)

        ########Inner plate#####
        innerflange_connecting_plates = [self.flange_plate.thickness_provided, self.section.flange_thickness]

        innerflange_bolt_shear_capacity_kn = round(self.flange_bolt.bolt_shear_capacity / 1000, 2)

        innerflange_bolt_capacity_kn = round(self.flange_bolt.bolt_capacity / 1000, 2)
        innerflange_kb_disp = round(self.flange_bolt.kb, 2)
        innerflange_kh_disp = round(self.flange_bolt.kh, 2)
        innerflange_bolt_force_kn = round(self.flange_plate.bolt_force, 2)
        innerflange_bolt_capacity_red_kn = round(self.flange_plate.bolt_capacity_red, 2)
        min_plate_length = (((self.flange_plate.bolt_line / 2 - 1) * self.flange_bolt.min_pitch) + (
                    2 * self.flange_bolt.min_end_dist) + (self.flange_plate.gap / 2))
        h = self.section.depth - (2 * self.section.flange_thickness)
        self.Pmc = self.section.plastic_moment_capactiy
        self.Mdc = self.section.moment_d_def_criteria

        t1 = ('SubSection', 'Member Capacity', '|p{4cm}|p{5cm}|p{5.5cm}|p{1.5cm}|')
        self.report_check.append(t1)
        gamma_m0 = IS800_2007.cl_5_4_1_Table_5["gamma_m0"]['yielding']
        t1 = (KEY_OUT_DISP_AXIAL_CAPACITY, '', axial_capacity(area=self.section.area,
                                                              fy=self.section.fy,
                                                              gamma_m0=gamma_m0,
                                                              axial_capacity=round(self.axial_capacity / 1000, 2)), '')
        self.report_check.append(t1)

        self.shear_capacity1 = round(((self.section.depth - (2 * self.section.flange_thickness)) *
                                      self.section.web_thickness * self.section.fy) / (math.sqrt(3) * gamma_m0), 2)

        t1 = (KEY_OUT_DISP_SHEAR_CAPACITY, '', shear_capacity(h=h, t=self.section.web_thickness,
                                                              f_y=self.section.fy, gamma_m0=gamma_m0,
                                                              shear_capacity=self.shear_capacity1 / 1000), '')
        self.report_check.append(t1)
        t1 = (KEY_OUT_DISP_PLASTIC_MOMENT_CAPACITY, '', plastic_moment_capacty(beta_b=self.beta_b,
                                                                               Z_p=self.Z_p, f_y=self.section.fy,
                                                                               gamma_m0=gamma_m0,
                                                                               Pmc=round(self.Pmc / 1000000, 2)), '')
        self.report_check.append(t1)

        t1 = (KEY_OUT_DISP_MOMENT_D_DEFORMATION, '', moment_d_deformation_criteria(fy=self.section.fy,
                                                                                   Z_e=self.section.elast_sec_mod_z,
                                                                                   Mdc=round(self.Mdc / 1000000, 2)),
              '')
        self.report_check.append(t1)

        t1 = (KEY_OUT_DISP_MOMENT_CAPACITY, '', moment_capacity(Pmc=round(self.Pmc / 1000000, 2),
                                                                Mdc=round(self.Mdc / 1000000, 2),
                                                                M_c=round(self.section.moment_capacity / 1000000, 2)),
              '')
        self.report_check.append(t1)

        t1 = ('SubSection', 'Load Considered', '|p{4cm}|p{5cm}|p{5.5cm}|p{1.5cm}|')
        self.report_check.append(t1)
        t1 = (KEY_DISP_APPLIED_AXIAL_FORCE, min_axial_capacity(axial_capacity=round(self.axial_capacity / 1000, 2),
                                                               min_ac=round(self.min_axial_load / 1000, 2)),
              prov_axial_load(axial_input=self.load.axial_force,
                              min_ac=round(self.min_axial_load / 1000, 2),
                              app_axial_load=round(self.factored_axial_load / 1000, 2)),
              get_pass_fail(self.min_axial_load / 1000,
                            self.factored_axial_load / 1000, relation='lesser'))
        self.report_check.append(t1)
        t1 = (KEY_DISP_APPLIED_SHEAR_LOAD, min_shear_capacity(shear_capacity=round(self.shear_capacity1 / 1000, 2),
                                                              min_sc=round(self.shear_load1 / 1000, 2)),
              prov_shear_load(shear_input=self.load.shear_force,
                              min_sc=round(self.shear_load1 / 1000, 2),
                              app_shear_load=round(self.fact_shear_load / 1000, 2)),
              get_pass_fail(self.shear_load1 / 1000,
                            self.fact_shear_load / 1000, relation='lesser'))
        self.report_check.append(t1)

        t1 = (KEY_DISP_APPLIED_MOMENT_LOAD,
              min_moment_capacity(moment_capacity=round(self.section.moment_capacity / 1000000, 2),
                                  min_mc=round(self.load_moment_min / 1000000, 2)),
              prov_moment_load(moment_input=self.load.moment,
                               min_mc=round(self.load_moment_min / 1000000, 2),
                               app_moment_load=round(self.load_moment / 1000000, 2)),
              get_pass_fail(round(self.load_moment_min / 1000000, 2),
                            round(self.load_moment / 1000000, 2), relation="lesser"))
        self.report_check.append(t1)

        t23 = (KEY_OUT_DISP_FORCES_WEB, '', forces_in_web(Au=round(self.factored_axial_load / 1000, 2),
                                                          T=self.section.flange_thickness, A=self.section.area,
                                                          t=self.section.web_thickness, D=self.section.depth,
                                                          Zw=self.Z_p, Mu=round(self.load_moment / 1000000, 2),
                                                          Z=self.section.plast_sec_mod_z,
                                                          Mw=round(self.moment_web / 1000000, 2),
                                                          Aw=round(self.axial_force_w / 1000, 2)), '')
        self.report_check.append(t23)

        t23 = (KEY_OUT_DISP_FORCES_FLANGE, '', forces_in_flange(Au=round(self.factored_axial_load / 1000, 2),
                                                                B=self.section.flange_width,
                                                                T=self.section.flange_thickness, A=self.section.area,
                                                                D=self.section.depth,
                                                                Mu=round(self.load_moment / 1000000, 2),
                                                                Mw=round(self.moment_web / 1000000, 2),
                                                                Mf=round(self.moment_flange / 1000000, 2),
                                                                Af=round(self.axial_force_f / 1000, 2),
                                                                ff=round(self.flange_force / 1000, 2), ), '')
        self.report_check.append(t23)

        t1 = ('SubSection', 'Flange Bolt Checks', '|p{4cm}|p{5cm}|p{5.5cm}|p{1.5cm}|')
        self.report_check.append(t1)

        if self.preference == "Outside":
            if self.flange_bolt.bolt_type == TYP_BEARING:
                flange_bolt_bearing_capacity_kn = round(self.flange_bolt.bolt_bearing_capacity / 1000, 2)
                t1 = (KEY_OUT_DISP_FLANGE_BOLT_SHEAR, '', bolt_shear_prov(self.flange_bolt.bolt_fu, 1,
                                                                          self.flange_bolt.bolt_net_area,
                                                                          self.flange_bolt.gamma_mb,
                                                                          flange_bolt_shear_capacity_kn), '')
                self.report_check.append(t1)
                t2 = (KEY_OUT_DISP_FLANGE_BOLT_BEARING, '', bolt_bearing_prov(flange_kb_disp,
                                                                              self.bolt.bolt_diameter_provided,
                                                                              self.bolt_conn_plates_t_fu_fy,
                                                                              self.flange_bolt.gamma_mb,
                                                                              flange_bolt_bearing_capacity_kn), '')
                self.report_check.append(t2)
                t3 = (KEY_OUT_DISP_FLANGE_BOLT_CAPACITY, '', bolt_capacity_prov(flange_bolt_shear_capacity_kn,
                                                                                flange_bolt_bearing_capacity_kn,
                                                                                flange_bolt_capacity_kn), '')
                self.report_check.append(t3)
            else:

                t4 = (KEY_OUT_DISP_FLANGE_BOLT_SLIP, '', HSFG_bolt_capacity_prov(mu_f=self.bolt.mu_f, n_e=1,
                                                                                 K_h=flange_kh_disp,
                                                                                 fub=self.flange_bolt.bolt_fu,
                                                                                 Anb=self.bolt.bolt_net_area,
                                                                                 gamma_mf=self.web_bolt.gamma_mf,
                                                                                 capacity=flange_bolt_capacity_kn), '')
                self.report_check.append(t4)
        else:
            if self.flange_bolt.bolt_type == TYP_BEARING:
                innerflange_bolt_bearing_capacity_kn = round(self.flange_bolt.bolt_bearing_capacity / 1000, 2)
                t1 = (KEY_OUT_DISP_FLANGE_BOLT_SHEAR, '', bolt_shear_prov(self.flange_bolt.bolt_fu, 2,
                                                                          self.flange_bolt.bolt_net_area,
                                                                          self.flange_bolt.gamma_mb,
                                                                          innerflange_bolt_shear_capacity_kn), '')
                self.report_check.append(t1)
                t2 = (KEY_OUT_DISP_FLANGE_BOLT_BEARING, '', bolt_bearing_prov(innerflange_kb_disp,
                                                                              self.bolt.bolt_diameter_provided,
                                                                              self.bolt_conn_plates_t_fu_fy,
                                                                              self.flange_bolt.gamma_mb,
                                                                              innerflange_bolt_bearing_capacity_kn), '')
                self.report_check.append(t2)
                t3 = (KEY_OUT_DISP_FLANGE_BOLT_CAPACITY, '', bolt_capacity_prov(innerflange_bolt_shear_capacity_kn,
                                                                                innerflange_bolt_bearing_capacity_kn,
                                                                                innerflange_bolt_capacity_kn), '')
                self.report_check.append(t3)
            else:

                t4 = (KEY_OUT_DISP_FLANGE_BOLT_SLIP, '', HSFG_bolt_capacity_prov(mu_f=self.bolt.mu_f, n_e=1,
                                                                                 K_h=innerflange_kh_disp,
                                                                                 fub=self.flange_bolt.bolt_fu,
                                                                                 Anb=self.bolt.bolt_net_area,
                                                                                 gamma_mf=self.web_bolt.gamma_mf,
                                                                                 capacity=innerflange_bolt_capacity_kn),
                      '')
                self.report_check.append(t4)

        t6 = (DISP_NUM_OF_BOLTS, get_trial_bolts(V_u=0.0, A_u=(round(self.flange_force / 1000, 2)),
                                                 bolt_capacity=flange_bolt_capacity_kn, multiple=2),
              self.flange_plate.bolts_required, '')
        self.report_check.append(t6)

        t6 = (DISP_NUM_OF_COLUMNS, '', self.flange_plate.bolt_line, '')
        self.report_check.append(t6)
        t7 = (DISP_NUM_OF_ROWS, '', self.flange_plate.bolts_one_line, '')
        self.report_check.append(t7)
        t1 = (DISP_MIN_PITCH, min_pitch(self.bolt.bolt_diameter_provided),
              self.flange_plate.pitch_provided,
              get_pass_fail(self.flange_bolt.min_pitch, self.flange_plate.pitch_provided, relation='lesser'))
        self.report_check.append(t1)
        t1 = (DISP_MAX_PITCH, max_pitch(flange_connecting_plates),
              self.flange_plate.pitch_provided,
              get_pass_fail(self.flange_bolt.max_spacing, self.flange_plate.pitch_provided, relation='greater'))
        self.report_check.append(t1)
        t2 = (DISP_MIN_GAUGE, min_pitch(self.bolt.bolt_diameter_provided),
              self.flange_plate.gauge_provided,
              get_pass_fail(self.flange_bolt.min_gauge, self.flange_plate.gauge_provided, relation="lesser"))
        self.report_check.append(t2)
        t2 = (DISP_MAX_GAUGE, max_pitch(flange_connecting_plates),
              self.flange_plate.gauge_provided,
              get_pass_fail(self.flange_bolt.max_spacing, self.flange_plate.gauge_provided, relation="greater"))
        self.report_check.append(t2)
        t3 = (DISP_MIN_END, min_edge_end(self.flange_bolt.dia_hole, self.bolt.edge_type),
              self.flange_plate.end_dist_provided,
              get_pass_fail(self.flange_bolt.min_end_dist, self.flange_plate.end_dist_provided, relation='lesser'))
        self.report_check.append(t3)
        t4 = (DISP_MAX_END, max_edge_end(self.flange_plate.fy, self.flange_plate.thickness_provided),
              self.flange_plate.end_dist_provided,
              get_pass_fail(self.flange_bolt.max_end_dist, self.flange_plate.end_dist_provided, relation='greater'))
        self.report_check.append(t4)
        t3 = (DISP_MIN_EDGE, min_edge_end(self.flange_bolt.dia_hole, self.bolt.edge_type),
              self.flange_plate.edge_dist_provided,
              get_pass_fail(self.flange_bolt.min_edge_dist, self.flange_plate.edge_dist_provided, relation='lesser'))
        self.report_check.append(t3)
        t4 = (DISP_MAX_EDGE, max_edge_end(self.flange_plate.fy, self.flange_plate.thickness_provided),
              self.flange_plate.edge_dist_provided,
              get_pass_fail(self.flange_bolt.max_edge_dist, self.flange_plate.edge_dist_provided, relation="greater"))
        self.report_check.append(t4)

        web_connecting_plates = [self.web_plate.thickness_provided, self.section.web_thickness]

        web_bolt_shear_capacity_kn = round(self.web_bolt.bolt_shear_capacity / 1000, 2)
        # web_bolt_bearing_capacity_kn = round(self.web_bolt.bolt_bearing_capacity / 1000, 2)
        web_bolt_capacity_kn = round(self.web_bolt.bolt_capacity / 1000, 2)
        web_kb_disp = round(self.web_bolt.kb, 2)
        web_kh_disp = round(self.web_bolt.kh, 2)
        web_bolt_force_kn = round(self.web_plate.bolt_force / 1000, 2)
        web_bolt_capacity_red_kn = round(self.web_plate.bolt_capacity_red, 2)
        res_force = self.web_plate.bolt_force * self.web_plate.bolt_line * self.web_plate.bolts_one_line
        print("res_focce", res_force)

        t1 = ('SubSection', 'Web Bolt Checks', '|p{4cm}|p{6cm}|p{5.5cm}|p{1.5cm}|')
        self.report_check.append(t1)
        if self.flange_bolt.bolt_type == TYP_BEARING:
            web_bolt_bearing_capacity_kn = round(self.web_bolt.bolt_bearing_capacity / 1000, 2)
            t1 = (KEY_OUT_DISP_WEB_BOLT_SHEAR, '', bolt_shear_prov(self.web_bolt.bolt_fu, 2,
                                                                   self.web_bolt.bolt_net_area,
                                                                   self.web_bolt.gamma_mb,
                                                                   web_bolt_shear_capacity_kn), '')
            self.report_check.append(t1)
            t2 = (KEY_OUT_DISP_WEB_BOLT_BEARING, '', bolt_bearing_prov(web_kb_disp,
                                                                       self.bolt.bolt_diameter_provided,
                                                                       self.bolt_conn_plates_web_t_fu_fy,
                                                                       self.web_bolt.gamma_mb,
                                                                       web_bolt_bearing_capacity_kn), '')
            self.report_check.append(t2)
            t3 = (KEY_OUT_DISP_WEB_BOLT_CAPACITY, '', bolt_capacity_prov(web_bolt_shear_capacity_kn,
                                                                         web_bolt_bearing_capacity_kn,
                                                                         web_bolt_capacity_kn), '')
            self.report_check.append(t3)
        else:

            t4 = (KEY_OUT_DISP_WEB_BOLT_SLIP, '', HSFG_bolt_capacity_prov(mu_f=self.bolt.mu_f, n_e=1,
                                                                          K_h=web_kh_disp, fub=self.web_bolt.bolt_fu,
                                                                          Anb=self.web_bolt.bolt_net_area,
                                                                          gamma_mf=self.web_bolt.gamma_mf,
                                                                          capacity=web_bolt_capacity_kn), '')
            self.report_check.append(t4)
        t5 = (DISP_NUM_OF_BOLTS, get_trial_bolts(V_u=round(self.fact_shear_load / 1000, 2),
                                                 A_u=(round(self.axial_force_w / 1000, 2)),
                                                 bolt_capacity=web_bolt_capacity_kn, multiple=2),
              self.web_plate.bolts_required, '')
        self.report_check.append(t5)  # todo no of bolts

        t6 = (DISP_NUM_OF_COLUMNS, '', self.web_plate.bolt_line, '')
        self.report_check.append(t6)

        t7 = (DISP_NUM_OF_ROWS, '', self.web_plate.bolts_one_line, '')
        self.report_check.append(t7)
        t1 = (DISP_MIN_PITCH, min_pitch(self.bolt.bolt_diameter_provided),
              self.web_plate.pitch_provided,
              get_pass_fail(self.web_bolt.min_pitch, self.web_plate.pitch_provided, relation='lesser'))
        self.report_check.append(t1)
        t1 = (DISP_MAX_PITCH, max_pitch(web_connecting_plates),
              self.web_plate.pitch_provided,
              get_pass_fail(self.web_bolt.max_spacing, self.web_plate.pitch_provided,
                            relation='greater'))
        self.report_check.append(t1)
        t2 = (DISP_MIN_GAUGE, min_pitch(self.bolt.bolt_diameter_provided),
              self.web_plate.gauge_provided,
              get_pass_fail(self.web_bolt.min_gauge, self.web_plate.gauge_provided, relation="lesser"))
        self.report_check.append(t2)
        t2 = (DISP_MAX_GAUGE, max_pitch(web_connecting_plates),
              self.web_plate.gauge_provided,
              get_pass_fail(self.flange_bolt.max_spacing, self.web_plate.gauge_provided,
                            relation="greater"))
        self.report_check.append(t2)
        t3 = (DISP_MIN_END, min_edge_end(self.web_bolt.dia_hole, self.bolt.edge_type),
              self.web_plate.end_dist_provided,
              get_pass_fail(self.web_bolt.min_end_dist, self.web_plate.end_dist_provided,
                            relation='lesser'))
        self.report_check.append(t3)
        t4 = (DISP_MAX_END, max_edge_end(self.web_plate.fy, self.web_plate.thickness_provided),
              self.web_plate.end_dist_provided,
              get_pass_fail(self.web_bolt.max_end_dist, self.web_plate.end_dist_provided,
                            relation='greater'))
        self.report_check.append(t4)
        t3 = (DISP_MIN_EDGE, min_edge_end(self.web_bolt.dia_hole, self.bolt.edge_type),
              self.web_plate.edge_dist_provided,
              get_pass_fail(self.web_bolt.min_edge_dist, self.web_plate.edge_dist_provided,
                            relation='lesser'))
        self.report_check.append(t3)
        t4 = (DISP_MAX_EDGE, max_edge_end(self.web_plate.fy, self.web_plate.thickness_provided),
              self.web_plate.edge_dist_provided,
              get_pass_fail(self.web_bolt.max_edge_dist, self.web_plate.edge_dist_provided,
                            relation="greater"))
        self.report_check.append(t4)
        ######Flange plate check####
        if self.preference == "Outside":
            t1 = ('SubSection', 'Outer flange plate Checks', '|p{4cm}|p{6cm}|p{5.5cm}|p{1.5cm}|')
            self.report_check.append(t1)

            t1 = (DISP_MIN_PLATE_HEIGHT, min_flange_plate_ht_req(beam_width=self.section.flange_width,
                                                                 min_flange_plate_ht=self.min_plate_height),
                  self.flange_plate.height,
                  get_pass_fail(self.min_plate_height, self.flange_plate.height, relation="lesser"))
            self.report_check.append(t1)

            min_plate_length = 2 * (((self.flange_plate.bolt_line / 2 - 1) * self.flange_bolt.min_pitch) + (
                        2 * self.flange_bolt.min_end_dist) + (self.flange_plate.gap / 2))

            t1 = (DISP_MIN_PLATE_LENGTH, min_flange_plate_length_req(min_pitch=self.flange_bolt.min_pitch,
                                                                     min_end_dist=self.flange_bolt.min_end_dist,
                                                                     bolt_line=self.flange_plate.bolt_line,
                                                                     min_length=min_plate_length,
                                                                     gap=self.flange_plate.gap),
                  self.flange_plate.length,
                  get_pass_fail(min_plate_length, self.flange_plate.length, relation="lesser"))
            self.report_check.append(t1)
            t1 = (DISP_MIN_PLATE_THICK, min_plate_thk_req(self.section.flange_thickness),
                  self.flange_plate.thickness_provided,
                  get_pass_fail(self.section.flange_thickness, self.flange_plate.thickness_provided, relation="lesser"))
            self.report_check.append(t1)
        else:
            t1 = ('SubSection', 'Inner and Outer flange plate Checks', '|p{4cm}|p{6cm}|p{5.5cm}|p{1.5cm}|')
            self.report_check.append(t1)
            ####OUTER PLATE####
            t1 = (DISP_MIN_PLATE_HEIGHT, min_flange_plate_ht_req(beam_width=self.section.flange_width,
                                                                 min_flange_plate_ht=self.min_plate_height),
                  self.flange_plate.height,
                  get_pass_fail(self.min_plate_height, self.flange_plate.height, relation="lesser"))
            self.report_check.append(t1)

            min_plate_length = 2 * (((self.flange_plate.bolt_line / 2 - 1) * self.flange_bolt.min_pitch) + (
                    2 * self.flange_bolt.min_end_dist) + (self.flange_plate.gap / 2))

            t1 = (DISP_MIN_PLATE_LENGTH, min_flange_plate_length_req(min_pitch=self.flange_bolt.min_pitch,
                                                                     min_end_dist=self.flange_bolt.min_end_dist,
                                                                     bolt_line=self.flange_plate.bolt_line,
                                                                     min_length=min_plate_length,
                                                                     gap=self.flange_plate.gap),
                  self.flange_plate.length,
                  get_pass_fail(min_plate_length, self.flange_plate.length, relation="lesser"))
            self.report_check.append(t1)
            ######INNER PLATE
            t1 = (DISP_MIN_PLATE_INNERHEIGHT, min_inner_flange_plate_ht_req(beam_width=self.section.flange_width,
                                                                            web_thickness=self.section.web_thickness,
                                                                            root_radius=self.section.root_radius,
                                                                            min_inner_flange_plate_ht=self.flange_plate.Innerheight),
                  self.flange_plate.Innerheight,
                  get_pass_fail(self.flange_plate.Innerheight, self.flange_plate.Innerheight, relation="lesser"))
            self.report_check.append(t1)
            t1 = (DISP_MAX_PLATE_INNERHEIGHT, min_inner_flange_plate_ht_req(beam_width=self.section.flange_width,
                                                                            web_thickness=self.section.web_thickness,
                                                                            root_radius=self.section.root_radius,
                                                                            min_inner_flange_plate_ht=self.flange_plate.Innerheight),
                  self.flange_plate.Innerheight, get_pass_fail(self.flange_plate.Innerheight,
                                                               self.flange_plate.Innerheight,
                                                               relation="lesser"))
            self.report_check.append(t1)

            min_plate_length = 2 * (((self.flange_plate.bolt_line / 2 - 1) * self.flange_bolt.min_pitch) + (
                    2 * self.flange_bolt.min_end_dist) + (self.flange_plate.gap / 2))

            t1 = (DISP_MIN_PLATE_INNERLENGTH, min_flange_plate_length_req(min_pitch=self.flange_bolt.min_pitch,
                                                                          min_end_dist=self.flange_bolt.min_end_dist,
                                                                          bolt_line=self.flange_plate.bolt_line,
                                                                          min_length=min_plate_length,
                                                                          gap=self.flange_plate.gap),
                  self.flange_plate.length,
                  get_pass_fail(min_plate_length, self.flange_plate.length, relation="lesser"))
            self.report_check.append(t1)
            t1 = (DISP_MIN_PLATE_THICK, min_plate_thk_req(self.section.flange_thickness / 2),
                  self.flange_plate.thickness_provided,
                  get_pass_fail(self.section.flange_thickness / 2, self.flange_plate.thickness_provided,
                                relation="lesser"))
            self.report_check.append(t1)

        ###################
        # Member Capacities
        ###################
        ### Flange Check ###
        t1 = ('SubSection', 'Member Checks', '|p{4cm}|p{6cm}|p{5.5cm}|p{1.5cm}|')
        self.report_check.append(t1)
        gamma_m0 = IS800_2007.cl_5_4_1_Table_5["gamma_m0"]['yielding']

        t1 = (KEY_DISP_TENSIONYIELDINGCAP_FLANGE, '', tension_yield_prov(self.flange_plate.height,
                                                                         self.section.flange_thickness,
                                                                         self.section.fy, gamma_m0,
                                                                         round(
                                                                             self.section.tension_yielding_capacity / 1000,
                                                                             2)), '')
        self.report_check.append(t1)
        gamma_m1 = IS800_2007.cl_5_4_1_Table_5["gamma_m1"]['ultimate_stress']

<<<<<<< HEAD

        t1 = (KEY_DISP_TENSIONRUPTURECAP_FLANGE, '', tension_rupture_bolted_prov(w_p=self.flange_plate.height,
                                                                    t_p =self.section.flange_thickness,
                                                                    n_c = self.flange_plate.bolts_one_line,
                                                                    d_o = self.flange_bolt.dia_hole,
                                                                    fu= self.section.fu, gamma_m1 = gamma_m1,
                                                                    T_dn =round(self.section.tension_rupture_capacity / 1000,2)), '')
=======
        t1 = (KEY_DISP_TENSIONRUPTURECAP_FLANGE, '', tension_rupture_prov(w_p=self.flange_plate.height,
                                                                                 t_p=self.section.flange_thickness,
                                                                                 n_c=self.flange_plate.bolts_one_line,
                                                                                 d_o=self.flange_bolt.dia_hole,
                                                                                 fu=self.section.fu, gamma_m1=gamma_m1,
                                                                                 T_dn=round(
                                                                                     self.section.tension_rupture_capacity / 1000,
                                                                                     2)), '')
>>>>>>> a2c8f191
        self.report_check.append(t1)

        t6 = (KEY_DISP_BLOCKSHEARCAP_FLANGE, '', blockshear_prov(Tdb=self.section.block_shear_capacity), '')
        self.report_check.append(t6)

        t1 = (KEY_DISP_FLANGE_TEN_CAPACITY, round(self.flange_force / 1000, 2),
              tensile_capacity_prov(round(self.section.tension_yielding_capacity / 1000, 2),
                                    round(self.section.tension_rupture_capacity / 1000, 2),
                                    round(self.section.block_shear_capacity / 1000, 2)),
              get_pass_fail(round(self.flange_force / 1000, 2), round(self.section.tension_capacity_flange / 1000, 2),
                            relation="lesser"))
        self.report_check.append(t1)

        ### web Check ###
        gamma_m0 = IS800_2007.cl_5_4_1_Table_5["gamma_m0"]['yielding']
        # A_v_web = (self.section.depth - 2 * self.section.flange_thickness) * self.section.web_thickness
        webheight = (self.section.depth - 2 * self.section.flange_thickness)
        t1 = (KEY_DISP_TENSIONYIELDINGCAP_WEB, '', tension_yield_prov(webheight,
                                                                      self.section.web_thickness,
                                                                      self.section.fy, gamma_m0,
                                                                      round(
                                                                          self.section.tension_yielding_capacity_web / 1000,
                                                                          2)), '')
        self.report_check.append(t1)
        gamma_m1 = IS800_2007.cl_5_4_1_Table_5["gamma_m1"]['ultimate_stress']
<<<<<<< HEAD
        t1 = (KEY_DISP_TENSIONRUPTURECAP_WEB, '',tension_rupture_bolted_prov(w_p=webheight,
                                                                             t_p =self.section.web_thickness,
                                                                             n_c =self.web_plate.bolts_one_line,
                                                                             d_o = self.web_bolt.dia_hole,
                                                                             fu=self.section.fu, gamma_m1 = gamma_m1,
                                                                             T_dn= round(self.section.tension_rupture_capacity_web / 1000,2)), '')
        self.report_check.append(t1)


        t1 = (KEY_DISP_BLOCKSHEARCAP_WEB, '',blockshear_prov(Tdb = round(self.section.block_shear_capacity_web / 1000, 2)), '')
=======
        t1 = (KEY_DISP_TENSIONRUPTURECAP_WEB, '', tension_rupture_prov(w_p=webheight,
                                                                              t_p=self.section.web_thickness,
                                                                              n_c=self.web_plate.bolts_one_line,
                                                                              d_o=self.web_bolt.dia_hole,
                                                                              fu=self.section.fu, gamma_m1=gamma_m1,
                                                                              T_dn=round(
                                                                                  self.section.tension_rupture_capacity_web / 1000,
                                                                                  2)), '')
        self.report_check.append(t1)

        t1 = (
        KEY_DISP_BLOCKSHEARCAP_WEB, '', blockshear_prov(Tdb=round(self.section.block_shear_capacity_web / 1000, 2)), '')
>>>>>>> a2c8f191
        self.report_check.append(t1)

        t1 = (KEY_DISP_WEB_TEN_CAPACITY, round(self.axial_force_w / 1000, 2),
              tensile_capacity_prov(round(self.section.tension_yielding_capacity_web / 1000, 2),
                                    round(self.section.tension_rupture_capacity_web / 1000, 2),
                                    round(self.section.block_shear_capacity_web / 1000, 2)),
              get_pass_fail(round(self.axial_force_w / 1000, 2), round(self.section.tension_capacity_web / 1000, 2),
                            relation="lesser"))
        self.report_check.append(t1)
        ###################
        # Flange plate Capacities check
        ###################
        if self.preference == "Outside":

            t1 = ('SubSection', 'Flange Plate Capacity Checks in axial-Outside ', '|p{4cm}|p{6cm}|p{5.5cm}|p{1.5cm}|')
            self.report_check.append(t1)
            gamma_m0 = IS800_2007.cl_5_4_1_Table_5["gamma_m0"]['yielding']

            t1 = (KEY_DISP_TENSION_YIELDCAPACITY, '', tension_yield_prov(self.flange_plate.height,
                                                                         self.flange_plate.thickness_provided,
                                                                         self.flange_plate.fy, gamma_m0,
                                                                         round(
                                                                             self.flange_plate.tension_yielding_capacity / 1000,
                                                                             2)), '')
            self.report_check.append(t1)
            gamma_m1 = IS800_2007.cl_5_4_1_Table_5["gamma_m1"]['ultimate_stress']
<<<<<<< HEAD
            t1 = (KEY_DISP_TENSION_RUPTURECAPACITY, '',tension_rupture_bolted_prov(w_p=self.flange_plate.height,
                                                                                   t_p=self.flange_plate.thickness_provided,
                                                                                   n_c=self.flange_plate.bolts_one_line,
                                                                                   d_o=self.flange_bolt.dia_hole,
                                                                                   fu=self.flange_plate.fu, gamma_m1=gamma_m1,
                                                                                   T_dn=round(self.flange_plate.tension_rupture_capacity / 1000,2)), '')
            self.report_check.append(t1)


            t1 = (KEY_DISP_TENSION_BLOCKSHEARCAPACITY, '',blockshear_prov(Tdb = round(self.flange_plate.block_shear_capacity / 1000, 2)), '')
=======
            t1 = (KEY_DISP_TENSION_RUPTURECAPACITY, '', tension_rupture_prov(w_p=self.flange_plate.height,
                                                                                    t_p=self.flange_plate.thickness_provided,
                                                                                    n_c=self.flange_plate.bolts_one_line,
                                                                                    d_o=self.flange_bolt.dia_hole,
                                                                                    fu=self.flange_plate.fu,
                                                                                    gamma_m1=gamma_m1,
                                                                                    T_dn=round(
                                                                                        self.flange_plate.tension_rupture_capacity / 1000,
                                                                                        2)), '')
            self.report_check.append(t1)

            t1 = (KEY_DISP_TENSION_BLOCKSHEARCAPACITY, '',
                  blockshear_prov(Tdb=round(self.flange_plate.block_shear_capacity / 1000, 2)), '')
>>>>>>> a2c8f191
            self.report_check.append(t1)

            t1 = (KEY_DISP_FLANGE_PLATE_TEN_CAP, round(self.flange_force / 1000, 2),
                  tensile_capacity_prov(round(self.flange_plate.tension_yielding_capacity / 1000, 2),
                                        round(self.flange_plate.tension_rupture_capacity / 1000, 2),
                                        round(self.flange_plate.block_shear_capacity / 1000, 2)),
                  get_pass_fail(round(self.flange_force / 1000, 2),
                                round(self.flange_plate.tension_capacity_flange_plate / 1000, 2),
                                relation="lesser"))
            self.report_check.append(t1)
        else:
            t1 = (
            'SubSection', 'Flange Plate Capacity Checks in axial-Outside/Inside ', '|p{4cm}|p{6cm}|p{5.5cm}|p{1.5cm}|')
            self.report_check.append(t1)
            gamma_m0 = IS800_2007.cl_5_4_1_Table_5["gamma_m0"]['yielding']
            total_height = self.flange_plate.height + (2 * self.flange_plate.Innerheight)

            t1 = (KEY_DISP_TENSION_YIELDCAPACITY, '', tension_yield_prov(total_height,
                                                                         self.flange_plate.thickness_provided,
                                                                         self.flange_plate.fy, gamma_m0,
                                                                         round(
                                                                             self.flange_plate.tension_yielding_capacity / 1000,
                                                                             2)), '')
            self.report_check.append(t1)

            gamma_m1 = IS800_2007.cl_5_4_1_Table_5["gamma_m1"]['ultimate_stress']
<<<<<<< HEAD
            t1 = (KEY_DISP_TENSION_RUPTURECAPACITY, '',tension_rupture_bolted_prov(w_p=total_height,
                                                                                   t_p=self.flange_plate.thickness_provided,
                                                                                   n_c=self.flange_plate.bolts_one_line,
                                                                                   d_o=self.flange_bolt.dia_hole,
                                                                                   fu=self.flange_plate.fu,
                                                                                   gamma_m1= gamma_m1,
                                                                                   T_dn=round(self.flange_plate.tension_rupture_capacity / 1000,2)), '')
            self.report_check.append(t1)

            t1 = (KEY_DISP_TENSION_BLOCKSHEARCAPACITY, '', blockshear_prov(Tdb = round(self.flange_plate.block_shear_capacity / 1000, 2)), '')
=======
            t1 = (KEY_DISP_TENSION_RUPTURECAPACITY, '', tension_rupture_prov(w_p=total_height,
                                                                                    t_p=self.flange_plate.thickness_provided,
                                                                                    n_c=self.flange_plate.bolts_one_line,
                                                                                    d_o=self.flange_bolt.dia_hole,
                                                                                    fu=self.flange_plate.fu,
                                                                                    gamma_m1=gamma_m1,
                                                                                    T_dn=round(
                                                                                        self.flange_plate.tension_rupture_capacity / 1000,
                                                                                        2)), '')
            self.report_check.append(t1)

            t1 = (KEY_DISP_TENSION_BLOCKSHEARCAPACITY, '',
                  blockshear_prov(Tdb=round(self.flange_plate.block_shear_capacity / 1000, 2)), '')
>>>>>>> a2c8f191
            self.report_check.append(t1)

            t1 = (KEY_DISP_FLANGE_PLATE_TEN_CAP, round(self.flange_force / 1000, 2),
                  tensile_capacity_prov(round(self.flange_plate.tension_yielding_capacity / 1000, 2),
                                        round(self.flange_plate.tension_rupture_capacity / 1000, 2),
                                        round(self.flange_plate.block_shear_capacity / 1000, 2)),
                  get_pass_fail(round(self.flange_force / 1000, 2),
                                round(self.flange_plate.tension_capacity_flange_plate / 1000, 2),
                                relation="lesser"))
            self.report_check.append(t1)

        ###################
        # Web plate Capacities check axial
        ###################
        t1 = ('SubSection', 'Web Plate Capacity Checks in Axial', '|p{4cm}|p{6cm}|p{5.5cm}|p{1.5cm}|')
        self.report_check.append(t1)
        gamma_m0 = IS800_2007.cl_5_4_1_Table_5["gamma_m0"]['yielding']

        t1 = (KEY_DISP_TENSION_YIELDCAPACITY, '', tension_yield_prov(self.web_plate.height,
                                                                     self.web_plate.thickness_provided,
                                                                     self.web_plate.fy,
                                                                     gamma_m0,
                                                                     round(
                                                                         self.web_plate.tension_yielding_capacity / 1000,
                                                                         2)), '')
        self.report_check.append(t1)
        gamma_m1 = IS800_2007.cl_5_4_1_Table_5["gamma_m1"]['ultimate_stress']
<<<<<<< HEAD
        t1 = (KEY_DISP_TENSION_RUPTURECAPACITY, '',tension_rupture_bolted_prov(self.web_plate.height,
                                                                        self.web_plate.thickness_provided,
                                                                        self.web_plate.bolts_one_line,
                                                                        self.web_bolt.dia_hole,
                                                                        self.web_bolt.fu, gamma_m1,
                                                                        round(self.web_plate.tension_rupture_capacity / 1000,2)), '')
=======
        t1 = (KEY_DISP_TENSION_RUPTURECAPACITY, '', tension_rupture_prov(self.web_plate.height,
                                                                                self.web_plate.thickness_provided,
                                                                                self.web_plate.bolts_one_line,
                                                                                self.web_bolt.dia_hole,
                                                                                self.web_bolt.fu, gamma_m1,
                                                                                round(
                                                                                    self.web_plate.tension_rupture_capacity / 1000,
                                                                                    2)), '')
>>>>>>> a2c8f191
        self.report_check.append(t1)

        t1 = (KEY_DISP_TENSION_BLOCKSHEARCAPACITY, '',
              blockshear_prov(Tdb=round(self.web_plate.block_shear_capacity / 1000, 2)), '')
        self.report_check.append(t1)

        t1 = (KEY_DISP_TEN_CAP_WEB_PLATE, round(self.axial_force_w / 1000, 2),
              tensile_capacity_prov(round(self.web_plate.tension_yielding_capacity / 1000, 2),
                                    round(self.web_plate.tension_rupture_capacity / 1000, 2),
                                    round(self.web_plate.block_shear_capacity / 1000, 2)),
              get_pass_fail(round(self.axial_force_w / 1000, 2),
                            round(self.web_plate.tension_capacity_web_plate / 1000, 2),
                            relation="lesser"))
        self.report_check.append(t1)

        ###################
        # Web plate Capacities check Shear
        ###################
        t1 = ('SubSection', 'Web Plate Capacity Checks in Shear', '|p{4cm}|p{6cm}|p{5.5cm}|p{1.5cm}|')
        self.report_check.append(t1)

        t1 = (KEY_DISP_SHEAR_YLD, '', shear_yield_prov(self.web_plate.height, self.web_plate.thickness_provided,
                                                       self.web_plate.fy, gamma_m0,
                                                       round(self.web_plate.shear_yielding_capacity / 1000, 2)), '')
        self.report_check.append(t1)

        t1 = (KEY_DISP_SHEAR_RUP, '', shear_rupture_prov(self.web_plate.height, self.web_plate.thickness_provided,
                                                         self.web_plate.bolt_line / 2, self.web_bolt.dia_hole,
                                                         self.web_plate.fu,
                                                         round(self.web_plate.shear_rupture_capacity / 1000, 2),
                                                         multiple=0.9), '')
        self.report_check.append(t1)

        t1 = (KEY_DISP_PLATE_BLK_SHEAR_SHEAR, '',
              blockshear_prov(Tdb=round(self.web_plate.block_shear_capacity_shear / 1000, 2)), '')
        self.report_check.append(t1)

        t1 = (KEY_DISP_WEBPLATE_SHEAR_CAPACITY, round(self.fact_shear_load / 1000, 2),
              shear_capacity_prov(round(self.web_plate.shear_yielding_capacity / 1000, 2),
                                  round(self.web_plate.shear_rupture_capacity / 1000, 2),
                                  round(self.web_plate.block_shear_capacity / 1000, 2)),
              get_pass_fail(round(self.fact_shear_load / 1000, 2),
                            round(self.web_plate.shear_capacity_web_plate / 1000, 2), relation="lesser"))
        self.report_check.append(t1)

        Disp_3D_image = "./ResourceFiles/images/3d.png"

        config = configparser.ConfigParser()
        config.read_file(open(r'Osdag.config'))
        desktop_path = config.get("desktop_path", "path1")
        print("desk:", desktop_path)
        print(sys.path[0])
        rel_path = str(sys.path[0])
        rel_path = rel_path.replace("\\", "/")

        file_type = "PDF (*.pdf)"
        filename = QFileDialog.getSaveFileName(QFileDialog(), "Save File As", os.path.join(str(' '), "untitled.pdf"),
                                               file_type)
        print(filename, "hhhhhhhhhhhhhhhhhhhhhhhhhhh")
        # filename = os.path.join(str(folder), "images_html", "TexReport")
        file_name = str(filename)
        print(file_name, "hhhhhhhhhhhhhhhhhhhhhhhhhhh")
        fname_no_ext = filename[0].split(".")[0]
        print(fname_no_ext, "hhhhhhhhhhhhhhhhhhhhhhhhhhh")
        CreateLatex.save_latex(CreateLatex(), self.report_input, self.report_check, popup_summary, fname_no_ext,
                               rel_path, Disp_3D_image)

# def save_latex(self, uiObj, Design_Check, reportsummary, filename, rel_path, Disp_3d_image):<|MERGE_RESOLUTION|>--- conflicted
+++ resolved
@@ -2480,7 +2480,7 @@
         self.report_check.append(t1)
         gamma_m1 = IS800_2007.cl_5_4_1_Table_5["gamma_m1"]['ultimate_stress']
 
-<<<<<<< HEAD
+
 
         t1 = (KEY_DISP_TENSIONRUPTURECAP_FLANGE, '', tension_rupture_bolted_prov(w_p=self.flange_plate.height,
                                                                     t_p =self.section.flange_thickness,
@@ -2488,16 +2488,7 @@
                                                                     d_o = self.flange_bolt.dia_hole,
                                                                     fu= self.section.fu, gamma_m1 = gamma_m1,
                                                                     T_dn =round(self.section.tension_rupture_capacity / 1000,2)), '')
-=======
-        t1 = (KEY_DISP_TENSIONRUPTURECAP_FLANGE, '', tension_rupture_prov(w_p=self.flange_plate.height,
-                                                                                 t_p=self.section.flange_thickness,
-                                                                                 n_c=self.flange_plate.bolts_one_line,
-                                                                                 d_o=self.flange_bolt.dia_hole,
-                                                                                 fu=self.section.fu, gamma_m1=gamma_m1,
-                                                                                 T_dn=round(
-                                                                                     self.section.tension_rupture_capacity / 1000,
-                                                                                     2)), '')
->>>>>>> a2c8f191
+
         self.report_check.append(t1)
 
         t6 = (KEY_DISP_BLOCKSHEARCAP_FLANGE, '', blockshear_prov(Tdb=self.section.block_shear_capacity), '')
@@ -2523,7 +2514,7 @@
                                                                           2)), '')
         self.report_check.append(t1)
         gamma_m1 = IS800_2007.cl_5_4_1_Table_5["gamma_m1"]['ultimate_stress']
-<<<<<<< HEAD
+
         t1 = (KEY_DISP_TENSIONRUPTURECAP_WEB, '',tension_rupture_bolted_prov(w_p=webheight,
                                                                              t_p =self.section.web_thickness,
                                                                              n_c =self.web_plate.bolts_one_line,
@@ -2534,20 +2525,7 @@
 
 
         t1 = (KEY_DISP_BLOCKSHEARCAP_WEB, '',blockshear_prov(Tdb = round(self.section.block_shear_capacity_web / 1000, 2)), '')
-=======
-        t1 = (KEY_DISP_TENSIONRUPTURECAP_WEB, '', tension_rupture_prov(w_p=webheight,
-                                                                              t_p=self.section.web_thickness,
-                                                                              n_c=self.web_plate.bolts_one_line,
-                                                                              d_o=self.web_bolt.dia_hole,
-                                                                              fu=self.section.fu, gamma_m1=gamma_m1,
-                                                                              T_dn=round(
-                                                                                  self.section.tension_rupture_capacity_web / 1000,
-                                                                                  2)), '')
-        self.report_check.append(t1)
-
-        t1 = (
-        KEY_DISP_BLOCKSHEARCAP_WEB, '', blockshear_prov(Tdb=round(self.section.block_shear_capacity_web / 1000, 2)), '')
->>>>>>> a2c8f191
+
         self.report_check.append(t1)
 
         t1 = (KEY_DISP_WEB_TEN_CAPACITY, round(self.axial_force_w / 1000, 2),
@@ -2574,7 +2552,7 @@
                                                                              2)), '')
             self.report_check.append(t1)
             gamma_m1 = IS800_2007.cl_5_4_1_Table_5["gamma_m1"]['ultimate_stress']
-<<<<<<< HEAD
+
             t1 = (KEY_DISP_TENSION_RUPTURECAPACITY, '',tension_rupture_bolted_prov(w_p=self.flange_plate.height,
                                                                                    t_p=self.flange_plate.thickness_provided,
                                                                                    n_c=self.flange_plate.bolts_one_line,
@@ -2585,21 +2563,7 @@
 
 
             t1 = (KEY_DISP_TENSION_BLOCKSHEARCAPACITY, '',blockshear_prov(Tdb = round(self.flange_plate.block_shear_capacity / 1000, 2)), '')
-=======
-            t1 = (KEY_DISP_TENSION_RUPTURECAPACITY, '', tension_rupture_prov(w_p=self.flange_plate.height,
-                                                                                    t_p=self.flange_plate.thickness_provided,
-                                                                                    n_c=self.flange_plate.bolts_one_line,
-                                                                                    d_o=self.flange_bolt.dia_hole,
-                                                                                    fu=self.flange_plate.fu,
-                                                                                    gamma_m1=gamma_m1,
-                                                                                    T_dn=round(
-                                                                                        self.flange_plate.tension_rupture_capacity / 1000,
-                                                                                        2)), '')
-            self.report_check.append(t1)
-
-            t1 = (KEY_DISP_TENSION_BLOCKSHEARCAPACITY, '',
-                  blockshear_prov(Tdb=round(self.flange_plate.block_shear_capacity / 1000, 2)), '')
->>>>>>> a2c8f191
+
             self.report_check.append(t1)
 
             t1 = (KEY_DISP_FLANGE_PLATE_TEN_CAP, round(self.flange_force / 1000, 2),
@@ -2611,8 +2575,7 @@
                                 relation="lesser"))
             self.report_check.append(t1)
         else:
-            t1 = (
-            'SubSection', 'Flange Plate Capacity Checks in axial-Outside/Inside ', '|p{4cm}|p{6cm}|p{5.5cm}|p{1.5cm}|')
+            t1 = ('SubSection', 'Flange Plate Capacity Checks in axial-Outside/Inside ', '|p{4cm}|p{6cm}|p{5.5cm}|p{1.5cm}|')
             self.report_check.append(t1)
             gamma_m0 = IS800_2007.cl_5_4_1_Table_5["gamma_m0"]['yielding']
             total_height = self.flange_plate.height + (2 * self.flange_plate.Innerheight)
@@ -2626,7 +2589,7 @@
             self.report_check.append(t1)
 
             gamma_m1 = IS800_2007.cl_5_4_1_Table_5["gamma_m1"]['ultimate_stress']
-<<<<<<< HEAD
+
             t1 = (KEY_DISP_TENSION_RUPTURECAPACITY, '',tension_rupture_bolted_prov(w_p=total_height,
                                                                                    t_p=self.flange_plate.thickness_provided,
                                                                                    n_c=self.flange_plate.bolts_one_line,
@@ -2637,21 +2600,7 @@
             self.report_check.append(t1)
 
             t1 = (KEY_DISP_TENSION_BLOCKSHEARCAPACITY, '', blockshear_prov(Tdb = round(self.flange_plate.block_shear_capacity / 1000, 2)), '')
-=======
-            t1 = (KEY_DISP_TENSION_RUPTURECAPACITY, '', tension_rupture_prov(w_p=total_height,
-                                                                                    t_p=self.flange_plate.thickness_provided,
-                                                                                    n_c=self.flange_plate.bolts_one_line,
-                                                                                    d_o=self.flange_bolt.dia_hole,
-                                                                                    fu=self.flange_plate.fu,
-                                                                                    gamma_m1=gamma_m1,
-                                                                                    T_dn=round(
-                                                                                        self.flange_plate.tension_rupture_capacity / 1000,
-                                                                                        2)), '')
-            self.report_check.append(t1)
-
-            t1 = (KEY_DISP_TENSION_BLOCKSHEARCAPACITY, '',
-                  blockshear_prov(Tdb=round(self.flange_plate.block_shear_capacity / 1000, 2)), '')
->>>>>>> a2c8f191
+
             self.report_check.append(t1)
 
             t1 = (KEY_DISP_FLANGE_PLATE_TEN_CAP, round(self.flange_force / 1000, 2),
@@ -2679,23 +2628,14 @@
                                                                          2)), '')
         self.report_check.append(t1)
         gamma_m1 = IS800_2007.cl_5_4_1_Table_5["gamma_m1"]['ultimate_stress']
-<<<<<<< HEAD
+
         t1 = (KEY_DISP_TENSION_RUPTURECAPACITY, '',tension_rupture_bolted_prov(self.web_plate.height,
                                                                         self.web_plate.thickness_provided,
                                                                         self.web_plate.bolts_one_line,
                                                                         self.web_bolt.dia_hole,
                                                                         self.web_bolt.fu, gamma_m1,
                                                                         round(self.web_plate.tension_rupture_capacity / 1000,2)), '')
-=======
-        t1 = (KEY_DISP_TENSION_RUPTURECAPACITY, '', tension_rupture_prov(self.web_plate.height,
-                                                                                self.web_plate.thickness_provided,
-                                                                                self.web_plate.bolts_one_line,
-                                                                                self.web_bolt.dia_hole,
-                                                                                self.web_bolt.fu, gamma_m1,
-                                                                                round(
-                                                                                    self.web_plate.tension_rupture_capacity / 1000,
-                                                                                    2)), '')
->>>>>>> a2c8f191
+
         self.report_check.append(t1)
 
         t1 = (KEY_DISP_TENSION_BLOCKSHEARCAPACITY, '',
