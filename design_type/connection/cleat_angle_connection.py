--- conflicted
+++ resolved
@@ -490,8 +490,6 @@
                          "than applied loads, Please select larger sections or decrease loads"
                             .format(self.supported_section.shear_yielding_capacity))
             print("failed in preliminary member checks. Select larger sections or decrease loads")
-
-<<<<<<< HEAD
 
     # def get_possible_bolt_dia(self):
     #     leg_lengths = []
@@ -526,41 +524,7 @@
     #         self.design_status = False
     #         logger.error(" : For selected angles {} are possible bolt diameters "
     #                      .format(list(possible_bolt_dia)))
-=======
-    def get_possible_bolt_dia(self):
-        leg_lengths = []
-        for designation in self.cleat_list:
-            leg_lengths.append(max(get_leg_lengths(designation)))
-        max_leg_length_available = max(leg_lengths)
-
-        conn = sqlite3.connect(PATH_TO_DATABASE)
-        db_query = "SELECT Max_Bolt_Dia FROM Angle_Pitch " \
-                   "WHERE Nominal_Leg <= ?"
-        cur = conn.cursor()
-        print(max_leg_length_available)
-        print(type(max_leg_length_available))
-        # print(len(max_leg_length_available))
-
-        cur.execute(db_query, (max_leg_length_available,))
-        rows = cur.fetchall()
-
-        possible_bolt_dia = []
-        for row in rows:
-            possible_bolt_dia.append(row)
-        # possible_bolt_dia = list(dict.fromkeys(possible_bolt_dia))
-        possible_bolt_dia = [x[0] for x in possible_bolt_dia]
-        possible_bolt_dia = set(possible_bolt_dia)
-        user_bolt_dia = set(self.bolt.bolt_diameter)
-        self.bolt.bolt_diameter = list(possible_bolt_dia & user_bolt_dia)
-        print (possible_bolt_dia,user_bolt_dia)
-        if self.bolt.bolt_diameter:
-            logger.info(": Selecting optimum bolt diameter")
-            self.select_bolt_dia(self)
-        else:
-            self.design_status = False
-            logger.error(" : For selected angles {} are possible bolt diameters "
-                         .format(list(possible_bolt_dia)))
->>>>>>> 795c31d8
+
 
 
     def select_bolt_dia(self):
@@ -582,7 +546,7 @@
 
         bolt_force_previous = 0.0
 
-<<<<<<< HEAD
+
         for self.bolt.bolt_diameter_provided in reversed(self.bolt.bolt_diameter):
             self.bolt.calculate_bolt_spacing_limits(bolt_diameter_provided=self.bolt.bolt_diameter_provided,
                                                     conn_plates_t_fu_fy=self.bolt_conn_plates_t_fu_fy)
@@ -622,15 +586,7 @@
         bolt_capacity_req = self.bolt.bolt_capacity
 
         if self.sptd_leg.design_status is False:
-=======
-        if self.bolts_one_line_sptd == 1:
-            self.design_status = False
-            logger.error(" : Select bolt of lower diameter/beam of higher depth")
-        elif self.bolt_line_sptd > 3:
-            self.design_status = False
-            logger.error(" : bolt lines cant be more than 3. Select bolt of higher diameter/grade")
-        elif self.bolt_line_sptd == 0:
->>>>>>> 795c31d8
+
             self.design_status = False
             logger.error(self.sptd_leg.reason)
         # self.sptd_leg.bolt_force = self.load.shear_force * 1000 / self.bolts_one_line_sptd / self.bolt_line_sptd
