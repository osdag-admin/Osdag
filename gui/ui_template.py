--- conflicted
+++ resolved
@@ -8,11 +8,9 @@
 
 from PyQt5 import QtCore, QtGui, QtWidgets
 from design_report import reportGenerator
-<<<<<<< HEAD
 from PyQt5.QtCore import QRegExp,QTimer, QThread, QFile, pyqtSignal, QTextStream, Qt, QIODevice, pyqtSlot
 from PyQt5.QtGui import QBrush, QImage, QColor, QDoubleValidator, QIntValidator, QPixmap, QPalette, QTextCharFormat, QTextCursor, QStandardItem
 from PyQt5.QtWidgets import *
-=======
 from PyQt5.QtWidgets import QMainWindow, QDialog, QFontDialog, QApplication, QFileDialog, QColorDialog
 from PyQt5.QtCore import QFile, pyqtSignal, QTextStream, Qt, QIODevice
 from PyQt5.QtCore import QRegExp
@@ -25,7 +23,6 @@
 from gui.ui_tutorial import Ui_Tutorial
 from gui.ui_aboutosdag import Ui_AboutOsdag
 from gui.ui_ask_question import Ui_AskQuestion
->>>>>>> 7638c84c
 from design_type.connection.column_cover_plate import ColumnCoverPlate
 from PIL import Image
 import os
