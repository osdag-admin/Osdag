# -*- coding: utf-8 -*-

# Form implementation generated from reading ui file 'app/gui/ui_template.ui'
#
# Created by: PyQt5 UI code generator 5.13.0
#
# WARNING! All changes made in this file will be lost!\

from PyQt5 import QtCore, QtGui, QtWidgets
from design_report import reportGenerator
<<<<<<< HEAD
from PyQt5.QtWidgets import QMainWindow, QDialog, QFontDialog, QApplication, QFileDialog, QColorDialog
from PyQt5.QtCore import QFile, pyqtSignal, QTextStream, Qt, QIODevice
from PyQt5.QtCore import QRegExp
from PyQt5.QtGui import QBrush, QImage
from PyQt5.QtGui import QColor
from PyQt5.QtGui import QDoubleValidator, QIntValidator, QPixmap, QPalette
from PyQt5.QtGui import QTextCharFormat
from PyQt5.QtGui import QTextCursor
from PyQt5.QtWidgets import QMainWindow, QDialog, QFontDialog, QApplication, QFileDialog, QColorDialog,QDialogButtonBox
from gui.ui_tutorial import Ui_Tutorial
from gui.ui_aboutosdag import Ui_AboutOsdag
from gui.ui_ask_question import Ui_AskQuestion
=======
from PyQt5.QtCore import QRegExp,QTimer, QThread, QFile, pyqtSignal, QTextStream, Qt, QIODevice, pyqtSlot
from PyQt5.QtGui import QBrush, QImage, QColor, QDoubleValidator, QIntValidator, QPixmap, QPalette, QTextCharFormat, QTextCursor, QStandardItem
from PyQt5.QtWidgets import *
>>>>>>> 999f7fe4
from design_type.connection.column_cover_plate import ColumnCoverPlate
from PIL import Image
import os
import yaml
import json
import logging
from drawing_2D.Svg_Window import SvgWindow
import sys
import sqlite3
import shutil
import openpyxl
import pdfkit
import configparser
import pickle
import cairosvg
from update import Update


from Common import *
from utils.common.component import *
from utils.common.Section_Properties_Calculator import *
from .customized_popup import Ui_Popup
# from .ui_summary_popup import Ui_Dialog1
from .ui_design_preferences import Ui_Dialog

from gui.ui_summary_popup import Ui_Dialog1
from design_report.reportGenerator import save_html
from .ui_OsdagSectionModeller import Ui_OsdagSectionModeller
#from .ui_design_preferences import DesignPreferences
from .UI_DESIGN_PREFERENCE import DesignPreferences
from design_type.connection.shear_connection import ShearConnection
from cad.common_logic import CommonDesignLogic
from OCC.Core.STEPControl import STEPControl_Writer, STEPControl_AsIs
from OCC.Core.Interface import Interface_Static_SetCVal
from OCC.Core.IFSelect import IFSelect_RetDone
from OCC.Core.StlAPI import StlAPI_Writer
from OCC.Core import BRepTools
from OCC.Core import IGESControl
from cad.cad3dconnection import cadconnection
from design_type.connection.fin_plate_connection import FinPlateConnection
from design_type.connection.column_cover_plate import ColumnCoverPlate
from design_type.connection.cleat_angle_connection import CleatAngleConnection
from design_type.connection.seated_angle_connection import SeatedAngleConnection
from design_type.connection.end_plate_connection import EndPlateConnection
from design_type.connection.end_plate_connection import EndPlateConnection
from design_type.connection.beam_cover_plate import BeamCoverPlate
from design_type.connection.beam_cover_plate_weld import BeamCoverPlateWeld
from design_type.connection.beam_end_plate import BeamEndPlate
from design_type.connection.column_end_plate import ColumnEndPlate
from design_type.connection.column_cover_plate_weld import ColumnCoverPlateWeld
from design_type.connection.base_plate_connection import BasePlateConnection
from design_type.tension_member.tension_bolted import Tension_bolted
from design_type.tension_member.tension_welded import Tension_welded
import logging
import subprocess
from cad.cad3dconnection import cadconnection


class MyTutorials(QDialog):
    def __init__(self, parent=None):
        QDialog.__init__(self, parent)
        self.ui = Ui_Tutorial()
        self.ui.setupUi(self)


class MyAboutOsdag(QDialog):
    def __init__(self, parent=None):
        QDialog.__init__(self, parent)
        self.ui = Ui_AboutOsdag()
        self.ui.setupUi(self)


class MyAskQuestion(QDialog):
    def __init__(self, parent=None):
        QDialog.__init__(self, parent)
        self.ui = Ui_AskQuestion()
        self.ui.setupUi(self)


class Ui_ModuleWindow(QtWidgets.QMainWindow):
    resized = QtCore.pyqtSignal()
    closed = pyqtSignal()
    def  __init__(self, main,folder,parent=None):
        super(Ui_ModuleWindow, self).__init__(parent=parent)
        resolution = QtWidgets.QDesktopWidget().screenGeometry()
        width = resolution.width()
        height = resolution.height()
        self.resize(width*(0.75),height*(0.7))
        self.ui = Window()

        self.ui.setupUi(self,main,folder)
        #self.showMaximized()
        #self.showNormal()

        self.resized.connect(self.resize_dockComponents)

    def center(self):
        frameGm = self.frameGeometry()
        screen = QtWidgets.QApplication.desktop().screenNumber(QtWidgets.QApplication.desktop().cursor().pos())
        centerPoint = QtWidgets.QApplication.desktop().screenGeometry(screen).center()
        frameGm.moveCenter(centerPoint)
        self.move(frameGm.topLeft())

    def resizeEvent(self, event):
        self.resized.emit()
        return super(Ui_ModuleWindow, self).resizeEvent(event)

    def resize_dockComponents(self):

        posi = (3/4)*(self.height())

        # Input Dock
        width = self.ui.inputDock.width()
        self.ui.inputDock.resize(width,self.height())
        self.ui.in_widget.resize(width,posi)

        self.ui.btn_Reset.move((width/2)-110,posi+8)
        self.ui.btn_Design.move((width/2)+17,posi+8)
        #self.ui.btn_Design.move(,posi+10)

        # Output Dock
        width = self.ui.outputDock.width()
        self.ui.outputDock.resize(width,self.height())
        self.ui.out_widget.resize(width,posi)
        self.ui.btn_CreateDesign.move((width/2)-(186/2),posi+8)
        self.ui.save_outputDock.move((width/2)-(186/2),posi+52)

    def closeEvent(self, event):
        '''
        Closing module window.
        '''
        reply = QMessageBox.question(self, 'Message',
                                     "Are you sure you want to quit?", QMessageBox.Yes, QMessageBox.No)

        if reply == QMessageBox.Yes:
            logger = logging.getLogger('osdag')  #  Remove all the previous handlers
            for handler in logger.handlers[:]:
                logger.removeHandler(handler)
            self.closed.emit()
            event.accept()
        else:
            event.ignore()

class Window(QMainWindow):
    #closed = pyqtSignal()
    def center(self):
        frameGm = self.frameGeometry()
        screen = QtWidgets.QApplication.desktop().screenNumber(QtWidgets.QApplication.desktop().cursor().pos())
        centerPoint = QtWidgets.QApplication.desktop().screenGeometry(screen).center()
        frameGm.moveCenter(centerPoint)
        self.move(frameGm.topLeft())

    def open_customized_popup(self, op, KEYEXISTING_CUSTOMIZED):
        """
        Function to connect the customized_popup with the ui_template file
        on clicking the customized option
        """

        # @author : Amir


        self.window = QtWidgets.QDialog()
        self.ui = Ui_Popup()
        self.ui.setupUi(self.window)
        self.ui.addAvailableItems(op, KEYEXISTING_CUSTOMIZED)
        self.window.exec()
        return self.ui.get_right_elements()

    def open_summary_popup(self, main):

        if not main.design_button_status:
            QMessageBox.warning(self, 'Warning', 'No design created!')
            return

        self.new_window = QtWidgets.QDialog(self)
        self.new_ui = Ui_Dialog1(main.design_button_status,loggermsg=self.textEdit.toPlainText())
        self.new_ui.setupUi(self.new_window, main)
        self.new_ui.btn_browse.clicked.connect(lambda: self.getLogoFilePath(self.new_window, self.new_ui.lbl_browse))
        self.new_ui.btn_saveProfile.clicked.connect(lambda: self.saveUserProfile(self.new_window))
        self.new_ui.btn_useProfile.clicked.connect(lambda: self.useUserProfile(self.new_window))
        self.new_window.exec()
        # self.new_ui.btn_browse.clicked.connect(lambda: self.getLogoFilePath(self.new_ui.lbl_browse))
        # self.new_ui.btn_saveProfile.clicked.connect(self.saveUserProfile)
        # self.new_ui.btn_useProfile.clicked.connect(self.useUserProfile)

    def getLogoFilePath(self, window, lblwidget):

        filename, _ = QFileDialog.getOpenFileName(window, "Open Image", os.path.join(str(' '), ''), "InputFiles(*.png *.svg *.jpg)")

        # filename, _ = QFileDialog.getOpenFileName(
        #     self, 'Open File', " ../../",
        #     'Images (*.png *.svg *.jpg)',
        #     None, QFileDialog.DontUseNativeDialog)
        if filename == '':
            return False
        else:
            # base = os.path.basename(str(filename))
            lblwidget.setText(str(filename))
            # base_type = base[-4:]
            # self.desired_location(filename, base_type)

        return str(filename)

    def desired_location(self, filename, base_type):
        if base_type == ".svg":
            cairosvg.svg2png(file_obj=filename,
                             write_to=os.path.join(str(self.folder), "images_html", "cmpylogoFin.png"))
        else:
            shutil.copyfile(filename, os.path.join(str(self.folder), "images_html", "cmpylogoFin.png"))

    def saveUserProfile(self, window):

        inputData = self.getPopUpInputs()
        filename, _ = QFileDialog.getSaveFileName(window, 'Save Files',
                                                  os.path.join(str(self.folder), "Profile"), '*.txt')
        if filename == '':
            return False
        else:
            infile = open(filename, 'w')
            yaml.dump(inputData, infile)
            infile.close()

    def getPopUpInputs(self):
        input_summary = {}
        input_summary["ProfileSummary"] = {}
        input_summary["ProfileSummary"]["CompanyName"] = str(self.new_ui.lineEdit_companyName.text())
        input_summary["ProfileSummary"]["CompanyLogo"] = str(self.new_ui.lbl_browse.text())
        input_summary["ProfileSummary"]["Group/TeamName"] = str(self.new_ui.lineEdit_groupName.text())
        input_summary["ProfileSummary"]["Designer"] = str(self.new_ui.lineEdit_designer.text())

        # input_summary["ProjectTitle"] = str(self.new_ui.lineEdit_projectTitle.text())
        # input_summary["Subtitle"] = str(self.new_ui.lineEdit_subtitle.text())
        # input_summary["JobNumber"] = str(self.new_ui.lineEdit_jobNumber.text())
        # input_summary["AdditionalComments"] = str(self.new_ui.txt_additionalComments.toPlainText())
        # input_summary["Client"] = str(self.new_ui.lineEdit_client.text())

        return input_summary

    def useUserProfile(self, window):

        filename, _ = QFileDialog.getOpenFileName(window, 'Open Files',
                                                  os.path.join(str(self.folder), "Profile"),
                                                  '*.txt')
        if os.path.isfile(filename):
            outfile = open(filename, 'r')
            reportsummary = yaml.safe_load(outfile)
            self.new_ui.lineEdit_companyName.setText(reportsummary["ProfileSummary"]['CompanyName'])
            self.new_ui.lbl_browse.setText(reportsummary["ProfileSummary"]['CompanyLogo'])
            self.new_ui.lineEdit_groupName.setText(reportsummary["ProfileSummary"]['Group/TeamName'])
            self.new_ui.lineEdit_designer.setText(reportsummary["ProfileSummary"]['Designer'])

        else:
            pass

    def design_examples(self):
        root_path = os.path.join('ResourceFiles', 'design_example', '_build', 'html')
        for html_file in os.listdir(root_path):
            # if html_file.startswith('index'):
            print(os.path.splitext(html_file)[1])
            if os.path.splitext(html_file)[1] == '.html':
                if sys.platform == ("win32" or "win64"):
                    os.startfile(os.path.join(root_path, html_file))
                else:
                    opener ="open" if sys.platform == "darwin" else "xdg-open"
                    subprocess.call([opener, "%s/%s" % (root_path, html_file)])

    def get_validator(self, validator):
        if validator == 'Int Validator':
            return QIntValidator()
        elif validator == 'Double Validator':
            return QDoubleValidator()
        else:
            return None

    def setupUi(self, MainWindow, main,folder):
        self.design_inputs = {}
        self.prev_inputs = {}
        self.input_dock_inputs = {}
        self.design_pref_inputs = {}
        self.folder = folder
        self.display_mode = 'Normal'
        self.display_x = 90
        self.display_y = 90
        self.ui_loaded = False
        main.design_status = False
        main.design_button_status = False
        MainWindow.setObjectName("MainWindow")

        icon = QtGui.QIcon()
        icon.addPixmap(QtGui.QPixmap(":/newPrefix/images/Osdag.png"), QtGui.QIcon.Normal, QtGui.QIcon.Off)
        MainWindow.setWindowIcon(icon)
        MainWindow.setIconSize(QtCore.QSize(20, 2))
        self.centralwidget = QtWidgets.QWidget(MainWindow)
        self.centralwidget.setObjectName("centralwidget")
        self.verticalLayout_2 = QtWidgets.QVBoxLayout(self.centralwidget)
        self.verticalLayout_2.setObjectName("verticalLayout_2")
        self.frame = QtWidgets.QFrame(self.centralwidget)
        self.frame.setMinimumSize(QtCore.QSize(0, 28))
        self.frame.setMaximumSize(QtCore.QSize(16777215, 28))
        self.frame.setFrameShape(QtWidgets.QFrame.NoFrame)
        self.frame.setFrameShadow(QtWidgets.QFrame.Raised)
        self.frame.setObjectName("frame_")

        self.btnInput = QtWidgets.QToolButton(self.frame)
        self.btnInput.setGeometry(QtCore.QRect(0, 0, 28, 28))
        self.btnInput.setFocusPolicy(QtCore.Qt.TabFocus)
        self.btnInput.setLayoutDirection(QtCore.Qt.LeftToRight)
        icon1 = QtGui.QIcon()
        icon1.addPixmap(QtGui.QPixmap(":/newPrefix/images/input.png"), QtGui.QIcon.Normal, QtGui.QIcon.Off)
        self.btnInput.setIcon(icon1)
        self.btnInput.setIconSize(QtCore.QSize(18, 18))
        self.btnInput.setObjectName("btnInput")

        self.btnOutput = QtWidgets.QToolButton(self.frame)
        self.btnOutput.setGeometry(QtCore.QRect(30, 0, 28, 28))
        self.btnOutput.setFocusPolicy(QtCore.Qt.TabFocus)
        #self.pushButton = QtWidgets.QPushButton(self.centralwidget)
        #self.pushButton.setGeometry(QtCore.QRect(440, 412, 111, 51))
        #self.pushButton.setObjectName("pushButton")
        icon2 = QtGui.QIcon()
        icon2.addPixmap(QtGui.QPixmap(":/newPrefix/images/output.png"), QtGui.QIcon.Normal, QtGui.QIcon.Off)
        self.btnOutput.setIcon(icon2)
        self.btnOutput.setIconSize(QtCore.QSize(18, 18))
        self.btnOutput.setObjectName("btnOutput")

        self.btnInput.clicked.connect(lambda: self.dockbtn_clicked(self.inputDock))
        self.btnOutput.clicked.connect(lambda: self.dockbtn_clicked(self.outputDock))

        self.btnTop = QtWidgets.QToolButton(self.frame)
        self.btnTop.setGeometry(QtCore.QRect(160, 0, 28, 28))
        self.btnTop.setFocusPolicy(QtCore.Qt.TabFocus)
        icon3 = QtGui.QIcon()
        icon3.addPixmap(QtGui.QPixmap(":/newPrefix/images/X-Y.png"), QtGui.QIcon.Normal, QtGui.QIcon.Off)
        self.btnTop.setIcon(icon3)
        self.btnTop.setIconSize(QtCore.QSize(22, 22))
        self.btnTop.setObjectName("btnTop")
        self.btnTop.setEnabled(False)
        self.btnFront = QtWidgets.QToolButton(self.frame)
        self.btnFront.setGeometry(QtCore.QRect(100, 0, 28, 28))
        self.btnFront.setFocusPolicy(QtCore.Qt.TabFocus)
        icon4 = QtGui.QIcon()
        icon4.addPixmap(QtGui.QPixmap(":/newPrefix/images/Z-X.png"), QtGui.QIcon.Normal, QtGui.QIcon.Off)
        self.btnFront.setIcon(icon4)
        self.btnFront.setIconSize(QtCore.QSize(22, 22))
        self.btnFront.setObjectName("btnFront")
        self.btnFront.setEnabled(False)
        self.btnSide = QtWidgets.QToolButton(self.frame)
        self.btnSide.setGeometry(QtCore.QRect(130, 0, 28, 28))
        self.btnSide.setFocusPolicy(QtCore.Qt.TabFocus)
        icon5 = QtGui.QIcon()
        icon5.addPixmap(QtGui.QPixmap(":/newPrefix/images/Z-Y.png"), QtGui.QIcon.Normal, QtGui.QIcon.Off)
        self.btnSide.setIcon(icon5)
        self.btnSide.setIconSize(QtCore.QSize(22, 22))
        self.btnSide.setObjectName("btnSide")
        self.btnSide.setEnabled(False)
        """
            To get 3d component checkbox details from modules
        """
        i = 0
        for component in main.get_3d_components(main):
            checkBox = QtWidgets.QCheckBox(self.frame)
            checkBox.setGeometry(QtCore.QRect(230 + i, 0, 110, 29))
            font = QtGui.QFont()
            font.setFamily("Arial")
            font.setPointSize(11)
            font.setBold(True)
            font.setWeight(75)
            checkBox.setFont(font)
            checkBox.setFocusPolicy(QtCore.Qt.TabFocus)
            checkBox.setObjectName(component[0])
            checkBox.setText(component[0])
            checkBox.setDisabled(True)
            function_name = component[1]
            self.chkbox_connect(main, checkBox, function_name)
            checkBox.resize(checkBox.sizeHint())
            i += (checkBox.sizeHint().width() + 5)

        self.verticalLayout_2.addWidget(self.frame)
        self.splitter = QtWidgets.QSplitter(self.centralwidget)
        self.splitter.setOrientation(QtCore.Qt.Vertical)
        self.splitter.setObjectName("splitter")
        self.frame_2 = QtWidgets.QFrame(self.splitter)
        self.frame_2.setMinimumSize(QtCore.QSize(0, 100))
        self.frame_2.setFrameShape(QtWidgets.QFrame.Box)
        self.frame_2.setFrameShadow(QtWidgets.QFrame.Raised)
        #self.frame_2.setLineWidth(1)
        #self.frame_2.setMidLineWidth(1)
        self.frame_2.setObjectName("frame_2")
        self.verticalLayout = QtWidgets.QVBoxLayout(self.frame_2)
        self.verticalLayout.setContentsMargins(1, 1, 1, 1)
        self.verticalLayout.setObjectName("verticalLayout")
        self.mytabWidget = QtWidgets.QTabWidget(self.frame_2)
        self.mytabWidget.setMinimumSize(QtCore.QSize(0, 450))
        font = QtGui.QFont()
        font.setPointSize(8)
        font.setBold(True)
        font.setItalic(True)
        font.setWeight(75)
        self.mytabWidget.setFont(font)
        self.mytabWidget.setFocusPolicy(QtCore.Qt.NoFocus)
        self.mytabWidget.setStyleSheet("QTabBar::tab { height: 75px; width: 1px;  }")
        self.mytabWidget.setTabPosition(QtWidgets.QTabWidget.East)
        self.mytabWidget.setObjectName("mytabWidget")
        self.verticalLayout.addWidget(self.mytabWidget)
        self.textEdit = QtWidgets.QTextEdit(self.splitter)
        self.textEdit.setMinimumSize(QtCore.QSize(0, 125))
        self.textEdit.setMaximumSize(QtCore.QSize(16777215, 16777215))
        self.textEdit.setVerticalScrollBarPolicy(QtCore.Qt.ScrollBarAlwaysOn)
        self.textEdit.setReadOnly(True)
        self.textEdit.setOverwriteMode(True)
        self.textEdit.setObjectName("textEdit")

        main.set_osdaglogger(self.textEdit)
        # self.textEdit.setStyleSheet("QTextEdit {color:red}")
        self.verticalLayout_2.addWidget(self.splitter)
        MainWindow.setCentralWidget(self.centralwidget)
        self.menubar = QtWidgets.QMenuBar(MainWindow)
        self.menubar.setGeometry(QtCore.QRect(0, 0, 1328, 21))
        self.menubar.setStyleSheet("")
        self.menubar.setNativeMenuBar(False)
        self.menubar.setObjectName("menubar")
        self.menuFile = QtWidgets.QMenu(self.menubar)

        self.menuFile.setObjectName("menuFile")
        self.menuEdit = QtWidgets.QMenu(self.menubar)

        self.menuEdit.setObjectName("menuEdit")
        self.menuView = QtWidgets.QMenu(self.menubar)

        self.menuView.setObjectName("menuView")
        self.menuHelp = QtWidgets.QMenu(self.menubar)

        self.menuHelp.setObjectName("menuHelp")
        self.menuGraphics = QtWidgets.QMenu(self.menubar)

        self.menuGraphics.setObjectName("menuGraphics")
        self.menuDB = QtWidgets.QMenu(self.menubar)

        self.menuDB.setObjectName("menuDB")
        MainWindow.setMenuBar(self.menubar)

        ####################################################################
        # INPUT DOCK
        #####################################################################
        # @author : Umair

        self.inputDock = QtWidgets.QDockWidget(MainWindow)
        sizePolicy = QtWidgets.QSizePolicy(QtWidgets.QSizePolicy.Preferred, QtWidgets.QSizePolicy.Preferred)
        sizePolicy.setHorizontalStretch(1)
        sizePolicy.setVerticalStretch(0)
        sizePolicy.setHeightForWidth(self.inputDock.sizePolicy().hasHeightForWidth())
        #self.inputDock.setSizePolicy(sizePolicy)
        #self.inputDock.setMinimumSize(QtCore.QSize(320, 710))
        #self.inputDock.setMaximumSize(QtCore.QSize(310, 710))
        #self.inputDock.setBaseSize(QtCore.QSize(310, 710))
        #self.inputDock.setVerticalScrollBarPolicy(Qt.ScrollBarAsNeeded)
        font = QtGui.QFont()
        font.setFamily("Arial")
        font.setPointSize(10)
        font.setBold(True)
        font.setItalic(False)
        font.setWeight(75)
        self.inputDock.setFont(font)
        self.inputDock.setFloating(False)
        self.inputDock.setFeatures(QtWidgets.QDockWidget.AllDockWidgetFeatures)
        self.inputDock.setObjectName("inputDock")
        self.dockWidgetContents = QtWidgets.QWidget()
        self.dockWidgetContents.setObjectName("dockWidgetContents")
        font = QtGui.QFont()
        font.setPointSize(11)
        font.setBold(False)
        font.setWeight(50)
        palette = QtGui.QPalette()
        brush = QtGui.QBrush(QtGui.QColor(0, 0, 127))
        brush.setStyle(QtCore.Qt.SolidPattern)
        palette.setBrush(QtGui.QPalette.Active, QtGui.QPalette.Link, brush)
        brush = QtGui.QBrush(QtGui.QColor(0, 0, 255))
        brush.setStyle(QtCore.Qt.SolidPattern)
        palette.setBrush(QtGui.QPalette.Inactive, QtGui.QPalette.Link, brush)
        brush = QtGui.QBrush(QtGui.QColor(0, 0, 255))
        brush.setStyle(QtCore.Qt.SolidPattern)
        palette.setBrush(QtGui.QPalette.Disabled, QtGui.QPalette.Link, brush)

        self.in_widget = QtWidgets.QWidget(self.dockWidgetContents)
        #sself.in_widget.setGeometry(QtCore.QRect(0, 0, 325, 600))
        in_layout1 = QtWidgets.QVBoxLayout(self.in_widget)
        in_scroll = QScrollArea(self.in_widget)
        in_layout1.addWidget(in_scroll)
        in_scroll.setWidgetResizable(True)
        in_scrollcontent = QtWidgets.QWidget(in_scroll)
        in_layout2 = QtWidgets.QGridLayout(in_scrollcontent)
        in_scrollcontent.setLayout(in_layout2)
        #in_scroll.horizontalScrollBar().hide()
        in_scroll.setHorizontalScrollBarPolicy(QtCore.Qt.ScrollBarAlwaysOff)
        in_scroll.setVerticalScrollBarPolicy(QtCore.Qt.ScrollBarAsNeeded)


        """
        This routine takes the returned list from input_values function of corresponding module
        and creates the specified QT widgets, [Ref input_values function is any module for details]
        """
        option_list = main.input_values(self)
        _translate = QtCore.QCoreApplication.translate

        i = 0
        j = 1
        maxi_width_left, maxi_width_right = -1, -1
        for option in option_list:
            lable = option[1]
            type = option[2]
            if type not in [TYPE_TITLE, TYPE_IMAGE, TYPE_MODULE, TYPE_IMAGE_COMPRESSION]:
                l = QtWidgets.QLabel(self.dockWidgetContents)

                # if option[0] in [KEY_MOMENT_MAJOR, KEY_MOMENT_MINOR] and module == KEY_DISP_BASE_PLATE:
                #     l.setGeometry(QtCore.QRect(16, 10 + i, 120, 25))
                # else:
                #l.setGeometry(QtCore.QRect(6, 10 + i, 120, 25))

                #l.setGeometry(QtCore.QRect(6, 10 + i, 120, 25))

                font = QtGui.QFont()
                font.setPointSize(10)
                font.setBold(False)
                font.setWeight(50)
                l.setFont(font)
                l.setObjectName(option[0] + "_label")
                l.setText(_translate("MainWindow", "<html><head/><body><p>" + lable + "</p></body></html>"))
                #l.setFixedSize(l.size())
                in_layout2.addWidget(l, j, 1, 1, 1)
                metrices = QtGui.QFontMetrics(font)
                maxi_width_left = max(maxi_width_left, metrices.boundingRect(lable).width() + 8)


            if type == TYPE_COMBOBOX or type == TYPE_COMBOBOX_CUSTOMIZED:
                combo = QtWidgets.QComboBox(self.dockWidgetContents)
                #combo.setGeometry(QtCore.QRect(150, 10 + i, 150, 27))
                font = QtGui.QFont()
                font.setPointSize(10)
                font.setBold(False)
                font.setWeight(50)
                combo.setFont(font)
                combo.view().setVerticalScrollBarPolicy(Qt.ScrollBarAsNeeded)
                combo.setStyleSheet("QComboBox { combobox-popup: 0; }")
                combo.setMaxVisibleItems(5)
                combo.setObjectName(option[0])

                metrices = QtGui.QFontMetrics(font)
                item_width = 10

                for item in option[3]:

                    combo.addItem(item)
                    item_width = max(item_width, metrices.boundingRect(item).width())
                in_layout2.addWidget(combo, j, 2, 1, 1)

                if lable == 'Material':
                    combo.setCurrentIndex(1)
                    maxi_width_right = max(maxi_width_right, item_width)
                combo.view().setMinimumWidth(item_width + 25)

            if type == TYPE_TEXTBOX:
                r = QtWidgets.QLineEdit(self.dockWidgetContents)
                font = QtGui.QFont()
                font.setPointSize(10)
                font.setBold(False)
                font.setWeight(50)
                r.setFont(font)
                r.setObjectName(option[0])
                # if option[0] in [KEY_MOMENT_MAJOR, KEY_MOMENT_MINOR] and module == KEY_DISP_BASE_PLATE:
                #     r.setGeometry(QtCore.QRect(160, 10 + i, 150, 27))
                #     r.setDisabled(True)
                # else:

                #r.setGeometry(QtCore.QRect(150, 10 + i, 150, 27))
                r.setEnabled(True if option[4] else False)
                if option[5] != 'No Validator':
                    r.setValidator(self.get_validator(option[5]))
                #r.setFixedSize(r.size())

                # if option[0] in [KEY_MOMENT_MAJOR, KEY_MOMENT_MINOR, KEY_AXIAL_TENSION_BP] and module == KEY_DISP_BASE_PLATE:
                #     r.setGeometry(QtCore.QRect(160, 10 + i, 150, 27))
                #     r.setDisabled(True)
                # else:
                #     r.setGeometry(QtCore.QRect(150, 10 + i, 150, 27))
                # r.setFixedSize(r.size())

                in_layout2.addWidget(r, j, 2, 1, 1)
                #maxi_width_right = max(maxi_width_right, 120)

            if type == TYPE_MODULE:
                _translate = QtCore.QCoreApplication.translate
                MainWindow.setWindowTitle(_translate("MainWindow", option[1]))
                i = i - 30
                module = lable
                j = j - 1

            if type == TYPE_NOTE:
                l = QtWidgets.QLineEdit(self.dockWidgetContents)
                l.setGeometry(QtCore.QRect(150, 10 + i, 150, 27))
                font = QtGui.QFont()
                font.setPointSize(10)
                font.setBold(True)
                font.setWeight(50)
                l.setFont(font)
                l.setAlignment(Qt.AlignHCenter)
                l.setObjectName(option[0] + "_note")
                # l.setText(_translate("MainWindow", "<html><head/><body><p>" + option[4] + "</p></body></html>"))
                l.setText(option[3])
                l.setReadOnly(True)
                l.setFixedSize(l.size())
                in_layout2.addWidget(l, j, 2, 1, 1)

            if type == TYPE_IMAGE:
                im = QtWidgets.QLabel(self.dockWidgetContents)
                im.setGeometry(QtCore.QRect(190, 10 + i, 100, 100))
                im.setObjectName(option[0])
                im.setScaledContents(True)
                pixmap = QPixmap(option[3])
                im.setPixmap(pixmap)
                i = i + 30
                im.setFixedSize(im.size())
                in_layout2.addWidget(im, j, 2, 1, 1)

            if type == TYPE_IMAGE_COMPRESSION:
                imc = QtWidgets.QLabel(self.dockWidgetContents)
                imc.setGeometry(QtCore.QRect(130, 10 + i, 160, 150))
                imc.setObjectName(option[0])
                imc.setScaledContents(True)
                pixmapc = QPixmap(option[3])
                imc.setPixmap(pixmapc)
                i = i + 30
                imc.setFixedSize(imc.size())
                in_layout2.addWidget(imc, j, 2, 1, 1)

# <<<<<<< HEAD
# =======
#             if option[0] in [KEY_AXIAL, KEY_AXIAL_BP, KEY_SHEAR]:
#                 key = self.dockWidgetContents.findChild(QtWidgets.QWidget, option[0])
#                 onlyInt = QIntValidator()
#                 key.setValidator(onlyInt)
#
# >>>>>>> 436f627ed59112463791456e6d1eceb9749f6d4c
            if type == TYPE_TITLE:
                q = QtWidgets.QLabel(self.dockWidgetContents)
                #q.setGeometry(QtCore.QRect(3, 10 + i, 201, 25))
                font = QtGui.QFont()
                font.setPointSize(10)
                font.setWeight(65)
                q.setFont(font)
                q.setObjectName("_title")
                q.setText(_translate("MainWindow",
                                     "<html><head/><body><p><span style=\" font-weight:600;\">" + lable + "</span></p></body></html>"))
                q.setFixedSize(q.sizeHint().width(), q.sizeHint().height())
                in_layout2.addWidget(q, j, 1, 2, 2)
                j = j + 1

            i = i + 30
            j = j + 1
        in_layout2.setRowStretch(j+1, 10)
        in_scroll.setWidget(in_scrollcontent)

        maxi_width = maxi_width_left + maxi_width_right
        in_scrollcontent.setMinimumSize(maxi_width,in_scrollcontent.sizeHint().height())
        maxi_width += 82
        maxi_width = max(maxi_width, 350)    # In case there is no widget
        self.inputDock.setFixedWidth(maxi_width)
        self.in_widget.setFixedWidth( maxi_width)
        for option in option_list:
            key = self.dockWidgetContents.findChild(QtWidgets.QWidget, option[0])

            if option[0] in RED_LIST:
                red_list_set = set(red_list_function())
                current_list_set = set(option[3])
                current_red_list = list(current_list_set.intersection(red_list_set))

                for value in current_red_list:
                    indx = option[3].index(str(value))
                    key.setItemData(indx, QBrush(QColor("red")), Qt.TextColorRole)

        ###############################
        # Customized option in Combobox
        ###############################
        # @author: Amir
        """
        This routine takes both customized_input list and input_value_changed list.
        Customized input list is the list displayed in popup, when "Customized" option is clicked.
        input_value_Changed is the list of keys whose values depend on values of other keys in input dock.
        The function which returns customized_input values takes no arguments.
        But if a key is common in both customized input and input value changed, it takes argument as specified in
         input value changed.
        Here, on_change_key_popup gives list of keys which are common in both and needs an input argument.
        Since, we don't know how may customized popups can be used in a module we have provided,
         "triggered.connect" for up to 10 customized popups
        """

        new_list = main.customized_input(main)
        updated_list = main.input_value_changed(main)
        data = {}

        d = {}
        if new_list != []:
            for t in new_list:
                Combobox_key = t[0]
                d[Combobox_key] = self.dockWidgetContents.findChild(QtWidgets.QWidget, t[0])
                if updated_list != None:
                    onchange_key_popup = [item for item in updated_list if item[1] == t[0]]
                    arg_list = []
                    if onchange_key_popup != []:
                        for change_key in onchange_key_popup[0][0]:
                            arg_list.append(self.dockWidgetContents.findChild(QtWidgets.QWidget, change_key).currentText())
                        data[t[0] + "_customized"] = t[1](arg_list)
                    else:
                        data[t[0] + "_customized"] = t[1]()
                else:
                    data[t[0] + "_customized"] = t[1]()
            try:
                d.get(new_list[0][0]).activated.connect(lambda: self.popup(d.get(new_list[0][0]), new_list,updated_list,data))
                d.get(new_list[1][0]).activated.connect(lambda: self.popup(d.get(new_list[1][0]), new_list,updated_list,data))
                d.get(new_list[2][0]).activated.connect(lambda: self.popup(d.get(new_list[2][0]), new_list,updated_list,data))
                d.get(new_list[3][0]).activated.connect(lambda: self.popup(d.get(new_list[3][0]), new_list,updated_list,data))
                d.get(new_list[4][0]).activated.connect(lambda: self.popup(d.get(new_list[4][0]), new_list,updated_list,data))
                d.get(new_list[5][0]).activated.connect(lambda: self.popup(d.get(new_list[5][0]), new_list,updated_list,data))
                d.get(new_list[6][0]).activated.connect(lambda: self.popup(d.get(new_list[6][0]), new_list,updated_list,data))
                d.get(new_list[7][0]).activated.connect(lambda: self.popup(d.get(new_list[7][0]), new_list,updated_list,data))
                d.get(new_list[8][0]).activated.connect(lambda: self.popup(d.get(new_list[8][0]), new_list,updated_list,data))
                d.get(new_list[9][0]).activated.connect(lambda: self.popup(d.get(new_list[9][0]), new_list,updated_list,data))
                d.get(new_list[10][0]).activated.connect(lambda: self.popup(d.get(new_list[10][0]), new_list,updated_list,data))
            except IndexError:
                pass

        # Change in Ui based on Connectivity selection
        ##############################################
        """ This routine is for "on change" feature. When ever base key is changed all their corresponding
        on_change keys should change. input_value_changed written for each module gives this information in form of list
         of tuples [ref input_value_Changed in any module for detailed description]"""
        if updated_list is None:
            pass
        else:
            for t in updated_list:
                for key_name in t[0]:
                    key_changed = self.dockWidgetContents.findChild(QtWidgets.QWidget, key_name)
                    self.on_change_connect(key_changed, updated_list, data, main)

        self.btn_Reset = QtWidgets.QPushButton(self.dockWidgetContents)
        self.btn_Reset.setGeometry(QtCore.QRect((maxi_width/2)-110, 650, 100, 35))
        font = QtGui.QFont()
        font.setPointSize(10)
        font.setBold(True)
        font.setWeight(65)
        self.btn_Reset.setFont(font)
        self.btn_Reset.setAutoDefault(True)
        self.btn_Reset.setObjectName("btn_Reset")

        self.btn_Design = QtWidgets.QPushButton(self.dockWidgetContents)
        self.btn_Design.setGeometry(QtCore.QRect((maxi_width/2)+10, 650, 100, 35))
        font = QtGui.QFont()
        font.setPointSize(10)
        font.setBold(True)
        font.setWeight(65)
        self.btn_Design.setFont(font)
        self.btn_Design.setAutoDefault(True)
        self.btn_Design.setObjectName("btn_Design")
        self.inputDock.setWidget(self.dockWidgetContents)
        MainWindow.addDockWidget(QtCore.Qt.DockWidgetArea(1), self.inputDock)

        ##############################################
        # OUTPUT DOCK
        ##############################################
        """

        @author: Umair

        """
        out_list = main.output_values(main, False)

        #maxi_width = max([QtGui.QFontMetrics(font).boundingRect(option[1]).width() for option in out_list if option[2] not in [TYPE_TITLE, TYPE_IMAGE, TYPE_MODULE]])
        self.outputDock = QtWidgets.QDockWidget(MainWindow)
        sizePolicy = QtWidgets.QSizePolicy(QtWidgets.QSizePolicy.Preferred, QtWidgets.QSizePolicy.Preferred)
        sizePolicy.setHorizontalStretch(1)
        sizePolicy.setVerticalStretch(0)
        sizePolicy.setHeightForWidth(self.outputDock.sizePolicy().hasHeightForWidth())
        self.outputDock.setSizePolicy(sizePolicy)
        #self.outputDock.setMinimumSize(QtCore.QSize(400, 710))
        #self.outputDock.setMaximumSize(QtCore.QSize(maxi_width+220, 710))
        font = QtGui.QFont()
        font.setFamily("Arial")
        font.setPointSize(10)
        font.setBold(True)
        font.setWeight(75)
        self.outputDock.setFont(font)
        self.outputDock.setObjectName("outputDock")

        self.dockWidgetContents_out = QtWidgets.QWidget()
        self.dockWidgetContents_out.setObjectName("dockWidgetContents_out")

        self.out_widget = QtWidgets.QWidget(self.dockWidgetContents_out)
        #self.out_widget.setGeometry(QtCore.QRect(0, 0, 400, 600))
        out_layout1 = QtWidgets.QVBoxLayout(self.out_widget)
        out_scroll = QScrollArea(self.out_widget)
        out_layout1.addWidget(out_scroll)
        out_scroll.setWidgetResizable(True)
        out_scroll.horizontalScrollBar().hide()
        out_scrollcontent = QtWidgets.QWidget(out_scroll)
        out_layout2 = QtWidgets.QGridLayout(out_scrollcontent)
        out_scrollcontent.setLayout(out_layout2)
        #out_scroll.horizontalScrollBar().hide()
        _translate = QtCore.QCoreApplication.translate

        """
        This routine takes the inputs from output_values function from the corresponding module file
         and create specified QT widgets
        """

        i = 0
        j = 1
        button_list = []
        maxi_width_left, maxi_width_right = -1, -1
        self.output_title_fields = {}
        key = None
        current_key = None
        fields = 0
        title_repeat = 1
        for option in out_list:
            lable = option[1]
            output_type = option[2]
            if output_type not in [TYPE_TITLE, TYPE_IMAGE, TYPE_MODULE]:
                l = QtWidgets.QLabel(self.dockWidgetContents_out)
                #l.setGeometry(QtCore.QRect(6, 10 + i, maxi_width , 25))
                font = QtGui.QFont()
                font.setPointSize(10)
                font.setBold(False)
                font.setWeight(50)
                l.setFont(font)
                l.setObjectName(option[0] + "_label")
                l.resize(l.sizeHint().width(), l.sizeHint().height())
                l.setText(_translate("MainWindow", "<html><head/><body><p>" + lable + "</p></body></html>"))
                out_layout2.addWidget(l, j, 1, 1, 1)
                l.setVisible(True if option[4] else False)
                metrices = QtGui.QFontMetrics(font)
                maxi_width_left = max(metrices.boundingRect(lable).width() + 8, maxi_width_left)
                #l.setSizePolicy(QtWidgets.QSizePolicy(QtWidgets.QSizePolicy.Maximum,QtWidgets.QSizePolicy.Maximum))
                # if option[0] == KEY_OUT_ANCHOR_BOLT_TENSION and module == KEY_DISP_BASE_PLATE:
                #     l.setVisible(False)

            if output_type == TYPE_TEXTBOX:
                r = QtWidgets.QLineEdit(self.dockWidgetContents_out)

                #r.setGeometry(QtCore.QRect(100, 10 + i, 150, 27))
                font = QtGui.QFont()
                font.setPointSize(10)
                font.setBold(False)
                font.setWeight(50)
                r.setFont(font)
                r.setObjectName(option[0])
                r.setReadOnly(True)

                #r.setFixedSize(r.size())
                out_layout2.addWidget(r, j, 2, 1, 1)
                r.setVisible(True if option[4] else False)
                fields += 1
                self.output_title_fields[current_key][1] = fields
                maxi_width_right = max(maxi_width_right, 100)    # predefined minimum width of 110 for textboxes
                #r.setSizePolicy(QtWidgets.QSizePolicy(QtWidgets.QSizePolicy.Maximum,QtWidgets.QSizePolicy.Maximum))
                # if option[0] == KEY_OUT_ANCHOR_BOLT_TENSION and module == KEY_DISP_BASE_PLATE:
                #     r.setVisible(False)

            if output_type == TYPE_OUT_BUTTON:
                v = option[3]
                b = QtWidgets.QPushButton(self.dockWidgetContents_out)

                #b.setGeometry(QtCore.QRect(150, 10 + i, 150, 27))
                font = QtGui.QFont()
                font.setPointSize(10)
                font.setBold(False)
                font.setWeight(50)
                b.setFont(font)
                b.setObjectName(option[0])
                #b.setFixedSize(b.size())
                b.resize(b.sizeHint().width(), b.sizeHint().height())
                b.setText(v[0])
                b.setDisabled(True)
                fields += 1
                self.output_title_fields[current_key][1] = fields
                #b.setFixedSize(b.size())
                button_list.append(option)
                out_layout2.addWidget(b, j, 2, 1, 1)
                maxi_width_right = max(maxi_width_right, b.sizeHint().width())
                #b.clicked.connect(lambda: self.output_button_dialog(main, out_list))

            if output_type == TYPE_TITLE:
                key = lable

                q = QtWidgets.QLabel(self.dockWidgetContents_out)

                #q.setGeometry(QtCore.QRect(3, 10 + i, 201, 25))
                font = QtGui.QFont()
                font.setPointSize(10)
                font.setWeight(65)
                q.setFont(font)
                q.setObjectName("_title")
                q.setVisible(True if option[4] else False)
                #q.setFixedSize(q.size())
                q.setText(_translate("MainWindow",
                                     "<html><head/><body><p><span style=\" font-weight:600;\">" + lable + "</span></p></body></html>"))
                q.resize(q.sizeHint().width(), q.sizeHint().height())
                # q.setVisible(True if option[4] else False)
                if key:
                    fields = 0
                    current_key = key
                    if key in self.output_title_fields.keys():
                        self.output_title_fields.update({key+str(title_repeat): [q, fields]})
                        title_repeat +=1
                    else:
                        self.output_title_fields.update({key: [q, fields]})
                out_layout2.addWidget(q, j, 1, 2, 2)
                j = j + 1
            i = i + 30
            j = j + 1
        out_layout2.setRowStretch(j+1, 10)
        out_scroll.setWidget(out_scrollcontent)
        maxi_width = maxi_width_left + maxi_width_right

        maxi_width += 80    # +73 coz of whitespaces
        maxi_width = max(maxi_width, 350) # in case no widget
        out_scroll.setHorizontalScrollBarPolicy(QtCore.Qt.ScrollBarAlwaysOff)
        out_scroll.setVerticalScrollBarPolicy(QtCore.Qt.ScrollBarAsNeeded)

        self.outputDock.setFixedWidth(maxi_width)
        self.out_widget.setFixedWidth(maxi_width)
        self.outputDock.setSizePolicy(QtWidgets.QSizePolicy(QtWidgets.QSizePolicy.Maximum,QtWidgets.QSizePolicy.Maximum))
        self.out_widget.setSizePolicy(QtWidgets.QSizePolicy(QtWidgets.QSizePolicy.Maximum,QtWidgets.QSizePolicy.Maximum))
        # common_button = QtWidgets.QPushButton()
        # d = {
        #     'Button_1': common_button,
        #     'Button_2': common_button,
        #     'Button_3': common_button,
        #     'Button_4': common_button,
        #     'Button_5': common_button,
        #     'Button_6':  common_button
        # }
        #
        # print(button_list)

        # Case_1

        # for option in button_list:
        #     for i in d.keys():
        #         button = self.dockWidgetContents_out.findChild(QtWidgets.QWidget, option[0])
        #         if button not in d.values() and d[i] not in self.dockWidgetContents_out.children():
        #             d[i] = button
        # d['Button_1'].clicked.connect(lambda: self.output_button_dialog(main, button_list, d['Button_1']))
        # d['Button_2'].clicked.connect(lambda: self.output_button_dialog(main, button_list, d['Button_2']))
        # d['Button_3'].clicked.connect(lambda: self.output_button_dialog(main, button_list, d['Button_3']))
        # d['Button_4'].clicked.connect(lambda: self.output_button_dialog(main, button_list, d['Button_4']))
        # d['Button_5'].clicked.connect(lambda: self.output_button_dialog(main, button_list, d['Button_5']))
        # d['Button_6'].clicked.connect(lambda: self.output_button_dialog(main, button_list, d['Button_6']))

        # Case_2


        if button_list:
            for button_key in button_list:
                button = self.dockWidgetContents_out.findChild(QtWidgets.QWidget, button_key[0])
                self.output_button_connect(main, button_list, button)

        """ UI code for other output dock widgets like create design report button etc."""
        self.outputDock.setWidget(self.dockWidgetContents_out)
        MainWindow.addDockWidget(QtCore.Qt.DockWidgetArea(2), self.outputDock)
        self.btn_CreateDesign = QtWidgets.QPushButton(self.dockWidgetContents_out)
        self.save_outputDock = QtWidgets.QPushButton(self.dockWidgetContents_out)

        self.btn_CreateDesign.setFixedSize(185, 35)
        self.save_outputDock.setFixedSize(185, 35)
        self.btn_CreateDesign.setAutoDefault(True)
        font = QtGui.QFont()
        font.setPointSize(10)
        font.setBold(True)
        font.setWeight(65)
        self.btn_CreateDesign.setFont(font)
        self.btn_CreateDesign.setObjectName("btn_CreateDesign")
        self.save_outputDock.setFont(font)
        self.save_outputDock.setObjectName("save_outputDock")
        self.save_outputDock.setText("Save Output")
        self.save_outputDock.clicked.connect(self.save_output_to_txt(main))
        # self.btn_CreateDesign.clicked.connect(self.createDesignReport(main))

        ##################################
        # Menu UI
        ##################################
        self.actionInput = QtWidgets.QAction(MainWindow)
        icon7 = QtGui.QIcon()
        icon7.addPixmap(QtGui.QPixmap(":/images/input.png"), QtGui.QIcon.Normal, QtGui.QIcon.Off)
        self.actionInput.setIcon(icon7)
        self.actionInput.setObjectName("actionInput")
        self.actionInputwindow = QtWidgets.QAction(MainWindow)
        icon8 = QtGui.QIcon()
        icon8.addPixmap(QtGui.QPixmap(":/images/inputview.png"), QtGui.QIcon.Normal, QtGui.QIcon.Off)
        self.actionInputwindow.setIcon(icon8)
        self.actionInputwindow.setObjectName("actionInputwindow")
        self.actionNew = QtWidgets.QAction(MainWindow)
        font = QtGui.QFont()
        font.setFamily("DejaVu Sans")
        font.setBold(False)
        font.setItalic(False)
        font.setUnderline(False)
        font.setWeight(50)
        self.actionNew.setFont(font)
        self.actionNew.setObjectName("actionNew")
        self.action_load_input = QtWidgets.QAction(MainWindow)
        font = QtGui.QFont()
        font.setFamily("DejaVu Sans")
        font.setItalic(False)
        self.action_load_input.setFont(font)
        self.action_load_input.setObjectName("action_load_input")
        self.action_save_input = QtWidgets.QAction(MainWindow)
        font = QtGui.QFont()
        font.setFamily("DejaVu Sans")
        self.action_save_input.setFont(font)
        self.action_save_input.setObjectName("action_save_input")
        self.actionSave_As = QtWidgets.QAction(MainWindow)
        self.actionSave_As.setObjectName("actionSave_As")
        self.actionPrint = QtWidgets.QAction(MainWindow)
        self.actionPrint.setObjectName("actionPrint")
        self.actionCut = QtWidgets.QAction(MainWindow)
        font = QtGui.QFont()
        font.setFamily("DejaVu Sans")
        self.actionCut.setFont(font)
        self.actionCut.setObjectName("actionCut")
        self.actionCopy = QtWidgets.QAction(MainWindow)
        font = QtGui.QFont()
        font.setFamily("DejaVu Sans")
        self.actionCopy.setFont(font)
        self.actionCopy.setObjectName("actionCopy")
        self.actionPaste = QtWidgets.QAction(MainWindow)
        font = QtGui.QFont()
        font.setFamily("DejaVu Sans")
        self.actionPaste.setFont(font)
        self.actionPaste.setObjectName("actionPaste")
        self.actionInput_Browser = QtWidgets.QAction(MainWindow)
        self.actionInput_Browser = QtWidgets.QAction(MainWindow)
        self.actionInput_Browser.setObjectName("actionInput_Browser")
        self.actionOutput_Browser = QtWidgets.QAction(MainWindow)
        self.actionOutput_Browser.setObjectName("actionOutput_Browser")
        self.actionAbout_Osdag = QtWidgets.QAction(MainWindow)
        font = QtGui.QFont()
        font.setFamily("DejaVu Sans")
        self.actionAbout_Osdag.setFont(font)
        self.actionAbout_Osdag.setObjectName("actionAbout_Osdag")
        self.actionBeam = QtWidgets.QAction(MainWindow)
        self.actionBeam.setObjectName("actionBeam")
        self.actionColumn = QtWidgets.QAction(MainWindow)
        self.actionColumn.setObjectName("actionColumn")
        self.actionFinplate = QtWidgets.QAction(MainWindow)
        self.actionFinplate.setObjectName("actionFinplate")
        self.actionBolt = QtWidgets.QAction(MainWindow)
        self.actionBolt.setObjectName("actionBolt")
        self.action2D_view = QtWidgets.QAction(MainWindow)
        self.action2D_view.setObjectName("action2D_view")
        self.actionZoom_in = QtWidgets.QAction(MainWindow)
        font = QtGui.QFont()
        font.setFamily("DejaVu Sans")
        self.actionZoom_in.setFont(font)
        self.actionZoom_in.setObjectName("actionZoom_in")
        self.actionZoom_out = QtWidgets.QAction(MainWindow)
        font = QtGui.QFont()
        font.setFamily("DejaVu Sans")
        self.actionZoom_out.setFont(font)
        self.actionZoom_out.setObjectName("actionZoom_out")
        self.actionPan = QtWidgets.QAction(MainWindow)
        font = QtGui.QFont()
        font.setFamily("DejaVu Sans")
        self.actionPan.setFont(font)
        self.actionPan.setObjectName("actionPan")
        self.actionRotate_3D_model = QtWidgets.QAction(MainWindow)
        font = QtGui.QFont()
        font.setFamily("DejaVu Sans")
        self.actionRotate_3D_model.setFont(font)
        self.actionRotate_3D_model.setObjectName("actionRotate_3D_model")
        self.submenuDownload_db = QtWidgets.QMenu(MainWindow)
        self.submenuDownload_db.setFont(font)
        self.submenuDownload_db.setObjectName("submenuDownload_db")
        self.actionDownload_column = QtWidgets.QAction(MainWindow)
        self.actionDownload_column.setFont(font)
        self.actionDownload_column.setObjectName("actionDownload_column")
        self.actionDownload_beam = QtWidgets.QAction(MainWindow)
        self.actionDownload_beam.setFont(font)
        self.actionDownload_beam.setObjectName("actionDownload_beam")
        self.actionDownload_channel = QtWidgets.QAction(MainWindow)
        self.actionDownload_channel.setFont(font)
        self.actionDownload_channel.setObjectName("actionDownload_channel")
        self.actionDownload_angle = QtWidgets.QAction(MainWindow)
        self.actionDownload_angle.setFont(font)
        self.actionDownload_angle.setObjectName("actionDownload_angle")
        self.actionReset_db = QtWidgets.QAction(MainWindow)
        self.actionReset_db.setFont(font)
        self.actionReset_db.setObjectName("actionReset_db")
        self.actionView_2D_on_XY = QtWidgets.QAction(MainWindow)
        self.actionView_2D_on_XY.setObjectName("actionView_2D_on_XY")
        self.actionView_2D_on_YZ = QtWidgets.QAction(MainWindow)
        self.actionView_2D_on_YZ.setObjectName("actionView_2D_on_YZ")
        self.actionView_2D_on_ZX = QtWidgets.QAction(MainWindow)
        self.actionView_2D_on_ZX.setObjectName("actionView_2D_on_ZX")
        self.actionModel = QtWidgets.QAction(MainWindow)
        self.actionModel.setObjectName("actionModel")
        self.actionEnlarge_font_size = QtWidgets.QAction(MainWindow)
        font = QtGui.QFont()
        font.setFamily("DejaVu Sans")
        self.actionEnlarge_font_size.setFont(font)
        self.actionEnlarge_font_size.setObjectName("actionEnlarge_font_size")
        self.actionReduce_font_size = QtWidgets.QAction(MainWindow)
        self.actionReduce_font_size.setObjectName("actionReduce_font_size")
        self.actionSave_3D_model = QtWidgets.QAction(MainWindow)
        font = QtGui.QFont()
        font.setFamily("DejaVu Sans")
        self.actionSave_3D_model.setFont(font)
        self.actionSave_3D_model.setObjectName("actionSave_3D_model")
        self.actionSave_current_image = QtWidgets.QAction(MainWindow)
        font = QtGui.QFont()
        font.setFamily("DejaVu Sans")
        self.actionSave_current_image.setFont(font)
        self.actionSave_current_image.setObjectName("actionSave_current_image")
        self.actionSave_log_messages = QtWidgets.QAction(MainWindow)
        font = QtGui.QFont()
        font.setFamily("DejaVu Sans")
        self.actionSave_log_messages.setFont(font)
        self.actionSave_log_messages.setObjectName("actionSave_log_messages")
        self.actionCreate_design_report = QtWidgets.QAction(MainWindow)
        font = QtGui.QFont()
        font.setFamily("DejaVu Sans")
        self.actionCreate_design_report.setFont(font)
        self.actionCreate_design_report.setObjectName("actionCreate_design_report")
        self.actionQuit_fin_plate_design = QtWidgets.QAction(MainWindow)
        self.actionQuit_fin_plate_design.setObjectName("actionQuit_fin_plate_design")
        self.actionSave_Front_View = QtWidgets.QAction(MainWindow)
        font = QtGui.QFont()
        font.setFamily("DejaVu Sans")
        self.actionSave_Front_View.setFont(font)
        self.actionSave_Front_View.setObjectName("actionSave_Front_View")
        self.actionSave_Front_View.setEnabled(False)
        self.actionSave_Top_View = QtWidgets.QAction(MainWindow)
        font = QtGui.QFont()
        font.setFamily("DejaVu Sans")
        self.actionSave_Top_View.setFont(font)
        self.actionSave_Top_View.setObjectName("actionSave_Top_View")
        self.actionSave_Top_View.setEnabled(False)
        self.actionSave_Side_View = QtWidgets.QAction(MainWindow)
        font = QtGui.QFont()
        font.setFamily("DejaVu Sans")
        self.actionSave_Side_View.setFont(font)
        self.actionSave_Side_View.setObjectName("actionSave_Side_View")
        self.actionSave_Side_View.setEnabled(False)
        self.actionChange_bg_color = QtWidgets.QAction(MainWindow)
        font = QtGui.QFont()
        font.setFamily("Verdana")
        self.actionChange_bg_color.setFont(font)
        self.actionChange_bg_color.setObjectName("actionChange_bg_color")

        self.menugraphics_component_list = []
        """
        This routine take the list of separate 3D components checkboxes to be displayed in the ribbon from
        the corresponding module file
        """
        for component in main.get_3d_components(main):
            actionShow_component = QtWidgets.QAction(MainWindow)
            font = QtGui.QFont()
            font.setFamily("DejaVu Sans")
            font.setItalic(False)
            actionShow_component.setFont(font)
            actionShow_component.setObjectName(component[0])
            actionShow_component.setText(component[0])
            actionShow_component.setEnabled(False)
            self.action_connect(main, actionShow_component, component[1])
            self.menugraphics_component_list.append(actionShow_component)

        self.actionChange_background = QtWidgets.QAction(MainWindow)
        font = QtGui.QFont()
        font.setFamily("DejaVu Sans")
        self.actionChange_background.setFont(font)
        self.actionChange_background.setObjectName("actionChange_background")
        # self.actionShow_all = QtWidgets.QAction(MainWindow)
        # self.actionShow_all.setObjectName("actionShow_all")
        self.actionDesign_examples = QtWidgets.QAction(MainWindow)
        self.actionDesign_examples.setObjectName("actionDesign_examples")
        self.actionSample_Problems = QtWidgets.QAction(MainWindow)
        self.actionSample_Problems.setObjectName("actionSample_Problems")
        self.actionSample_Tutorials = QtWidgets.QAction(MainWindow)
        self.actionSample_Tutorials.setObjectName("actionSample_Tutorials")
        self.actionAbout_Osdag_2 = QtWidgets.QAction(MainWindow)
        self.actionAbout_Osdag_2.setObjectName("actionAbout_Osdag_2")
        self.actionOsdag_Manual = QtWidgets.QAction(MainWindow)
        self.actionOsdag_Manual.setObjectName("actionOsdag_Manual")
        self.actionAsk_Us_a_Question = QtWidgets.QAction(MainWindow)
        self.actionAsk_Us_a_Question.setObjectName("actionAsk_Us_a_Question")
        self.check_for_update=QtWidgets.QAction(MainWindow)
        self.check_for_update.setObjectName("check_for_update")
        self.actionFAQ = QtWidgets.QAction(MainWindow)
        self.actionFAQ.setObjectName("actionFAQ")


        self.actionDesign_Preferences = QtWidgets.QAction(MainWindow)
        font = QtGui.QFont()
        font.setFamily("DejaVu Serif")
        self.actionDesign_Preferences.setFont(font)
        self.actionDesign_Preferences.setObjectName("actionDesign_Preferences")
        self.actionDesign_Preferences.triggered.connect(lambda: self.common_function_for_save_and_design(main, data, "Design_Pref"))
        self.actionDesign_Preferences.triggered.connect(lambda: self.combined_design_prefer(data,main))
        self.actionDesign_Preferences.triggered.connect(self.design_preferences)
        self.designPrefDialog = DesignPreferences(main, self, input_dictionary=self.input_dock_inputs)

        self.actionOsdagSectionModeller=QtWidgets.QAction(MainWindow)
        self.actionOsdagSectionModeller.setObjectName("actionDesign_Preferences")
        self.actionOsdagSectionModeller.triggered.connect(self.osdag_section_modeller)
        # self.designPrefDialog.rejected.connect(lambda: self.design_preferences('rejected'))
        self.actionfinPlate_quit = QtWidgets.QAction(MainWindow)
        self.actionfinPlate_quit.setObjectName("actionfinPlate_quit")
        self.actio_load_input = QtWidgets.QAction(MainWindow)
        self.actio_load_input.setObjectName("actio_load_input")
        self.menuFile.addAction(self.action_load_input)
        self.menuFile.addSeparator()
        self.menuFile.addAction(self.action_save_input)
        self.menuFile.addAction(self.actionSave_log_messages)
        self.menuFile.addAction(self.actionCreate_design_report)
        self.menuFile.addSeparator()
        self.menuFile.addAction(self.actionSave_3D_model)
        self.menuFile.addAction(self.actionSave_current_image)
        self.menuFile.addSeparator()
        self.menuFile.addAction(self.actionSave_Front_View)
        self.menuFile.addAction(self.actionSave_Top_View)
        self.menuFile.addAction(self.actionSave_Side_View)
        self.menuFile.addSeparator()
        self.menuFile.addAction(self.actionfinPlate_quit)
        # self.menuEdit.addAction(self.actionCut)
        # self.menuEdit.addAction(self.actionCopy)
        # self.menuEdit.addAction(self.actionPaste)
        self.menuEdit.addAction(self.actionDesign_Preferences)
        self.menuEdit.addAction(self.actionOsdagSectionModeller)
        # self.menuView.addAction(self.actionEnlarge_font_size)
        # self.menuView.addSeparator()
        self.menuHelp.addAction(self.actionSample_Tutorials)
        self.menuHelp.addAction(self.actionDesign_examples)
        self.menuHelp.addSeparator()
        self.menuHelp.addAction(self.actionAsk_Us_a_Question)
        self.menuHelp.addAction(self.actionAbout_Osdag_2)
        self.menuHelp.addSeparator()
        self.menuHelp.addAction(self.check_for_update)
        self.menuGraphics.addSeparator()
        self.menuGraphics.addAction(self.actionZoom_in)
        self.menuGraphics.addAction(self.actionZoom_out)
        self.menuGraphics.addAction(self.actionPan)
        self.menuGraphics.addAction(self.actionRotate_3D_model)
        self.menuGraphics.addSeparator()
        # self.menuGraphics.addAction(self.actionShow_beam)
        # self.menuGraphics.addAction(self.actionShow_column)
        # self.menuGraphics.addAction(self.actionShow_finplate)
        # self.menuGraphics.addAction(self.actionShow_all)
        for action in self.menugraphics_component_list:
            self.menuGraphics.addAction(action)
        self.menuGraphics.addSeparator()
        self.menuGraphics.addAction(self.actionChange_background)
        self.menuDB.addMenu(self.submenuDownload_db)
        self.submenuDownload_db.addAction(self.actionDownload_column)
        self.submenuDownload_db.addAction(self.actionDownload_beam)
        self.submenuDownload_db.addAction(self.actionDownload_angle)
        self.submenuDownload_db.addAction(self.actionDownload_channel)
        self.menuDB.addSeparator()
        self.menuDB.addAction(self.actionReset_db)
        self.menubar.addAction(self.menuFile.menuAction())
        self.menubar.addAction(self.menuEdit.menuAction())
        # self.menubar.addAction(self.menuView.menuAction())
        self.menubar.addAction(self.menuGraphics.menuAction())
        self.menubar.addAction(self.menuDB.menuAction())
        self.menubar.addAction(self.menuHelp.menuAction())

        self.retranslateUi()
        self.mytabWidget.setCurrentIndex(-1)
        QtCore.QMetaObject.connectSlotsByName(MainWindow)
        self.action_save_input.triggered.connect(lambda: self.common_function_for_save_and_design(main, data, "Save"))
        self.btn_Design.clicked.connect(lambda: self.common_function_for_save_and_design(main, data, "Design"))
        self.action_load_input.triggered.connect(lambda: self.loadDesign_inputs(option_list, data, new_list, main))
        self.btn_Reset.clicked.connect(lambda: self.reset_fn(option_list, out_list, new_list, data))
        self.actionChange_background.triggered.connect(self.showColorDialog)
        self.actionSave_3D_model.triggered.connect(lambda: self.save3DcadImages(main))
        self.btn_CreateDesign.clicked.connect(lambda:self.open_summary_popup(main))
        self.actionSave_current_image.triggered.connect(lambda: self.save_cadImages(main))
        self.actionCreate_design_report.triggered.connect(lambda:self.open_summary_popup(main))

        self.check_for_update.triggered.connect(lambda: self.notification())
        self.actionZoom_out.triggered.connect(lambda: self.display.ZoomFactor(1/1.1))
        self.actionZoom_in.triggered.connect(lambda: self.display.ZoomFactor(1.1))
        self.actionPan.triggered.connect(lambda: self.assign_display_mode(mode="pan"))
        self.actionRotate_3D_model.triggered.connect(lambda: self.assign_display_mode(mode="rotate"))
        self.actionDownload_column.triggered.connect(lambda: self.designPrefDialog.ui.download_Database(table="Columns"))
        self.actionDownload_beam.triggered.connect(lambda: self.designPrefDialog.ui.download_Database(table="Beams"))
        self.actionDownload_channel.triggered.connect(lambda: self.designPrefDialog.ui.download_Database(table="Channels"))
        self.actionDownload_angle.triggered.connect(lambda: self.designPrefDialog.ui.download_Database(table="Angles"))
        self.actionReset_db.triggered.connect(self.database_reset)
        self.actionSample_Tutorials.triggered.connect(lambda: MyTutorials(self).exec())
        self.actionAbout_Osdag_2.triggered.connect(lambda: MyAboutOsdag(self).exec())
        self.actionAsk_Us_a_Question.triggered.connect(lambda: MyAskQuestion(self).exec())
        self.actionDesign_examples.triggered.connect(self.design_examples)


        last_design_folder = os.path.join('ResourceFiles', 'last_designs')
        last_design_file = str(main.module_name(main)).replace(' ', '') + ".osi"
        last_design_file = os.path.join(last_design_folder, last_design_file)
        last_design_dictionary = {}
        if not os.path.isdir(last_design_folder):
            os.mkdir(last_design_folder)
        if os.path.isfile(last_design_file):
            with open(str(last_design_file), 'r') as last_design:
                last_design_dictionary = yaml.safe_load(last_design)
        if isinstance(last_design_dictionary, dict):
            self.setDictToUserInputs(last_design_dictionary, option_list, data, new_list)
            if "out_titles_status" in last_design_dictionary.keys():
                title_status = last_design_dictionary["out_titles_status"]
                print("titles", title_status)
                title_count = 0
                out_titles = []
                title_repeat = 1
                for out_field in out_list:
                    if out_field[2] == TYPE_TITLE:
                        title_name = out_field[1]
                        if title_name in out_titles:
                            title_name += str(title_repeat)
                            title_repeat += 1
                        if title_status[title_count] == 0:
                            self.output_title_fields[title_name][0].setVisible(False)
                        title_count += 1
                        out_titles.append(title_name)
        self.ui_loaded = True

        from osdagMainSettings import backend_name
        self.display, _ = self.init_display(backend_str=backend_name())
        self.connectivity = None
        self.fuse_model = None

    def notification(self):
        check=Update(0)
        print(check.notifi())
        if check.notifi()==True:
            msg = QMessageBox.information(self, 'Update available',
                                          '<a href=\"https://imatrixhosting.in/deepthi/\">Click to downlaod<a/>')
        elif check.notifi()=="no internet":
            msg= QMessageBox.information(self, 'Error', 'No Internet Connection')
        else:
            msg = QMessageBox.information(self, 'Update', 'No Update Available')

    def save_output_to_txt(self, main):
        def save_fun():
            status = main.design_status
            out_list = main.output_values(main, status)
            to_Save = {}
            flag = 0
            for option in out_list:
                if option[0] is not None and option[2] == TYPE_TEXTBOX:
                    to_Save[option[0]] = str(option[3])
                    if str(option[3]):
                        flag = 1
            if not flag:
                QMessageBox.information(self, "Information",
                                        "Nothing to Save.")
            else:
                fileName, _ = QFileDialog.getSaveFileName(self,
                                                          "Save Output", os.path.join(self.folder, "untitled.txt"),
                                                          "Input Files(*.txt)")
                if fileName:
                    with open(fileName, 'w') as outfile:
                        yaml.dump(to_Save, outfile, default_flow_style=False)
                    QMessageBox.information(self, "Information",
                                            "Saved successfully.")
        return save_fun

    def popup(self,key, for_custom_list,updated_list,data):

        """
        Function for retaining the values in the popup once it is closed.
        """

        # @author: Amir

        for c_tup in for_custom_list:
            if c_tup[0] != key.objectName():
                continue
            selected = key.currentText()
            f = c_tup[1]
            if updated_list != None:
                onchange_key_popup = [item for item in updated_list if item[1] == c_tup[0]]
            else:
                onchange_key_popup = []
            if onchange_key_popup != []:
                arg_list = []
                for change_key in onchange_key_popup[0][0]:
                    arg_list.append(
                        self.dockWidgetContents.findChild(QtWidgets.QWidget, change_key).currentText())
                options = f(arg_list)
                existing_options = data[c_tup[0] + "_customized"]
                if selected == "Customized":
                    data[c_tup[0] + "_customized"] = self.open_customized_popup(options, existing_options)
                    if data[c_tup[0] + "_customized"] == []:
                        data[c_tup[0] + "_customized"] = f(arg_list)
                        key.setCurrentIndex(0)
                else:
                    data[c_tup[0] + "_customized"] = f(arg_list)

                    input = f(arg_list)
                    data[c_tup[0] + "_customized"] = input
            else:
                options = f()
                existing_options = data[c_tup[0] + "_customized"]
                if selected == "Customized":
                    data[c_tup[0] + "_customized"] = self.open_customized_popup(options, existing_options)
                    if data[c_tup[0] + "_customized"] == []:
                        data[c_tup[0] + "_customized"] = f()
                        key.setCurrentIndex(0)
                else:
                    data[c_tup[0] + "_customized"] = f()

    def on_change_connect(self, key_changed, updated_list, data, main):
        key_changed.currentIndexChanged.connect(lambda: self.change(key_changed, updated_list, data, main))

    def change(self, k1, new, data, main):

        """
        @author: Umair
        """
        for tup in new:
            (object_name, k2_key, typ, f) = tup
            if k1.objectName() not in object_name:
                continue
            if typ in [TYPE_LABEL, TYPE_OUT_LABEL]:
                k2_key = k2_key + "_label"
            if typ == TYPE_NOTE:
                k2_key = k2_key + "_note"

            if typ in [TYPE_OUT_DOCK, TYPE_OUT_LABEL]:
                k2 = self.dockWidgetContents_out.findChild(QtWidgets.QWidget, k2_key)
            elif typ == TYPE_WARNING:
                k2 = str(k2_key)
            else:
                k2 = self.dockWidgetContents.findChild(QtWidgets.QWidget, k2_key)


            arg_list = []
            for ob_name in object_name:
                key = self.dockWidgetContents.findChild(QtWidgets.QWidget, ob_name)
                arg_list.append(key.currentText())

            val = f(arg_list)

            if typ == TYPE_COMBOBOX:
                k2.clear()
                for values in val:
                    k2.addItem(values)
                    k2.setCurrentIndex(0)
                if VALUES_WELD_TYPE[1] in val:
                    k2.setCurrentText(VALUES_WELD_TYPE[1])
                if k2_key in RED_LIST:
                    red_list_set = set(red_list_function())
                    current_list_set = set(val)
                    current_red_list = list(current_list_set.intersection(red_list_set))
                    for value in current_red_list:
                        indx = val.index(str(value))
                        k2.setItemData(indx, QBrush(QColor("red")), Qt.TextColorRole)
            elif typ == TYPE_COMBOBOX_CUSTOMIZED:
                k2.setCurrentIndex(0)
                data[k2_key + "_customized"] = val
            elif typ == TYPE_CUSTOM_MATERIAL:
                if val:
                    self.new_material_dialog()
            elif typ == TYPE_CUSTOM_SECTION:
                if val:
                    self.import_custom_section()

            elif typ == TYPE_LABEL:
                k2.setText(val)
            elif typ == TYPE_NOTE:
                k2.setText(val)
            elif typ == TYPE_IMAGE:
                pixmap1 = QPixmap(val)
                k2.setPixmap(pixmap1)
            elif typ == TYPE_TEXTBOX:
                if val:
                    k2.setEnabled(True)
                else:
                    k2.setDisabled(True)
            elif typ == TYPE_WARNING:
                if val:
                    QMessageBox.warning(self, "Application", k2)
            elif typ in [TYPE_OUT_DOCK, TYPE_OUT_LABEL]:
                if val:
                    k2.setVisible(False)
                else:
                    k2.setVisible(True)
            else:
                pass

        if self.ui_loaded:
            self.output_title_change(main)

    def output_title_change(self, main):

        status = main.design_status
        out_list = main.output_values(main, status)
        key = None
        no_field_titles = []
        titles = []
        title_repeat = 1
        visible_fields = 0
        for option in out_list:
            if option[2] == TYPE_TITLE:
                if key:
                    title_repeat = self.output_title_visiblity(visible_fields, key, titles, title_repeat)
                    titles.append(key)

                key = option[1]
                if self.output_title_fields[key][1] == 0:
                    no_field_titles.append(key)
                if key in no_field_titles:
                    visible_fields = 1
                else:
                    visible_fields = 0

            if option[2] == TYPE_TEXTBOX:
                if self.dockWidgetContents_out.findChild(QtWidgets.QWidget, option[0]).isVisible():
                    visible_fields += 1

            elif option[2] == TYPE_OUT_BUTTON:
                visible_fields += 1

        self.output_title_visiblity(visible_fields, key, titles, title_repeat)

        no_field_title = ""
        for title in self.output_title_fields.keys():
            if title in no_field_titles:
                no_field_title = title
            elif self.output_title_fields[title][0].isVisible():
                if no_field_title in no_field_titles:
                    no_field_titles.remove(no_field_title)

        for no_field_title in no_field_titles:
            self.output_title_fields[no_field_title][0].setVisible(False)

    def output_title_visiblity(self, visible_fields, key, titles, title_repeat):

        if visible_fields == 0:
            if key in titles:
                self.output_title_fields[key + str(title_repeat)][0].setVisible(False)
                title_repeat += 1
            else:
                self.output_title_fields[key][0].setVisible(False)
        else:
            if key in titles:
                self.output_title_fields[key + str(title_repeat)][0].setVisible(True)
                title_repeat += 1
            else:
                self.output_title_fields[key][0].setVisible(True)

        return title_repeat




    # Function for Reset Button
    '''
    @author: Umair, Amir
    '''

    def reset_fn(self, op_list, out_list, new_list, data):

        # For input dock

        for op in op_list:
            widget = self.dockWidgetContents.findChild(QtWidgets.QWidget, op[0])
            if op[2] == TYPE_COMBOBOX or op[2] == TYPE_COMBOBOX_CUSTOMIZED:
                widget.setCurrentIndex(0)
            elif op[2] == TYPE_TEXTBOX:
                widget.setText('')
            else:
                pass

        for out in out_list:
            widget = self.dockWidgetContents_out.findChild(QtWidgets.QWidget, out[0])
            if out[2] == TYPE_TEXTBOX:
                widget.setText('')
            else:
                pass

        self.display.EraseAll()

    # Function for Design Button
    '''
    @author: Umair
    '''

    def design_fn(self, op_list, data_list, main):
        design_dictionary = {}
        self.input_dock_inputs = {}
        for op in op_list:
            widget = self.dockWidgetContents.findChild(QtWidgets.QWidget, op[0])
            if op[2] == TYPE_COMBOBOX:
                des_val = widget.currentText()
                d1 = {op[0]: des_val}
            elif op[2] == TYPE_MODULE:
                des_val = op[1]
                module = op[1]
                d1 = {op[0]: des_val}
            elif op[2] == TYPE_COMBOBOX_CUSTOMIZED:
                des_val = data_list[op[0] + "_customized"]
                d1 = {op[0]: des_val}
            elif op[2] == TYPE_TEXTBOX:
                des_val = widget.text()
                d1 = {op[0]: des_val}
            elif op[2] == TYPE_NOTE:
                widget = self.dockWidgetContents.findChild(QtWidgets.QWidget, op[0] + "_note")
                des_val = widget.text()
                d1 = {op[0]: des_val}
            else:
                d1 = {}
            design_dictionary.update(d1)
            self.input_dock_inputs.update(d1)

        for design_pref_key in self.design_pref_inputs.keys():
            if design_pref_key not in self.input_dock_inputs.keys():
                self.input_dock_inputs.update({design_pref_key: self.design_pref_inputs[design_pref_key]})
        if self.designPrefDialog.flag:
            print('flag true')

            des_pref_input_list = main.input_dictionary_design_pref(main)
            edit_tabs_list = main.edit_tabs(main)
            edit_tabs_remove = list(filter(lambda x: x[2] == TYPE_REMOVE_TAB,edit_tabs_list))
            remove_tab_name = [x[0] for x in edit_tabs_remove]
            # remove_tabs = list(filter(lambda x: x[0] in remove_tab_name, des_pref_input_list))
            #
            # remove_func_name = edit_tabs_remove[3]
            result = None
            for edit in main.edit_tabs(main):
                (tab_name, input_dock_key_name, change_typ, f) = edit
                remove_tabs = list(filter(lambda x: x[0] in remove_tab_name,des_pref_input_list))

                input_dock_key = self.dockWidgetContents.findChild(QtWidgets.QWidget, input_dock_key_name)
                result = list(filter(lambda get_tab:
                                     self.designPrefDialog.ui.findChild(QtWidgets.QWidget, get_tab[0]).objectName() !=
                                     f(input_dock_key.currentText()), remove_tabs))

            if result is not None:
                des_pref_input_list_updated = [i for i in des_pref_input_list if i not in result]
            else:
                des_pref_input_list_updated = des_pref_input_list

            for des_pref in des_pref_input_list_updated:
                tab_name = des_pref[0]
                input_type = des_pref[1]
                input_list = des_pref[2]
                tab = self.designPrefDialog.ui.findChild(QtWidgets.QWidget, tab_name)
                for key_name in input_list:
                    key = tab.findChild(QtWidgets.QWidget, key_name)
                    if input_type == TYPE_TEXTBOX:
                        val = key.text()
                        design_dictionary.update({key_name: val})
                    elif input_type == TYPE_COMBOBOX:
                        val = key.currentText()
                        design_dictionary.update({key_name: val})

        else:
            print('flag false')

            for without_des_pref in main.input_dictionary_without_design_pref(main):
                input_dock_key = without_des_pref[0]
                input_list = without_des_pref[1]
                input_source = without_des_pref[2]
                for key_name in input_list:
                    if input_source == 'Input Dock':
                        design_dictionary.update({key_name: design_dictionary[input_dock_key]})
                    else:
                        val = main.get_values_for_design_pref(main, key_name, design_dictionary)
                        design_dictionary.update({key_name: val})

            for dp_key in self.design_pref_inputs.keys():
                design_dictionary[dp_key] = self.design_pref_inputs[dp_key]

        self.design_inputs = design_dictionary

    '''
    @author: Umair
    '''
    def saveDesign_inputs(self):
        fileName, _ = QFileDialog.getSaveFileName(self,
                                                  "Save Design", os.path.join(self.folder, "untitled.osi"),
                                                  "Input Files(*.osi)")
        if not fileName:
            return
        try:
            with open(fileName, 'w') as input_file:
                yaml.dump(self.design_inputs, input_file)
        except Exception as e:
            QMessageBox.warning(self, "Application",
                                "Cannot write file %s:\n%s" % (fileName, str(e)))
            return

    def return_class(self,name):
        if name == KEY_DISP_FINPLATE:
            return FinPlateConnection
        elif name == KEY_DISP_ENDPLATE:
            return EndPlateConnection
        elif name == KEY_DISP_CLEATANGLE:
            return CleatAngleConnection
        elif name == KEY_DISP_SEATED_ANGLE:
            return SeatedAngleConnection
        elif name == KEY_DISP_COLUMNCOVERPLATE:
            return ColumnCoverPlate
        elif name == KEY_DISP_COLUMNCOVERPLATEWELD:
            return ColumnCoverPlateWeld
        elif name == KEY_DISP_BEAMCOVERPLATE:
            return BeamCoverPlate
        elif name == KEY_DISP_BEAMCOVERPLATEWELD:
            return BeamCoverPlateWeld
        elif name == KEY_DISP_BEAMENDPLATE:
            return BeamEndPlate
        elif name == KEY_DISP_COLUMNENDPLATE:
            return ColumnEndPlate
        elif name == KEY_DISP_BASE_PLATE:
            return BasePlateConnection
        elif name == KEY_DISP_TENSION_BOLTED:
            return Tension_bolted
        elif name == KEY_DISP_TENSION_WELDED:
            return Tension_welded
# Function for getting inputs from a file
    '''
    @author: Umair
    '''

    def loadDesign_inputs(self, op_list, data, new, main):
        fileName, _ = QFileDialog.getOpenFileName(self, "Open Design", os.path.join(str(self.folder)),
                                                  "InputFiles(*.osi)")
        if not fileName:
            return
        try:
            in_file = str(fileName)
            with open(in_file, 'r') as fileObject:
                uiObj = yaml.safe_load(fileObject)
            module = uiObj[KEY_MODULE]

            # module_class = self.return_class(module)
            # print('loading inputs',uiObj, op_list, data, new)
            selected_module = main.module_name(main)
            if selected_module == module:
                # print(uiObj, op_list, data, new)
                self.setDictToUserInputs(uiObj, op_list, data, new)
            else:
                QMessageBox.information(self, "Information",
                                        "Please load the appropriate Input")

                return
        except IOError:
            QMessageBox.information(self, "Unable to open file",
                                    "There was an error opening \"%s\"" % fileName)
            return

    # Function for loading inputs from a file to Ui
    '''
    @author: Umair
    '''

    def setDictToUserInputs(self, uiObj, op_list, data, new):

        self.load_input_error_message = "Invalid Inputs Found! \n"

        for uiObj_key in uiObj.keys():
            if str(uiObj_key) in [KEY_SUPTNGSEC_MATERIAL, KEY_SUPTDSEC_MATERIAL, KEY_SEC_MATERIAL, KEY_CONNECTOR_MATERIAL,
                             KEY_BASE_PLATE_MATERIAL]:
                material = uiObj[uiObj_key]
                material_validator = MaterialValidator(material)
                if material_validator.is_already_in_db():
                    pass
                elif material_validator.is_format_custom():
                    if material_validator.is_valid_custom():
                        self.update_material_db(grade=material, material=material_validator)
                        input_dock_material = self.dockWidgetContents.findChild(QtWidgets.QWidget, KEY_MATERIAL)
                        input_dock_material.clear()
                        for item in connectdb("Material"):
                            input_dock_material.addItem(item)
                    else:
                        self.load_input_error_message += \
                            str(uiObj_key) + ": (" + str(material) + ") - Default Value Considered! \n"
                        continue
                else:
                    self.load_input_error_message += \
                        str(uiObj_key) + ": (" + str(material) + ") - Default Value Considered! \n"
                    continue

            if uiObj_key not in [i[0] for i in op_list]:
                self.design_pref_inputs.update({uiObj_key: uiObj[uiObj_key]})

        for op in op_list:
            key_str = op[0]
            key = self.dockWidgetContents.findChild(QtWidgets.QWidget, key_str)
            if op[2] == TYPE_COMBOBOX:
                if key_str in uiObj.keys():
                    index = key.findText(uiObj[key_str], QtCore.Qt.MatchFixedString)
                    if index >= 0:
                        key.setCurrentIndex(index)
                    else:
                        if key_str in [KEY_SUPTDSEC, KEY_SUPTNGSEC]:
                            self.load_input_error_message += \
                                str(key_str) + ": (" + str(uiObj[key_str]) + ") - Select from available Sections! \n"
                        else:
                            self.load_input_error_message += \
                                str(key_str) + ": (" + str(uiObj[key_str]) + ") - Default Value Considered! \n"
            elif op[2] == TYPE_TEXTBOX:
                if key_str in uiObj.keys():
                    key.setText(uiObj[key_str])
            elif op[2] == TYPE_COMBOBOX_CUSTOMIZED:
                if key_str in uiObj.keys():
                    for n in new:

                        if n[0] == key_str and n[0] == KEY_SECSIZE:
                            if uiObj[key_str] != n[1](self.dockWidgetContents.findChild(QtWidgets.QWidget,
                                                          KEY_SEC_PROFILE).currentText()):
                                data[key_str + "_customized"] = uiObj[key_str]
                                key.setCurrentIndex(1)
                            else:
                                pass
                        elif n[0] == key_str and n[0] != KEY_SECSIZE:
                            if uiObj[key_str] != n[1]():
                                data[key_str + "_customized"] = uiObj[key_str]
                                key.setCurrentIndex(1)
                            else:
                                pass
            else:
                pass

        if self.load_input_error_message != "Invalid Inputs Found! \n":
            QMessageBox.about(QMessageBox(), "Information", self.load_input_error_message)

    def common_function_for_save_and_design(self, main, data, trigger_type):

        # @author: Amir
        option_list = main.input_values(self)
        self.design_fn(option_list, data, main)

        if trigger_type == "Save":
            self.saveDesign_inputs()
        elif trigger_type == "Design_Pref":

            if self.prev_inputs != self.input_dock_inputs:
                self.designPrefDialog = DesignPreferences(main, self, input_dictionary=self.input_dock_inputs)

                if 'Select Section' in self.input_dock_inputs.values():
                    self.designPrefDialog.flag = False
                else:
                    self.designPrefDialog.flag = True

        else:
            main.design_button_status = True
            self.textEdit.clear()
            with open("logging_text.log", 'w') as log_file:
                pass
            error = main.func_for_validation(main, self.design_inputs)
            status = main.design_status
            print(status)

            if error is not None:
                self.show_error_msg(error)
                return

            out_list = main.output_values(main, status)
            for option in out_list:
                if option[2] == TYPE_TEXTBOX:
                    txt = self.dockWidgetContents_out.findChild(QtWidgets.QWidget, option[0])
                    txt.setText(str(option[3]))
                    if status:
                        txt.setVisible(True if option[3] else False)
                        txt_label = self.dockWidgetContents_out.findChild(QtWidgets.QWidget, option[0]+"_label")
                        txt_label.setVisible(True if option[3] else False)

                elif option[2] == TYPE_OUT_BUTTON:
                    self.dockWidgetContents_out.findChild(QtWidgets.QWidget, option[0]).setEnabled(True)

            self.output_title_change(main)

            last_design_folder = os.path.join('ResourceFiles', 'last_designs')
            if not os.path.isdir(last_design_folder):
                os.mkdir(last_design_folder)
            last_design_file = str(main.module_name(main)).replace(' ', '') + ".osi"
            last_design_file = os.path.join(last_design_folder, last_design_file)
            out_titles_status = []
            out_titles = []
            title_repeat = 1
            for option in out_list:
                if option[2] == TYPE_TITLE:
                    title_name = option[1]
                    if title_name in out_titles:
                        title_name += str(title_repeat)
                        title_repeat += 1
                    if self.output_title_fields[title_name][0].isVisible():
                        out_titles_status.append(1)
                    else:
                        out_titles_status.append(0)
                    out_titles.append(title_name)
            self.design_inputs.update({"out_titles_status": out_titles_status})
            with open(str(last_design_file), 'w') as last_design:
                yaml.dump(self.design_inputs, last_design)

            if status is True and main.module in [KEY_DISP_FINPLATE, KEY_DISP_BEAMCOVERPLATE,
                                                  KEY_DISP_BEAMCOVERPLATEWELD, KEY_DISP_CLEATANGLE,
                                                  KEY_DISP_ENDPLATE, KEY_DISP_BASE_PLATE, KEY_DISP_SEATED_ANGLE,
                                                  KEY_DISP_TENSION_BOLTED, KEY_DISP_TENSION_WELDED,KEY_DISP_COLUMNCOVERPLATE,
                                                  KEY_DISP_COLUMNCOVERPLATEWELD, KEY_DISP_COLUMNENDPLATE]:

                self.commLogicObj = CommonDesignLogic(self.display, self.folder, main.module, main.mainmodule)
                status = main.design_status
                module_class = self.return_class(main.module)
                self.commLogicObj.call_3DModel(status, module_class)
                self.display_x = 90
                self.display_y = 90
                for chkbox in main.get_3d_components(main):
                    self.frame.findChild(QtWidgets.QCheckBox, chkbox[0]).setEnabled(True)
                for action in self.menugraphics_component_list:
                    action.setEnabled(True)
                fName = str('./ResourceFiles/images/3d.png')
                file_extension = fName.split(".")[-1]

                if file_extension == 'png':
                    self.display.ExportToImage(fName)
                    im = Image.open('./ResourceFiles/images/3d.png')
                    w,h=im.size
                    if(w< 640 or h < 360):
                        print('Re-taking Screenshot')
                        self.resize(700,500)
                        self.outputDock.hide()
                        self.inputDock.hide()
                        self.textEdit.hide()
                        QTimer.singleShot(0, lambda:self.retakeScreenshot(fName))

            else:
                self.display.EraseAll()
                for chkbox in main.get_3d_components(main):
                    self.frame.findChild(QtWidgets.QCheckBox, chkbox[0]).setEnabled(False)
                for action in self.menugraphics_component_list:
                    action.setEnabled(False)

    def retakeScreenshot(self,fName):
        Ww=self.frameGeometry().width()
        Wh=self.frameGeometry().height()
        self.display.FitAll()
        self.display.ExportToImage(fName)
        self.resize(Ww,Wh)
        self.outputDock.show()
        self.inputDock.show()
        self.textEdit.show()

    def show_error_msg(self, error):
        QMessageBox.about(self,'information',error[0])  # show only first error message.

    def osdag_header(self):
        image_path = os.path.abspath(os.path.join(os.getcwd(), os.path.join("ResourceFiles\images", "OsdagHeader.png")))
        image_path2 = os.path.abspath(os.path.join(os.getcwd(), os.path.join("ResourceFiles\images", "ColumnsBeams.png")))

        shutil.copyfile(image_path, os.path.join(str(self.folder), "images_html", "OsdagHeader.png"))
        shutil.copyfile(image_path2, os.path.join(str(self.folder), "images_html", "ColumnsBeams.png"))

    def output_button_connect(self, main, button_list, b):
        b.clicked.connect(lambda: self.output_button_dialog(main, button_list, b))

    def output_button_dialog(self, main, button_list, button):

        dialog = QtWidgets.QDialog()
        #dialog.resize(470, 300)

        dialog.setObjectName("Dialog")
        #q.sizeHint().width(), q.sizeHint().height()
        #sizePolicy = QtWidgets.QSizePolicy(QtWidgets.QSizePolicy.MinimumExpanding, QtWidgets.QSizePolicy.MinimumExpanding)
        #dialog.setSizePolicy(sizePolicy)
        layout1 = QtWidgets.QVBoxLayout(dialog)
        scroll = QScrollArea(dialog)
        layout1.addWidget(scroll)
        scroll.setWidgetResizable(True)
        scroll.horizontalScrollBar().setVisible(False)
        scrollcontent = QtWidgets.QWidget(scroll)
        outer_grid_layout = QtWidgets.QGridLayout(scrollcontent)
        inner_grid_widget = QtWidgets.QWidget(scrollcontent)
        image_widget = QtWidgets.QWidget(scrollcontent)
        image_layout = QtWidgets.QVBoxLayout(image_widget)
        image_widget.setLayout(image_layout)
        inner_grid_layout = QtWidgets.QGridLayout(inner_grid_widget)
        inner_grid_widget.setLayout(inner_grid_layout)
        scrollcontent.setLayout(outer_grid_layout)
        section = 0
        maxi_width = -1
        for op in button_list:

            if op[0] == button.objectName():
                tup = op[3]
                title = tup[0]
                fn = tup[1]
                dialog.setWindowTitle(title)
                i = 0
                j = 1
                for option in fn(main, main.design_status):
                    lable = option[1]
                    out_but_type = option[2]
                    _translate = QtCore.QCoreApplication.translate
                    if out_but_type not in [TYPE_TITLE, TYPE_IMAGE, TYPE_MODULE, TYPE_SECTION]:
                        l = QtWidgets.QLabel(inner_grid_widget)
                        #l.setGeometry(QtCore.QRect(10, 10 + i, 120, 25))

                        font = QtGui.QFont()
                        font.setPointSize(9)
                        font.setBold(False)
                        font.setWeight(50)
                        l.setFont(font)
                        #l.setFixedSize(l.size())
                        l.setObjectName(option[0] + "_label")
                        l.setText(_translate("MainWindow", "<html><head/><body><p>" + lable + "</p></body></html>"))
                        inner_grid_layout.addWidget(l, j, 1, 1, 1)
                        #l.resize(l.sizeHint().width() + 8, l.sizeHint().height())
                        metrices = QtGui.QFontMetrics(font)
                        l.setSizePolicy(QtWidgets.QSizePolicy(QtWidgets.QSizePolicy.Maximum,QtWidgets.QSizePolicy.Maximum))
                        maxi_width = max(maxi_width, metrices.boundingRect(lable).width() + 8)



                    if out_but_type == TYPE_SECTION:
                        if section != 0:
                            outer_grid_layout.addWidget(inner_grid_widget, j, 1, 1, 1)
                            outer_grid_layout.addWidget(image_widget, j, 2, 1, 1)
                            hl1 = QtWidgets.QFrame()
                            hl1.setFrameShape(QtWidgets.QFrame.HLine)
                            j += 1
                            outer_grid_layout.addWidget(hl1, j, 1, 1, 2)

                        inner_grid_widget = QtWidgets.QWidget(scrollcontent)
                        image_widget = QtWidgets.QWidget(scrollcontent)
                        image_layout = QtWidgets.QVBoxLayout(image_widget)
                        image_widget.setLayout(image_layout)
                        inner_grid_layout = QtWidgets.QGridLayout(inner_grid_widget)
                        inner_grid_widget.setLayout(inner_grid_layout)
                        im = QtWidgets.QLabel(image_widget)
                        #im.setGeometry(QtCore.QRect(330, 10, 150, 150))
                        #im.setFixedSize(im.size())
                        # im.setGeometry(QtCore.QRect(330, 10, 100, 100))
                        # im.setScaledContents(True)
                        # im.setFixedSize(im.size())

                        pmap = QPixmap(option[3])
                        #im.setScaledContents(1)
                        im.setPixmap(pmap.scaled(250,250,QtCore.Qt.KeepAspectRatio, QtCore.Qt.FastTransformation))
                        #im.setPixmap(pmap)
                        image_layout.addWidget(im)
                        j += 1
                        #maxi_width = max(maxi_width, im.width())
                        #im.resize(im.sizeHint().width(), im.sizeHint().height())

                        q = QtWidgets.QLabel(scrollcontent)
                        #q.setGeometry(QtCore.QRect(30, 10, 201, 30))

                        font = QtGui.QFont()
                        font.setWeight(600)
                        font.setPointSize(11)
                        q.setFont(font)
                        q.setObjectName("_title")
                        q.setText(lable)
                        q.setSizePolicy(QtWidgets.QSizePolicy(QtWidgets.QSizePolicy.Maximum,QtWidgets.QSizePolicy.Maximum))
                        #q.setFixedSize(q.size())
                        #q.resize(q.sizeHint().width(), q.sizeHint().height())
                        outer_grid_layout.addWidget(q, j, 1, 1, 2)

                        section += 1

                    if out_but_type == TYPE_TEXTBOX:
                        r = QtWidgets.QLineEdit(inner_grid_widget)
                        #r.setGeometry(QtCore.QRect(160, 10 + i, 160, 27))
                        font = QtGui.QFont()
                        font.setPointSize(11)
                        font.setBold(False)
                        font.setWeight(50)
                        r.setFont(font)
                        #r.setFixedSize(r.size())
                        r.setObjectName(option[0])
                        r.setText(str(option[3]))
                        inner_grid_layout.addWidget(r, j, 2, 1, 1)

                    if out_but_type == TYPE_IMAGE:
                        im = QtWidgets.QLabel(image_widget)
                        #im.setGeometry(QtCore.QRect(330, 10, 100, 100))
                        #im.setScaledContents(True)
                        #im.setFixedSize(im.size())
                        pmap = QPixmap(option[3])
                        im.setPixmap(pmap.scaled(170,340,QtCore.Qt.KeepAspectRatio, QtCore.Qt.FastTransformation))
                        image_layout.addWidget(im)

                    j = j + 1
                    i = i + 30

                if inner_grid_layout.count() > 0:
                    outer_grid_layout.addWidget(inner_grid_widget, j, 1, 1, 1)
                if image_layout.count() > 0:
                    outer_grid_layout.addWidget(image_widget, j, 2, 1, 1)
                scroll.setWidget(scrollcontent)
                if section == 0:
                    dialog.resize(350, 300)
                #dialog.setFixedSize(dialog.size())
                dialog.exec()
    
    def import_custom_section(self):
        '''
        Custom Section Importing
        Fetches data from osm file and returns as a dictionary
        '''
        fileName, _ = QtWidgets.QFileDialog.getOpenFileName(None, "Open Section Design",None, "InputFiles(*.osm)")
        if(fileName==''):
            return
        with open(fileName,'r') as file:
            parameters=eval(file.read())
        SecProfile=self.dockWidgetContents.findChild(QtWidgets.QWidget, KEY_SEC_PROFILE).currentText()
        return parameters

    def new_material_dialog(self):
        dialog = QtWidgets.QDialog(self)
        self.material_popup_message = ''
        self.invalid_field = ''
        dialog.setWindowTitle('Custom Material')
        layout = QtWidgets.QGridLayout(dialog)
        widget = QtWidgets.QWidget(dialog)
        widget.setLayout(layout)
        _translate = QtCore.QCoreApplication.translate
        textbox_list = ['Grade', 'Fy_20', 'Fy_20_40', 'Fy_40', 'Fu']
        event_function = ['', self.material_popup_fy_20_event, self.material_popup_fy_20_40_event,
                          self.material_popup_fy_40_event, self.material_popup_fu_event]
        self.original_focus_event_functions = {}

        i = 0
        for textbox_name in textbox_list:
            label = QtWidgets.QLabel(widget)
            label.setObjectName(textbox_name+"_label")
            font = QtGui.QFont()
            font.setPointSize(9)
            font.setBold(False)
            font.setWeight(50)
            label.setFont(font)
            label.setText(_translate("MainWindow", "<html><body><p>" + textbox_name + "</p></body></html>"))
            # label.resize(120, 30)
            label.setFixedSize(100, 30)
            layout.addWidget(label, i, 1, 1, 1)

            textbox = QtWidgets.QLineEdit(widget)
            textbox.setObjectName(textbox_name)
            font = QtGui.QFont()
            font.setPointSize(11)
            font.setBold(False)
            font.setWeight(50)
            textbox.setFont(font)
            # textbox.resize(120, 30)
            textbox.setFixedSize(200, 24)
            if textbox_name == 'Grade':
                textbox.setReadOnly(True)
                textbox.setText("Cus____")
            else:
                textbox.setValidator(QtGui.QIntValidator())
                # textbox.mousePressEvent = event_function[textbox_list.index(textbox_name)]
                self.original_focus_event_functions.update({textbox_name: textbox.focusOutEvent})
                textbox.focusOutEvent = event_function[textbox_list.index(textbox_name)]

            self.connect_change_popup_material(textbox, widget)
            layout.addWidget(textbox, i, 2, 1, 1)

            i += 1

        add_button = QtWidgets.QPushButton(widget)
        add_button.setObjectName("material_add")
        add_button.setText("Add")
        add_button.clicked.connect(lambda: self.update_material_db_validation(widget))
        layout.addWidget(add_button, i, 1, 1, 2)

        dialog.setFixedSize(350, 250)
        closed = dialog.exec()
        if closed is not None:
            input_dock_material = self.dockWidgetContents.findChild(QtWidgets.QWidget, KEY_MATERIAL)
            input_dock_material.clear()
            for item in connectdb("Material"):
                input_dock_material.addItem(item)
            input_dock_material.setCurrentIndex(1)

    def update_material_db_validation(self, widget):

        material = widget.findChild(QtWidgets.QLineEdit, 'Grade').text()

        material_validator = MaterialValidator(material)
        if material_validator.is_already_in_db():
            QMessageBox.about(QMessageBox(), "Information", "Material already exists in Database!")
            return
        elif not material_validator.is_format_custom():
            QMessageBox.about(QMessageBox(), "Information", "Please fill all missing parameters!")
            return
        elif not material_validator.is_valid_custom():
            QMessageBox.about(QMessageBox(), "Information",
                              "Please select "+str(material_validator.invalid_value)+" in valid range!")
            return

        self.update_material_db(grade=material, material=material_validator)
        QMessageBox.information(QMessageBox(), 'Information', 'Data is added successfully to the database.')

    def update_material_db(self, grade, material):

        fy_20 = int(material.fy_20)
        fy_20_40 = int(material.fy_20_40)
        fy_40 = int(material.fy_40)
        fu = int(material.fu)
        elongation = 0

        if fy_20 > 350:
            elongation = 20
        elif 250 < fy_20 <= 350:
            elongation = 22
        elif fy_20 <= 250:
            elongation = 23

        conn = sqlite3.connect(PATH_TO_DATABASE)
        c = conn.cursor()
        c.execute('''INSERT INTO Material (Grade,[Yield Stress (< 20)],[Yield Stress (20 -40)],
        [Yield Stress (> 40)],[Ultimate Tensile Stress],[Elongation ]) VALUES (?,?,?,?,?,?)''',
                  (grade, fy_20, fy_20_40, fy_40, fu, elongation))
        conn.commit()
        c.close()
        conn.close()

    def connect_change_popup_material(self, textbox, widget):
        if textbox.objectName() != 'Grade':
            textbox.textChanged.connect(lambda: self.change_popup_material(widget))

    def change_popup_material(self, widget):

        grade = widget.findChild(QtWidgets.QLineEdit, 'Grade')
        fy_20 = widget.findChild(QtWidgets.QLineEdit, 'Fy_20').text()
        fy_20_40 = widget.findChild(QtWidgets.QLineEdit, 'Fy_20_40').text()
        fy_40 = widget.findChild(QtWidgets.QLineEdit, 'Fy_40').text()
        fu = widget.findChild(QtWidgets.QLineEdit, 'Fu').text()

        material = str("Cus_"+fy_20+"_"+fy_20_40+"_"+fy_40+"_"+fu)
        material_validator = MaterialValidator(material)
        if not material_validator.is_valid_custom():
            if str(material_validator.invalid_value):
                self.material_popup_message = "Please select "+str(material_validator.invalid_value)+" in valid range!"
                self.invalid_field = str(material_validator.invalid_value)
            else:
                self.material_popup_message = ''
                self.invalid_field = ''
        else:
            self.material_popup_message = ''
            self.invalid_field = ''
        grade.setText(material)

    def material_popup_fy_20_event(self, e):
        self.original_focus_event_functions['Fy_20'](e)
        if self.invalid_field == 'Fy_20':
            self.show_material_popup_message()

    def material_popup_fy_20_40_event(self, e):
        self.original_focus_event_functions['Fy_20_40'](e)
        if self.invalid_field == 'Fy_20_40':
            self.show_material_popup_message()

    def material_popup_fy_40_event(self, e):
        self.original_focus_event_functions['Fy_40'](e)
        if self.invalid_field == 'Fy_40':
            self.show_material_popup_message()

    def material_popup_fu_event(self, e):
        self.original_focus_event_functions['Fu'](e)
        if self.invalid_field == 'Fu':
            self.show_material_popup_message()

    def show_material_popup_message(self):
        invalid_textbox = self.findChild(QtWidgets.QLineEdit, str(self.invalid_field))
        if self.findChild(QtWidgets.QPushButton, "material_add").hasFocus():
            return
        if self.material_popup_message:
            QMessageBox.about(QMessageBox(), "Information", self.material_popup_message)
            invalid_textbox.setFocus()

    # Function for showing design-preferences popup

    def design_preferences(self):
        #print(self.designPrefDialog.module_window.input_dock_inputs)
        self.designPrefDialog.show()

    # Function for getting input for design preferences from input dock
    '''
    @author: Umair
    '''
    def combined_design_prefer(self, data, main):

        on_change_tab_list = main.tab_value_changed(main)
        for new_values in on_change_tab_list:
            (tab_name, key_list, key_to_change, key_type, f) = new_values
            tab = self.designPrefDialog.ui.tabWidget.tabs.findChild(QtWidgets.QWidget, tab_name)
            for key_name in key_list:
                key = tab.findChild(QtWidgets.QWidget, key_name)
                if isinstance(key, QtWidgets.QComboBox):
                    self.connect_combobox_for_tab(key, tab, on_change_tab_list)
                elif isinstance(key, QtWidgets.QLineEdit):
                    self.connect_textbox_for_tab(key, tab, on_change_tab_list)

        # for fu_fy in main.list_for_fu_fy_validation(main):
        #
        #     material_key_name = fu_fy[0]
        #     fu_key_name = fu_fy[1]
        #     fy_key_name = fu_fy[2]
        #     material_key = self.designPrefDialog.ui.tabWidget.findChild(QtWidgets.QWidget, material_key_name)
        #     fu_key = self.designPrefDialog.ui.tabWidget.findChild(QtWidgets.QWidget, fu_key_name)
        #     fy_key = self.designPrefDialog.ui.tabWidget.findChild(QtWidgets.QWidget, fy_key_name)
        #
        #     for validation_key in [fu_key, fy_key]:
        #         if validation_key.text() != "":
        #             self.designPrefDialog.fu_fy_validation_connect([fu_key, fy_key], validation_key, material_key)

        for edit in main.edit_tabs(main):
            (tab_name, input_dock_key_name, change_typ, f) = edit
            tab = self.designPrefDialog.ui.tabWidget.tabs.findChild(QtWidgets.QWidget, tab_name)
            input_dock_key = self.dockWidgetContents.findChild(QtWidgets.QWidget, input_dock_key_name)
            if change_typ == TYPE_CHANGE_TAB_NAME:
                self.designPrefDialog.ui.tabWidget.tabs.setTabText(
                    self.designPrefDialog.ui.tabWidget.tabs.indexOf(tab), f(input_dock_key.currentText()))
            elif change_typ == TYPE_REMOVE_TAB:

                if tab.objectName() != f(input_dock_key.currentText()):
                    self.designPrefDialog.ui.tabWidget.tabs.removeTab(
                        self.designPrefDialog.ui.tabWidget.tabs.indexOf(tab))
                # if tab:
                #     self.designPrefDialog.ui.tabWidget.insertTab(0, tab, tab_name)

        for refresh in main.refresh_input_dock(main):
            (tab_name, key_name, key_type, tab_key, master_key, value, database_arg) = refresh
            tab = self.designPrefDialog.ui.tabWidget.tabs.findChild(QtWidgets.QWidget, tab_name)
            if tab:
                add_button = tab.findChild(QtWidgets.QWidget, "pushButton_Add_"+tab_name)
                key = self.dockWidgetContents.findChild(QtWidgets.QWidget, key_name)
                selected = key.currentText()


                if master_key:
                    val = self.dockWidgetContents.findChild(QtWidgets.QWidget, master_key).currentText()
                    if val not in value:
                        continue
                self.refresh_section_connect(add_button, selected, key_name, key_type, tab_key, database_arg,data)

    def connect_textbox_for_tab(self, key, tab, new):
        key.textChanged.connect(lambda: self.tab_change(key, tab, new))

    def connect_combobox_for_tab(self, key, tab, new):
        key.currentIndexChanged.connect(lambda: self.tab_change(key, tab, new))

    def tab_change(self, key, tab, new):

        for tup in new:
            (tab_name, key_list, k2_key_list, typ, f) = tup
            if tab_name != tab.objectName() or key.objectName() not in key_list:
                continue
            arg_list = []
            for key_name in key_list:
                # if object_name != key.objectName():
                #     continue
                key = tab.findChild(QtWidgets.QWidget, key_name)
                if isinstance(key, QtWidgets.QComboBox):
                    arg_list.append(key.currentText())
                elif isinstance(key, QtWidgets.QLineEdit):
                    arg_list.append(key.text())

            arg_list.append(self.input_dock_inputs)
            # try:
            #     tab1 = self.designPrefDialog.ui.tabWidget.findChild(QtWidgets.QWidget, tab_name)
            #     key1 = tab.findChild(QtWidgets.QWidget, KEY_SECSIZE_SELECTED)
            #     value1 = key1.text()
            #     arg_list.append({KEY_SECSIZE_SELECTED: value1})
            # except:
            #     pass
            val = f(arg_list)

            for k2_key_name in k2_key_list:
                print(k2_key_name)
                k2 = tab.findChild(QtWidgets.QWidget, k2_key_name)
                if isinstance(k2, QtWidgets.QComboBox):
                    k2.clear()
                    for values in val[k2_key_name]:
                        k2.addItem(str(values))
                if isinstance(k2, QtWidgets.QLineEdit):
                    k2.setText(str(val[k2_key_name]))
                if isinstance(k2, QtWidgets.QLabel):
                    pixmap1 = QPixmap(val[k2_key_name])
                    k2.setPixmap(pixmap1)

    def refresh_section_connect(self, add_button, prev, key_name, key_type, tab_key, arg,data):
        add_button.clicked.connect(lambda: self.refresh_section(prev, key_name, key_type, tab_key, arg,data))

    def refresh_section(self, prev, key_name, key_type, tab_key, arg,data):

        if key_type == TYPE_COMBOBOX_CUSTOMIZED:
            current_list = connectdb(arg,"popup")
        else:
            current_list = connectdb(arg)
        text = self.designPrefDialog.ui.findChild(QtWidgets.QWidget, tab_key).text()
        key = self.dockWidgetContents.findChild(QtWidgets.QWidget, key_name)

        if key_type == TYPE_COMBOBOX:
            if text == "":
                return
            key.clear()
            for item in current_list:
                key.addItem(item)
            current_list_set = set(current_list)
            red_list_set = set(red_list_function())
            current_red_list = list(current_list_set.intersection(red_list_set))
            for value in current_red_list:
                indx = current_list.index(str(value))
                key.setItemData(indx, QBrush(QColor("red")), Qt.TextColorRole)
            text_index = key.findText(text, QtCore.Qt.MatchFixedString)
            # key.setCurrentIndex(current_list.index(prev))

            if text_index >= 0:
                key.setCurrentIndex(text_index)
            else:
                key.setCurrentIndex(current_list.index(prev))
        elif key_type == TYPE_COMBOBOX_CUSTOMIZED:
            master_list = ['All','Customized']
            data[key_name + "_customized"] = current_list
            key.setCurrentIndex(master_list.index(prev))

    def create_design_report(self):
        self.create_report.show()

    def chkbox_connect(self, main, chkbox, f):
        chkbox.clicked.connect(lambda: f(main, self, "gradient_bg"))

    def action_connect(self, main, action, f):
        action.triggered.connect(lambda: f(main, self, "gradient_bg"))

    def showColorDialog(self):

        col = QColorDialog.getColor()
        colorTup = col.getRgb()
        r = colorTup[0]
        g = colorTup[1]
        b = colorTup[2]
        self.display.set_bg_gradient_color([r, g, b], [255, 255, 255])

    def init_display(self, backend_str=None, size=(1024, 768)):

        from OCC.Display.backend import load_backend, get_qt_modules

        used_backend = load_backend(backend_str)

        global display, start_display, app, _, USED_BACKEND
        if 'qt' in used_backend:
            from OCC.Display.qtDisplay import qtViewer3d
            QtCore, QtGui, QtWidgets, QtOpenGL = get_qt_modules()

        # from OCC.Display.pyqt4Display import qtViewer3d
        from OCC.Display.qtDisplay import qtViewer3d
        self.modelTab = qtViewer3d(self)

        # self.setWindowTitle("Osdag Fin Plate")
        #self.mytabWidget.resize(size[0], size[1])
        self.mytabWidget.addTab(self.modelTab, "")

        self.modelTab.InitDriver()
        display = self.modelTab._display
        key_function = {Qt.Key_Up: lambda: self.Pan_Rotate_model("Up"),
                        Qt.Key_Down: lambda: self.Pan_Rotate_model("Down"),
                        Qt.Key_Right: lambda: self.Pan_Rotate_model("Right"),
                        Qt.Key_Left: lambda: self.Pan_Rotate_model("Left")}
        self.modelTab._key_map.update(key_function)

        # background gradient
        # display.set_bg_gradient_color(23, 1, 32, 23, 1, 32)
        display.set_bg_gradient_color([23, 1, 32], [23, 1, 32])
        # # display_2d.set_bg_gradient_color(255,255,255,255,255,255)
        display.display_triedron()
        # display.display_triedron()
        display.View.SetProj(1, 1, 1)

        def centerOnScreen(self):
            '''Centers the window on the screen.'''
            resolution = QtGui.QDesktopWidget().screenGeometry()
            self.move((resolution.width() / 2) - (self.frameSize().width() / 2),
                      (resolution.height() / 2) - (self.frameSize().height() / 2))

        def start_display():
            self.modelTab.raise_()

        return display, start_display

    def save_cadImages(self,main):
        """Save CAD Model in image formats(PNG,JPEG,BMP,TIFF)

        Returns:

        """

        if main.design_status:

            files_types = "PNG (*.png);;JPEG (*.jpeg);;TIFF (*.tiff);;BMP(*.bmp)"
            fileName, _ = QFileDialog.getSaveFileName(self, 'Export', os.path.join(str(self.folder), "untitled.png"),
                                                      files_types)
            fName = str(fileName)
            file_extension = fName.split(".")[-1]

            if file_extension == 'png' or file_extension == 'jpeg' or file_extension == 'bmp' or file_extension == 'tiff':
                self.display.ExportToImage(fName)
                QMessageBox.about(self, 'Information', "File saved")
        else:
            # self.actionSave_current_image.setEnabled(False)
            QMessageBox.about(self, 'Information', 'Design Unsafe: CAD image cannot be saved')

    def save3DcadImages(self, main):

        if not main.design_button_status:
            QMessageBox.warning(self, 'Warning', 'No design created!')
            return

        if main.design_status:
            if self.fuse_model is None:
                self.fuse_model = self.commLogicObj.create2Dcad()
            shape = self.fuse_model

            files_types = "IGS (*.igs);;STEP (*.stp);;STL (*.stl);;BREP(*.brep)"

            fileName, _ = QFileDialog.getSaveFileName(self, 'Export', os.path.join(str(self.folder), "untitled.igs"),
                                                      files_types)
            fName = str(fileName)

            if fName and self.fuse_model:
                file_extension = fName.split(".")[-1]

                if file_extension == 'igs':
                    IGESControl.IGESControl_Controller().Init()
                    iges_writer = IGESControl.IGESControl_Writer()
                    iges_writer.AddShape(shape)
                    iges_writer.Write(fName)

                elif file_extension == 'brep':

                    BRepTools.breptools.Write(shape, fName)

                elif file_extension == 'stp':
                    # initialize the STEP exporter
                    step_writer = STEPControl_Writer()
                    Interface_Static_SetCVal("write.step.schema", "AP203")

                    # transfer shapes and write file
                    step_writer.Transfer(shape, STEPControl_AsIs)
                    status = step_writer.Write(fName)

                    assert (status == IFSelect_RetDone)

                else:
                    stl_writer = StlAPI_Writer()
                    stl_writer.SetASCIIMode(True)
                    stl_writer.Write(shape, fName)

                self.fuse_model = None

                QMessageBox.about(self, 'Information', "File saved")

            else:
                QMessageBox.about(self, 'Error', "File not saved")
        else:
            # self.actionSave_3D_model.setEnabled(False)
            QMessageBox.about(self, 'Warning', 'Design Unsafe: 3D Model cannot be saved')

    def assign_display_mode(self, mode):

        self.modelTab.setFocus()
        if mode == "pan":
            self.display_mode = 'Pan'
        elif mode == "rotate":
            self.display_mode = 'Rotate'
        else:
            self.display_mode = 'Normal'

    def Pan_Rotate_model(self, direction):

        if self.display_mode == 'Pan':
            if direction == 'Up':
                self.display.Pan(0, 10)
            elif direction == 'Down':
                self.display.Pan(0, -10)
            elif direction == 'Left':
                self.display.Pan(-10, 0)
            elif direction == 'Right':
                self.display.Pan(10, 0)
        elif self.display_mode == 'Rotate':
            if direction == 'Up':
                self.display_y += 10
                self.display.Rotation(self.display_x, self.display_y)
            elif direction == 'Down':
                self.display_y -= 10
                self.display.Rotation(self.display_x, self.display_y)
            elif direction == 'Left':
                self.display_x -= 10
                self.display.Rotation(self.display_x, self.display_y)
            elif direction == 'Right':
                self.display_x += 10
                self.display.Rotation(self.display_x, self.display_y)
        else:
            pass

    def retranslateUi(self):
        _translate = QtCore.QCoreApplication.translate
        self.btnInput.setToolTip(_translate("MainWindow", "Left Dock"))
        self.btnInput.setText(_translate("MainWindow", "input"))
        self.btnOutput.setToolTip(_translate("MainWindow", "Right Dock"))
        self.btnOutput.setText(_translate("MainWindow", "..."))
        self.btnTop.setToolTip(_translate("MainWindow", "Top View"))
        self.btnTop.setText(_translate("MainWindow", "..."))
        self.btnFront.setToolTip(_translate("MainWindow", "Front View"))
        self.btnFront.setText(_translate("MainWindow", "..."))
        self.btnSide.setToolTip(_translate("MainWindow", "Side View"))
        self.btnSide.setText(_translate("MainWindow", "..."))
        self.menuFile.setTitle(_translate("MainWindow", "File"))
        self.menuEdit.setTitle(_translate("MainWindow", "Edit"))
        self.menuView.setTitle(_translate("MainWindow", "View"))
        self.menuHelp.setTitle(_translate("MainWindow", "Help"))
        self.menuGraphics.setTitle(_translate("MainWindow", "Graphics"))
        self.menuDB.setTitle(_translate("MainWindow", "Database"))
        self.inputDock.setWindowTitle(_translate("MainWindow", "Input dock"))
        #self.pushButton.setText(_translate("MainWindow", "PushButton"))
        self.btn_Reset.setToolTip(_translate("MainWindow", "Alt+R"))
        self.btn_Reset.setText(_translate("MainWindow", "Reset"))
        self.btn_Reset.setShortcut(_translate("MainWindow", "Alt+R"))
        self.btn_Design.setToolTip(_translate("MainWindow", "Alt+D"))
        self.btn_Design.setText(_translate("MainWindow", "Design"))
        self.btn_Design.setShortcut(_translate("MainWindow", "Alt+D"))
        self.outputDock.setWindowTitle(_translate("MainWindow", "Output dock"))
        self.btn_CreateDesign.setText(_translate("MainWindow", "Create design report"))
        self.actionInput.setText(_translate("MainWindow", "Input"))
        self.actionInput.setToolTip(_translate("MainWindow", "Input browser"))
        self.actionInputwindow.setText(_translate("MainWindow", "inputwindow"))
        self.actionNew.setText(_translate("MainWindow", "New"))
        self.actionNew.setShortcut(_translate("MainWindow", "Ctrl+N"))
        self.action_load_input.setText(_translate("MainWindow", "Load input"))
        self.action_load_input.setShortcut(_translate("MainWindow", "Ctrl+L"))
        self.action_save_input.setText(_translate("MainWindow", "Save input"))
        self.action_save_input.setIconText(_translate("MainWindow", "Save input"))
        self.action_save_input.setShortcut(_translate("MainWindow", "Ctrl+S"))
        self.actionSave_As.setText(_translate("MainWindow", "Save As"))
        self.actionPrint.setText(_translate("MainWindow", "Print"))
        self.actionCut.setText(_translate("MainWindow", "Cut"))
        self.actionCut.setShortcut(_translate("MainWindow", "Ctrl+X"))
        self.actionCopy.setText(_translate("MainWindow", "Copy"))
        self.actionCopy.setShortcut(_translate("MainWindow", "Ctrl+C"))
        self.actionPaste.setText(_translate("MainWindow", "Paste"))
        self.actionPaste.setShortcut(_translate("MainWindow", "Ctrl+V"))
        self.actionInput_Browser.setText(_translate("MainWindow", "Input Browser"))
        self.actionOutput_Browser.setText(_translate("MainWindow", "Output Browser"))
        self.actionAbout_Osdag.setText(_translate("MainWindow", "About Osdag"))
        self.actionBeam.setText(_translate("MainWindow", "Beam"))
        self.actionColumn.setText(_translate("MainWindow", "Column"))
        self.actionFinplate.setText(_translate("MainWindow", "Finplate"))
        self.actionBolt.setText(_translate("MainWindow", "Bolt"))
        self.action2D_view.setText(_translate("MainWindow", "2D view"))
        self.actionZoom_in.setText(_translate("MainWindow", "Zoom in"))
        self.actionZoom_in.setShortcut(_translate("MainWindow", "Ctrl+I"))
        self.actionZoom_out.setText(_translate("MainWindow", "Zoom out"))
        self.actionZoom_out.setShortcut(_translate("MainWindow", "Ctrl+O"))
        self.actionPan.setText(_translate("MainWindow", "Pan"))
        self.actionPan.setShortcut(_translate("MainWindow", "Ctrl+P"))
        self.actionRotate_3D_model.setText(_translate("MainWindow", "Rotate 3D model"))
        self.actionRotate_3D_model.setShortcut(_translate("MainWindow", "Ctrl+R"))
        self.submenuDownload_db.setTitle(_translate("MainWindow", "Download"))
        self.actionDownload_column.setText(_translate("MainWindow", "\n\u2022 Column"))
        self.actionDownload_beam.setText(_translate("MainWindow", "\n\u2022 Beam"))
        self.actionDownload_channel.setText(_translate("MainWindow", "\n\u2022 Channel"))
        self.actionDownload_angle.setText(_translate("MainWindow", "\n\u2022 Angle"))
        self.actionReset_db.setText(_translate("MainWindow", "Reset"))
        self.actionView_2D_on_XY.setText(_translate("MainWindow", "View 2D on XY"))
        self.actionView_2D_on_YZ.setText(_translate("MainWindow", "View 2D on YZ"))
        self.actionView_2D_on_ZX.setText(_translate("MainWindow", "View 2D on ZX"))
        self.actionModel.setText(_translate("MainWindow", "Model"))
        self.actionEnlarge_font_size.setText(_translate("MainWindow", "Font"))
        self.actionReduce_font_size.setText(_translate("MainWindow", "Reduce font size"))
        self.actionSave_3D_model.setText(_translate("MainWindow", "Save 3D model "))
        self.actionSave_3D_model.setShortcut(_translate("MainWindow", "Alt+3"))
        self.actionSave_current_image.setText(_translate("MainWindow", "Save CAD image "))
        self.actionSave_current_image.setShortcut(_translate("MainWindow", "Alt+I"))
        self.actionSave_log_messages.setText(_translate("MainWindow", "Save log messages"))
        self.actionSave_log_messages.setShortcut(_translate("MainWindow", "Alt+M"))
        self.actionCreate_design_report.setText(_translate("MainWindow", "Create design report"))
        self.actionCreate_design_report.setShortcut(_translate("MainWindow", "Alt+C"))
        self.actionQuit_fin_plate_design.setText(_translate("MainWindow", "Quit fin plate design"))
        self.actionSave_Front_View.setText(_translate("MainWindow", "Save front view"))
        self.actionSave_Front_View.setShortcut(_translate("MainWindow", "Alt+Shift+F"))
        self.actionSave_Top_View.setText(_translate("MainWindow", "Save top view"))
        self.actionSave_Top_View.setShortcut(_translate("MainWindow", "Alt+Shift+T"))
        self.actionSave_Side_View.setText(_translate("MainWindow", "Save side view"))
        self.actionSave_Side_View.setShortcut(_translate("MainWindow", "Alt+Shift+S"))
        self.actionChange_bg_color.setText(_translate("MainWindow", "Change bg color"))
        self.actionChange_background.setText(_translate("MainWindow", "Change background"))
        self.actionDesign_examples.setText(_translate("MainWindow", "Design Examples"))
        self.actionSample_Problems.setText(_translate("MainWindow", "Sample Problems"))
        self.actionSample_Tutorials.setText(_translate("MainWindow", "Video Tutorials"))
        self.actionAbout_Osdag_2.setText(_translate("MainWindow", "About Osdag"))
        self.actionOsdag_Manual.setText(_translate("MainWindow", "Osdag Manual"))
        self.actionAsk_Us_a_Question.setText(_translate("MainWindow", "Ask Us a Question"))
        self.check_for_update.setText(_translate("MainWindow", "Check For Update"))
        self.actionFAQ.setText(_translate("MainWindow", "FAQ"))
        self.actionDesign_Preferences.setText(_translate("MainWindow", "Design Preferences"))
        self.actionDesign_Preferences.setShortcut(_translate("MainWindow", "Alt+P"))
        self.actionOsdagSectionModeller.setText(_translate("MainWindow", "Section Modeller"))
        self.actionOsdagSectionModeller.setShortcut(_translate("MainWindow", "Alt+S"))
        self.actionfinPlate_quit.setText(_translate("MainWindow", "Quit"))
        self.actionfinPlate_quit.setShortcut(_translate("MainWindow", "Shift+Q"))
        self.actio_load_input.setText(_translate("MainWindow", "Load input"))
        self.actio_load_input.setShortcut(_translate("MainWindow", "Ctrl+L"))
        print("Done")

    # Function for hiding and showing input and output dock
    def dockbtn_clicked(self, widget):

        '''(QWidget) -> None
        This method dock and undock widget(QdockWidget)
        '''

        flag = widget.isHidden()
        if (flag):
            widget.show()
        else:
            widget.hide()

    def database_reset(self):

        conn = sqlite3.connect(PATH_TO_DATABASE)
        tables = ["Columns", "Beams", "Angles", "Channels"]
        text = ""
        for table in tables:
            query = "DELETE FROM "+str(table)+" WHERE Source = ?"
            cursor = conn.execute(query, ('Custom',))
            text += str(table)+": "+str(cursor.rowcount)+" rows deleted. \n"
            conn.commit()
            cursor.close()
        conn.close()
        message = QMessageBox()
        message.setWindowTitle('Successful')
        message.addButton(message.Ok)
        message.setText(text)
        message.exec()

# Function for showing Osdag Section Modeller popup

    def osdag_section_modeller(self):
        self.OsdagSectionModeller=Ui_OsdagSectionModeller()
        dialog = Dialog1()
        self.OsdagSectionModeller.setupUi(dialog)
        dialog.dialogShown.connect(self.set_dialog_size(dialog))
        dialog.exec_()

    def set_dialog_size(self,dialog):
        def set_size():
<<<<<<< HEAD
            screen_resolution=QtWidgets.QDesktopWidget().screenGeometry()
            if(screen_resolution.width()<1025):
                measure=screen_resolution.height()-120
                dialog.resize(measure*45//39,measure)
                
            else:
                dialog.resize(900,700)
            mysize = dialog.geometry()
            hpos = (screen_resolution.width() - mysize.width() ) / 2
            vpos = (screen_resolution.height() - mysize.height() ) / 2
            dialog.move(hpos, vpos)
=======
            dialog.resize(900,900)
            self.OsdagSectionModeller.OCCFrame.setMinimumSize(490,350)
>>>>>>> 999f7fe4
            self.OsdagSectionModeller.OCCWindow.setFocus()
        return set_size

class Dialog1(QtWidgets.QDialog):
    dialogShown = QtCore.pyqtSignal()
    def showEvent(self, event):
        super(Dialog1, self).showEvent(event)
        self.dialogShown.emit()

from . import icons_rc
if __name__ == '__main__':
    # set_osdaglogger()

    import sys
    app = QtWidgets.QApplication(sys.argv)
    MainWindow = QtWidgets.QMainWindow()
    ui = Ui_ModuleWindow()
    ui.setupUi(MainWindow)
    MainWindow.show()
    sys.exit(app.exec_())<|MERGE_RESOLUTION|>--- conflicted
+++ resolved
@@ -8,7 +8,6 @@
 
 from PyQt5 import QtCore, QtGui, QtWidgets
 from design_report import reportGenerator
-<<<<<<< HEAD
 from PyQt5.QtWidgets import QMainWindow, QDialog, QFontDialog, QApplication, QFileDialog, QColorDialog
 from PyQt5.QtCore import QFile, pyqtSignal, QTextStream, Qt, QIODevice
 from PyQt5.QtCore import QRegExp
@@ -21,11 +20,9 @@
 from gui.ui_tutorial import Ui_Tutorial
 from gui.ui_aboutosdag import Ui_AboutOsdag
 from gui.ui_ask_question import Ui_AskQuestion
-=======
 from PyQt5.QtCore import QRegExp,QTimer, QThread, QFile, pyqtSignal, QTextStream, Qt, QIODevice, pyqtSlot
 from PyQt5.QtGui import QBrush, QImage, QColor, QDoubleValidator, QIntValidator, QPixmap, QPalette, QTextCharFormat, QTextCursor, QStandardItem
 from PyQt5.QtWidgets import *
->>>>>>> 999f7fe4
 from design_type.connection.column_cover_plate import ColumnCoverPlate
 from PIL import Image
 import os
@@ -2783,7 +2780,6 @@
 
     def set_dialog_size(self,dialog):
         def set_size():
-<<<<<<< HEAD
             screen_resolution=QtWidgets.QDesktopWidget().screenGeometry()
             if(screen_resolution.width()<1025):
                 measure=screen_resolution.height()-120
@@ -2795,10 +2791,8 @@
             hpos = (screen_resolution.width() - mysize.width() ) / 2
             vpos = (screen_resolution.height() - mysize.height() ) / 2
             dialog.move(hpos, vpos)
-=======
-            dialog.resize(900,900)
-            self.OsdagSectionModeller.OCCFrame.setMinimumSize(490,350)
->>>>>>> 999f7fe4
+            # dialog.resize(900,900)
+            # self.OsdagSectionModeller.OCCFrame.setMinimumSize(490,350)
             self.OsdagSectionModeller.OCCWindow.setFocus()
         return set_size
 
