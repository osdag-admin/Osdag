'''
Created on 07-May-2015
comment

@author: deepa
'''
from OCC import IGESControl
from OCC import BRepTools
from OCC.BRepAlgoAPI import BRepAlgoAPI_Fuse
from OCC.IFSelect import IFSelect_RetDone
from OCC.Interface import Interface_Static_SetCVal
from OCC.STEPControl import STEPControl_Writer, STEPControl_AsIs
from OCC.StlAPI import StlAPI_Writer
# from OCC.gp import gp_Pnt
from PyQt4.QtCore import pyqtSignal
import os.path
import subprocess
import pickle
import icons_rc
import pdfkit
import shutil
from ui_summary_popup import *
from ui_aboutosdag import Ui_AboutOsdag
from ui_tutorial import Ui_Tutorial
from ui_ask_a_question import Ui_AskQuestion
from reportGenerator import *
from ui_design_preferences import Ui_ShearDesignPreferences
from endPlateCalc import end_connection
from model import *
from nut import Nut 
from ui_endplate import Ui_MainWindow
from drawing_2D import EndCommonData
from Connections.Shear.common_logic import CommonDesignLogic
from Svg_Window import SvgWindow


class MyAskQuestion(QtGui.QDialog):
    def __init__(self, parent=None):
        QtGui.QDialog.__init__(self, parent)
        self.ui = Ui_AskQuestion()
        self.ui.setupUi(self)
        self.mainController = parent


class MyTutorials(QtGui.QDialog):
    def __init__(self, parent=None):
        QtGui.QDialog.__init__(self, parent)
        self.ui = Ui_Tutorial()
        self.ui.setupUi(self)
        self.mainController = parent


class MyAboutOsdag(QtGui.QDialog):
    def __init__(self, parent=None):
        QtGui.QDialog.__init__(self, parent)
        self.ui = Ui_AboutOsdag()
        self.ui.setupUi(self)
        self.mainController = parent


class DesignPreferences(QtGui.QDialog):

    def __init__(self, parent=None):

        QtGui.QDialog.__init__(self, parent)
        self.ui = Ui_ShearDesignPreferences()
        self.ui.setupUi(self)
        self.main_controller = parent
        self.saved = None
        self.set_default_para()
        self.ui.btn_defaults.clicked.connect(self.set_default_para)
        self.ui.btn_save.clicked.connect(self.save_designPref_para)
        self.ui.btn_close.clicked.connect(self.close_designPref)
        #self.ui.comboConnLoc.currentIndexChanged[str].connect(self.setimage_connection)
        self.ui.combo_boltHoleType.currentIndexChanged[str].connect(self.set_bolthole_clernce)

    def save_designPref_para(self):
        '''
        This routine is responsible for saving all design preferences selected by the user
        '''
        designPref = {}
        designPref["bolt"] = {}
        designPref["bolt"]["bolt_hole_type"] = str(self.ui.combo_boltHoleType.currentText())
        designPref["bolt"]["bolt_hole_clrnce"] = float(self.ui.txt_boltHoleClearance.text())
        designPref["bolt"]["bolt_fu"] = int(self.ui.txt_boltFu.text())

        designPref["weld"] = {}
        weldType = str(self.ui.combo_weldType.currentText())
        designPref["weld"]["typeof_weld"] = weldType
        
        if weldType == "Shop weld":
            designPref["weld"]["safety_factor"] = float(1.25)
        else:
            designPref["weld"]["safety_factor"] = float(1.5)
        designPref["weld"]["weld_fu"] = str(self.ui.txt_weldFu.text())
        designPref["detailing"] = {}
        typeOfEdge = str(self.ui.combo_detailingEdgeType.currentText())
        designPref["detailing"]["typeof_edge"] = typeOfEdge
        if typeOfEdge == "a - Sheared or hand flame cut":
            designPref["detailing"]["min_edgend_dist"] = float(1.7)
        else:
            designPref["detailing"]["min_edgend_dist"] = float(1.5)
        if self.ui.txt_detailingGap.text().isEmpty():

            designPref["detailing"]["gap"] = int(20)
        else:
            designPref["detailing"]["gap"] = int(self.ui.txt_detailingGap.text())

        self.saved = True

        QtGui.QMessageBox.about(self, 'Information', "Preferences saved")

        return designPref

        #self.main_controller.call_designPref(designPref)

    def set_default_para(self):
        '''
        '''
        uiObj = self.main_controller.getuser_inputs()
        boltDia = int(uiObj["Bolt"]["Diameter (mm)"])
        bolt_grade = float(uiObj["Bolt"]["Grade"])
        clearance = str(self.get_clearance(boltDia))
        bolt_fu = str(self.get_boltFu(bolt_grade))

        self.ui.combo_boltHoleType.setCurrentIndex(0)
        self.ui.txt_boltHoleClearance.setText(clearance)
        self.ui.txt_boltFu.setText(bolt_fu)
        designPref = {}
        designPref["bolt"] = {}
        designPref["bolt"]["bolt_hole_type"] = str(self.ui.combo_boltHoleType.currentText())
        designPref["bolt"]["bolt_hole_clrnce"] = float(self.ui.txt_boltHoleClearance.text())
        designPref["bolt"]["bolt_fu"] = int(self.ui.txt_boltFu.text())

        self.ui.combo_weldType.setCurrentIndex(0)
        designPref["weld"] = {}
        weldType = str(self.ui.combo_weldType.currentText())
        designPref["weld"]["typeof_weld"] = weldType
        designPref["weld"]["safety_factor"] = float(1.25)

        self.ui.combo_detailingEdgeType.setCurrentIndex(0)
        self.ui.txt_detailingGap.setText(str(20))
        designPref["detailing"] = {}
        typeOfEdge = str(self.ui.combo_detailingEdgeType.currentText())
        designPref["detailing"]["typeof_edge"] = typeOfEdge
        designPref["detailing"]["min_edgend_dist"] = float(1.7)
        designPref["detailing"]["gap"] = int(20)
        self.saved = False

        return designPref

    def set_bolthole_clernce(self):
        uiObj = self.main_controller.getuser_inputs()
        boltDia = int(uiObj["Bolt"]["Diameter (mm)"])
        clearance = self.get_clearance(boltDia)
        self.ui.txt_boltHoleClearance.setText(str(clearance))

    def set_boltFu(self):
        uiObj = self.main_controller.getuser_inputs()
        boltGrade = float(uiObj["Bolt"]["Grade"])
        boltfu = str(self.get_boltFu(boltGrade))
        self.ui.txt_boltFu.setText(boltfu)

    def get_clearance(self, boltDia):

        standard_clrnce = {12: 1, 14: 1, 16: 2, 18: 2, 20: 2, 22: 2, 24: 2, 30: 3, 34: 3, 36: 3}
        overhead_clrnce = {12: 3, 14: 3, 16: 4, 18: 4, 20: 4, 22: 4, 24: 6, 30: 8, 34: 8, 36: 8}

        if self.ui.combo_boltHoleType.currentText() == "Standard":
            clearance = standard_clrnce[boltDia]
        else:
            clearance = overhead_clrnce[boltDia]
        
        return clearance

    def get_boltFu(self, boltGrade):
        '''
        This routine returns ultimate strength of bolt depending upon grade of bolt chosen
        '''
        boltFu = {3.6: 330, 4.6: 400, 4.8: 420, 5.6: 500, 5.8: 520, 6.8: 600, 8.8: 800, 9.8: 900, 10.9: 1040, 12.9: 1220}
        return boltFu[boltGrade]

    def close_designPref(self):
        self.close()

                        
class MyPopupDialog(QtGui.QDialog):
    def __init__(self, parent=None):

        QtGui.QDialog.__init__(self, parent)
        self.ui = Ui_Dialog()
        self.ui.setupUi(self)
        self.mainController = parent
        self.setWindowTitle("Design Profile")
        self.ui.btn_browse.clicked.connect(lambda: self.get_logo_file_path(self.ui.lbl_browse))
        self.ui.btn_saveProfile.clicked.connect(self.save_user_profile)
        self.ui.btn_useProfile.clicked.connect(self.use_user_profile)
        self.accepted.connect(self.save_input_summary)

    def save_input_summary(self):
        input_summary = self.get_design_report_inputs()
        self.mainController.save_design(input_summary)
        # return input_summary

    def get_logo_file_path(self, lblwidget):

        self.ui.lbl_browse.clear
        filename = QtGui.QFileDialog.getOpenFileName(self, 'Open File', " ", 'Images (*.png *.svg *.jpg)', None, QtGui.QFileDialog.DontUseNativeDialog)

        base = os.path.basename(str(filename))
        lblwidget.setText(base)
        self.desired_location(filename)

        return str(filename)

    def desired_location(self, filename):
        shutil.copyfile(filename, str(self.mainController.folder) + "/images_html/cmpylogoEnd.png")

    def save_user_profile(self):
        input_data = self.get_design_report_inputs()
        filename = QtGui.QFileDialog.getSaveFileName(self, 'Save Files', str(self.mainController.folder) + "/Profile", '*.txt')

        infile = open(filename, 'w')
        pickle.dump(input_data, infile)
        infile.close()

    def get_design_report_inputs(self):

        input_summary = {}
        input_summary["ProfileSummary"] = {}
        input_summary["ProfileSummary"]["CompanyName"] = str(self.ui.lineEdit_companyName.text())
        input_summary["ProfileSummary"]["CompanyLogo"] = str(self.ui.lbl_browse.text())
        input_summary["ProfileSummary"]["Group/TeamName"] = str(self.ui.lineEdit_groupName.text())
        input_summary["ProfileSummary"]["Designer"] = str(self.ui.lineEdit_designer.text())

        input_summary["ProjectTitle"] = str(self.ui.lineEdit_projectTitle.text())
        input_summary["Subtitle"] = str(self.ui.lineEdit_subtitle.text())
        input_summary["JobNumber"] = str(self.ui.lineEdit_jobNumber.text())
        input_summary["AdditionalComments"] = str(self.ui.txt_additionalComments.toPlainText())
        input_summary["Method"] = str(self.ui.comboBox_method.currentText())

        return input_summary

    def use_user_profile(self):
        filename = QtGui.QFileDialog.getOpenFileName(self, 'Open Files', str(self.mainController.folder) + "/Profile", '*.txt')
        if os.path.isfile(filename):
            outfile = open(filename, 'r')
            reportsummary = pickle.load(outfile)
            self.ui.lineEdit_companyName.setText(reportsummary["ProfileSummary"]['CompanyName'])
            self.ui.lbl_browse.setText(reportsummary["ProfileSummary"]['CompanyLogo'])
            self.ui.lineEdit_groupName.setText(reportsummary["ProfileSummary"]['Group/TeamName'])
            self.ui.lineEdit_designer.setText(reportsummary["ProfileSummary"]['Designer'])

        else:
            pass


class MainController(QtGui.QMainWindow):

    closed = pyqtSignal()

    def __init__(self, folder):

        QtGui.QMainWindow.__init__(self)
        
        self.ui = Ui_MainWindow()
        self.ui.setupUi(self)

        self.ui.combo_Beam.addItems(get_beamcombolist())
        self.ui.comboColSec.addItems(get_columncombolist())

        self.ui.inputDock.setFixedSize(310, 710)
        self.folder = folder
        
        
        self.gradeType = {'Please Select Type':'',
                         'HSFG': [8.8, 10.9],
                         'Black Bolt': [3.6, 4.6, 4.8, 5.6, 5.8, 6.8, 9.8, 12.9]}
        self.ui.comboType.addItems(self.gradeType.keys())
        self.ui.comboType.currentIndexChanged[str].connect(self.combotype_currentindexchanged)
        self.ui.comboType.setCurrentIndex(0)

        self.ui.comboConnLoc.currentIndexChanged[str].connect(self.setimage_connection)
        self.retrieve_prevstate()
        ###################
        self.ui.comboConnLoc.currentIndexChanged[str].connect(self.convert_col_combo_to_beam)
        ############
        self.ui.btnInput.clicked.connect(lambda: self.dockbtn_clicked(self.ui.inputDock))
        self.ui.btnOutput.clicked.connect(lambda: self.dockbtn_clicked(self.ui.outputDock))

        self.ui.btn_front.clicked.connect(lambda: self.callend2D_Drawing("Front"))
        self.ui.btn_top.clicked.connect(lambda: self.callend2D_Drawing("Top"))
        self.ui.btn_side.clicked.connect(lambda: self.callend2D_Drawing("Side"))

        self.ui.btn3D.clicked.connect(lambda: self.call_3d_model(True))
        self.ui.chkBxBeam.clicked.connect(self.call_3d_beam)
        self.ui.chkBxCol.clicked.connect(self.call_3d_column)
        self.ui.chkBxEndplate.clicked.connect(self.call_3d_endplate)

        validator = QtGui.QIntValidator()
        self.ui.txtFu.setValidator(validator)
        self.ui.txtFy.setValidator(validator)

        dbl_validator = QtGui.QDoubleValidator()
        self.ui.txtPlateLen.setValidator(dbl_validator)
        self.ui.txtPlateLen.setMaxLength(7)
        self.ui.txtPlateWidth.setValidator(dbl_validator)
        self.ui.txtPlateWidth.setMaxLength(7)
        self.ui.txtShear.setValidator(dbl_validator)
        self.ui.txtShear.setMaxLength(7)

        min_fu = 290
        max_fu = 590
        self.ui.txtFu.editingFinished.connect(lambda: self.check_range(self.ui.txtFu, self.ui.lbl_fu, min_fu, max_fu))

        min_fy = 165
        max_fy = 450
        self.ui.txtFy.editingFinished.connect(lambda: self.check_range(self.ui.txtFy, self.ui.lbl_fy, min_fy, max_fy))

        ##### MenuBar #####
        self.ui.actionQuit_end_plate_design.setShortcut('Ctrl+Q')
        self.ui.actionQuit_end_plate_design.setStatusTip('Exit application')
        self.ui.actionQuit_end_plate_design.triggered.connect(QtGui.qApp.quit)

        self.ui.actionCreate_design_report_2.triggered.connect(self.create_design_report)
        self.ui.actionSave_log_messages_2.triggered.connect(self.save_log)
        self.ui.actionEnlarge_font_size.triggered.connect(self.show_font_dialog)
        self.ui.actionZoom_in.triggered.connect(self.call_zoom_in)
        self.ui.actionZoom_out.triggered.connect(self.call_zoom_out)
        self.ui.actionSave_3D_model.triggered.connect(self.save_3d_cad_images)
        self.ui.actionSave_CAD_image.triggered.connect(self.save_2d_cad_images)
        self.ui.actionSave_front_view.triggered.connect(lambda: self.callend2D_Drawing("Front"))
        self.ui.actionSave_side_view.triggered.connect(lambda: self.callend2D_Drawing("Side"))
        self.ui.actionSave_top_view.triggered.connect(lambda: self.callend2D_Drawing("Top"))
        self.ui.actionPan.triggered.connect(self.call_panning)

        self.ui.actionShow_beam.triggered.connect(self.call_3d_beam)
        self.ui.actionShow_column.triggered.connect(self.call_3d_column)
        self.ui.actionShoe_end_plate.triggered.connect(self.call_3d_endplate)
        self.ui.actionShow_all.triggered.connect(lambda: self.call_3d_model(True))
        self.ui.actionChange_background.triggered.connect(self.show_color_dialog)

        # self.ui.combo_Beam.addItems(get_beamcombolist())
        # self.ui.comboColSec.addItems(get_columncombolist())

        self.ui.combo_Beam.currentIndexChanged[int].connect(lambda: self.fill_plate_thick_combo())
        self.ui.combo_Beam.currentIndexChanged[str].connect(self.checkbeam_b)
        self.ui.comboColSec.currentIndexChanged[str].connect(self.checkbeam_b)
        self.ui.comboPlateThick_2.currentIndexChanged[int].connect(lambda: self.populate_weld_thick_combo())
        self.ui.comboDiameter.currentIndexChanged[str].connect(self.bolt_hole_clearace)
        self.ui.comboGrade.currentIndexChanged[str].connect(self.call_boltFu)
        self.ui.txtPlateLen.editingFinished.connect(lambda: self.check_plate_height(self.ui.txtPlateLen))
        self.ui.menuView.addAction(self.ui.inputDock.toggleViewAction())
        self.ui.menuView.addAction(self.ui.outputDock.toggleViewAction())
        self.ui.btn_SaveMessages.clicked.connect(self.save_log)

        # Saving and Restoring the endPlate window state.

        #self.retrieve_prevstate()
        self.designPrefDialog = DesignPreferences(self)
        self.ui.btn_Reset.clicked.connect(self.resetbtn_clicked)
        self.ui.btn_Design.clicked.connect(self.design_btnclicked)

        self.ui.btn_CreateDesign.clicked.connect(self.osdag_header)
        self.ui.btn_CreateDesign.clicked.connect(self.create_design_report)  # Saves the create design report

        self.ui.actionAbout_Osdag.triggered.connect(self.open_osdag)
        self.ui.actionVideo_Tutorials.triggered.connect(self.tutorials)
        self.ui.actionSample_Report.triggered.connect(self.sample_report)
        self.ui.actionSample_Problems.triggered.connect(self.sample_problem)
        self.ui.actionAsk_Us_a_Question.triggered.connect(self.open_question)

        self.ui.actionDesign_Preferences.triggered.connect(self.design_preferences)
        # Initialising the qtviewer

        from osdagMainSettings import backend_name

        self.display, _ = self.init_display(backend_str=backend_name())

        self.connection = "Endplate"
        self.connectivity = None
        self.fuse_model = None
        self.disable_view_buttons()
        self.result_obj = None
        self.uiobj = None
        self.designPrefDialog = DesignPreferences(self)

    def osdag_header(self):
        image_path = "ResourceFiles/Osdag_header.png"
        shutil.copyfile(image_path, str(self.folder) + "/images_html/Osdag_header.png")

    def show_font_dialog(self):
        font, ok = QtGui.QFontDialog.getFont()
        if ok:
            self.ui.inputDock.setFont(font)
            self.ui.outputDock.setFont(font)
            self.ui.textEdit.setFont(font)

    def show_color_dialog(self):
        col = QtGui.QColorDialog.getColor()
        color_tuple = col.getRgb()
        r = color_tuple[0]
        g = color_tuple[1]
        b = color_tuple[2]
        self.display.set_bg_gradient_color(r, g, b, 255, 255, 255)

    def call_zoom_in(self):
        self.display.ZoomFactor(2)

    def call_zoom_out(self):
        self.display.ZoomFactor(0.5)

    def call_rotation(self):
        self.display.Rotation(15, 0)

    def call_panning(self):
        self.display.Pan(50, 0)

    def save_2d_cad_images(self):
        files_types = "PNG (*.png);;JPG (*.jpg);;GIF (*.gif)"
        filename = QtGui.QFileDialog.getSaveFileName(self, 'Export', str(self.folder) + "/untitled.png", files_types)
        filename = str(filename)
        file_extension = filename.split(".")[-1]

        if file_extension == 'png' or file_extension == 'jpg' or file_extension == 'gif':
            self.display.ExportToImage(filename)
            QtGui.QMessageBox.about(self, 'Information', "File saved")

    def disable_view_buttons(self):
        '''
        Disables the all buttons in toolbar
        '''
        self.ui.btn_front.setEnabled(False)
        self.ui.btn_top.setEnabled(False)
        self.ui.btn_side.setEnabled(False)

        self.ui.btn3D.setEnabled(False)
        self.ui.chkBxBeam.setEnabled(False)
        self.ui.chkBxCol.setEnabled(False)
        self.ui.chkBxEndplate.setEnabled(False)
        self.ui.menubar.setEnabled(False)

        self.ui.btn_SaveMessages.setEnabled(False)
        self.ui.btn_CreateDesign.setEnabled(False)

    def enable_view_buttons(self):
        '''
        Enables the all buttons in toolbar
        '''
        self.ui.btn_front.setEnabled(True)
        self.ui.btn_top.setEnabled(True)
        self.ui.btn_side.setEnabled(True)

        self.ui.btn3D.setEnabled(True)
        self.ui.chkBxBeam.setEnabled(True)
        self.ui.chkBxCol.setEnabled(True)
        self.ui.chkBxEndplate.setEnabled(True)
        self.ui.menubar.setEnabled(True)

        self.ui.btn_SaveMessages.setEnabled(True)
        self.ui.btn_CreateDesign.setEnabled(True)

    def fill_plate_thick_combo(self):
        '''Populates the plate thickness on the basis of beam web thickness and plate thickness check
        '''
        dict_beam_data = self.fetch_beam_param()
        beam_tw = float(dict_beam_data[QString("tw")])
        plate_thickness = [6, 8, 10, 12, 14, 16, 18, 20]
        newlist = ['Select plate thickness']
        for ele in plate_thickness[1:]:
            item = int(ele)
            if item >= beam_tw:
                newlist.append(str(item))
        self.ui.comboPlateThick_2.clear()
        for i in newlist[:]:
            self.ui.comboPlateThick_2.addItem(str(i))
        self.ui.comboPlateThick_2.setCurrentIndex(1)

    def check_plate_height(self, widget):
        loc = self.ui.comboConnLoc.currentText()
        plate_height = widget.text()
        plate_height = float(plate_height)
        if plate_height == 0:
            self.ui.btn_Design.setDisabled(False)
        else:

            dict_beam_data = self.fetch_beam_param()
            dict_column_data = self.fetch_column_param()
            beam_D = float(dict_beam_data[QString('D')])
            col_T = float(dict_column_data[QString('T')])
            col_R1 = float(dict_column_data[QString('R1')])
            beam_T = float(dict_beam_data[QString('T')])
            beam_R1 = float(dict_beam_data[QString('R1')])
            clear_depth = 0.0
            min_plate_height = 0.6 * beam_D
            if loc == "Column web-Beam web" or loc == "Column flange-Beam web":
                clear_depth = beam_D - 2 * (beam_T + beam_R1 + 5)
            else:
                clear_depth = beam_D - (col_R1 + col_T + beam_R1 + beam_T + 5)
            if clear_depth < plate_height or min_plate_height > plate_height:
                self.ui.btn_Design.setDisabled(True)
                QtGui.QMessageBox.about(self, 'Information', "Height of the end plate should be in between %s-%s mm" % (int(min_plate_height), int(clear_depth)))
            else:
                self.ui.btn_Design.setDisabled(False)

    def check_plate_width(self, widget):
        loc = self.ui.comboConnLoc.currentText()
        plate_width = widget.text()
        plate_width = float(plate_width)
        if plate_width == 0:
            self.ui.btn_Design.setDisabled(False)
        else:

            dict_column_data = self.fetch_column_param()
            col_D = float(dict_column_data[QString('D')])
            col_T = float(dict_column_data[QString('T')])
            col_R1 = float(dict_column_data[QString('R1')])
            clear_depth = 0.0
            if loc == "Column web-Beam web" or loc == "Column flange-Beam web":
                clear_depth = col_D - 2 * (col_T + col_R1 + 5)

            if clear_depth < plate_width:
                self.ui.btn_Design.setDisabled(True)
                QtGui.QMessageBox.about(self, 'Information', "Height of the end plate should be less than %s mm" % (int(clear_depth)))
            else:
                self.ui.btn_Design.setDisabled(False)

    def populate_weld_thick_combo(self):
        '''
        Returns the weld thickness on the basis column flange and plate thickness check
        ThickerPart between column Flange and plate thickness again get checked according to the IS 800 Table 21 (Name of the table :Minimum Size of First Rum 
        or of a Single Run Fillet Weld)
        '''
        if self.ui.comboPlateThick_2.currentText() == "Select plate thickness":
            self.ui.comboPlateThick_2.setCurrentIndex(0)
            self.ui.comboWldSize.setCurrentIndex(0)
            return

        else:
            newlist = ["Select weld thickness"]
            weldlist = [3, 4, 5, 6, 8, 10, 12, 16]
            plate_thickness = [6, 8, 10, 12, 14, 16, 18, 20]

            plate_thickness = self.ui.comboPlateThick_2.currentText()
            plate_thick = plate_thickness.toFloat()
            if plate_thick <= 10:

                for i in weldlist[:]:
                    newlist.append(str(i))
            elif plate_thick <= 20 and plate_thick > 10:

                for i in weldlist[2:]:
                    newlist.append(str(i))
            elif plate_thick <= 32 and plate_thick > 20:

                for i in weldlist[3:]:
                    newlist.append(str(i))
            else:

                for i in weldlist[5:]:
                    newlist.append(str(i))

            self.ui.comboWldSize.clear()
            for element in newlist[:]:
                self.ui.comboWldSize.addItem(str(element))
    
    def fetch_beam_param(self):
        beam_sec = self.ui.combo_Beam.currentText()
        dict_beam_data = get_beamdata(beam_sec)
        return dict_beam_data

    def fetch_column_param(self):
        column_sec = self.ui.comboColSec.currentText()
        loc = self.ui.comboConnLoc.currentText()
        if loc == "Beam-Beam":
            dict_col_data = get_beamdata(column_sec)
        else:
            dict_col_data = get_columndata(column_sec)
        return dict_col_data


    def convert_col_combo_to_beam(self):# 
        loc = self.ui.comboConnLoc.currentText()
        if loc == "Beam-Beam":
            self.ui.lbl_beam.setText(" Secondary beam *")
            self.ui.lbl_column.setText("Primary beam *")
 
            self.ui.chkBxBeam.setText("SBeam")
            self.ui.chkBxBeam.setToolTip("Secondary  beam")
            self.ui.chkBxCol.setText("PBeam")
            self.ui.chkBxCol.setToolTip("Primary beam")
 
            self.ui.comboColSec.clear()
            self.ui.comboColSec.addItems(get_beamcombolist())
 
            self.ui.combo_Beam.setCurrentIndex((0))
            self.ui.comboColSec.setCurrentIndex((0))
            self.ui.comboDiameter.setCurrentIndex(0)
            self.ui.comboType.setCurrentIndex((0))
            self.ui.comboGrade.setCurrentIndex((0))
            self.ui.comboPlateThick_2.setCurrentIndex((0))
            self.ui.comboWldSize.setCurrentIndex((0))
 
            self.ui.txtFu.clear()
            self.ui.txtFy.clear()
            self.ui.txtShear.clear()
            self.ui.txtPlateLen.clear()
            self.ui.txtPlateWidth.clear()
 
            self.ui.txtShrCapacity.clear()
            self.ui.txtbearCapacity.clear()
            self.ui.txtBoltCapacity.clear()
            self.ui.txtNoBolts.clear()
            self.ui.txtboltgrpcapacity.clear()
            self.ui.txt_row.clear()
            self.ui.txt_col.clear()
            self.ui.txtPitch.clear()
            self.ui.txtGuage.clear()
            self.ui.txtEndDist.clear()
            self.ui.txtEdgeDist.clear()
 
            self.ui.txtplate_ht.clear()
            self.ui.txtplate_width.clear()
            self.ui.txtResltShr.clear()
            self.ui.txtWeldStrng.clear()
 
        elif loc == "Column web-Beam web" or loc == "Column flange-Beam web":
 
            self.ui.lbl_column.setText("Column Section *")
            self.ui.lbl_beam.setText("Beam section *")
 
            self.ui.chkBxBeam.setText("Beam")
            self.ui.chkBxBeam.setToolTip("Beam only")
            self.ui.chkBxCol.setText("Column")
            self.ui.chkBxCol.setToolTip("Column only")
 
            self.ui.comboColSec.clear()
            self.ui.comboColSec.addItems(get_columncombolist())
 
            self.ui.combo_Beam.setCurrentIndex(0)
            self.ui.comboColSec.setCurrentIndex(0)
            self.ui.combo_Beam.setCurrentIndex((0))
            self.ui.comboColSec.setCurrentIndex((0))
            self.ui.comboDiameter.setCurrentIndex(0)
            self.ui.comboType.setCurrentIndex((0))
            self.ui.comboGrade.setCurrentIndex((0))
            self.ui.comboPlateThick_2.setCurrentIndex((0))
            self.ui.comboWldSize.setCurrentIndex((0))
 
            self.ui.txtFu.clear()
            self.ui.txtFy.clear()
            self.ui.txtShear.clear()
            self.ui.txtPlateLen.clear()
            self.ui.txtPlateWidth.clear()
 
            self.ui.txtShrCapacity.clear()
            self.ui.txtbearCapacity.clear()
            self.ui.txtBoltCapacity.clear()
            self.ui.txtNoBolts.clear()
            self.ui.txtboltgrpcapacity.clear()
            self.ui.txt_row.clear()
            self.ui.txt_col.clear()
            self.ui.txtPitch.clear()
            self.ui.txtGuage.clear()
            self.ui.txtEndDist.clear()
            self.ui.txtEdgeDist.clear()
 
            self.ui.txtplate_ht.clear()
            self.ui.txtplate_width.clear()
            self.ui.txtResltShr.clear()
            self.ui.txtWeldStrng.clear()
            self.ui.txtWeld_length.clear()

    def checkbeam_b(self):
        loc = self.ui.comboConnLoc.currentText()
        if loc == "Column web-Beam web":

            dict_beam_data = self.fetch_beam_param()
            dict_col_data = self.fetch_column_param()
            column_D = float(dict_col_data[QString("D")])
            column_T = float(dict_col_data[QString("T")])
            column_R1 = float(dict_col_data[QString("R1")])
            column_web_depth = column_D - 2.0 * (column_T)

            beam_B = float(dict_beam_data[QString("B")])

            if column_web_depth <= beam_B:
                self.ui.btn_Design.setDisabled(True)
                QtGui.QMessageBox.about(self, 'Information', "Beam flange is wider than clear depth of column web (No provision in Osdag till now)")
            else:
                self.ui.btn_Design.setDisabled(False)
        elif loc == "Beam-Beam":

            dict_sec_beam_data = self.fetch_beam_param()
            dict_pri_beam_data = self.fetch_column_param()
            pri_beam_D = float(dict_pri_beam_data[QString("D")])
            pri_beam_T = float(dict_pri_beam_data[QString("T")])
            pri_beam_web_depth = pri_beam_D - 2.0 * (pri_beam_T)

            sec_beam_D = float(dict_sec_beam_data[QString("D")])

            if pri_beam_web_depth <= sec_beam_D:
                self.ui.btn_Design.setDisabled(True)
                QtGui.QMessageBox.about(self, 'Information',
                                        "Secondary beam depth is higher than clear depth of primary beam web (No provision in Osdag till now)")
            else:
                self.ui.btn_Design.setDisabled(False)

         
    def retrieve_prevstate(self):
        '''
        This routine is responsible for maintaining previous session's  data
        '''
        uiObj = self.get_prevstate()
        self.setDictToUserInputs(uiObj)
    
    
    def setDictToUserInputs(self,uiobj):
        if(uiobj is not None):
            self.ui.comboConnLoc.setCurrentIndex(self.ui.comboConnLoc.findText(str(uiobj['Member']['Connectivity'])))

            if uiobj['Member']['Connectivity'] == 'Beam-Beam':
                self.ui.lbl_beam.setText('Secondary beam *')
                self.ui.lbl_column.setText('Primary beam *')
                self.ui.comboColSec.addItems(get_beamcombolist())

            self.ui.combo_Beam.setCurrentIndex(self.ui.combo_Beam.findText(uiobj['Member']['BeamSection']))
            self.ui.comboColSec.setCurrentIndex(self.ui.comboColSec.findText(uiobj['Member']['ColumSection']))

            self.ui.txtFu.setText(str(uiobj['Member']['fu (MPa)']))
            self.ui.txtFy.setText(str(uiobj['Member']['fy (MPa)']))

            self.ui.txtShear.setText(str(uiobj['Load']['ShearForce (kN)']))

            self.ui.comboDiameter.setCurrentIndex(self.ui.comboDiameter.findText(str(uiobj['Bolt']['Diameter (mm)'])))
            combo_type_index = self.ui.comboType.findText(str(uiobj['Bolt']['Type']))
            self.ui.comboType.setCurrentIndex(combo_type_index)
            self.combotype_currentindexchanged(str(uiobj['Bolt']['Type']))

            prevValue = str(uiobj['Bolt']['Grade'])

            combo_grade_index = self.ui.comboGrade.findText(prevValue)

            self.ui.comboGrade.setCurrentIndex(combo_grade_index)

            selection = str(uiobj['Plate']['Thickness (mm)'])
            selection_index = self.ui.comboPlateThick_2.findText(selection)
            self.ui.comboPlateThick_2.setCurrentIndex(selection_index)
            self.ui.txtPlateLen.setText(str(uiobj['Plate']['Height (mm)']))
            self.ui.txtPlateWidth.setText(str(uiobj['Plate']['Width (mm)']))

            self.ui.comboWldSize.setCurrentIndex(self.ui.comboWldSize.findText(str(uiobj['Weld']['Size (mm)'])))


    def setimage_connection(self):
        '''
        Setting image to connctivity.
        '''
        self.ui.lbl_connectivity.show()
        loc = self.ui.comboConnLoc.currentText()
        if loc == "Column flange-Beam web":

            pixmap = QtGui.QPixmap(":/newPrefix/images/colF2.png")
            pixmap.scaledToHeight(60)
            pixmap.scaledToWidth(50)
            self.ui.lbl_connectivity.setPixmap(pixmap)
        elif(loc == "Column web-Beam web"):
            picmap = QtGui.QPixmap(":/newPrefix/images/colW3.png")
            picmap.scaledToHeight(60)
            picmap.scaledToWidth(50)
            self.ui.lbl_connectivity.setPixmap(picmap)
        else:
            picmap = QtGui.QPixmap(":/newPrefix/images/b-b.png")
            picmap.scaledToHeight(60)
            picmap.scaledToWidth(50)
            self.ui.lbl_connectivity.setPixmap(picmap)
        return True

    def getuser_inputs(self):
        '''(nothing) -> Dictionary
        Returns the dictionary object with the user input fields for designing End plate connection
        '''
        uiobj = {}
        uiobj["Bolt"] = {}
        uiobj["Bolt"]["Diameter (mm)"] = self.ui.comboDiameter.currentText().toInt()[0]
        uiobj["Bolt"]["Grade"] = float(self.ui.comboGrade.currentText())
        uiobj["Bolt"]["Type"] = str(self.ui.comboType.currentText())

        uiobj["Weld"] = {}
        uiobj["Weld"]['Size (mm)'] = self.ui.comboWldSize.currentText().toInt()[0]

        uiobj['Member'] = {}
        uiobj['Member']['BeamSection'] = str(self.ui.combo_Beam.currentText())
        uiobj['Member']['ColumSection'] = str(self.ui.comboColSec.currentText())
        uiobj['Member']['Connectivity'] = str(self.ui.comboConnLoc.currentText())
        uiobj['Member']['fu (MPa)'] = self.ui.txtFu.text().toInt()[0]
        uiobj['Member']['fy (MPa)'] = self.ui.txtFy.text().toInt()[0]

        uiobj['Plate'] = {}
        uiobj['Plate']['Thickness (mm)'] = self.ui.comboPlateThick_2.currentText().toInt()[0]
        uiobj['Plate']['Height (mm)'] = self.ui.txtPlateLen.text().toInt()[0]  # changes the label length to height
        uiobj['Plate']['Width (mm)'] = self.ui.txtPlateWidth.text().toInt()[0]

        uiobj['Load'] = {}
        uiobj['Load']['ShearForce (kN)'] = self.ui.txtShear.text().toInt()[0]

        return uiobj

    def save_inputs(self, uiobj):
        '''(Dictionary)--> None
        '''
        input_file = QtCore.QFile('Connections/Shear/Endplate/saveINPUT.txt')
        if not input_file.open(QtCore.QFile.WriteOnly | QtCore.QFile.Text):
            QtGui.QMessageBox.warning(self, "Application",
                                      "Cannot write file %s:\n%s." % (input_file, file.errorString()))
        pickle.dump(uiobj, input_file)

    def get_prevstate(self):
        '''
        '''
        filename = 'Connections/Shear/Endplate/saveINPUT.txt'

        if os.path.isfile(filename):
            file_object = open(filename, 'r')
            uiobj = pickle.load(file_object)
            return uiobj
        else:
            return None

    def outputdict(self):
        ''' Returns the output of design in dictionary object.
        '''
        outobj = {}
        outobj['Plate'] = {}
        outobj['Plate']["Height(mm)"] = float(self.ui.txtplate_ht.text())
        outobj['Plate']["Width(mm)"] = float(self.ui.txtplate_width.text())

        outobj['Weld'] = {}
        outobj['Weld']["Weld Length(mm)"] = float(self.ui.txtWeldStrng_5.text())
        outobj['Weld']["Resultant Shear (kN/mm)"] = float(self.ui.txtResltShr.text())
        outobj['Weld']["Weld Strength (kN/mm)"] = float(self.ui.txtWeldStrng.text())

        outobj['Bolt'] = {}
        outobj['Bolt']["Shear Capacity (kN)"] = float(self.ui.txtShrCapacity.text())
        outobj['Bolt']["Bearing Capacity (kN)"] = float(self.ui.txtbearCapacity.text())
        outobj['Bolt']["Capacity Of Bolt (kN)"] = float(self.ui.txtBoltCapacity.text())
        outobj['Bolt']["No Of Bolts"] = float(self.ui.txtNoBolts.text())
        outobj['Bolt']["No.Of Row"] = float(self.ui.txt_row.text())
        outobj['Bolt']["No.Of Column"] = int(self.ui.txt_col.text())
        outobj['Bolt']["Pitch Distance (mm)"] = float(self.ui.txtPitch.text())
        outobj['Bolt']["Guage Distance (mm)"] = float(self.ui.txtGuage.text())
        outobj['Bolt']["End Distance (mm)"] = float(self.ui.txtEndDist.text())
        outobj['Bolt']["Edge Distance (mm)"] = float(self.ui.txtEdgeDist.text())

        return outobj

    def show_dialog(self):

        dialog = MyPopupDialog(self)
        dialog.show()

    def create_design_report(self, report_index):

        self.show_dialog()

    def call_end2D_drawing(self, view):  # call2D_Drawing(self,view)

        ''' This routine saves the 2D SVG image as per the connectivity selected
        SVG image created through svgwrite package which takes design INPUT and OUTPUT parameters from Finplate GUI.
        '''
        self.ui.chkBxEndplate.setChecked(QtCore.Qt.Unchecked)
        self.ui.chkBxBeam.setChecked(QtCore.Qt.Unchecked)
        self.ui.chkBxCol.setChecked(QtCore.Qt.Unchecked)
        self.ui.btn3D.setChecked(QtCore.Qt.Unchecked)

<<<<<<< HEAD
        commLogicObj = CommonDesignLogic(self.alist[0], self.alist[1], self.alist[2], self.alist[3], self.alist[4], self.alist[5], self.alist[6], self.alist[7], self.alist[8], self.display, self.folder, self.connection)
=======
        commLogicObj = CommonDesignLogic(self.alist[0], self.alist[1], self.alist[2], self.alist[3], self.alist[4], self.alist[5], self.alist[6],
                                         self.alist[7], self.alist[8], self.display, self.folder, self.connection)
>>>>>>> 6efba3f2
        if view != 'All':
            fileName = QtGui.QFileDialog.getSaveFileName(self,
                                                         "Save SVG", str(self.folder) + '/untitled.svg',
                                                         "SVG files (*.svg)")
            fname = str(fileName)
        else:
            fname = ''
            commLogicObj.call2D_Drawing(view, fname, self.alist[3], self.folder)
        
    def save_design(self, popup_summary):
        filename = self.folder + "/images_html/Html_Report.html"
        filename = str(filename)
        self.call_end2D_drawing("All")
        commLogicObj = CommonDesignLogic(self.alist[0], self.alist[1], self.alist[2], self.alist[3], self.alist[4], self.alist[5],
                                         self.alist[6], self.alist[7], self.alist[8], self.display, self.folder, self.connection)
        commLogicObj.call_designReport(filename, popup_summary)
        
        if sys.platform == ("win32" or "win64"):
            path_wkthmltopdf = r'C:\Program Files\wkhtmltopdf\bin\wkhtmltopdf.exe'
        else:
            path_wkthmltopdf = r'/usr/bin/wkhtmltopdf'
        config = pdfkit.configuration(wkhtmltopdf=path_wkthmltopdf)
        options = {
                   'margin-bottom': '10mm',
                   'footer-right': '[page]'
        }
        pdfkit.from_file(filename, str(QtGui.QFileDialog.getSaveFileName(self,"Save File As", self.folder + "/", "PDF (*.pdf)")), configuration=config, options=options)
        QtGui.QMessageBox.about(self, 'Information', "Report Saved")

    def save_log(self):

        filename, pat = QtGui.QFileDialog.getSaveFileNameAndFilter(self, "Save File As", str(self.folder) + "/Logmessages", "Text files (*.txt)")
        if filename == "":
            return

        return self.save_file(filename)

    def save_file(self, filename):
        '''(file open for writing)-> boolean
        '''
        file_name = QtCore.QFile(filename)

        if not file_name.open(QtCore.QFile.WriteOnly | QtCore.QFile.Text):
            return False

        outf = QtCore.QTextStream(file_name)
        QtGui.QApplication.setOverrideCursor(QtCore.Qt.WaitCursor)
        outf << self.ui.textEdit.toPlainText()
        QtGui.QApplication.restoreOverrideCursor()
        
    def resetbtn_clicked(self):
        '''(NoneType) -> NoneType
        Resets all fields in input as well as output window
        '''
        # user Inputs
        self.ui.combo_Beam.setCurrentIndex((0))
        self.ui.comboColSec.setCurrentIndex((0))
        self.ui.comboConnLoc.setCurrentIndex((0))
        self.ui.txtFu.clear()
        self.ui.txtFy.clear()

        self.ui.txtShear.clear()

        self.ui.comboDiameter.setCurrentIndex(0)
        self.ui.comboType.setCurrentIndex((0))
        self.ui.comboGrade.setCurrentIndex((0))
        
        self.ui.comboPlateThick_2.setItemText(0, "Select Plate thickness")
        self.ui.comboPlateThick_2.setCurrentIndex((0))
        self.ui.txtPlateLen.clear()
        self.ui.txtPlateWidth.clear()
        
        self.ui.comboWldSize.setItemText(0, "Select weld thickness")

        self.ui.comboWldSize.setCurrentIndex((0))

        # ----------------------- Output ----------------------------------------------------------------------------------
        self.ui.txtShrCapacity.clear()
        self.ui.txtbearCapacity.clear()
        self.ui.txtBoltCapacity.clear()
        self.ui.txtNoBolts.clear()
        self.ui.txtboltgrpcapacity.clear()
        self.ui.txt_row.clear()
        self.ui.txt_col.clear()
        self.ui.txtPitch.clear()
        self.ui.txtGuage.clear()
        self.ui.txtEndDist.clear()
        self.ui.txtEdgeDist.clear()

        # self.ui.txtPlateThick.clear()
        self.ui.txtplate_ht.clear()
        self.ui.txtplate_width.clear()
        self.ui.txtExtMomnt.clear()
        self.ui.txtMomntCapacity.clear()

        # self.ui.txtWeldThick.clear()
        self.ui.txtResltShr.clear()
        self.ui.txtWeldStrng.clear()
        self.ui.textEdit.clear()

        # ------------------------------------ Erase Display -----------------------------------------------------------------
        self.display.EraseAll()

    def dockbtn_clicked(self, widget):
        '''(QWidget) -> NoneType
        This method dock and undock widget(QdockWidget)
        '''
        flag = widget.isHidden()
        if(flag):

            widget.show()
        else:
            widget.hide()

    def combotype_currentindexchanged(self, index):
        '''(Number) -> NoneType
        '''
        items = self.gradeType[str(index)]

        self.ui.comboGrade.clear()
        str_items = []
        for val in items:
            str_items.append(str(val))

        self.ui.comboGrade.addItems(str_items)

    def check_range(self, widget, lblwidget, min_val, max_val):

        '''(QlineEdit,QLable,Number,Number)---> NoneType
        Validating F_u(ultimate Strength) and F_y (Yeild Strength) textfields
        '''
        text_str = widget.text()
        val = int(text_str)
        if(val < min_val or val > max_val):
            QtGui.QMessageBox.about(self, 'Error', 'Please Enter a value between %s-%s' % (min_val, max_val))
            widget.clear()
            widget.setFocus()
            palette = QtGui.QPalette()
            palette.setColor(QtGui.QPalette.Foreground, QtCore.Qt.red)
            lblwidget.setPalette(palette)
        else:
            palette = QtGui.QPalette()
            lblwidget.setPalette(palette)

    def display_output(self, output_obj):
        '''(dictionary) --> NoneType
        Setting design result values to the respective textboxes in the output window
        '''
        for k in output_obj.keys():
            for key in output_obj[k].keys():
                if (output_obj[k][key] == ""):
                    result_obj = output_obj
                else:
                    result_obj = output_obj

        # result_obj['Bolt']
        shear_capacity = result_obj['Bolt']['shearcapacity']
        self.ui.txtShrCapacity.setText(str(shear_capacity))

        bearing_capacity = result_obj['Bolt']['bearingcapacity']
        self.ui.txtbearCapacity.setText(str(bearing_capacity))

        bolt_capacity = result_obj['Bolt']['boltcapacity']
        self.ui.txtBoltCapacity.setText(str(bolt_capacity))

        no_ofbolts = result_obj['Bolt']['numofbolts']
        self.ui.txtNoBolts.setText(str(no_ofbolts))
        
        bolt_grp_capacity = result_obj['Bolt']['boltgrpcapacity']
        self.ui.txtboltgrpcapacity.setText(str(bolt_grp_capacity))

        no_ofrows = result_obj['Bolt']['numofrow']
        self.ui.txt_row.setText(str(no_ofrows))

        no_ofcol = result_obj['Bolt']['numofcol']
        self.ui.txt_col.setText(str(no_ofcol))

        pitch_dist = result_obj['Bolt']['pitch']
        self.ui.txtPitch.setText(str(pitch_dist))

        gauge_dist = result_obj['Bolt']['gauge']
        self.ui.txtGuage.setText(str(gauge_dist))

        end_dist = result_obj['Bolt']['enddist']
        self.ui.txtEndDist.setText(str(end_dist))

        edge_dist = result_obj['Bolt']['edge']
        self.ui.txtEdgeDist.setText(str(edge_dist))

        weld_strength = result_obj['Weld']['weldstrength']
        self.ui.txtWeldStrng.setText(str(weld_strength))

        weld_shear = result_obj['Weld']['weldshear']
        self.ui.txtResltShr.setText(str(weld_shear))

        weld_length = result_obj['Weld']['weldlength']
        self.ui.txtWeld_length.setText(str(weld_length))

        # Newly included fields
        plate_ht = result_obj['Plate']['height']
        self.ui.txtplate_ht.setText(str(plate_ht))

        plate_width = result_obj['Plate']['width']
        self.ui.txtplate_width.setText(str(plate_width))
        

    def displaylog_totextedit(self, commLogicObj):
        '''
        This method displaying Design messages(log messages)to textedit widget.
        '''
        fname = str(commLogicObj.call_saveMessages())
        afile = QtCore.QFile(fname)
        
        if not afile.open(QtCore.QIODevice.ReadOnly):  # ReadOnly
            QtGui.QMessageBox.information(None, 'info', afile.errorString())

        stream = QtCore.QTextStream(afile)
        self.ui.textEdit.clear()
        self.ui.textEdit.setHtml(stream.readAll())
        vscroll_bar = self.ui.textEdit.verticalScrollBar()
        vscroll_bar.setValue(vscroll_bar.maximum())
        afile.close()

    def validate_inputs_on_design_button(self):

        if self.ui.comboConnLoc.currentIndex() == 0:
            QtGui.QMessageBox.about(self, "Information", "Please select connectivity")
        state = self.setimage_connection()
        if state is True:
            if self.ui.comboConnLoc.currentText() == "Column web-Beam web" or self.ui.comboConnLoc.currentText() == "Column flange-Beam web":
                if self.ui.comboColSec.currentIndex() == 0:
                    QtGui.QMessageBox.about(self, "Information", "Please select column section")
                elif self.ui.combo_Beam.currentIndex() == 0:
                    QtGui.QMessageBox.about(self, "Information", "Please select beam section")
            else:
                if self.ui.comboColSec.currentIndex() == 0:
                    QtGui.QMessageBox.about(self, "Information", "Please select Primary beam  section")
                elif self.ui.combo_Beam.currentIndex() == 0:
                    QtGui.QMessageBox.about(self, "Information", "Please select Secondary beam  section")

        if self.ui.txtFu.text().isEmpty() or float(self.ui.txtFu.text()) == 0:
            QtGui.QMessageBox.about(self, "Information", "Please select Ultimate strength of  steel")

        elif self.ui.txtFy.text().isEmpty() or float(self.ui.txtFy.text()) == 0:
            QtGui.QMessageBox.about(self, "Information", "Please select Yeild  strength of  steel")

        elif self.ui.txtShear.text().isEmpty() or float(str(self.ui.txtShear.text())) == 0:
            QtGui.QMessageBox.about(self, "Information", "Please select Factored shear load")
            
        elif self.ui.comboDiameter.currentIndex() == 0 :
            QtGui.QMessageBox.about(self, "Information", "Please select Diameter of  bolt")

        elif self.ui.comboType.currentIndex() == 0:
            QtGui.QMessageBox.about(self, "Information", "Please select Type of  bolt")

    def get_backend(self):
        """
        loads a backend
        backends are loaded in order of preference
        since python comes with Tk included, but that PySide or PyQt4
        is much preferred
        """
        try:
            from PyQt4 import QtCore, QtGui, QtOpenGL
            return 'pyqt4'
        except:
            pass
        # Check wxPython
        try:
            import wx
            return 'wx'
        except:
            raise ImportError("No compliant GUI library found. You must have either PySide, PyQt4 or wxPython installed.")
            sys.exit(1)

    # QtViewer
    def init_display(self, backend_str=None, size=(1024, 768)):
        if os.name == 'nt':

            global display, start_display, app, _

            from OCC.Display.backend import get_backend, have_backend
            from osdagMainSettings import backend_name
            if(not have_backend() and backend_name() == "pyqt4"):
                get_backend("qt-pyqt4")

        else:
            global display, start_display, app, _, USED_BACKEND

            if not backend_str:
                USED_BACKEND = self.get_backend()
            elif backend_str in ['pyside', 'pyqt4']:
                USED_BACKEND = backend_str
            else:
                raise ValueError("You should pass either 'qt' or 'tkinter' to the init_display function.")
                sys.exit(1)

            # Qt based simple GUI
            if USED_BACKEND in ['pyqt4', 'pyside']:
                if USED_BACKEND == 'pyqt4':
                    import OCC.Display.pyqt4Display
                    from OCC.Display.pyqt4Display import qtViewer3d
                    from PyQt4 import QtCore, QtGui, QtOpenGL

        from OCC.Display.pyqt4Display import qtViewer3d

        self.ui.modelTab = qtViewer3d(self)


        self.setWindowTitle("Osdag Endplate")
        self.ui.mytabWidget.resize(size[0], size[1])
        self.ui.mytabWidget.addTab(self.ui.modelTab, "")

        self.ui.modelTab.InitDriver()
        display = self.ui.modelTab._display

        # background gradient
        display.set_bg_gradient_color(23, 1, 32, 23, 1, 32)
        # display_2d.set_bg_gradient_color(255,255,255,255,255,255)
        # display black trihedron
        display.display_trihedron()
        display.View.SetProj(1, 1, 1)

        def center_on_screen(self):
                    '''Centers the window on the screen.'''
                    resolution = QtGui.QDesktopWidget().screenGeometry()
                    self.move((resolution.width() / 2) - (self.frameSize().width() / 2),
                              (resolution.height() / 2) - (self.frameSize().height() / 2))

        def start_display():
            self.ui.modelTab.raise_()
            # self.ui.model2dTab.raise_()   # make the application float to the top

        return display, start_display


# #################################################################################################################################################

    def bolt_head_thick_calculation(self, bolt_diameter):
        '''
        This routine takes the bolt diameter and return bolt head thickness as per IS:3757(1989)
       bolt Head Dia
        <-------->
        __________
        |        | | T = Thickness
        |________| |
           |  |
           |  |
           |  |
        '''
        bolt_head_thick = {5: 4, 6: 5, 8: 6, 10: 7, 12: 8, 16: 10, 20: 12.5, 22: 14, 24: 15, 27: 17, 30: 18.7, 36: 22.5}
        return bolt_head_thick[bolt_diameter]

    def bolt_head_dia_calculation(self, bolt_diameter):
        '''
        This routine takes the bolt diameter and return bolt head diameter as per IS:3757(1989)
       bolt Head Dia
        <-------->
        __________
        |        |
        |________|
           |  |
           |  |
           |  |
        '''
        bolt_head_dia = {5: 7, 6: 8, 8: 10, 10: 15, 12: 20, 16: 27, 20: 34, 22: 36, 24: 41, 27: 46, 30: 50, 36: 60}
        return bolt_head_dia[bolt_diameter]

    def bolt_length_calculation(self, bolt_diameter):
        '''
        This routine takes the bolt diameter and return bolt head diameter as per IS:3757(1985)

       bolt Head Dia
        <-------->
        __________  ______
        |        |    |
        |________|    |
           |  |       |
           |  |       |
           |  |       |
           |  |       |
           |  |       |  l= length
           |  |       |
           |  |       |
           |  |       |
           |__|    ___|__

        '''
        bolt_head_dia = {5: 40, 6: 40, 8: 40, 10: 40, 12: 40, 16: 50, 20: 50, 22: 50, 24: 50, 27: 60, 30: 65, 36: 75}

        return bolt_head_dia[bolt_diameter]

    def nut_thick_calculation(self, bolt_diameter):
        '''
        Returns the thickness of the nut depending upon the nut diameter as per IS1363-3(2002)
        '''
        nut_dia = {5: 5, 6: 5.65, 8: 7.15, 10: 8.75, 12: 11.3, 16: 15, 20: 17.95, 22: 19.0, 24: 21.25, 27: 23, 30: 25.35, 36: 30.65}
        return nut_dia[bolt_diameter]

    
    def call_3d_model(self, flag):
        self.ui.btn3D.setChecked(QtCore.Qt.Checked)
        if self.ui.btn3D.isChecked():
            self.ui.chkBxCol.setChecked(QtCore.Qt.Unchecked)
            self.ui.chkBxEndplate.setChecked(QtCore.Qt.Unchecked)
            self.ui.chkBxBeam.setChecked(QtCore.Qt.Unchecked)
        self.commLogicObj.display_3DModel("Model")
        
    def call_3d_beam(self):
        '''
        Creating and displaying 3D Beam
        '''
        self.ui.chkBxBeam.setChecked(QtCore.Qt.Checked)
        if self.ui.chkBxBeam.isChecked():
            self.ui.chkBxCol.setChecked(QtCore.Qt.Unchecked)
            self.ui.chkBxEndplate.setChecked(QtCore.Qt.Unchecked)
            self.ui.btn3D.setChecked(QtCore.Qt.Unchecked)
            self.ui.mytabWidget.setCurrentIndex(0)

        self.commLogicObj.display_3DModel("Beam")

    def call_3d_column(self):
        '''
        '''
        self.ui.chkBxCol.setChecked(QtCore.Qt.Checked)
        if self.ui.chkBxCol.isChecked():
            self.ui.chkBxBeam.setChecked(QtCore.Qt.Unchecked)
            self.ui.chkBxEndplate.setChecked(QtCore.Qt.Unchecked)
            self.ui.btn3D.setChecked(QtCore.Qt.Unchecked)
            self.ui.mytabWidget.setCurrentIndex(0)
        self.commLogicObj.display_3DModel("Column")

    def call_3d_endplate(self):
        '''Displaying EndPlate in 3D
        '''
        self.ui.chkBxEndplate.setChecked(QtCore.Qt.Checked)
        if self.ui.chkBxEndplate.isChecked():
            self.ui.chkBxBeam.setChecked(QtCore.Qt.Unchecked)
            self.ui.chkBxCol.setChecked(QtCore.Qt.Unchecked)
            self.ui.btn3D.setChecked(QtCore.Qt.Unchecked)
            self.ui.mytabWidget.setCurrentIndex(0)

        self.commLogicObj.display_3DModel("Plate")

    def unchecked_all_checkbox(self):

        self.ui.btn3D.setChecked(QtCore.Qt.Unchecked)
        self.ui.chkBxBeam.setChecked(QtCore.Qt.Unchecked)
        self.ui.chkBxCol.setChecked(QtCore.Qt.Unchecked)
        self.ui.chkBxEndplate.setChecked(QtCore.Qt.Unchecked)
    
    def call_designPref(self, designPref):
        self.uiobj = self.getuser_inputs()
        
    def designParameters(self):
        '''
        This routine returns the neccessary design parameters.
        '''
        self.uiobj = self.getuser_inputs()
        if self.designPrefDialog.saved is not True:
            design_pref = self.designPrefDialog.set_default_para()
        else:
            design_pref = self.designPrefDialog.save_designPref_para()
        self.uiobj.update(design_pref)

        dictbeamdata = self.fetch_beam_param()
        dictcoldata = self.fetch_column_param()
        loc = str(self.ui.comboConnLoc.currentText())
        component = "Model"
        bolt_dia = self.uiobj["Bolt"]["Diameter (mm)"]
        bolt_R = self.bolt_head_dia_calculation(bolt_dia) / 2
        bolt_T = self.bolt_head_thick_calculation(bolt_dia)
        bolt_Ht = self.bolt_length_calculation(bolt_dia)
        nut_T = self.nut_thick_calculation(bolt_dia)  # bolt_dia = nut_dia
        return [self.uiobj, dictbeamdata, dictcoldata, loc, component, bolt_R, bolt_T, bolt_Ht, nut_T]

    def design_btnclicked(self):
        '''
        '''
        self.alist = self.designParameters()

        self.validate_inputs_on_design_button()
        self.ui.outputDock.setFixedSize(310, 710)
        self.enable_view_buttons()
        self.unchecked_all_checkbox()
        connection = "Endplate"

        self.commLogicObj = CommonDesignLogic(self.alist[0], self.alist[1], self.alist[2], self.alist[3], self.alist[4], self.alist[5], self.alist[6], self.alist[7], self.alist[8], self.display, self.folder,connection)

        self.result_obj = self.commLogicObj.call_finCalculation()
        d = self.result_obj[self.result_obj.keys()[0]]
        if len(str(d[d.keys()[0]])) == 0:
            self.ui.btn_CreateDesign.setEnabled(False)
        self.display_output(self.result_obj)
        self.displaylog_totextedit(self.commLogicObj)
        status = self.result_obj['Bolt']['status']

        self.commLogicObj.call_3DModel(status)
        self.callend2D_Drawing("All")
        
    def create_2d_cad(self, connectivity):
        ''' Returns the fuse model of endplate
        '''
        cadlist = self.connectivity.get_models()
        final_model = cadlist[0]
        for model in cadlist[1:]:
            final_model = BRepAlgoAPI_Fuse(model, final_model).Shape()
        return final_model

    # Export to IGS,STEP,STL,BREP
    def save_3d_cad_images(self):
        if self.connectivity is None:
            self.connectivity = self.create_3d_col_web_beam_web()
        if self.fuse_model is None:
            self.fuse_model = self.create_2d_cad(self.connectivity)
        shape = self.fuse_model

        files_types = "IGS (*.igs);;STEP (*.stp);;STL (*.stl);;BREP(*.brep)"
        filename = QtGui.QFileDialog.getSaveFileName(self, 'Export', str(self.folder) + "/untitled.igs", files_types)

        filename = str(filename)
        file_extension = filename.split(".")[-1]

        if file_extension == 'igs':
            IGESControl.IGESControl_Controller().Init()
            iges_writer = IGESControl.IGESControl_Writer()
            iges_writer.AddShape(shape)
            iges_writer.Write(filename)

        elif file_extension == 'brep':

            BRepTools.breptools.Write(shape, filename)

        elif file_extension == 'stp':
            # initialize the STEP exporter
            step_writer = STEPControl_Writer()
            Interface_Static_SetCVal("write.step.schema", "AP203")

            # transfer shapes and write file
            step_writer.Transfer(shape, STEPControl_AsIs)
            status = step_writer.Write(filename)

            assert(status == IFSelect_RetDone)

        else:
            stl_writer = StlAPI_Writer()
            stl_writer.SetASCIIMode(True)
            stl_writer.Write(shape, filename)

        QtGui.QMessageBox.about(self, 'Information', "File saved")

    def display_2d_model_original(self, final_model, view_name):

        self.display, _ = self.init_display()
        self.display.EraseAll()
        # self.display.SetModeWireFrame()

        self.display.DisplayShape(final_model, update=True)
        self.display.SetModeHLR()

        if (view_name == "Front"):
            self.display.View_Front()
        elif (view_name == "Top"):
            self.display.View_Top()
        elif (view_name == "Right"):
            self.display.View_Right()
        else:
            pass


    def call_desired_view(self, filename, view):
        self. unchecked_all_checkbox()

        uiobj = self.getuser_inputs()
        result_obj = end_connection(uiobj)
        dict_beam_data = self.fetch_beam_param()
        dict_col_data = self.fetch_column_param()
        end_common_obj = EndCommonData(uiobj, result_obj, dict_beam_data, dict_col_data, self.folder)
        end_common_obj.save_to_svg(filename, view)

    def callend2D_Drawing(self, view):  # call2D_Drawing(self,view)

        ''' This routine saves the 2D SVG image as per the connectivity selected
        SVG image created through svgwrite package which takes design INPUT and OUTPUT parameters from Finplate GUI.
        '''
        self.ui.chkBxEndplate.setChecked(QtCore.Qt.Unchecked)
        self.ui.chkBxBeam.setChecked(QtCore.Qt.Unchecked)
        self.ui.chkBxCol.setChecked(QtCore.Qt.Unchecked)
        self.ui.btn3D.setChecked(QtCore.Qt.Unchecked)


        if view != 'All':

            if view == "Front":
                filename = self.folder + "/images_html/endFront.svg"

            elif view == "Side":
                filename = self.folder + "/images_html/endSide.svg"

            else:
                filename = self.folder + "/images_html/endTop.svg"

            svg_file = SvgWindow()
            svg_file.call_svgwindow(filename, view, self.folder)

        else:
            fname = ''
            self.commLogicObj.call2D_Drawing(view, fname, self.alist[3], self.folder)

    def call_2d_drawing(self, view):

        ''' This routine saves the 2D SVG image as per the connectivity selected
        SVG image created through svgwrite pacage which takes design INPUT and OUTPUT parameters from Endplate GUI.
        '''
        self.ui.chkBxEndplate.setChecked(QtCore.Qt.Unchecked)
        self.ui.chkBxBeam.setChecked(QtCore.Qt.Unchecked)
        self.ui.chkBxCol.setChecked(QtCore.Qt.Unchecked)
        self.ui.btn3D.setChecked(QtCore.Qt.Unchecked)

        if view == "All":
            filename = ''
            self.call_desired_view(filename, view)
            self.display.set_bg_gradient_color(255, 255, 255, 255, 255, 255)
            data = str(self.folder) + "/images_html/3D_Model.png"
            self.display.ExportToImage(data)

        else:

            if view == "Front":
                filename = self.folder + "/images_html/endFront.svg"

            elif view == "Side":
                filename = self.folder + "/images_html/endSide.svg"

            else:
                filename = self.folder + "/images_html/endTop.svg"

            svg_file = SvgWindow()
            svg_file.call_svgwindow(filename, view, self.folder)

    def closeEvent(self, event):
        '''
        Closing endPlate window.
        '''
        ui_input = self.getuser_inputs()
        self.save_inputs(ui_input)
        reply = QtGui.QMessageBox.question(self, 'Message',
                                           "Are you sure to quit?", QtGui.QMessageBox.Yes, QtGui.QMessageBox.No)

        if reply == QtGui.QMessageBox.Yes:
            self.closed.emit()
            event.accept()
        else:
            event.ignore()
# ********************************* Help Action *********************************************************************************************

    def about_osdag(self):
        dialog = MyAboutOsdag(self)
        dialog.show()

    def open_osdag(self):
        self.about_osdag()

    def tutorials(self):
        dialog = MyTutorials(self)
        dialog.show()

    def open_tutorials(self):
        self.tutorials()

    def ask_question(self):
        dialog = MyAskQuestion(self)
        dialog.show()

    def open_question(self):
        self.ask_question()

    def sample_report(self):

        root_path = os.path.join(os.path.dirname(__file__), '..', '..', '..', 'Sample_Folder', 'Sample_Report')
        for pdf_file in os.listdir(root_path):
            if pdf_file.endswith('.pdf'):
                if sys.platform == ("win32" or "win64"):
                    os.startfile("%s/%s" % (root_path, pdf_file))
                else:
                    opener ="open" if sys.platform == "darwin" else "xdg-open"
                    subprocess.call([opener, "%s/%s" % (root_path, pdf_file)])

    def sample_problem(self):
        root_path = os.path.join(os.path.dirname(__file__), '..', '..', '..', 'Sample_Folder', 'Sample_Problems')
        for pdf_file in os.listdir(root_path):
            if pdf_file.endswith('.pdf'):
                if sys.platform == ("win32" or "win64"):
                    os.startfile("%s/%s" % (root_path, pdf_file))
                else:
                    opener ="open" if sys.platform == "darwin" else "xdg-open"
                    subprocess.call([opener, "%s/%s" % (root_path, pdf_file)])

# ********************************************************************************************************************************************************
    def design_preferences(self):
        self.designPrefDialog.show()

    def bolt_hole_clearace(self):
        self.designPrefDialog.set_bolthole_clernce()

    def call_boltFu(self):
        self.designPrefDialog.set_boltFu()


def set_osdaglogger():
    global logger
    if logger is None:
        logger = logging.getLogger("osdag")
    else:
        for handler in logger.handlers[:]:
            logger.removeHandler(handler)

    logger.setLevel(logging.DEBUG)

    # create the logging file handler
    fh = logging.FileHandler("Connections/Shear/Endplate/end.log", mode="a")

    # ,datefmt='%a, %d %b %Y %H:%M:%S'
    # formatter = logging.Formatter('%(asctime)s - %(name)s - %(levelname)s - %(message)s')

    formatter = logging.Formatter('''
    <div  class="LOG %(levelname)s">
        <span class="DATE">%(asctime)s</span>
        <span class="LEVEL">%(levelname)s</span>
        <span class="MSG">%(message)s</span>
    </div>''')
    formatter.datefmt = '%a, %d %b %Y %H:%M:%S'
    fh.setFormatter(formatter)

    # add handler to logger object
    logger.addHandler(fh)


def launch_endplate_controller(osdag_main_window, folder):
    set_osdaglogger()
    raw_logger = logging.getLogger("raw")
    raw_logger.setLevel(logging.INFO)
    fh = logging.FileHandler("Connections/Shear/Endplate/end.log", mode="w")
    formatter = logging.Formatter('''%(message)s''')
    fh.setFormatter(formatter)
    raw_logger.addHandler(fh)
    raw_logger.info('''<link rel="stylesheet" type="text/css" href="Connections/Shear/Endplate/log.css"/>''')

    # app = QtGui.QApplication(sys.argv)
    module_setup()
#     web = QWebView()
    window = MainController(folder)
    osdag_main_window.hide()

    window.show()
    window.closed.connect(osdag_main_window.show)

    # sys.exit(app.exec_())


if __name__ == '__main__':
    # launchFinPlateController(None)

    # linking css to log file to display colour logs.
    set_osdaglogger()
    raw_logger = logging.getLogger("raw")
    raw_logger.setLevel(logging.INFO)
    fh = logging.FileHandler("Connections/Shear/Endplate/fin.log", mode="w")
    formatter = logging.Formatter('''%(message)s''')
    fh.setFormatter(formatter)
    raw_logger.addHandler(fh)
    raw_logger.info('''<link rel="stylesheet" type="text/css" href="Connections/Shear/Endplate/log.css"/>''')

    app = QtGui.QApplication(sys.argv)
    module_setup()
    window = MainController()
    window.show()
    sys.exit(app.exec_())<|MERGE_RESOLUTION|>--- conflicted
+++ resolved
@@ -27,7 +27,6 @@
 from ui_design_preferences import Ui_ShearDesignPreferences
 from endPlateCalc import end_connection
 from model import *
-from nut import Nut 
 from ui_endplate import Ui_MainWindow
 from drawing_2D import EndCommonData
 from Connections.Shear.common_logic import CommonDesignLogic
@@ -873,12 +872,8 @@
         self.ui.chkBxCol.setChecked(QtCore.Qt.Unchecked)
         self.ui.btn3D.setChecked(QtCore.Qt.Unchecked)
 
-<<<<<<< HEAD
-        commLogicObj = CommonDesignLogic(self.alist[0], self.alist[1], self.alist[2], self.alist[3], self.alist[4], self.alist[5], self.alist[6], self.alist[7], self.alist[8], self.display, self.folder, self.connection)
-=======
         commLogicObj = CommonDesignLogic(self.alist[0], self.alist[1], self.alist[2], self.alist[3], self.alist[4], self.alist[5], self.alist[6],
                                          self.alist[7], self.alist[8], self.display, self.folder, self.connection)
->>>>>>> 6efba3f2
         if view != 'All':
             fileName = QtGui.QFileDialog.getSaveFileName(self,
                                                          "Save SVG", str(self.folder) + '/untitled.svg',
