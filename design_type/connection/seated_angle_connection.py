"""
Started on 21st April, 2020.
@author: Sourabh Das
Module: Seated angle connection
Reference:
            1) IS 800: 2007 General construction in steel - Code of practice (Third revision)
            2) Design of Steel structures by Dr. N Subramanian (chapter 5 and 6)
            3) Fundamentals of Structural steel design by M.L Gambhir
            4) AISC Design Examples V14
ASCII diagram
            +-+-------------+-+   +-------------------------+
            | |             | |   |-------------------------|
            | |             | |   |                         |
            | |             | |   |                         |
            | |             | |   |                         |
            | |             | |   |                         |
            | |             | |   |-------------------------|
            | |             | |   +-------------------------+
            | |             | |+-----------+
            | |             | || +---------+
            | |             | || |
            | |         +---|-||-|---+
            | |         +---|-||-|---+
            | |             | || |
            | |         +---|-||-|---+
            | |         +---|-||-|---+
            | |             | ||_|
            | |             | |
            | |             | |
            +-+-------------+-+
"""

from design_type.connection.shear_connection import ShearConnection
from utils.common.component import *
from utils.common.material import *
from utils.common.component import Bolt, Plate, Weld
from design_report.reportGenerator_latex import CreateLatex
from Report_functions import *
from Common import *
from utils.common.load import Load
import logging


class SeatedAngleConnection(ShearConnection):

    def __init__(self):

        super(SeatedAngleConnection, self).__init__()
        self.design_status = False

    ###############################################
    # Design Preference Functions Start
    ###############################################
    def tab_list(self):
        """
        :return: This function returns the list of tuples. Each tuple will create a tab in design preferences, in the
        order they are appended. Format of the Tuple is:
        [Tab Title, Type of Tab, function for tab content)
        Tab Title : Text which is displayed as Title of Tab,
        Type of Tab: There are Three types of tab layouts.
            Type_TAB_1: This have "Add", "Clear", "Download xlsx file" "Import xlsx file"
            TYPE_TAB_2: This contains a Text box for side note.
            TYPE_TAB_3: This is plain layout
        function for tab content: All the values like labels, input widgets can be passed as list of tuples,
        which will be displayed in chosen tab layout
        """

        tabs = []

        t1 = (KEY_DISP_COLSEC, TYPE_TAB_1, self.tab_supporting_section)
        tabs.append(t1)

        t1 = (KEY_DISP_BEAMSEC, TYPE_TAB_1, self.tab_supported_section)
        tabs.append(t1)

        t6 = (KEY_DISP_SEATED_ANGLE, TYPE_TAB_1, self.tab_angle_section)
        tabs.append(t6)

        t2 = ("Bolt", TYPE_TAB_2, self.bolt_values)
        tabs.append(t2)

        t4 = ("Detailing", TYPE_TAB_2, self.detailing_values)
        tabs.append(t4)

        t5 = ("Design", TYPE_TAB_2, self.design_values)
        tabs.append(t5)

        return tabs

    def tab_value_changed(self):
        change_tab = []

        t1 = (KEY_DISP_COLSEC, [KEY_SUPTNGSEC_MATERIAL], [KEY_SUPTNGSEC_FU, KEY_SUPTNGSEC_FY],
              TYPE_TEXTBOX, self.get_fu_fy_I_section_suptng)
        change_tab.append(t1)

        t2 = (KEY_DISP_BEAMSEC, [KEY_SUPTDSEC_MATERIAL], [KEY_SUPTDSEC_FU, KEY_SUPTDSEC_FY],
              TYPE_TEXTBOX, self.get_fu_fy_I_section_suptd)
        change_tab.append(t2)

        t5 = (KEY_DISP_SEATED_ANGLE, ['Label_1', 'Label_2', 'Label_3'],
              ['Label_7', 'Label_8', 'Label_9', 'Label_10', 'Label_11', 'Label_12', 'Label_13', 'Label_14', 'Label_15',
               'Label_16', 'Label_17', 'Label_18', 'Label_19', 'Label_20', 'Label_21', 'Label_22', 'Label_23',
               KEY_IMAGE],
              TYPE_TEXTBOX, self.get_Angle_sec_properties)
        change_tab.append(t5)

        t6 = (KEY_DISP_SEATED_ANGLE, [KEY_ANGLE_LIST, KEY_CONNECTOR_MATERIAL],
              [KEY_ANGLE_SELECTED, KEY_CONNECTOR_FY, KEY_CONNECTOR_FU, 'Label_1', 'Label_2', 'Label_3', 'Label_4',
               'Label_5', 'Label_7',
               'Label_8', 'Label_9', 'Label_10', 'Label_11', 'Label_12', 'Label_13', 'Label_14', 'Label_15', 'Label_16',
               'Label_17',
               'Label_18', 'Label_19', 'Label_20', 'Label_21', 'Label_22', 'Label_23', 'Label_24', KEY_IMAGE],
              TYPE_TEXTBOX,
              self.get_new_angle_section_properties)
        change_tab.append(t6)

        # t5 = (KEY_DISP_SEATED_ANGLE, ['Label_1', 'Label_2','Label_3'],
        #       ['Label_7', 'Label_8', 'Label_9', 'Label_10', 'Label_11', 'Label_12', 'Label_13', 'Label_14',
        #        'Label_15',
        #        'Label_16', 'Label_17', 'Label_18', 'Label_19', 'Label_20', 'Label_21', 'Label_22'],
        #       TYPE_TEXTBOX, self.get_Angle_sec_properties)
        # change_tab.append(t5)
        #
        # t6 = (KEY_DISP_SEATED_ANGLE, [KEY_ANGLE_LIST, KEY_CONNECTOR_MATERIAL],
        #       [KEY_ANGLE_SELECTED, KEY_CONNECTOR_FY, KEY_CONNECTOR_FU, 'Label_1', 'Label_2', 'Label_3', 'Label_4', 'Label_5',
        #        'Label_7',
        #        'Label_8', 'Label_9',
        #        'Label_10', 'Label_11', 'Label_12', 'Label_13', 'Label_14', 'Label_15', 'Label_16', 'Label_17',
        #        'Label_18',
        #        'Label_19', 'Label_20', 'Label_21', 'Label_22', 'Label_23', 'Label_24'], TYPE_TEXTBOX,
        #       self.get_new_angle_section_properties)
        # change_tab.append(t6)

        t4 = (KEY_DISP_COLSEC, ['Label_1', 'Label_2', 'Label_3', 'Label_4', 'Label_5'],
              ['Label_11', 'Label_12', 'Label_13', 'Label_14', 'Label_15', 'Label_16', 'Label_17', 'Label_18',
               'Label_19', 'Label_20', 'Label_21', 'Label_22', KEY_IMAGE], TYPE_TEXTBOX, self.get_I_sec_properties)
        change_tab.append(t4)

        t5 = (KEY_DISP_BEAMSEC, ['Label_1', 'Label_2', 'Label_3', 'Label_4', 'Label_5'],
              ['Label_11', 'Label_12', 'Label_13', 'Label_14', 'Label_15', 'Label_16', 'Label_17', 'Label_18',
               'Label_19', 'Label_20', 'Label_21', 'Label_22', KEY_IMAGE], TYPE_TEXTBOX, self.get_I_sec_properties)
        change_tab.append(t5)

        t6 = (KEY_DISP_COLSEC, [KEY_SUPTNGSEC], ['Label_23'], TYPE_TEXTBOX, self.change_source)
        change_tab.append(t6)

        t7 = (KEY_DISP_BEAMSEC, [KEY_SUPTDSEC], ['Label_23'], TYPE_TEXTBOX, self.change_source)
        change_tab.append(t7)

        t8 = (KEY_DISP_SEATED_ANGLE, [KEY_ANGLE_SELECTED], ['Label_24'], TYPE_TEXTBOX, self.change_source)
        change_tab.append(t8)

        return change_tab

    def input_dictionary_design_pref(self):
        design_input = []
        t1 = (KEY_DISP_COLSEC, TYPE_COMBOBOX, [KEY_SUPTNGSEC_MATERIAL])
        design_input.append(t1)

        # t1 = (KEY_DISP_COLSEC, TYPE_TEXTBOX, [KEY_SUPTNGSEC_FU, KEY_SUPTNGSEC_FY])
        # design_input.append(t1)

        t2 = (KEY_DISP_BEAMSEC, TYPE_COMBOBOX, [KEY_SUPTDSEC_MATERIAL])
        design_input.append(t2)

        # t2 = (KEY_DISP_BEAMSEC, TYPE_TEXTBOX, [KEY_SUPTDSEC_FU, KEY_SUPTDSEC_FY])
        # design_input.append(t2)
        t2 = (KEY_DISP_SEATED_ANGLE, TYPE_COMBOBOX, [KEY_CONNECTOR_MATERIAL])
        design_input.append(t2)

        t3 = ("Bolt", TYPE_COMBOBOX, [KEY_DP_BOLT_TYPE, KEY_DP_BOLT_HOLE_TYPE, KEY_DP_BOLT_SLIP_FACTOR])
        design_input.append(t3)

        t5 = ("Detailing", TYPE_COMBOBOX, [KEY_DP_DETAILING_EDGE_TYPE, KEY_DP_DETAILING_CORROSIVE_INFLUENCES])
        design_input.append(t5)

        t5 = ("Detailing", TYPE_TEXTBOX, [KEY_DP_DETAILING_GAP])
        design_input.append(t5)

        t6 = ("Design", TYPE_COMBOBOX, [KEY_DP_DESIGN_METHOD])
        design_input.append(t6)

        return design_input

    def input_dictionary_without_design_pref(self):
        design_input = []
        t1 = (KEY_MATERIAL, [KEY_SUPTNGSEC_MATERIAL, KEY_SUPTDSEC_MATERIAL], 'Input Dock')
        design_input.append(t1)

        t2 = (None, [KEY_DP_BOLT_TYPE, KEY_DP_BOLT_HOLE_TYPE, KEY_DP_BOLT_SLIP_FACTOR,
                     KEY_DP_DETAILING_EDGE_TYPE, KEY_DP_DETAILING_GAP,
                     KEY_DP_DETAILING_CORROSIVE_INFLUENCES, KEY_DP_DESIGN_METHOD, KEY_CONNECTOR_MATERIAL], '')
        design_input.append(t2)

        return design_input

    def refresh_input_dock(self):
        """
         :return: This function returns list of tuples which has keys that needs to be updated,
          on changing Keys in design preference (ex: adding a new section to database should reflect in input dock)
          [(Tab Name,  Input Dock Key, Input Dock Key type, design preference key, Master key, Value, Database Table Name)]
         """

        add_buttons = []

        t1 = (KEY_DISP_COLSEC, KEY_SUPTNGSEC, TYPE_COMBOBOX, KEY_SUPTNGSEC, KEY_CONN, VALUES_CONN_1, "Columns")
        add_buttons.append(t1)

        t1 = (KEY_DISP_COLSEC, KEY_SUPTNGSEC, TYPE_COMBOBOX, KEY_SUPTNGSEC, KEY_CONN, VALUES_CONN_2, "Beams")
        add_buttons.append(t1)

        t2 = (KEY_DISP_BEAMSEC, KEY_SUPTDSEC, TYPE_COMBOBOX, KEY_SUPTDSEC, None, None, "Beams")
        add_buttons.append(t2)

        t2 = (KEY_DISP_SEATED_ANGLE, KEY_ANGLE_LIST, TYPE_COMBOBOX_CUSTOMIZED, KEY_ANGLE_SELECTED, None, None, "Angles")
        add_buttons.append(t2)

        return add_buttons
    ####################################
    # Design Preference Functions End
    ####################################

    def set_osdaglogger(key):

        """
        Function to set Logger for End Plate Module
        """

        # @author Arsil Zunzunia
        global logger
        logger = logging.getLogger('osdag')

        logger.setLevel(logging.DEBUG)
        handler = logging.StreamHandler()
        # handler.setLevel(logging.DEBUG)
        formatter = logging.Formatter(fmt='%(asctime)s - %(name)s - %(levelname)s - %(message)s', datefmt='%H:%M:%S')

        handler.setFormatter(formatter)
        logger.addHandler(handler)
        handler = logging.FileHandler('logging_text.log')

        # handler.setLevel(logging.DEBUG)
        formatter = logging.Formatter(fmt='%(asctime)s - %(name)s - %(levelname)s - %(message)s', datefmt='%H:%M:%S')
        handler.setFormatter(formatter)
        logger.addHandler(handler)
        # handler.setLevel(logging.INFO)
        # formatter = logging.Formatter(fmt='%(asctime)s - %(name)s - %(levelname)s - %(message)s', datefmt='%H:%M:%S')
        # handler.setFormatter(formatter)
        # logger.addHandler(handler)
        if key is not None:
            handler = OurLog(key)
            # handler.setLevel(logging.DEBUG)
            formatter = logging.Formatter(fmt='%(asctime)s - %(name)s - %(levelname)s - %(message)s', datefmt='%H:%M:%S')
            handler.setFormatter(formatter)
            logger.addHandler(handler)

    def module_name(self):
        return KEY_DISP_SEATED_ANGLE

    def input_values(self):
        self.module = KEY_DISP_SEATED_ANGLE
        options_list = []

        t16 = (KEY_MODULE, KEY_DISP_SEATED_ANGLE, TYPE_MODULE, None, True, 'No Validator')
        options_list.append(t16)

        t1 = (None, DISP_TITLE_CM, TYPE_TITLE, None, True, 'No Validator')
        options_list.append(t1)

        t2 = (KEY_CONN, KEY_DISP_CONN, TYPE_COMBOBOX, VALUES_CONN_1, True, 'No Validator')
        options_list.append(t2)

        t3 = (KEY_IMAGE, None, TYPE_IMAGE, './ResourceFiles/images/fin_cf_bw.png', True, 'No Validator')
        options_list.append(t3)

        t4 = (KEY_SUPTNGSEC, KEY_DISP_COLSEC, TYPE_COMBOBOX, VALUES_COLSEC, True, 'No Validator')
        options_list.append(t4)

        t5 = (KEY_SUPTDSEC, KEY_DISP_BEAMSEC, TYPE_COMBOBOX, VALUES_BEAMSEC, True, 'No Validator')
        options_list.append(t5)

        t6 = (KEY_MATERIAL, KEY_DISP_MATERIAL, TYPE_COMBOBOX, VALUES_MATERIAL, True, 'No Validator')
        options_list.append(t6)

        t7 = (None, DISP_TITLE_FSL, TYPE_TITLE, None, True, 'No Validator')
        options_list.append(t7)

        t8 = (KEY_SHEAR, KEY_DISP_SHEAR, TYPE_TEXTBOX, None, True, 'No Validator')
        options_list.append(t8)

        t9 = (None, DISP_TITLE_BOLT, TYPE_TITLE, None, True, 'No Validator')
        options_list.append(t9)

        t10 = (KEY_D, KEY_DISP_D, TYPE_COMBOBOX_CUSTOMIZED, VALUES_ALL_CUSTOMIZED, True, 'No Validator')
        options_list.append(t10)

        t11 = (KEY_TYP, KEY_DISP_TYP, TYPE_COMBOBOX, VALUES_TYP, True, 'No Validator')
        options_list.append(t11)

        t12 = (KEY_GRD, KEY_DISP_PC, TYPE_COMBOBOX_CUSTOMIZED, VALUES_ALL_CUSTOMIZED, True, 'No Validator')
        options_list.append(t12)

        t13 = (None,DISP_TITLE_ANGLE, TYPE_TITLE, None, True, 'No Validator')
        options_list.append(t13)

        t14 = (KEY_ANGLE_LIST, KEY_DISP_SEATEDANGLE, TYPE_COMBOBOX_CUSTOMIZED, VALUES_ALL_CUSTOMIZED, True, 'No Validator')
        options_list.append(t14)

        t15 = (KEY_TOPANGLE, KEY_DISP_TOPANGLE, TYPE_COMBOBOX_CUSTOMIZED, VALUES_ALL_CUSTOMIZED, True, 'No Validator')
        options_list.append(t15)

        return options_list

    @staticmethod
    def seated_angle_customized():
        sa = VALUES_CLEAT_CUSTOMIZED
        return sa

    @staticmethod
    def top_angle_customized():
        ta = VALUES_CLEAT_CUSTOMIZED
        return ta

    @staticmethod
    def grdval_customized():
        b = VALUES_GRD_CUSTOMIZED
        return b

    @staticmethod
    def diam_bolt_customized():
        c = connectdb1()
        return c

    def customized_input(self):

        list1 = []
        t1 = (KEY_GRD, self.grdval_customized)
        list1.append(t1)
        t2 = (KEY_ANGLE_LIST, self.seated_angle_customized)
        list1.append(t2)
        t3 = (KEY_TOPANGLE, self.top_angle_customized)
        list1.append(t3)
        t4 = (KEY_D, self.diam_bolt_customized)
        list1.append(t4)
        return list1

    def fn_conn_suptngsec_lbl(self):

        conn = self[0]
        if conn in VALUES_CONN_1:
            return KEY_DISP_COLSEC
        # elif self in VALUES_CONN_2:
        #     return KEY_DISP_PRIBM
        else:
            return ''

    def fn_conn_suptdsec_lbl(self):

        conn = self[0]
        if conn in VALUES_CONN_1:
            return KEY_DISP_BEAMSEC
        # elif self in VALUES_CONN_2:
        #     return KEY_DISP_SECBM
        else:
            return ''

    def fn_conn_suptngsec(self):

        conn = self[0]
        if conn in VALUES_CONN_1:
            return VALUES_COLSEC
        # elif self in VALUES_CONN_2:
        #     return VALUES_PRIBM
        else:
            return []

    def fn_conn_suptdsec(self):

        conn = self[0]
        if conn in VALUES_CONN_1:
            return VALUES_BEAMSEC
        # elif self in VALUES_CONN_2:
        #     return VALUES_SECBM
        else:
            return []

    def fn_conn_image(self):

        conn = self[0]
        if conn == VALUES_CONN[0]:
            return './ResourceFiles/images/fin_cf_bw.png'
        elif conn == VALUES_CONN[1]:
            return './ResourceFiles/images/fin_cw_bw.png'
        # elif self in VALUES_CONN_2:
        #     return './ResourceFiles/images/fin_beam_beam.png'
        else:
            return ''

    def input_value_changed(self):

        lst = []

        t1 = ([KEY_CONN], KEY_SUPTNGSEC, TYPE_LABEL, self.fn_conn_suptngsec_lbl)
        lst.append(t1)

        t2 = ([KEY_CONN], KEY_SUPTNGSEC, TYPE_COMBOBOX,self.fn_conn_suptngsec)
        lst.append(t2)

        t3 = ([KEY_CONN], KEY_SUPTDSEC, TYPE_LABEL, self.fn_conn_suptdsec_lbl)
        lst.append(t3)

        t4 = ([KEY_CONN], KEY_SUPTDSEC, TYPE_COMBOBOX, self.fn_conn_suptdsec)
        lst.append(t4)

        t5 = ([KEY_CONN], KEY_IMAGE, TYPE_IMAGE, self.fn_conn_image)
        lst.append(t5)

        t6 = ([KEY_MATERIAL], KEY_MATERIAL, TYPE_CUSTOM_MATERIAL, self.new_material)
        lst.append(t6)

        return lst

    def output_values(self, flag):
        """
        Function to return a list of tuples to be displayed as the UI.(Output Dock)
        """

        # @author: Umair
        # print(flag)

        out_list = []
        """"""""""""""""""""""""""""""""""""""""""""""""""""""
        """      Bolt Properties: Start        """

        t1 = (None, DISP_TITLE_BOLT, TYPE_TITLE, None, True)
        out_list.append(t1)

        t2 = (KEY_OUT_D_PROVIDED, KEY_OUT_DISP_D_PROVIDED, TYPE_TEXTBOX, self.bolt.bolt_diameter_provided if flag else '', True)
        out_list.append(t2)

        t3 = (KEY_OUT_GRD_PROVIDED, KEY_OUT_DISP_PC_PROVIDED, TYPE_TEXTBOX, self.bolt.bolt_PC_provided if flag else '', True)
        out_list.append(t3)

        t3_1 = (KEY_OUT_TOT_NO_BOLTS, KEY_OUT_DISP_TOT_NO_BOLTS, TYPE_TEXTBOX, self.bolt.bolts_required if flag else '', True)
        out_list.append(t3_1)

        t4 = (KEY_OUT_BOLT_SHEAR, KEY_OUT_DISP_BOLT_SHEAR, TYPE_TEXTBOX, self.bolt.bolt_shear_capacity_disp if flag else '', True)
        out_list.append(t4)

        t5 = (KEY_OUT_BOLT_BEARING, KEY_OUT_DISP_BOLT_BEARING, TYPE_TEXTBOX, self.bolt.bolt_bearing_capacity_disp if flag else '', True)
        out_list.append(t5)

        t6 = (KEY_OUT_BETA_LG, KEY_OUT_DISP_BETA_LG, TYPE_TEXTBOX, self.beta_lg if flag else '', True)
        out_list.append(t6)

        t7 = (KEY_OUT_BOLT_CAPACITY, KEY_OUT_DISP_BOLT_VALUE, TYPE_TEXTBOX, self.bolt.bolt_capacity_reduced_disp if flag else '', True)
        out_list.append(t7)

        t21 = (KEY_OUT_BOLT_FORCE, KEY_OUT_DISP_BOLT_SHEAR_FORCE, TYPE_TEXTBOX, round(self.bolt.bolt_force, 2) if flag else '', True)
        out_list.append(t21)

        """      Bolt Properties: End        """
        """"""""""""""""""""""""""""""""""""""""""""""""""""""
        """     Seated Angle Properties: Start     """

        t13 = (None, KEY_DISP_SEATED_ANGLE, TYPE_TITLE, None, True)
        out_list.append(t13)

        t13_1 = (KEY_OUT_SEATED_ANGLE_DESIGNATION, KEY_OUT_DISP_ANGLE_DESIGNATION, TYPE_TEXTBOX, self.seated_angle.designation if flag else '', True)
        out_list.append(t13_1)
        #
        # t14 = (KEY_OUT_SEATED_ANGLE_THICKNESS, KEY_OUT_DISP_SEATED_ANGLE_THICKNESS, TYPE_TEXTBOX, self.plate.thickness_provided if flag else '', True)
        # out_list.append(t14)
        #
        # t15 = (KEY_OUT_SEATED_ANGLE_LEGLENGTH, KEY_OUT_DISP_SEATED_ANGLE_LEGLENGTH, TYPE_TEXTBOX, self.seated_angle.leg_a_length if flag else '', True)
        # out_list.append(t15)

        t16 = (KEY_OUT_SEATED_ANGLE_WIDTH, KEY_OUT_DISP_ANGLE_WIDTH, TYPE_TEXTBOX, self.seated_angle.width if flag else '', True)
        out_list.append(t16)

        t22 = (KEY_OUT_PLATE_CAPACITIES, KEY_OUT_DISP_PLATE_CAPACITIES, TYPE_OUT_BUTTON, ['Capacity Details', self.capacities], True)
        out_list.append(t22)

        t22_1 = (KEY_OUT_SEATED_ANGLE_BOLT_COL, KEY_OUT_DISP_SEATED_ANGLE_BOLT_COL, TYPE_OUT_BUTTON, ['on Column', self.seated_spacing_col], True)
        out_list.append(t22_1)

        t22_2 = (KEY_OUT_SEATED_ANGLE_BOLT_BEAM, KEY_OUT_DISP_SEATED_ANGLE_BOLT_BEAM, TYPE_OUT_BUTTON, ['on Beam', self.seated_spacing_beam], True)
        out_list.append(t22_2)

        """     Seated Angle Properties: End     """
        """"""""""""""""""""""""""""""""""""""""""""""""""""""
        """     Top Angle Properties: Start     """

        t24 = (None, KEY_DISP_TOP_ANGLE, TYPE_TITLE, None, True)
        out_list.append(t24)

        t25 = (KEY_OUT_TOP_ANGLE_DESIGNATION, KEY_OUT_DISP_ANGLE_DESIGNATION, TYPE_TEXTBOX, self.top_angle.designation if flag else '', True)
        out_list.append(t25)

        t25_1 = (KEY_OUT_TOP_ANGLE_WIDTH, KEY_OUT_DISP_ANGLE_WIDTH, TYPE_TEXTBOX, self.top_angle.width if flag else '', True)
        out_list.append(t25_1)

        t26 = (KEY_OUT_TOP_ANGLE_BOLT_COL, KEY_OUT_DISP_TOP_ANGLE_BOLT_COL, TYPE_OUT_BUTTON, ['on Column', self.top_spacing_col], True)
        out_list.append(t26)

        t27 = (KEY_OUT_TOP_ANGLE_BOLT_BEAM, KEY_OUT_DISP_TOP_ANGLE_BOLT_BEAM, TYPE_OUT_BUTTON, ['on Beam', self.top_spacing_beam], True)
        out_list.append(t27)

        """     Top Angle Properties: End     """
        """"""""""""""""""""""""""""""""""""""""""""""""""""""

        return out_list

    def top_spacing_col(self, flag):

        top_spacing_col = []

        t9 = (KEY_OUT_ROW_PROVIDED, KEY_OUT_DISP_ROW_PROVIDED, TYPE_TEXTBOX, 1 if flag else '')
        top_spacing_col.append(t9)

        t9_1 = (KEY_OUT_COL_PROVIDED, KEY_OUT_DISP_COL_PROVIDED, TYPE_TEXTBOX, 2 if flag else '')
        top_spacing_col.append(t9_1)

        t10 = (KEY_OUT_END_DIST, KEY_OUT_DISP_END_DIST, TYPE_TEXTBOX, self.bolt.top_angle_end if flag else '')
        top_spacing_col.append(t10)

        t11 = (KEY_OUT_GAUGE, KEY_OUT_DISP_GAUGE, TYPE_TEXTBOX, self.bolt.top_angle_gauge_column if flag else '')
        top_spacing_col.append(t11)

        t12 = (KEY_OUT_EDGE_DIST, KEY_OUT_DISP_EDGE_DIST, TYPE_TEXTBOX, self.bolt.top_angle_edge_column if flag else '')
        top_spacing_col.append(t12)

        return top_spacing_col

    def top_spacing_beam(self, flag):

        top_spacing_beam = []

        t9 = (KEY_OUT_ROW_PROVIDED, KEY_OUT_DISP_ROW_PROVIDED, TYPE_TEXTBOX, 1 if flag else '')
        top_spacing_beam.append(t9)

        t9_1 = (KEY_OUT_COL_PROVIDED, KEY_OUT_DISP_COL_PROVIDED, TYPE_TEXTBOX, 2 if flag else '')
        top_spacing_beam.append(t9_1)

        t10 = (KEY_OUT_END_DIST, KEY_OUT_DISP_END_DIST, TYPE_TEXTBOX, self.bolt.top_angle_end if flag else '')
        top_spacing_beam.append(t10)

        t11 = (KEY_OUT_GAUGE, KEY_OUT_DISP_GAUGE, TYPE_TEXTBOX, self.bolt.top_angle_gauge_beam if flag else '')
        top_spacing_beam.append(t11)

        t12 = (KEY_OUT_EDGE_DIST, KEY_OUT_DISP_EDGE_DIST, TYPE_TEXTBOX, self.bolt.top_angle_edge_beam if flag else '')
        top_spacing_beam.append(t12)

        return top_spacing_beam

    def seated_spacing_col(self, flag):

        seated_spacing_col = []

        t9 = (KEY_OUT_ROW_PROVIDED, KEY_OUT_DISP_ROW_PROVIDED, TYPE_TEXTBOX, self.bolt.bolt_row if flag else '')
        seated_spacing_col.append(t9)

        t9_1 = (KEY_OUT_COL_PROVIDED, KEY_OUT_DISP_COL_PROVIDED, TYPE_TEXTBOX, self.bolt.bolt_col if flag else '')
        seated_spacing_col.append(t9_1)

        t10 = (KEY_OUT_END_DIST, KEY_OUT_DISP_END_DIST, TYPE_TEXTBOX, self.bolt.seated_angle_end_column if flag else '')
        seated_spacing_col.append(t10)

        if self.bolt.bolt_row > 1:
            t10_1 = (KEY_OUT_PITCH, KEY_OUT_DISP_PITCH, TYPE_TEXTBOX, self.bolt.min_pitch_round if flag else '')
            seated_spacing_col.append(t10_1)

        if self.bolt.bolt_col > 2 and self.connectivity == VALUES_CONN_1[0]:
            t11 = (KEY_OUT_GAUGE_CENTRAL, KEY_OUT_DISP_GAUGE_CENTRAL, TYPE_TEXTBOX, self.bolt.seated_angle_gauge_column if flag else '')
            seated_spacing_col.append(t11)

            t11_1 = (KEY_OUT_GAUGE, KEY_OUT_DISP_GAUGE, TYPE_TEXTBOX, self.bolt.min_gauge_round if flag else '')
            seated_spacing_col.append(t11_1)
        else:
            t11 = (KEY_OUT_GAUGE, KEY_OUT_DISP_GAUGE, TYPE_TEXTBOX, self.bolt.seated_angle_gauge_column if flag else '')
            seated_spacing_col.append(t11)

        t12 = (KEY_OUT_EDGE_DIST, KEY_OUT_DISP_EDGE_DIST, TYPE_TEXTBOX, self.bolt.seated_angle_edge_column if flag else '')
        seated_spacing_col.append(t12)

        return seated_spacing_col

    def seated_spacing_beam(self, flag):

        seated_spacing_beam = []

        t9 = (KEY_OUT_ROW_PROVIDED, KEY_OUT_DISP_ROW_PROVIDED, TYPE_TEXTBOX, 1 if flag else '')
        seated_spacing_beam.append(t9)

        t9_1 = (KEY_OUT_COL_PROVIDED, KEY_OUT_DISP_COL_PROVIDED, TYPE_TEXTBOX, 2 if flag else '')
        seated_spacing_beam.append(t9_1)

        t10 = (KEY_OUT_END_DIST, KEY_OUT_DISP_END_DIST, TYPE_TEXTBOX, self.bolt.seated_angle_end_beam if flag else '')
        seated_spacing_beam.append(t10)

        t11 = (KEY_OUT_GAUGE, KEY_OUT_DISP_GAUGE, TYPE_TEXTBOX, self.bolt.seated_angle_gauge_beam if flag else '')
        seated_spacing_beam.append(t11)

        t12 = (KEY_OUT_EDGE_DIST, KEY_OUT_DISP_EDGE_DIST, TYPE_TEXTBOX, self.bolt.seated_angle_edge_beam if flag else '')
        seated_spacing_beam.append(t12)

        return seated_spacing_beam

    def capacities(self, flag):

        capacities = []

        t18 = (KEY_OUT_PLATE_SHEAR_DEMAND, KEY_OUT_DISP_PLATE_SHEAR_DEMAND, TYPE_TEXTBOX, self.load.shear_force if flag else '')
        capacities.append(t18)

        t17 = (KEY_OUT_PLATE_SHEAR, KEY_OUT_DISP_PLATE_SHEAR, TYPE_TEXTBOX, self.plate.shear_capacity if flag else '')
        capacities.append(t17)

        t19 = (KEY_OUT_PLATE_MOM_DEMAND, KEY_OUT_DISP_PLATE_MOM_DEMAND, TYPE_TEXTBOX, self.plate.moment_demand if flag else '')
        capacities.append(t19)

        t20 = (KEY_OUT_PLATE_MOM_CAPACITY, KEY_OUT_DISP_PLATE_MOM_CAPACITY, TYPE_TEXTBOX, self.plate.moment_capacity if flag else '')
        capacities.append(t20)

        return capacities

    def set_input_values(self, design_dictionary):
        super(SeatedAngleConnection,self).set_input_values(self, design_dictionary)
        self.seated_angle = Angle(designation= design_dictionary[KEY_ANGLE_LIST][0], material_grade=design_dictionary[KEY_CONNECTOR_MATERIAL])
        self.top_angle = Angle(designation= design_dictionary[KEY_ANGLE_LIST][0], material_grade=design_dictionary[KEY_CONNECTOR_MATERIAL])
        self.module = design_dictionary[KEY_MODULE]
        self.seated_list = design_dictionary[KEY_ANGLE_LIST]
        self.topangle_list = design_dictionary[KEY_TOPANGLE]
        self.seated_list_initial = design_dictionary[KEY_ANGLE_LIST]
        self.topangle_list_initial = design_dictionary[KEY_TOPANGLE]
        self.plate = Plate(thickness=design_dictionary.get(KEY_PLATETHK, None),
                           material_grade=design_dictionary[KEY_CONNECTOR_MATERIAL], gap=design_dictionary[KEY_DP_DETAILING_GAP])
        self.material_grade = design_dictionary[KEY_MATERIAL]
        self.material_grade_connector = design_dictionary[KEY_CONNECTOR_MATERIAL]
        # self.weld = Weld(material_grade=design_dictionary[KEY_MATERIAL], material_g_o=design_dictionary[KEY_DP_WELD_MATERIAL_G_O], fabrication=design_dictionary[KEY_DP_WELD_FAB])
        # self.weld = Weld(size=10, length= 100, material_grade=design_dictionary[KEY_MATERIAL])
        # print("input values are set. Doing preliminary member checks")
        self.warn_text(self)
        self.member_capacity(self)

    def warn_text(self):

        """
        Function to give logger warning when any old value is selected from Column and Beams table.
        """

        # @author Arsil Zunzunia
        # global logger
        red_list = red_list_function()
        if self.supported_section.designation in red_list or self.supporting_section.designation in red_list:
            logger.warning(" : You are using a section (in red color) that is not available in latest version of IS 808")
            # logger.info(" : You are using a section (in red color) that is not available in latest version of IS 808")
    ####################################
    # UI Items Ends here
    ####################################

    def member_capacity(self):
        # print(KEY_CONN,VALUES_CONN_1,self.supported_section.build)
        if self.supported_section.type == "Rolled":
            self.supported_section.length = self.supported_section.depth
        else:
            self.supported_section.length = self.supported_section.depth - (2*self.supported_section.flange_thickness)    # For Built-up section

        # self.supported_section.shear_yielding(length=length, thickness=self.supported_section.web_thickness, fy=self.supported_section.fy)
        self.supported_section.shear_capacity = round(IS800_2007.cl_8_4_design_shear_strength(
            self.supported_section.length * self.supported_section.web_thickness, self.supported_section.fy) / 1000, 2)
        if self.supported_section.shear_capacity > self.load.shear_force :
            # print("preliminary member check is satisfactory. Checking available angle thickness")
            self.design_status = True
            self.select_angle_thickness(self)
        else:
            self.design_status = False
            logger.error(" : shear yielding capacity {} is less than applied load, Please select larger sections or decrease loads"
                            .format(self.supported_section.shear_capacity))
            # print("failed in preliminary member checks. Select larger sections or decrease loads")

    def select_angle_thickness(self):
        self. plate.thickness = []
        self.seated_angle.width = self.supported_section.flange_width + 20.0

        for designation in self.seated_list:
            # print(self.seated_list)
            # print(designation)
            self.seated = Angle(designation=designation, material_grade=self.material_grade)
            self.check_capacity(self, self.seated)
            self.seated_angle.leg_a_length_min = self.b1 + self.plate.gap

            if self.plate.moment_capacity > self.plate.moment_demand and \
                    self.plate.shear_capacity > self.load.shear_force and \
                    self.seated.leg_a_length > self.seated_angle.leg_a_length_min:
                if self.seated.thickness not in self.plate.thickness:
                    self.plate.thickness.append(self.seated.thickness)
                # print("added", designation, self. plate.thickness)
            else:
                self.seated_list = [x for x in self.seated_list if x != designation]
                # print("popped", designation)

        if self.plate.thickness:
            logger.info("Required Seated Angle thickness available. Getting angle leg size")
            self.get_bolt_details(self)
        else:
            self.design_status = False
            logger.error("Increase Seated Angle thickness")

    def check_capacity(self, seated):
        self.b1 = IS800_2007.cl_8_7_1_3_stiff_bearing_length(self.load.shear_force,
                                                        self.supported_section.web_thickness,
                                                        self.supported_section.flange_thickness,
                                                        self.supported_section.root_radius,
                                                        self.supported_section.fy)
        # Distance from the end of bearing on seated angle horizontal leg to root angle OR A TO B in Fig 5.31 in Prof N. Subramanian's book
        self.b2 = max(self.b1 + self.plate.gap - seated.thickness - seated.root_radius, 0.0)

        if self.b2 == 0.0:
            self.plate.moment_demand = 0.0
        elif self.b2 <= self.b1:
            self.plate.moment_demand = round(float(self.load.shear_force) * (self.b2 / self.b1) * (self.b2 / 2) / 1E3,3)
        else:
            self.plate.moment_demand = round(float(self.load.shear_force) * (self.b2 - self.b1 / 2) / 1E3, 3)

        Z_p = self.seated_angle.width * seated.thickness ** 2 / 4
        Z_e = self.seated_angle.width * seated.thickness ** 2 / 6
        self.plate.moment_capacity = round(float(IS800_2007.cl_8_2_1_2_design_moment_strength(Z_e, Z_p, seated.fy, 'plastic'))/ 1E6, 3)

        area = self.seated_angle.width * seated.thickness
        self.plate.shear_capacity = round(float(IS800_2007.cl_8_4_design_shear_strength(area, seated.fy)) / 1E3, 3)

        # return moment_at_root_angle, plate_moment_capacity, self.plate.shear_capacity, b1

    def get_bolt_details(self):
        # print(self.design_status)
        self.output = []
        trial = 0
        [min_bolts_one_line, n] = self.get_seated_width_min_max(self)

        for self.plate.thickness_provided in sorted(self.plate.thickness):
            self.plate.connect_to_database_to_get_fy_fu(self.plate.material, self.plate.thickness_provided)
            # TO GET BOLT BEARING CAPACITY CORRESPONDING TO PLATE THICKNESS AND Fu AND Fy #
            self.get_plate_thk_bolt_bearing(self)
            bolts_required_previous = 2
            bolt_diameter_previous = self.bolt.bolt_diameter[-1]
            self.bolt_dia_possible = []
            count = 0

            for self.bolt.bolt_diameter_provided in reversed(self.bolt.bolt_diameter):
                self.bolt.bolt_PC_provided = self.bolt.bolt_grade[-1]

                self.bolt_placement_check(self)
                self.bolt_dia_check(self)
                self.bolt_grip_check(self)
                if self.bolt.design_status is False:
                    # print("Sufficient space is not available for bolt diameter: ", self.bolt.bolt_diameter_provided)
                    if self.bolt.plate_thk_status is False:
                        break
                    else:
                        continue

                self.get_bolt_capacity(self)
                t_sum = 0.0
                for i in self.bolt_conn_plates_t_fu_fy:
                    t_sum = t_sum + i[0]
                self.beta_lg = round(IS800_2007.cl_10_3_3_2_bolt_large_grip(self.bolt.bolt_diameter_provided, t_sum, 0.0), 3)
                self.bolt.number = round_up(float(self.load.shear_force * 1000) / (self.bolt.bolt_capacity * self.beta_lg), 1)
                if self.connectivity == VALUES_CONN_1[0]:
                    self.bolt.number = round_up(float(self.bolt.number) / n, 1)

                [bolt_line, bolts_one_line, web_plate_h] = \
                    self.plate.get_web_plate_l_bolts_one_line(self.seated_angle.width_max, self.seated_angle.width_min,
                                                              self.bolt.number, self.bolt.min_edge_dist_round,
                                                              self.bolt.min_gauge_round, min_bolts_one_line)
                self.bolt.bolt_row = bolt_line
                self.bolt.bolt_col = bolts_one_line * n
                if self.connectivity == VALUES_CONN_1[0]:
                    self.seated_angle.width = round_up(web_plate_h * 2 + self.supporting_section.web_thickness + \
                                              self.supporting_section.root_radius * 2, 1)
                else:
                    self.seated_angle.width = web_plate_h
                self.bolt.bolts_required = bolts_one_line*bolt_line*n

                self.check_leg_size(self, bolt_line)

                if 2 >= bolt_line >= 1 and self.plate.design_status is True:
                    self.bolt.bolt_force = self.load.shear_force / self.bolt.bolts_required

                    if self.bolt.bolts_required > bolts_required_previous and count >= 1:
                        self.bolt.bolt_diameter_provided = bolt_diameter_previous
                        self.bolt.bolts_required = bolts_required_previous
                        self.bolt.bolt_row = bolt_row_prev
                        self.bolt.bolt_col = bolt_col_prev
                        # self.bolt_dia_possible.remove(self.bolt.bolt_diameter_provided)
                        self.bolt_placement_check(self)
                        self.get_bolt_capacity(self)
                        # self.bolt.bolt_force = bolt_force_previous
                        break
                    else:
                        self.bolt_dia_possible.append(self.bolt.bolt_diameter_provided)
                    bolts_required_previous = self.bolt.bolts_required
                    bolt_diameter_previous = self.bolt.bolt_diameter_provided
                    # TODO: set bolt row and column prev value
                    bolt_row_prev = self.bolt.bolt_row
                    bolt_col_prev = self.bolt.bolt_col
                    # bolt_force_previous = self.bolt.bolt_force
                    count += 1
                else:
                    self.bolt.bolt_force = self.load.shear_force / self.bolt.number
                    continue
            if self.bolt_dia_possible:
                self.bolt.bolt_diameter_provided = min(self.bolt_dia_possible)
                # print("bolt diameter: ", self.bolt_dia_possible)
                # print("provided bolt diameter: ", self.bolt.bolt_diameter_provided)
                self.check_leg_size(self, bolt_line)
                print(self.plate.design_status)

                if self.plate.design_status is True:
                    trial += 1

                    ##### O U T P U T   D I C T I O N A R Y   F O R M A T #####
                    row = [int(self.bolt.bolt_diameter_provided),           # 0-Bolt Diameter
                           self.bolt.bolt_PC_provided,                      # 1-Bolt Grade
                           self.seated_angle.designation,                   # 2-Seated Angle designation
                           int(self.plate.thickness_provided),              # 3-Seated Angle Thickness
                           self.seated_angle.leg_a_length,                  # 4-Seated angle leg size
                           self.bolt.bolt_row,                              # 5-Bolt rows on seated angle vertical leg
                           self.bolt.bolt_col,                              # 6-Bolt columns on seat angle vertical leg
                           self.seated_angle.width,                         # 7-Length of the seated angle
                           self.bolt.bolts_required,                        # 8-Total no of bolts
                           self.bolt.min_gauge_round,                       # 9-Gauge distance
                           self.bolt.min_edge_dist_round,                   # 10-Edge Distance
                           self.bolt.min_pitch_round,                       # 11-Pitch
                           self.bolt.min_end_dist_round,                    # 12-End Distance
                           self.bolt.bolt_force,                            # 13-Bolt Force

                           'INSERT_HERE',  # XX- EMPTY
                           trial]
                    self.output.append(row)
                    print("********* Trial {} ends here *************".format(trial))
                else:
                    continue
            else:
                continue

        if self.bolt_dia_possible and self.plate.design_status is True:
            print("No of effective trials: ", trial)
            print(self.output)
            self.select_optimum(self)
            self.top_angle_section(self)
            logger.info("=== End Of Design ===")
        elif self.bolt.design_status is False and self.bolt.plate_thk_status is False:
            self.design_status = False
            logger.error("Total thickness of connecting elements is more than 8 times bolt diameter, "
                         "please select higher bolt diameter")
            logger.error("It fails in bolt grip length check as per Cl. 10.3.3.2 of IS 800:2007")
        else:
            self.design_status = False
            # logger.error("Decrease bolt diameter")
            logger.error("Sufficient space not available to arrange bolts, " +
                         "either decrease bolt diameter or increase angle leg size.")

    def select_optimum(self):
        """This function sorts the list of available options and selects the combination with least leg size"""
        self.output.sort(key=lambda x: (x[4], x[3], x[5]))
        self.bolt.bolt_diameter_provided = self.output[0][0]
        self.bolt.bolt_PC_provided = self.output[0][1]
        self.seated_angle.designation = self.output[0][2]
        self.plate.thickness_provided = self.output[0][3]
        self.seated_angle.leg_a_length = self.output[0][4]
        self.bolt.bolt_row = self.output[0][5]
        self.bolt.bolt_col = self.output[0][6]
        self.seated_angle.width = self.output[0][7]
        self.bolt.bolts_required = self.output[0][8]
        self.bolt.min_gauge_round = self.output[0][9]
        self.bolt.min_edge_dist_round = self.output[0][10]
        self.bolt.min_pitch_round = self.output[0][11]
        self.bolt.min_end_dist_round = self.output[0][12]
        self.bolt.bolt_force = self.output[0][13]

        self.set_final_values(self)

    def set_final_values(self):
        # self.seated_angle = Angle(designation=self.seated_angle.designation, material_grade=self.material_grade)
        self.seated = Angle(designation=self.seated_angle.designation, material_grade=self.material_grade)
        self.seated_angle_bolt_details(self)
        if self.connectivity == VALUES_CONN_1[0]:
            self.bolt.gauge = self.bolt.min_gauge_round
            self.bolt.sa_length = self.seated_angle.width
        else:
            self.bolt.gauge = self.bolt.seated_angle_gauge_column
        self.plate.thickness_provided = self.seated.thickness
        self.get_plate_thk_bolt_bearing(self)
        self.bolt.bolt_force = self.load.shear_force / self.bolt.bolts_required
        self.bolt_PC(self)
        # self.get_bolt_capacity(self)
        # self.get_bolt_capacity_updated(self)
        self.check_capacity(self, self.seated)

    def bolt_PC(self):
        bolt_PC_previous = self.bolt.bolt_grade[-1]
        for self.bolt.bolt_PC_provided in reversed(self.bolt.bolt_grade):
            count = 1
            self.bolt_placement_check(self)
            self.get_bolt_capacity_updated(self)
            t_sum = 0.0
            for i in self.bolt_conn_plates_t_fu_fy:
                t_sum = t_sum + i[0]
            self.beta_lg = round(IS800_2007.cl_10_3_3_2_bolt_large_grip(self.bolt.bolt_diameter_provided, t_sum, 0.0), 3)
            if self.bolt.bolt_capacity * self.beta_lg < self.bolt.bolt_force * 1000 and count >= 1:
                self.bolt.bolt_PC_provided = bolt_PC_previous
                self.get_bolt_capacity_updated(self)
                break
            bolt_PC_previous = self.bolt.bolt_PC_provided
            count += 1

    def get_seated_width_min_max(self):
        """This function sets the max and min limits of seated angle length"""
        if self.connectivity == VALUES_CONN_1[0]:
            if self.supporting_section.flange_width > self.supported_section.flange_width:
                self.seated_angle.width_min = (self.supported_section.flange_width + 20 -
                                    self.supporting_section.web_thickness -2 * self.supporting_section.root_radius) / 2
                self.seated_angle.width_max = (self.supporting_section.flange_width -
                                    self.supporting_section.web_thickness - 2 * self.supporting_section.root_radius) / 2
            else:
                self.seated_angle.width_min = (self.supporting_section.flange_width -
                                    self.supporting_section.web_thickness - 2 * self.supporting_section.root_radius) / 2
                self.seated_angle.width_max = self.seated_angle.width_min + 10
                # self.seated_angle.width_min = (self.supporting_section.flange_width -
                #                   self.supporting_section.web_thickness - 2 * self.supporting_section.root_radius) / 2
                # self.seated_angle.width_max = (self.supported_section.flange_width -
                #                   self.supporting_section.web_thickness - 2 * self.supporting_section.root_radius) / 2
            min_bolts_one_line = 1
            n = 2
        else:
            self.seated_angle.width_min = self.supported_section.flange_width
            self.seated_angle.width_max = (self.supporting_section.depth -
                                2 * self.supporting_section.flange_thickness - 2 * self.supporting_section.root_radius)
            min_bolts_one_line = 2
            n = 1

        return min_bolts_one_line, n

    def get_plate_thk_bolt_bearing(self):
        """This function sets the thickness and material propert combination of connected elements"""
        # TO GET BOLT BEARING CAPACITY CORRESPONDING TO PLATE THICKNESS AND Fu AND Fy #
        self.bolt_conn_plates_t_fu_fy = []
        self.bolt_conn_plates_t_fu_fy.append((self.plate.thickness_provided, self.seated.fu, self.seated.fy))
        if self.connectivity == VALUES_CONN_1[0]:
            self.bolt_conn_plates_t_fu_fy.append(
                (self.supporting_section.flange_thickness, self.supporting_section.fu, self.supporting_section.fy))
        else:
            self.bolt_conn_plates_t_fu_fy.append(
                (self.supporting_section.web_thickness, self.supporting_section.fu, self.supporting_section.fy))

    def bolt_placement_check(self):
        """This function calculates minimum bolt spacing limits"""
        self.bolt.calculate_bolt_spacing_limits(bolt_diameter_provided=self.bolt.bolt_diameter_provided,
                                                conn_plates_t_fu_fy=self.bolt_conn_plates_t_fu_fy)
        self.bolt.min_end_dist_round = round_up(IS800_2007.cl_10_2_4_2_min_edge_end_dist(
            self.bolt.bolt_diameter_provided, self.bolt.bolt_hole_type, 'machine_flame_cut'), 5)

    def get_bolt_capacity(self):
        """This function calculates minimum bolt capacities"""
        self.bolt_bearing_end_dist = self.bolt.min_end_dist_round
        self.bolt.calculate_bolt_capacity(bolt_diameter_provided=self.bolt.bolt_diameter_provided,
                                          bolt_grade_provided=self.bolt.bolt_PC_provided,
                                          conn_plates_t_fu_fy=self.bolt_conn_plates_t_fu_fy, n_planes=1,
                                          seatedangle_e=self.bolt_bearing_end_dist)
        if self.bolt.bolt_bearing_capacity is not VALUE_NOT_APPLICABLE:
            self.bolt.bolt_bearing_capacity_disp = round(self.bolt.bolt_bearing_capacity / 1000, 2)
        else:
            self.bolt.bolt_bearing_capacity_disp = self.bolt.bolt_bearing_capacity
        t_sum = 0.0
        for i in self.bolt_conn_plates_t_fu_fy:
            t_sum = t_sum + i[0]
        self.beta_lg = round(IS800_2007.cl_10_3_3_2_bolt_large_grip(self.bolt.bolt_diameter_provided, t_sum, 0.0), 3)
        print(t_sum)
        print(self.beta_lg)
        self.bolt.bolt_shear_capacity_disp = round(self.bolt.bolt_shear_capacity/1000, 2)
        self.bolt.bolt_capacity_disp = round(self.bolt.bolt_capacity/1000, 2)
        # self.bolt.bolt_shear_capacity_reduced_disp = round(self.bolt.bolt_shear_capacity * self.beta_lg / 1000, 2)
        self.bolt.bolt_capacity_reduced_disp = round(self.bolt.bolt_capacity * self.beta_lg / 1000, 2)

    def get_bolt_capacity_updated(self):
        """This function updates bolt capacities"""
        self.bolt_bearing_end_dist = self.bolt.min_end_dist_round + self.seated.thickness + self.seated.root_radius
        self.bolt.calculate_bolt_capacity(bolt_diameter_provided=self.bolt.bolt_diameter_provided,
                                          bolt_grade_provided=self.bolt.bolt_PC_provided,
                                          conn_plates_t_fu_fy=self.bolt_conn_plates_t_fu_fy, n_planes=1,
                                          seatedangle_e=self.bolt_bearing_end_dist)
        if self.bolt.bolt_bearing_capacity is not VALUE_NOT_APPLICABLE:
            self.bolt.bolt_bearing_capacity_disp = round(self.bolt.bolt_bearing_capacity / 1000, 2)
        else:
            self.bolt.bolt_bearing_capacity_disp = self.bolt.bolt_bearing_capacity
        t_sum = 0.0
        for i in self.bolt_conn_plates_t_fu_fy:
            t_sum = t_sum + i[0]
        self.beta_lg = round(IS800_2007.cl_10_3_3_2_bolt_large_grip(self.bolt.bolt_diameter_provided, t_sum, 0.0), 3)
        print(t_sum)
        print(self.beta_lg)
        self.bolt.bolt_shear_capacity_disp = round(self.bolt.bolt_shear_capacity / 1000, 2)
        self.bolt.bolt_capacity_disp = round(self.bolt.bolt_capacity / 1000, 2)
        # self.bolt.bolt_shear_capacity_reduced_disp = round(self.bolt.bolt_shear_capacity * self.beta_lg / 1000, 2)
        self.bolt.bolt_capacity_reduced_disp = round(self.bolt.bolt_capacity * self.beta_lg / 1000, 2)

    def bolt_dia_check(self):
        """This function checks if the selected bolt diameter can be placed within the available flange width"""
        self.beam_space_min = (self.supported_section.flange_width -
                          self.supported_section.web_thickness - 2 * self.supported_section.root_radius) / 2
        self.col_space_min = (self.supporting_section.flange_width -
                          self.supporting_section.web_thickness - 2 * self.supporting_section.root_radius) / 2
        if self.connectivity == VALUES_CONN_1[0]:
            if self.beam_space_min >= 2*self.bolt.min_end_dist_round and self.col_space_min >= 2*self.bolt.min_end_dist_round:
                self.bolt.design_status = True
            else:
                self.bolt.design_status = False
        else:
            if self.beam_space_min >= 2 * self.bolt.min_end_dist_round:
                self.bolt.design_status = True
            else:
                self.bolt.design_status = False

    def bolt_grip_check(self):
        '''This functions checks the grip length of bolts'''
        self.bolt.plate_thk_status = True
        t_sum = 0.0
        for i in self.bolt_conn_plates_t_fu_fy:
            t_sum = t_sum + i[0]
        if self.bolt.bolt_diameter_provided * 8 < t_sum:
            self.bolt.design_status = False
            self.bolt.plate_thk_status = False

    def check_leg_size(self, bolt_line):
        self.bolt_placement_check(self)
        min_leg_length = (2 * self.bolt.min_end_dist_round + (bolt_line - 1) * self.bolt.min_pitch_round)
        min_leg_b_length = (self.bolt.min_end_dist_round + self.plate.gap + self.bolt.min_edge_dist_round)
        # min_leg_length = max(2*self.bolt.min_end_dist_round + (bolts_one_line - 1) * self.bolt.min_pitch_round, self.seated_angle.leg_a_length_min)
        print("min_leg_length", min_leg_length)
        print(self.plate.gap)
        print("min_leg_b_length", min_leg_b_length)
        self.seated_list_same_thickness = self.seated_angle.get_available_seated_list(self.seated_list,
            max_leg_length = math.inf, min_leg_length = min_leg_length, position = "inner", t_min = self.plate.thickness_provided)

        if self.seated_list_same_thickness is []:
            self.plate.design_status = False
        else:
            for self.seated_angle.designation in self.seated_list_same_thickness:
                [leg_a_length, leg_b_length, t, r_r] = get_leg_lengths(self.seated_angle.designation)
                print(leg_a_length, leg_b_length)
                if (leg_a_length - t - r_r) >= min_leg_length and leg_b_length >= min_leg_b_length:
                    self.seated_angle.leg_a_length = leg_a_length
                    self.plate.design_status = True
                    print(leg_a_length, leg_b_length)
                    break
                else:
                    self.plate.design_status = False

    # def check_leg_b_size(self):
    #     min_leg_b_length = (self.bolt.min_end_dist_round + self.plate.gap + self.bolt.min_edge_dist_round)
    #     print("min_leg_b_length", min_leg_b_length)
    #     self.seated_list_leg_b = self.seated_list_same_thickness.get_available_seated_list(self.seated_list,
    #         max_leg_length=math.inf, min_leg_length=min_leg_b_length, position="outer", t_min=self.plate.thickness_provided)
    #     for self.seated_angle.designation in self.seated_list_leg_b:
    #         [leg_a_length, leg_b_length, t, r_r] = get_leg_lengths(self.seated_angle.designation)
    #         if leg_a_length >= min_leg_b_length:
    #             self.seated_angle.leg_a_length = leg_a_length
    #             self.plate.design_status = True
    #             break
    #         else:
    #             self.plate.design_status = False
    #
    #     if self.seated_list_leg_b is []:
    #         self.plate.design_status = False
    #     else:
    #         self.plate.design_status = True

    def top_angle_section(self):
        """Identify appropriate top angle size based on beam depth.
        Note:
            Assumptions:
                Calculating top angle dimensions based on thumb rules:
                    top_angle_side = beam_depth/4
                    top_angle_thickness = top_angle_side/10 with a minimum of 6mm
                Select the nearest available equal angle as the top angle.
                Equal angles satisfying both these thumb rules are selected for this function from steel tables
        """
        # minimum length of leg of top angle is twice edge distance + angle thickness + root_radius.
        # as the side length is rounded up in the next step, ignoring angle thickness while calculating
        # minimum length of side

        for top in self.topangle_list:
            # print(self.topangle_list)
            # print(top)
            topclip = Angle(designation=top, material_grade=self.material_grade)
            top_angle_side_minimum = max(2 * self.bolt.min_end_dist_round + topclip.root_radius + topclip.thickness,
                                         self.bolt.min_end_dist_round + self.plate.gap + self.bolt.min_edge_dist_round)
            top_angle_side = max(float(self.supported_section.depth) / 4, top_angle_side_minimum, 50)
            top_angle_thickness_min = max(round_up(float(topclip.leg_a_length) / 10, 1), 6)
            # print(topclip.thickness, top_angle_thickness_min)
            if topclip.leg_a_length >= top_angle_side and topclip.thickness >= top_angle_thickness_min:
                self.top_angle = Angle(designation=top, material_grade=self.material_grade)
                self.top_angle.design_status = True
                break
            else:
                self.top_angle.design_status = False

        if self.top_angle.design_status is False:
            for top in self.topangle_list:
                # print(self.topangle_list)
                # print(top)
                topclip = Angle(designation=top, material_grade=self.material_grade)
                top_angle_side_minimum = max(2 * self.bolt.min_end_dist_round + topclip.root_radius + topclip.thickness,
                                             self.bolt.min_end_dist_round + self.plate.gap + self.bolt.min_edge_dist_round)
                top_angle_side = max(top_angle_side_minimum, 50)
                top_angle_thickness_min = max(round_up(float(topclip.leg_a_length) / 10, 1), 6)
                if topclip.leg_a_length >= top_angle_side and topclip.thickness >= top_angle_thickness_min:
                    self.top_angle = Angle(designation=top, material_grade=self.material_grade)
                    self.top_angle.design_status = True
                    break
                else:
                    self.top_angle.design_status = False

        if self.top_angle.design_status is False:
            for top in self.topangle_list:
                # print(self.topangle_list)
                # print(top)
                topclip = Angle(designation=top, material_grade=self.material_grade)
                top_angle_side_minimum = max(2 * self.bolt.min_end_dist_round + topclip.root_radius + topclip.thickness,
                                             self.bolt.min_end_dist_round + self.plate.gap + self.bolt.min_edge_dist_round)
                top_angle_side = max(top_angle_side_minimum, 50)
                top_angle_thickness_min = 6
                if topclip.leg_a_length >= top_angle_side and topclip.thickness >= top_angle_thickness_min:
                    self.top_angle = Angle(designation=top, material_grade=self.material_grade)
                    self.top_angle.design_status = True
                    break
                else:
                    self.top_angle.design_status = False

        top_angle_thickness_min = max(round_up(float(topclip.leg_a_length) / 10, 1), 6)
        if self.top_angle.design_status is True:
            self.top_angle_bolt_details(self)
            # print("provided top angle", self.top_angle.designation)
            logger.info(": Based on thumb rules, a minimum top angle leg size of {} mm and a thickness of {} mm "
                        "is required to provide stability to {} ".format(top_angle_side, top_angle_thickness_min,
                                                                         self.supported_section.designation))
            self.design_status = True
        else:
            logger.error(": Sufficient leg length is not available for Top Angle. ")
            self.design_status = False

    def top_angle_bolt_details(self):
        if self.connectivity == VALUES_CONN_1[0]:
            self.top_angle.width = max(min(self.supported_section.flange_width + 20, self.supporting_section.flange_width + 20),

                                       round_up((self.supporting_section.web_thickness+self.supporting_section.root_radius * 2 +
                                       self.bolt.min_end_dist_round * 2 + self.bolt.min_edge_dist_round * 2), 1),

                                       round_up((self.supported_section.web_thickness + self.supported_section.root_radius * 2 +
                                       self.bolt.min_end_dist_round * 2 + self.bolt.min_edge_dist_round * 2), 1) )

            if self.top_angle.width < self.supporting_section.flange_width:
                self.bolt.top_angle_gauge_column = round_up((self.top_angle.width -
                            self.supporting_section.root_radius * 2 - self.supporting_section.web_thickness) / 2 +
                            self.supporting_section.root_radius * 2 + self.supporting_section.web_thickness, 1)
                self.bolt.top_angle_edge_column = round((self.top_angle.width - self.bolt.top_angle_gauge_column) / 2, 1)
                # self.top_angle.width = self.bolt.top_angle_gauge_column + 2 * self.bolt.top_angle_edge_column
            else:
                self.bolt.top_angle_gauge_column = round_up((self.supporting_section.flange_width -
                            self.supporting_section.root_radius * 2 - self.supporting_section.web_thickness) / 2 +
                            self.supporting_section.root_radius * 2 + self.supporting_section.web_thickness, 1)
                self.bolt.top_angle_edge_column = round((self.top_angle.width - self.bolt.top_angle_gauge_column) / 2, 1)
                # self.top_angle.width = self.bolt.top_angle_gauge_column + 2 * self.bolt.top_angle_edge_column

            if self.top_angle.width < self.supported_section.flange_width:
                # self.bolt.top_angle_gauge_beam = round_up((self.top_angle.width - self.bolt.min_edge_dist_round * 2), 1)
                self.bolt.top_angle_gauge_beam = round_up((self.top_angle.width -
                            self.supported_section.root_radius * 2 - self.supported_section.web_thickness) / 2 +
                            self.supported_section.root_radius * 2 + self.supported_section.web_thickness, 1)
                self.bolt.top_angle_edge_beam = round((self.top_angle.width - self.bolt.top_angle_gauge_beam) / 2, 1)

            else:
                self.bolt.top_angle_gauge_beam = round_up((self.supported_section.flange_width -
                            self.supported_section.root_radius * 2 - self.supported_section.web_thickness) / 2 +
                            self.supported_section.root_radius * 2 + self.supported_section.web_thickness, 1)
                self.bolt.top_angle_edge_beam = round((self.top_angle.width - self.bolt.top_angle_gauge_beam) / 2, 1)

        else:
            self.top_angle.width = max(round_up(self.supported_section.flange_width + 20, 1),

                                       round_up((self.supported_section.web_thickness + self.supported_section.root_radius * 2 +
                                                self.bolt.min_end_dist_round * 2 + self.bolt.min_edge_dist_round * 2), 1) )

            self.bolt.top_angle_gauge_beam = round_up((self.supported_section.flange_width -
                            self.supported_section.root_radius * 2 - self.supported_section.web_thickness) / 2 +
                            self.supported_section.root_radius * 2 + self.supported_section.web_thickness, 1)
            self.bolt.top_angle_edge_beam = round((self.top_angle.width - self.bolt.top_angle_gauge_beam) / 2, 1)
            self.bolt.top_angle_gauge_column = self.bolt.top_angle_gauge_beam
            self.bolt.top_angle_edge_column = round((self.top_angle.width - self.bolt.top_angle_gauge_column) / 2, 1)

        self.bolt.top_angle_end = round_up(min((self.top_angle.leg_a_length - self.top_angle.thickness - self.top_angle.root_radius) / 2,
                                           self.top_angle.leg_a_length- self.plate.gap- self.bolt.min_edge_dist_round), 1)

    def seated_angle_bolt_details(self):
        if self.connectivity == VALUES_CONN_1[0]:
            # self.seated_angle.width = max(min(self.supported_section.flange_width, self.supporting_section.flange_width),
            #
            #                            round_up((self.supporting_section.web_thickness+self.supporting_section.root_radius * 2 +
            #                            self.bolt.min_end_dist_round * 2 + self.bolt.min_edge_dist_round * 2), 1),
            #
            #                            round_up((self.supported_section.web_thickness + self.supported_section.root_radius * 2 +
            #                            self.bolt.min_end_dist_round * 2 + self.bolt.min_edge_dist_round * 2), 1) )
            # TODO: Recalculate bolt row and column to minimize seated angle width
            self.recalculate_bolt_row_col(self)
            if self.seated_angle.width < self.supporting_section.flange_width:
                # print("seated angle width: ", self.seated_angle.width)
                self.bolt.seated_angle_gauge_column = round_up((self.seated_angle.width - self.bolt.min_edge_dist_round * 2 -
                                                                (self.bolt.bolt_col - 2) * self.bolt.min_gauge_round), 1)

            else:
                self.bolt.seated_angle_gauge_column = round_up((self.supporting_section.flange_width -
                                                                self.bolt.min_end_dist_round * 2 -
                                                                (self.bolt.bolt_col - 2) * self.bolt.min_gauge_round), 1)

            self.bolt.seated_angle_gauge_beam = round_up((self.supported_section.flange_width -
                                    self.supported_section.root_radius * 2 - self.supported_section.web_thickness)/2 +
                                    self.supported_section.root_radius * 2 + self.supported_section.web_thickness, 1)
            self.bolt.seated_angle_edge_beam = round((self.seated_angle.width - self.bolt.seated_angle_gauge_beam) / 2, 1)
            self.bolt.seated_angle_end_column = round_up((self.seated.leg_a_length - self.seated.thickness -
                                                          self.seated.root_radius - self.bolt.min_end_dist_round -
                                                          self.bolt.min_pitch_round * (self.bolt.bolt_row - 1)), 1)
            self.bolt.seated_angle_edge_column = round((self.seated_angle.width - self.bolt.seated_angle_gauge_column -
                                                          (self.bolt.bolt_col - 2) * self.bolt.min_gauge_round) / 2, 1)

        else:
            self.seated_angle.width = max(self.supported_section.flange_width + 20,

                   round_up((self.supported_section.web_thickness + self.supported_section.root_radius * 2 +
                            self.bolt.min_end_dist_round * 2 + (self.bolt.bolt_col - 1) * self.bolt.min_gauge_round), 1) )

            self.bolt.seated_angle_gauge_beam = round_up((self.supported_section.flange_width -
                                    self.supported_section.root_radius * 2 + self.supported_section.web_thickness)/2 +
                                    self.supported_section.root_radius * 2 + self.supported_section.web_thickness, 1)
            self.bolt.seated_angle_edge_beam = round((self.seated_angle.width - self.bolt.seated_angle_gauge_beam) / 2, 1)
            self.bolt.seated_angle_gauge_column = round_up((self.seated_angle.width - self.bolt.min_edge_dist_round * 2)/
                                                            (self.bolt.bolt_col - 1), 1)
            self.bolt.seated_angle_end_column = round_up((self.seated.leg_a_length - self.seated.thickness -
                                                          self.seated.root_radius - self.bolt.min_end_dist_round -
                                                          self.bolt.min_pitch_round * (self.bolt.bolt_row - 1)), 1)
            self.bolt.seated_angle_edge_column = round((self.seated_angle.width - (self.bolt.bolt_col - 1) *
                                                           self.bolt.seated_angle_gauge_column) / 2, 1)
        # self.bolt.seated_angle_end_beam = round_up((self.seated.leg_a_length - self.seated.thickness - self.seated.root_radius) / 2, 1)
        self.bolt.seated_angle_end_beam = round_up(min((self.seated.leg_a_length - self.seated.thickness - self.seated.root_radius) / 2,
                                           self.seated.leg_a_length- self.plate.gap- self.bolt.min_edge_dist_round), 1)

    def recalculate_bolt_row_col(self):
        """This Function recalculates bolt row and columns to reduce seated angle width"""
        if self.bolt.bolt_col/2 >= 2 and self.bolt.bolt_row == 1 and self.seated_angle.width > self.supported_section.flange_width:
            if (self.seated.leg_a_length - self.seated.thickness - self.seated.root_radius -
                                                    2 * self.bolt.min_end_dist_round) / self.bolt.min_pitch_round >= 1:
                self.bolt.bolt_col = 2 * round_up(self.bolt.bolt_col/4, 1)
                self.bolt.bolt_row = self.bolt.bolt_row * 2
                self.bolt.bolts_required = self.bolt.bolt_col * self.bolt.bolt_row
                self.seated_angle.width = max(round_up(self.supported_section.flange_width + 20, 1),
                            round_up((self.supporting_section.web_thickness + self.supporting_section.root_radius * 2 +
                                self.bolt.min_end_dist_round * 2 + (self.bolt.bolt_col - 2) * self.bolt.min_gauge_round
                                + self.bolt.min_edge_dist_round * 2), 1))
        else:
            self.seated_angle.width = max(round_up(self.supported_section.flange_width + 20, 1), self.seated_angle.width)

    ######################################
    # Function to create design report (LateX/PDF)
    ######################################
    def save_design(self, popup_summary):
        super(SeatedAngleConnection, self).save_design(self)
        gamma_m0 = IS800_2007.cl_5_4_1_Table_5["gamma_m0"]['yielding']
        # bolt_list = str(*self.bolt.bolt_diameter, sep=", ")

        self.report_seated_angle = {KEY_DISP_SEC_PROFILE: "equaldp",
<<<<<<< HEAD
                                    # Image shall be save with this name.png in resource files
                                    KEY_DISP_SECSIZE: self.seated_angle.designation,
                                    KEY_DISP_MATERIAL: self.seated_angle.material,
                                    KEY_DISP_FU: round(self.seated_angle.fu, 2),
                                    KEY_DISP_FY: round(self.seated_angle.fy, 2),
                                    'Mass': round(self.seated_angle.mass, 2),
                                    'Area(mm2) - Ag': round((self.seated_angle.area / 100), 2),
                                    'A(mm)': round(self.seated_angle.max_leg, 2),
                                    'B(mm)': round(self.seated_angle.min_leg, 2),
                                    't(mm)': round(self.seated_angle.thickness, 2),
                                    'R1(mm)': round(self.seated_angle.root_radius, 2),
                                    'R2(mm)': round(self.seated_angle.toe_radius, 2),
                                    'Cy(mm)': round(self.seated_angle.Cy, 2),
                                    'Cz(mm)': round(self.seated_angle.Cz, 2),
                                    'Iz(cm4)': round(self.seated_angle.mom_inertia_z / 10000, 2),
                                    'Iy(cm4)': round(self.seated_angle.mom_inertia_y / 10000, 2),
                                    'Iu(cm4)': round(self.seated_angle.mom_inertia_u / 10000, 2),
                                    'Iv(cm4)': round(self.seated_angle.mom_inertia_v / 10000, 2),
                                    'rz(cm)': round(self.seated_angle.rad_of_gy_z / 10, 2),
                                    'ry(cm)': round((self.seated_angle.rad_of_gy_y) / 10, 2),
                                    'ru(cm)': round((self.seated_angle.rad_of_gy_u) / 10, 2),
                                    'rv(cm)': round((self.seated_angle.rad_of_gy_v) / 10, 2),
                                    'Zz(cm3)': round(self.seated_angle.elast_sec_mod_z / 1000, 2),
                                    'Zy(cm3)': round(self.seated_angle.elast_sec_mod_y / 1000, 2),
                                    'Zpz(cm3)': round(self.seated_angle.plast_sec_mod_z / 1000, 2),
                                    'Zpy(cm3)': round(self.seated_angle.elast_sec_mod_y / 1000, 2)}

        self.report_topangle = {KEY_DISP_SEC_PROFILE: "equaldp",
                                # Image shall be save with this name.png in resource files
                                KEY_DISP_SECSIZE: self.top_angle.designation,
                                KEY_DISP_MATERIAL: self.top_angle.material,
                                KEY_DISP_FU: round(self.top_angle.fu, 2),
                                KEY_DISP_FY: round(self.top_angle.fy, 2),
                                'Mass': round(self.top_angle.mass, 2),
                                'Area(mm2) - Ag': round((self.top_angle.area / 100), 2),
                                'A(mm)': round(self.top_angle.max_leg, 2),
                                'B(mm)': round(self.top_angle.min_leg, 2),
                                't(mm)': round(self.top_angle.thickness, 2),
                                'R1(mm)': round(self.top_angle.root_radius, 2),
                                'R2(mm)': round(self.top_angle.toe_radius, 2),
                                'Cy(mm)': round(self.top_angle.Cy, 2),
                                'Cz(mm)': round(self.top_angle.Cz, 2),
                                'Iz(cm4)': round(self.top_angle.mom_inertia_z / 10000, 2),
                                'Iy(cm4)': round(self.top_angle.mom_inertia_y / 10000, 2),
                                'Iu(cm4)': round(self.top_angle.mom_inertia_u / 10000, 2),
                                'Iv(cm4)': round(self.top_angle.mom_inertia_v / 10000, 2),
                                'rz(cm)': round(self.top_angle.rad_of_gy_z / 10, 2),
                                'ry(cm)': round((self.top_angle.rad_of_gy_y) / 10, 2),
                                'ru(cm)': round((self.top_angle.rad_of_gy_u) / 10, 2),
                                'rv(cm)': round((self.top_angle.rad_of_gy_v) / 10, 2),
                                'Zz(cm3)': round(self.top_angle.elast_sec_mod_z / 1000, 2),
                                'Zy(cm3)': round(self.top_angle.elast_sec_mod_y / 1000, 2),
                                'Zpz(cm3)': round(self.top_angle.plast_sec_mod_z / 1000, 2),
                                'Zpy(cm3)': round(self.top_angle.elast_sec_mod_y / 1000, 2)}
=======
                                  # Image shall be save with this name.png in resource files
                                  KEY_DISP_SECSIZE: self.seated_angle.designation,
                                  KEY_DISP_MATERIAL: self.seated_angle.material,
                                  KEY_DISP_FU: round(self.seated_angle.fu, 2),
                                  KEY_DISP_FY: round(self.seated_angle.fy, 2),
                                  'Mass': round(self.seated_angle.mass, 2),
                                  'Area(mm2) - A': round((self.seated_angle.area / 100), 2),
                                  'A(mm)': round(self.seated_angle.max_leg, 2),
                                  'B(mm)': round(self.seated_angle.min_leg, 2),
                                  't(mm)': round(self.seated_angle.thickness, 2),
                                  'R1(mm)': round(self.seated_angle.root_radius, 2),
                                  'R2(mm)': round(self.seated_angle.toe_radius, 2),
                                  'Cy(mm)': round(self.seated_angle.Cy, 2),
                                  'Cz(mm)': round(self.seated_angle.Cz, 2),
                                  'Iz(cm4)': round(self.seated_angle.mom_inertia_z / 10000, 2),
                                  'Iy(cm4)': round(self.seated_angle.mom_inertia_y / 10000, 2),
                                  'Iu(cm4)': round(self.seated_angle.mom_inertia_u / 10000, 2),
                                  'Iv(cm4)': round(self.seated_angle.mom_inertia_v / 10000, 2),
                                  'rz(cm)': round(self.seated_angle.rad_of_gy_z / 10, 2),
                                  'ry(cm)': round((self.seated_angle.rad_of_gy_y) / 10, 2),
                                  'ru(cm)': round((self.seated_angle.rad_of_gy_u) / 10, 2),
                                  'rv(cm)': round((self.seated_angle.rad_of_gy_v) / 10, 2),
                                  'Zz(cm3)': round(self.seated_angle.elast_sec_mod_z / 1000, 2),
                                  'Zy(cm3)': round(self.seated_angle.elast_sec_mod_y / 1000, 2),
                                  'Zpz(cm3)': round(self.seated_angle.plast_sec_mod_z / 1000, 2),
                                  'Zpy(cm3)': round(self.seated_angle.elast_sec_mod_y / 1000, 2)}

        self.report_topangle = {KEY_DISP_SEC_PROFILE: "equaldp",
                                  # Image shall be save with this name.png in resource files
                                  KEY_DISP_SECSIZE: self.top_angle.designation,
                                  KEY_DISP_MATERIAL: self.top_angle.material,
                                  KEY_DISP_FU: round(self.top_angle.fu, 2),
                                  KEY_DISP_FY: round(self.top_angle.fy, 2),
                                  'Mass': round(self.top_angle.mass, 2),
                                  'Area(mm2) - A': round((self.top_angle.area / 100), 2),
                                  'A(mm)': round(self.top_angle.max_leg, 2),
                                  'B(mm)': round(self.top_angle.min_leg, 2),
                                  't(mm)': round(self.top_angle.thickness, 2),
                                  'R1(mm)': round(self.top_angle.root_radius, 2),
                                  'R2(mm)': round(self.top_angle.toe_radius, 2),
                                  'Cy(mm)': round(self.top_angle.Cy, 2),
                                  'Cz(mm)': round(self.top_angle.Cz, 2),
                                  'Iz(cm4)': round(self.top_angle.mom_inertia_z / 10000, 2),
                                  'Iy(cm4)': round(self.top_angle.mom_inertia_y / 10000, 2),
                                  'Iu(cm4)': round(self.top_angle.mom_inertia_u / 10000, 2),
                                  'Iv(cm4)': round(self.top_angle.mom_inertia_v / 10000, 2),
                                  'rz(cm)': round(self.top_angle.rad_of_gy_z / 10, 2),
                                  'ry(cm)': round((self.top_angle.rad_of_gy_y) / 10, 2),
                                  'ru(cm)': round((self.top_angle.rad_of_gy_u) / 10, 2),
                                  'rv(cm)': round((self.top_angle.rad_of_gy_v) / 10, 2),
                                  'Zz(cm3)': round(self.top_angle.elast_sec_mod_z / 1000, 2),
                                  'Zy(cm3)': round(self.top_angle.elast_sec_mod_y / 1000, 2),
                                  'Zpz(cm3)': round(self.top_angle.plast_sec_mod_z / 1000, 2),
                                  'Zpy(cm3)': round(self.top_angle.elast_sec_mod_y / 1000, 2)}
>>>>>>> 623a71f9
        self.report_input = \
            {KEY_MODULE: self.module,
             KEY_MAIN_MODULE: self.mainmodule,
             KEY_CONN: self.connectivity,
             KEY_DISP_SHEAR: self.load.shear_force,
             "Supporting Section": "TITLE",
             "Supporting Section Details": self.report_supporting,
             "Supported Section": "TITLE",
             "Supported Section Details": self.report_supported,
             "Bolt Details": "TITLE",
             KEY_DISP_D: str(self.bolt.bolt_diameter),
             KEY_DISP_GRD: str(self.bolt.bolt_grade),
             KEY_DISP_TYP: self.bolt.bolt_type,
             KEY_DISP_DP_BOLT_HOLE_TYPE: self.bolt.bolt_hole_type,
             KEY_DISP_DP_BOLT_SLIP_FACTOR: self.bolt.mu_f,
             KEY_DISP_DP_DETAILING_EDGE_TYPE: self.bolt.edge_type,
             KEY_DISP_GAP: self.plate.gap,
             KEY_DISP_CORR_INFLUENCES: self.bolt.corrosive_influences,
             "Seated and Top Angle Details": "TITLE",
             KEY_DISP_ANGLE_LIST: str(self.seated_list_initial),
             "Selected Seated Angle Details": self.report_seated_angle,
             KEY_DISP_TOPANGLE_LIST: str(self.topangle_list_initial),
<<<<<<< HEAD
             "Selected Top Angle Details": self.report_topangle,
             KEY_DISP_MATERIAL: self.plate.material,
             KEY_DISP_FU: self.plate.fu,
             KEY_DISP_FY: self.plate.fy
=======
             "Selected Top Angle Details":self.report_topangle
>>>>>>> 623a71f9
             }

        self.report_check = []
        #######################
        # Section Capacities
        #######################

        t1 = ('SubSection', 'Section Design Checks', '|p{4cm}|p{5cm}|p{5.5cm}|p{1.5cm}|')
        self.report_check.append(t1)

        h = self.supported_section.web_height
        t = self.supported_section.web_thickness
<<<<<<< HEAD
        t1 = (KEY_DISP_SHEAR_CAPACITY, self.load.shear_force,
              shear_yield_prov(h, t, self.supported_section.fy, gamma_m0,
                               self.supported_section.shear_yielding_capacity),
=======
        initial_shear_capacity = round(self.supported_section.shear_yielding_capacity/0.6,2)
        t1 = (KEY_DISP_SHEAR_CAPACITY, '',
              shear_yield_prov(h, t, self.supported_section.fy, gamma_m0, initial_shear_capacity),'')
        self.report_check.append(t1)
        t1 = (KEY_DISP_ALLOW_SHEAR, self.load.shear_force,
              allow_shear_capacity(initial_shear_capacity,self.supported_section.shear_yielding_capacity),
>>>>>>> 623a71f9
              get_pass_fail(self.load.shear_force, self.supported_section.shear_yielding_capacity, relation="lesser"))
        self.report_check.append(t1)

        if self.supported_section.design_status == True:
            t1 = ('SubSection', 'Load Consideration', '|p{4cm}|p{5cm}|p{5.5cm}|p{1.5cm}|')
            self.report_check.append(t1)
<<<<<<< HEAD
            min_shear_load = min(40, round(0.15 * self.supported_section.shear_yielding_capacity / 0.6, 2))
            applied_shear_force = max(self.load.shear_force, min_shear_load)
=======
            min_shear_load = min(40,round(0.15*self.supported_section.shear_yielding_capacity / 0.6,2))
            applied_shear_force = max(self.load.shear_force,min_shear_load)

>>>>>>> 623a71f9
            t1 = (KEY_DISP_APPLIED_SHEAR_LOAD, self.load.shear_force,
                  prov_shear_load(shear_input=self.load.shear_force, min_sc=min_shear_load,
                                  app_shear_load=applied_shear_force,
                                  shear_capacity_1=initial_shear_capacity), "")
            self.report_check.append(t1)

        if self.design_status == False and not self.plate.thickness:
            t2 = (KEY_DISP_SHEAR_CAPACITY, self.load.shear_force, self.plate.shear_capacity,
                  get_pass_fail(self.load.shear_force, self.plate.shear_capacity, relation='lesser'))
            self.report_check.append(t2)
            t2 = (KEY_DISP_MOM_CAPACITY, self.plate.moment_demand, self.plate.moment_capacity,
                  get_pass_fail(self.plate.moment_demand, self.plate.moment_capacity, relation='lesser'))
            self.report_check.append(t2)
            t2 = (DISP_MIN_LEG_LENGTH, self.seated_angle.leg_a_length_min, self.seated.leg_a_length,
                  get_pass_fail(self.seated_angle.leg_a_length_min, self.seated.leg_a_length, relation='leq'))
            self.report_check.append(t2)

        if self.design_status is False and self.bolt.design_status is False:
            t1 = ('SubSection', 'Initial Detailing Checks', '|p{4cm}|p{5cm}|p{5.5cm}|p{1.5cm}|')
            self.report_check.append(t1)
            min_width_sptd = self.supported_section.flange_width
            min_width_sptng = self.supporting_section.flange_width
            min_width_req_sptd = 4 * self.bolt.min_end_dist_round + self.supported_section.web_thickness + \
                                 self.supported_section.root_radius * 2
            min_width_req_sptng = 4 * self.bolt.min_end_dist_round + self.supporting_section.web_thickness + \
                                  self.supporting_section.root_radius * 2
            min_length_req_sptng = (
                        2 * self.bolt.min_end_dist_round + (self.bolt.bolt_row - 1) * self.bolt.min_pitch_round)
            min_length_req_sptd = (self.bolt.min_end_dist_round + self.plate.gap + self.bolt.min_edge_dist_round)
            min_length_sptng = (
                        self.seated_angle.leg_a_length - self.seated_angle.thickness - self.seated_angle.root_radius)
            min_length_sptd = self.seated_angle.leg_a_length

            t2 = (DISP_MIN_WIDTH + 'On beam', min_width_req_sptd, min_width_sptd,
                  get_pass_fail(min_width_req_sptd, min_width_sptd, 'leq'))
            self.report_check.append(t2)
            t2 = (DISP_MIN_LEG_LENGTH + 'On beam', min_length_req_sptd, min_length_sptd,
                  get_pass_fail(min_length_req_sptd, min_length_sptd, 'leq'))
            self.report_check.append(t2)
            if self.connectivity == VALUES_CONN_1[0]:
                t2 = (DISP_MIN_WIDTH + 'On column', min_width_sptng, min_width_req_sptng,
                      get_pass_fail(min_width_sptng, min_width_req_sptng, 'leq'))
                self.report_check.append(t2)
            t2 = (DISP_MIN_LEG_LENGTH + 'On column', min_length_req_sptng, min_length_sptng,
                  get_pass_fail(min_length_req_sptng, min_length_sptng, 'leq'))
            self.report_check.append(t2)

        if self.bolt.design_status is True:
            t1 = ('SubSection', 'Bolt Design Checks on Column', '|p{3cm}|p{5cm}|p{6.3cm}|p{1.2cm}|')
            self.report_check.append(t1)
            t1 = (KEY_DISP_D, '', self.bolt.bolt_diameter_provided, '')
            self.report_check.append(t1)
            t1 = (KEY_DISP_GRD, '', self.bolt.bolt_PC_provided, '')
            self.report_check.append(t1)
            t1 = (KEY_DISP_PLTHICK, '', self.plate.thickness_provided, '')
            self.report_check.append(t1)
            t6 = (DISP_NUM_OF_COLUMNS, '', self.bolt.bolt_col, '')
            self.report_check.append(t6)
            t7 = (DISP_NUM_OF_ROWS, row_col_limit(1,2,"rows"), self.bolt.bolt_row,
                  get_pass_fail(2, self.bolt.bolt_row, relation='geq'))
            self.report_check.append(t7)

        if self.bolt_dia_possible:
            t1 = (DISP_MIN_PITCH, cl_10_2_2_min_spacing(self.bolt.bolt_diameter_provided),
                  self.bolt.min_pitch_round,
                  get_pass_fail(self.bolt.min_pitch, self.bolt.min_pitch_round, relation='leq'))
            self.report_check.append(t1)
            connecting_plates_tk = [self.plate.thickness_provided, self.supporting_section.flange_thickness]
            t1 = (DISP_MAX_PITCH, cl_10_2_3_1_max_spacing(connecting_plates_tk), self.bolt.min_pitch_round,
                  get_pass_fail(self.bolt.max_spacing, self.bolt.min_pitch_round, relation='geq'))
            self.report_check.append(t1)

            t3 = (DISP_MIN_END, cl_10_2_4_2_min_edge_end_dist(self.bolt.d_0, self.bolt.edge_type),
                  self.bolt.seated_angle_end_column,
                  get_pass_fail(self.bolt.min_end_dist, self.bolt.seated_angle_end_column, relation='leq'))
            self.report_check.append(t3)
            t4 = (
<<<<<<< HEAD
                DISP_MAX_END,
                cl_10_2_4_3_max_edge_end_dist(self.bolt_conn_plates_t_fu_fy, self.bolt.corrosive_influences),
                self.bolt.min_edge_dist_round,
                get_pass_fail(self.bolt.max_end_dist, self.bolt.min_end_dist_round, relation='geq'))
            self.report_check.append(t4)
            t3 = (
                DISP_MIN_EDGE, cl_10_2_4_2_min_edge_end_dist(self.bolt.d_0, self.bolt.edge_type, parameter='edge_dist'),
                self.bolt.min_end_dist_round,
                get_pass_fail(self.bolt.min_edge_dist, self.bolt.min_edge_dist_round, relation='leq'))
=======
            DISP_MAX_END, cl_10_2_4_3_max_edge_end_dist(self.bolt_conn_plates_t_fu_fy, self.bolt.corrosive_influences),
            self.bolt.seated_angle_end_column,
            get_pass_fail(self.bolt.max_end_dist, self.bolt.seated_angle_end_column, relation='geq'))
            self.report_check.append(t4)
            t3 = (
            DISP_MIN_EDGE, cl_10_2_4_2_min_edge_end_dist(self.bolt.d_0, self.bolt.edge_type, parameter='edge_dist'),
            self.bolt.seated_angle_edge_column,
            get_pass_fail(self.bolt.min_edge_dist, self.bolt.seated_angle_edge_column, relation='leq'))
>>>>>>> 623a71f9
            self.report_check.append(t3)
            t4 = (DISP_MAX_EDGE, cl_10_2_4_3_max_edge_end_dist(self.bolt_conn_plates_t_fu_fy,
                                                               self.bolt.corrosive_influences, parameter='edge_dist'),
                  self.bolt.seated_angle_edge_column,
                  get_pass_fail(self.bolt.max_edge_dist, self.bolt.seated_angle_edge_column, relation="geq"))
            self.report_check.append(t4)

            # g1 = 2 * (self.bolt.min_end_dist + self.supported_section.root_radius) + self.supported_section.web_thickness
            # if self.connectivity == VALUES_CONN_1[0]:
            #     g2 = round(2 * (self.bolt.min_end_dist + self.supporting_section.root_radius)
            #                + self.supporting_section.web_thickness, 2)
            # else:
            #     g_min = g1
            #
            # t1 = (DISP_MIN_GAUGE, end_plate_gauge(self.connectivity, self.bolt.min_end_dist, self.supported_section.root_radius,
            #                                       self.supported_section.web_thickness,
            #                                       self.supporting_section.web_thickness,
            #                                       self.supporting_section.root_radius,module='Seated Angle'),
            #       self.bolt.gauge_provided,
            #       get_pass_fail(g_min, self.bolt.gauge_provided, relation='leq'))
            # self.report_check.append(t1)
            V_b = round(self.bolt.bolt_force, 2)
            bolt_capacity_disp = round(self.bolt.bolt_capacity / 1000, 2)
            if self.bolt.bolt_type == TYP_BEARING:
                shear_cap_kn = round(self.bolt.bolt_shear_capacity / 1000, 2)
                t1 = (KEY_OUT_DISP_BOLT_SHEAR, '', bolt_shear_prov(self.bolt.bolt_fu, 1, self.bolt.bolt_net_area,
                                                                   self.bolt.gamma_mb, shear_cap_kn),
                      '')
                self.report_check.append(t1)
                t8 = (KEY_DISP_KB, " ",
                      kb_prov(self.bolt.min_end_dist_round, self.bolt.min_pitch_round, self.bolt.dia_hole,
                              self.bolt.bolt_fu, self.bolt.fu_considered), '')
                self.report_check.append(t8)
                kb = self.bolt.calculate_kb(self.bolt.min_end_dist_round, self.bolt.min_pitch_round, self.bolt.dia_hole,
                                            self.bolt.bolt_fu, self.bolt.fu_considered)
                bolt_bearing_capacity_disp = round(self.bolt.bolt_bearing_capacity / 1000, 2)

                t2 = (
                    KEY_OUT_DISP_BOLT_BEARING, '', bolt_bearing_prov(kb, self.bolt.bolt_diameter_provided,
                                                                     self.bolt_conn_plates_t_fu_fy, self.bolt.gamma_mb,
                                                                     bolt_bearing_capacity_disp), '')
                self.report_check.append(t2)

                t3 = (KEY_OUT_DISP_BOLT_CAPACITY, force_in_bolt_due_to_load(P=round(self.load.shear_force, 2),
                                                                            n=self.bolt.bolts_required, T_ba=V_b,
                                                                            load='shear'),
                      bolt_capacity_prov(shear_cap_kn, bolt_bearing_capacity_disp,
                                         bolt_capacity_disp),
                      '')
                self.report_check.append(t3)
            else:
                kh_disp = round(self.bolt.kh, 2)
                t4 = (KEY_OUT_DISP_BOLT_SLIP, '',
                      HSFG_bolt_capacity_prov(mu_f=self.bolt.mu_f, n_e=1, K_h=kh_disp, fub=self.bolt.bolt_fu,
                                              Anb=self.bolt.bolt_net_area, gamma_mf=self.bolt.gamma_mf,
                                              capacity=bolt_capacity_disp), '')
                self.report_check.append(t4)

                t3 = (KEY_OUT_DISP_BOLT_CAPACITY, force_in_bolt_due_to_load(P=round(self.load.shear_force, 2),
                                                                            n=self.bolt.bolts_required, T_ba=V_b,
                                                                            load='shear'), bolt_capacity_disp,
                      '')
                self.report_check.append(t3)

<<<<<<< HEAD
            l_j = self.bolt.min_pitch_round * (self.bolt.bolt_row - 1)
            beta_lj = IS800_2007.cl_10_3_3_1_bolt_long_joint(self.bolt.bolt_diameter_provided, l_j)
            bolt_capacity_red = round(self.bolt.bolt_capacity * self.beta_lg / 1000, 2)
=======
>>>>>>> 623a71f9


            t5 = (KEY_OUT_DISP_BOLT_CAPACITY, self.bolt.bolt_force, bolt_capacity_disp,
                  get_pass_fail(self.bolt.bolt_force, bolt_capacity_disp,relation="lesser"))
            self.report_check.append(t5)

            t1 = ('SubSection', 'Detailing Checks', '|p{4cm}|p{5cm}|p{5.5cm}|p{1.5cm}|')
            self.report_check.append(t1)

            width_req_sptng = round(4 * self.bolt.min_end_dist_round + self.supporting_section.web_thickness + \
                                    self.supporting_section.root_radius * 2 + (
                                                self.bolt.bolt_col / 2 - 1) * self.bolt.min_gauge_round, 2)
            length_req_sptng = round(
                (2 * self.bolt.min_end_dist_round + (self.bolt.bolt_row - 1) * self.bolt.min_pitch_round) + \
                self.seated.thickness + self.seated.root_radius, 2)
            prov_length_sptng = self.seated_angle.leg_a_length
            prov_width_sptng = self.seated_angle.width

            t2 = (DISP_MIN_WIDTH + 'On column', width_req_sptng, prov_width_sptng,
                  get_pass_fail(width_req_sptng, prov_width_sptng, 'leq'))
            self.report_check.append(t2)
            t2 = (DISP_MIN_LEG_LENGTH + 'On column', length_req_sptng, prov_length_sptng,
                  get_pass_fail(length_req_sptng, prov_length_sptng, 'leq'))
            self.report_check.append(t2)

        if self.design_status is True:
            self.b1 = round(IS800_2007.cl_8_7_1_3_stiff_bearing_length(self.load.shear_force,
                                                                 self.supported_section.web_thickness,
                                                                 self.supported_section.flange_thickness,
                                                                 self.supported_section.root_radius,
                                                                 self.supported_section.fy),2)
            # Distance from the end of bearing on seated angle horizontal leg to root angle OR A TO B in Fig 5.31 in Prof N. Subramanian's book
            self.b2 = round(max(self.b1 + self.plate.gap - self.seated.thickness - self.seated.root_radius, 0.0),2)

            if self.b2 == 0.0:
                self.plate.moment_demand = 0.0
            elif self.b2 <= self.b1:
                self.plate.moment_demand = round(
                    float(self.load.shear_force) * (self.b2 / self.b1) * (self.b2 / 2) / 1E3, 3)
            else:
                self.plate.moment_demand = round(float(self.load.shear_force) * (self.b2 - self.b1 / 2) / 1E3, 3)

            Z_p = round(self.seated_angle.width * self.seated.thickness ** 2 / 4,3)
            Z_e = round(self.seated_angle.width * self.seated.thickness ** 2 / 6,3)
            self.plate.moment_capacity = round(
                float(IS800_2007.cl_8_2_1_2_design_moment_strength(Z_e, Z_p, self.seated.fy, 'plastic')) / 1E6, 3)
            h = self.seated_angle.width
            t = self.seated.thickness
            area = self.seated_angle.width * self.seated.thickness
            self.plate.shear_capacity = round(float(IS800_2007.cl_8_4_design_shear_strength(area, self.seated.fy)) / 1E3, 3)


            t1 = ('SubSection', 'Seated Angle Checks', '|p{4cm}|p{5cm}|p{5.5cm}|p{1.5cm}|')
            self.report_check.append(t1)
            t2 = (KEY_DISP_SHEAR_CAPACITY, self.load.shear_force, shear_yield_prov(h=h, t=t, f_y=self.seated.fy, gamma_m0=gamma_m0,
                                                                                   V_dg=self.plate.shear_capacity),'')
            self.report_check.append(t2)
            red_shear_capacity_angle = round(0.6 * self.plate.shear_capacity,2)
            t1 = (KEY_DISP_ALLOW_SHEAR, self.load.shear_force,
                  allow_shear_capacity(self.plate.shear_capacity, red_shear_capacity_angle),
                  get_pass_fail(self.load.shear_force, red_shear_capacity_angle,
                                relation="lesser"))
            self.report_check.append(t1)


            t2 = (KEY_DISP_BEARING_LENGTH, '',bearing_length(self.load.shear_force,
                                                                 self.supported_section.web_thickness,
                                                                 self.supported_section.flange_thickness,
                                                                 self.supported_section.root_radius,
                                                                 self.supported_section.fy,gamma_m0,self.seated.thickness,self.seated.root_radius,self.plate.gap),'')
            self.report_check.append(t2)

            t2 = (KEY_DISP_MOM_CAPACITY, moment_demand_SA(self.b1,self.b2,self.load.shear_force,self.plate.moment_demand),
                  plastic_moment_capacty(beta_b=1.0,
                                         Z_p=Z_p, f_y=self.seated.fy,
                                         gamma_m0=gamma_m0,
                                         Pmc=round(self.plate.moment_capacity, 2)),
                  get_pass_fail(self.plate.moment_demand, self.plate.moment_capacity, relation='lesser'))
            self.report_check.append(t2)

        Disp_3D_image = "/ResourceFiles/images/3d.png"
        rel_path = str(sys.path[0])
        rel_path = rel_path.replace("\\", "/")
        fname_no_ext = popup_summary['filename']
        CreateLatex.save_latex(CreateLatex(), self.report_input, self.report_check, popup_summary, fname_no_ext,
                               rel_path, Disp_3D_image)

    def get_3d_components(self):
        components = []

        t1 = ('Model', self.call_3DModel)
        components.append(t1)

        t2 = ('Beam', self.call_3DBeam)
        components.append(t2)

        t3 = ('Column', self.call_3DColumn)
        components.append(t3)

        t4 = ('Seated Angle', self.call_3DPlate)
        components.append(t4)

        return components

    def call_3DPlate(self, ui, bgcolor):
        from PyQt5.QtWidgets import QCheckBox
        from PyQt5.QtCore import Qt
        for chkbox in ui.frame.children():
            if chkbox.objectName() == 'Seated Angle':
                continue
            if isinstance(chkbox, QCheckBox):
                chkbox.setChecked(Qt.Unchecked)
        ui.commLogicObj.display_3DModel("SeatAngle", bgcolor)<|MERGE_RESOLUTION|>--- conflicted
+++ resolved
@@ -1279,62 +1279,6 @@
         # bolt_list = str(*self.bolt.bolt_diameter, sep=", ")
 
         self.report_seated_angle = {KEY_DISP_SEC_PROFILE: "equaldp",
-<<<<<<< HEAD
-                                    # Image shall be save with this name.png in resource files
-                                    KEY_DISP_SECSIZE: self.seated_angle.designation,
-                                    KEY_DISP_MATERIAL: self.seated_angle.material,
-                                    KEY_DISP_FU: round(self.seated_angle.fu, 2),
-                                    KEY_DISP_FY: round(self.seated_angle.fy, 2),
-                                    'Mass': round(self.seated_angle.mass, 2),
-                                    'Area(mm2) - Ag': round((self.seated_angle.area / 100), 2),
-                                    'A(mm)': round(self.seated_angle.max_leg, 2),
-                                    'B(mm)': round(self.seated_angle.min_leg, 2),
-                                    't(mm)': round(self.seated_angle.thickness, 2),
-                                    'R1(mm)': round(self.seated_angle.root_radius, 2),
-                                    'R2(mm)': round(self.seated_angle.toe_radius, 2),
-                                    'Cy(mm)': round(self.seated_angle.Cy, 2),
-                                    'Cz(mm)': round(self.seated_angle.Cz, 2),
-                                    'Iz(cm4)': round(self.seated_angle.mom_inertia_z / 10000, 2),
-                                    'Iy(cm4)': round(self.seated_angle.mom_inertia_y / 10000, 2),
-                                    'Iu(cm4)': round(self.seated_angle.mom_inertia_u / 10000, 2),
-                                    'Iv(cm4)': round(self.seated_angle.mom_inertia_v / 10000, 2),
-                                    'rz(cm)': round(self.seated_angle.rad_of_gy_z / 10, 2),
-                                    'ry(cm)': round((self.seated_angle.rad_of_gy_y) / 10, 2),
-                                    'ru(cm)': round((self.seated_angle.rad_of_gy_u) / 10, 2),
-                                    'rv(cm)': round((self.seated_angle.rad_of_gy_v) / 10, 2),
-                                    'Zz(cm3)': round(self.seated_angle.elast_sec_mod_z / 1000, 2),
-                                    'Zy(cm3)': round(self.seated_angle.elast_sec_mod_y / 1000, 2),
-                                    'Zpz(cm3)': round(self.seated_angle.plast_sec_mod_z / 1000, 2),
-                                    'Zpy(cm3)': round(self.seated_angle.elast_sec_mod_y / 1000, 2)}
-
-        self.report_topangle = {KEY_DISP_SEC_PROFILE: "equaldp",
-                                # Image shall be save with this name.png in resource files
-                                KEY_DISP_SECSIZE: self.top_angle.designation,
-                                KEY_DISP_MATERIAL: self.top_angle.material,
-                                KEY_DISP_FU: round(self.top_angle.fu, 2),
-                                KEY_DISP_FY: round(self.top_angle.fy, 2),
-                                'Mass': round(self.top_angle.mass, 2),
-                                'Area(mm2) - Ag': round((self.top_angle.area / 100), 2),
-                                'A(mm)': round(self.top_angle.max_leg, 2),
-                                'B(mm)': round(self.top_angle.min_leg, 2),
-                                't(mm)': round(self.top_angle.thickness, 2),
-                                'R1(mm)': round(self.top_angle.root_radius, 2),
-                                'R2(mm)': round(self.top_angle.toe_radius, 2),
-                                'Cy(mm)': round(self.top_angle.Cy, 2),
-                                'Cz(mm)': round(self.top_angle.Cz, 2),
-                                'Iz(cm4)': round(self.top_angle.mom_inertia_z / 10000, 2),
-                                'Iy(cm4)': round(self.top_angle.mom_inertia_y / 10000, 2),
-                                'Iu(cm4)': round(self.top_angle.mom_inertia_u / 10000, 2),
-                                'Iv(cm4)': round(self.top_angle.mom_inertia_v / 10000, 2),
-                                'rz(cm)': round(self.top_angle.rad_of_gy_z / 10, 2),
-                                'ry(cm)': round((self.top_angle.rad_of_gy_y) / 10, 2),
-                                'ru(cm)': round((self.top_angle.rad_of_gy_u) / 10, 2),
-                                'rv(cm)': round((self.top_angle.rad_of_gy_v) / 10, 2),
-                                'Zz(cm3)': round(self.top_angle.elast_sec_mod_z / 1000, 2),
-                                'Zy(cm3)': round(self.top_angle.elast_sec_mod_y / 1000, 2),
-                                'Zpz(cm3)': round(self.top_angle.plast_sec_mod_z / 1000, 2),
-                                'Zpy(cm3)': round(self.top_angle.elast_sec_mod_y / 1000, 2)}
-=======
                                   # Image shall be save with this name.png in resource files
                                   KEY_DISP_SECSIZE: self.seated_angle.designation,
                                   KEY_DISP_MATERIAL: self.seated_angle.material,
@@ -1389,7 +1333,6 @@
                                   'Zy(cm3)': round(self.top_angle.elast_sec_mod_y / 1000, 2),
                                   'Zpz(cm3)': round(self.top_angle.plast_sec_mod_z / 1000, 2),
                                   'Zpy(cm3)': round(self.top_angle.elast_sec_mod_y / 1000, 2)}
->>>>>>> 623a71f9
         self.report_input = \
             {KEY_MODULE: self.module,
              KEY_MAIN_MODULE: self.mainmodule,
@@ -1412,14 +1355,7 @@
              KEY_DISP_ANGLE_LIST: str(self.seated_list_initial),
              "Selected Seated Angle Details": self.report_seated_angle,
              KEY_DISP_TOPANGLE_LIST: str(self.topangle_list_initial),
-<<<<<<< HEAD
-             "Selected Top Angle Details": self.report_topangle,
-             KEY_DISP_MATERIAL: self.plate.material,
-             KEY_DISP_FU: self.plate.fu,
-             KEY_DISP_FY: self.plate.fy
-=======
              "Selected Top Angle Details":self.report_topangle
->>>>>>> 623a71f9
              }
 
         self.report_check = []
@@ -1432,32 +1368,23 @@
 
         h = self.supported_section.web_height
         t = self.supported_section.web_thickness
-<<<<<<< HEAD
-        t1 = (KEY_DISP_SHEAR_CAPACITY, self.load.shear_force,
-              shear_yield_prov(h, t, self.supported_section.fy, gamma_m0,
-                               self.supported_section.shear_yielding_capacity),
-=======
+
         initial_shear_capacity = round(self.supported_section.shear_yielding_capacity/0.6,2)
         t1 = (KEY_DISP_SHEAR_CAPACITY, '',
               shear_yield_prov(h, t, self.supported_section.fy, gamma_m0, initial_shear_capacity),'')
         self.report_check.append(t1)
         t1 = (KEY_DISP_ALLOW_SHEAR, self.load.shear_force,
               allow_shear_capacity(initial_shear_capacity,self.supported_section.shear_yielding_capacity),
->>>>>>> 623a71f9
               get_pass_fail(self.load.shear_force, self.supported_section.shear_yielding_capacity, relation="lesser"))
         self.report_check.append(t1)
 
         if self.supported_section.design_status == True:
             t1 = ('SubSection', 'Load Consideration', '|p{4cm}|p{5cm}|p{5.5cm}|p{1.5cm}|')
             self.report_check.append(t1)
-<<<<<<< HEAD
-            min_shear_load = min(40, round(0.15 * self.supported_section.shear_yielding_capacity / 0.6, 2))
-            applied_shear_force = max(self.load.shear_force, min_shear_load)
-=======
+
             min_shear_load = min(40,round(0.15*self.supported_section.shear_yielding_capacity / 0.6,2))
             applied_shear_force = max(self.load.shear_force,min_shear_load)
 
->>>>>>> 623a71f9
             t1 = (KEY_DISP_APPLIED_SHEAR_LOAD, self.load.shear_force,
                   prov_shear_load(shear_input=self.load.shear_force, min_sc=min_shear_load,
                                   app_shear_load=applied_shear_force,
@@ -1535,17 +1462,6 @@
                   get_pass_fail(self.bolt.min_end_dist, self.bolt.seated_angle_end_column, relation='leq'))
             self.report_check.append(t3)
             t4 = (
-<<<<<<< HEAD
-                DISP_MAX_END,
-                cl_10_2_4_3_max_edge_end_dist(self.bolt_conn_plates_t_fu_fy, self.bolt.corrosive_influences),
-                self.bolt.min_edge_dist_round,
-                get_pass_fail(self.bolt.max_end_dist, self.bolt.min_end_dist_round, relation='geq'))
-            self.report_check.append(t4)
-            t3 = (
-                DISP_MIN_EDGE, cl_10_2_4_2_min_edge_end_dist(self.bolt.d_0, self.bolt.edge_type, parameter='edge_dist'),
-                self.bolt.min_end_dist_round,
-                get_pass_fail(self.bolt.min_edge_dist, self.bolt.min_edge_dist_round, relation='leq'))
-=======
             DISP_MAX_END, cl_10_2_4_3_max_edge_end_dist(self.bolt_conn_plates_t_fu_fy, self.bolt.corrosive_influences),
             self.bolt.seated_angle_end_column,
             get_pass_fail(self.bolt.max_end_dist, self.bolt.seated_angle_end_column, relation='geq'))
@@ -1554,7 +1470,6 @@
             DISP_MIN_EDGE, cl_10_2_4_2_min_edge_end_dist(self.bolt.d_0, self.bolt.edge_type, parameter='edge_dist'),
             self.bolt.seated_angle_edge_column,
             get_pass_fail(self.bolt.min_edge_dist, self.bolt.seated_angle_edge_column, relation='leq'))
->>>>>>> 623a71f9
             self.report_check.append(t3)
             t4 = (DISP_MAX_EDGE, cl_10_2_4_3_max_edge_end_dist(self.bolt_conn_plates_t_fu_fy,
                                                                self.bolt.corrosive_influences, parameter='edge_dist'),
@@ -1619,12 +1534,6 @@
                       '')
                 self.report_check.append(t3)
 
-<<<<<<< HEAD
-            l_j = self.bolt.min_pitch_round * (self.bolt.bolt_row - 1)
-            beta_lj = IS800_2007.cl_10_3_3_1_bolt_long_joint(self.bolt.bolt_diameter_provided, l_j)
-            bolt_capacity_red = round(self.bolt.bolt_capacity * self.beta_lg / 1000, 2)
-=======
->>>>>>> 623a71f9
 
 
             t5 = (KEY_OUT_DISP_BOLT_CAPACITY, self.bolt.bolt_force, bolt_capacity_disp,
