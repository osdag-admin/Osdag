--- conflicted
+++ resolved
@@ -2256,30 +2256,8 @@
     return display_eqn
 
 
-<<<<<<< HEAD
-    :param Al:
-    :param M:
-    :param A_c:
-    :param M_c:
-    :param IR_axial:
-    :param IR_moment:
-    :param sum_IR:
-    :return:
-    """
-    IR_axial = str(IR_axial)
-    IR_moment = str(IR_moment)
-    Al = str(Al)
-    M = str(M)
-    A_c = str(A_c)
-    M_c = str(M_c)
-    sum_IR =str(sum_IR)
-    ir_sum_bb_cc_eqn = Math(inline=True)
-    ir_sum_bb_cc_eqn.append(NoEscape(r'\begin{aligned} IR ~axial~~~~&= A_L / A_c \\'))
-    ir_sum_bb_cc_eqn.append(NoEscape(r'& ='+ Al +'/'+ A_c+r' \\'))
-    ir_sum_bb_cc_eqn.append(NoEscape(r'& ='+ IR_axial +r' \\'))
-=======
+
 def get_pass_fail(required, provided,relation='greater'):
->>>>>>> c7a2089c
 
     if provided == 0 or required == 'N/A' or provided == 'N/A' or required == 0:
         return ''
