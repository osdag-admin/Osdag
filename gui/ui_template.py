--- conflicted
+++ resolved
@@ -1832,10 +1832,7 @@
                         txt.setVisible(True if option[3] else False)
                         txt_label = self.dockWidgetContents_out.findChild(QtWidgets.QWidget, option[0]+"_label")
                         txt_label.setVisible(True if option[3] else False)
-<<<<<<< HEAD
-
-=======
->>>>>>> 2bc34779
+
                 elif option[2] == TYPE_OUT_BUTTON:
                     self.dockWidgetContents_out.findChild(QtWidgets.QWidget, option[0]).setEnabled(True)
 
@@ -2255,10 +2252,7 @@
         table_2 = "Beams"
         material_grade = key_4.currentText()
         material = Material(material_grade)
-<<<<<<< HEAD
-
-=======
->>>>>>> 2bc34779
+
         if module != KEY_DISP_BASE_PLATE:
             tab_Bolt.findChild(QtWidgets.QWidget, KEY_DP_BOLT_MATERIAL_G_O).setText(str(material.fu))
         # else:
