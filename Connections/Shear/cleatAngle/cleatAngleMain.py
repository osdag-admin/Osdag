'''
Created on 07-May-2015
comment

@author: aravind
'''
from getpass import getuser
import os.path
import pickle
import subprocess

from OCC import IGESControl
from OCC import VERSION, BRepTools
from OCC.BRepAlgoAPI import BRepAlgoAPI_Fuse
from OCC.Graphic3d import Graphic3d_NOT_2D_ALUMINUM
from OCC.IFSelect import IFSelect_RetDone
from OCC.Interface import Interface_Static_SetCVal
from OCC.Quantity import Quantity_NOC_RED, Quantity_NOC_BLUE1, Quantity_NOC_SADDLEBROWN
from OCC.STEPControl import STEPControl_Writer, STEPControl_AsIs
from OCC.StlAPI import StlAPI_Writer
from OCC.TopoDS import topods, TopoDS_Shape
from OCC.gp import gp_Pnt
from PyQt4.Qt import QPrinter, QDialog
from PyQt4.QtCore import QString, pyqtSignal
from PyQt4.QtGui import QWidget
from PyQt4.QtWebKit import *
import pdfkit
import svgwrite
import shutil
from ui_cleatAngle import Ui_MainWindow
from ISection import ISection
# from OCC.Display.qtDisplay import qtViewer3d
from angle import Angle
from beamWebBeamWebConnectivity import BeamWebBeamWeb
from bolt import Bolt
from cleatCalculation import cleat_connection
from colFlangeBeamWebConnectivity import ColFlangeBeamWeb
from colWebBeamWebConnectivity import ColWebBeamWeb
from reportGenerator import *
from drawing2D import *
from model import *
from notch import Notch
from nut import Nut
from nutBoltPlacement import NutBoltArray
from ui_popUpWindow import Ui_Capacitydetals
from ui_summary_popup import Ui_Dialog
from ui_aboutosdag import Ui_AboutOsdag
from ui_tutorial import Ui_Tutorial
from ui_ask_a_question import Ui_AskQuestion
from utilities import osdag_display_shape
from Svg_Window import SvgWindow
from OCC.Display import OCCViewer

# from OCC.Display.backend import get_qt_modules
from macpath import basename
# from OCC.Display.backend import get_backend
# get_backend("qt-pyqt4")
# import OCC.Display.qtDisplay
# QtCore, QtGui, QtWidgets, QtOpenGL = get_qt_modules()

# import OCC.Display.qtDisplay
# from Connections.Shear.cleatAngle.ui_popUpWindow import Ui_Capacitydetals
# Developed by aravind


class MyAskQuestion(QtGui.QDialog):
    def __init__(self, parent=None):
        QtGui.QDialog.__init__(self, parent)
        self.ui = Ui_AskQuestion()
        self.ui.setupUi(self)
        self.mainController = parent


class MyTutorials(QtGui.QDialog):
    def __init__(self, parent=None):
        QtGui.QDialog.__init__(self, parent)
        self.ui = Ui_Tutorial()
        self.ui.setupUi(self)
        self.mainController = parent


class MyAboutOsdag(QtGui.QDialog):
    def __init__(self, parent=None):
        QtGui.QDialog.__init__(self, parent)
        self.ui = Ui_AboutOsdag()
        self.ui.setupUi(self)
        self.mainController = parent


class MyPopupDialog(QtGui.QDialog):

    def __init__(self, parent=None):

        QtGui.QDialog.__init__(self, parent)
        self.ui = Ui_Dialog()
        self.ui.setupUi(self)
        self.mainController = parent
        self.setWindowTitle("Design Profile")
        self.ui.btn_browse.clicked.connect(lambda: self.get_logo_file_path(self.ui.lbl_browse))
        self.ui.btn_saveProfile.clicked.connect(self.save_user_profile)
        self.ui.btn_useProfile.clicked.connect(self.use_user_profile)
        self.accepted.connect(self.save_input_summary)

    def save_input_summary(self):
        input_summary = self.get_design_report_inputs()

        self.mainController.save_design(input_summary)
        # return input_summary

    def get_logo_file_path(self, lblwidget):

        self.ui.lbl_browse.clear
        filename = QtGui.QFileDialog.getOpenFileName(self, 'Open File', " ", 'Images (*.png *.svg *.jpg)', None, QtGui.QFileDialog.DontUseNativeDialog)

        base = os.path.basename(str(filename))
        lblwidget.setText(base)
        self.desired_location(filename)

    def desired_location(self, filename):
        shutil.copyfile(filename, str(self.mainController.folder) + "/images_html/cmpylogoCleat.png")

    def save_user_profile(self):
        input_data = self.get_design_report_inputs()

        filename = QtGui.QFileDialog.getSaveFileName(self, 'Save Files', str(self.mainController.folder) + "/Profile", '*.txt')

        infile = open(filename, 'w')
        pickle.dump(input_data, infile)
        infile.close()

    def get_design_report_inputs(self):

        input_summary = {}
        input_summary["ProfileSummary"] = {}
        input_summary["ProfileSummary"]["CompanyName"] = str(self.ui.lineEdit_companyName.text())
        input_summary["ProfileSummary"]["CompanyLogo"] = str(self.ui.lbl_browse.text())
        input_summary["ProfileSummary"]["Group/TeamName"] = str(self.ui.lineEdit_groupName.text())
        input_summary["ProfileSummary"]["Designer"] = str(self.ui.lineEdit_designer.text())

        input_summary["ProjectTitle"] = str(self.ui.lineEdit_projectTitle.text())
        input_summary["Subtitle"] = str(self.ui.lineEdit_subtitle.text())
        input_summary["JobNumber"] = str(self.ui.lineEdit_jobNumber.text())
        input_summary["AdditionalComments"] = str(self.ui.txt_additionalComments.toPlainText())
        input_summary["Method"] = str(self.ui.comboBox_method.currentText())

        return input_summary

    def use_user_profile(self):
        files_types = "All Files (*))"
        filename = QtGui.QFileDialog.getOpenFileName(self, 'Open Files', str(self.mainController.folder) + "/Profile", '*.txt')
        if os.path.isfile(filename):
            outfile = open(filename, 'r')
            reportsummary = pickle.load(outfile)
            self.ui.lineEdit_companyName.setText(reportsummary["ProfileSummary"]['CompanyName'])
            self.ui.lbl_browse.setText(reportsummary["ProfileSummary"]['CompanyLogo'])
            self.ui.lineEdit_groupName.setText(reportsummary["ProfileSummary"]['Group/TeamName'])
            self.ui.lineEdit_designer.setText(reportsummary["ProfileSummary"]['Designer'])

        else:
            pass


class myDialog(QtGui.QDialog):
# (Ui_Capacitydetals):

    def __init__(self, parent=None):

        QtGui.QDialog.__init__(self, parent)
        self.ui = Ui_Capacitydetals()
        self.ui.setupUi(self)
        self.setWindowTitle("Capacity Details")
        self.mainController = parent
        # web = QWebView()
        # ui_obj = self.MainController().getuser_inputs()
        ui_obj = self.mainController.getuser_inputs()
        x = cleat_connection(ui_obj)
        # x = MainController().outputdict()
        # x = m.outputdict()

        self.ui.shear_b.setText(str(x['Bolt']['shearcapacity']))
        self.ui.bearing_b.setText(str(x['Bolt']['bearingcapacity']))
        self.ui.capacity_b.setText(str(x['Bolt']['boltcapacity']))
        self.ui.boltGrp_b.setText(str(x['Bolt']['boltgrpcapacity']))
        # Column
        self.ui.shear.setText(str(x['cleat']['shearcapacity']))
        self.ui.bearing.setText(str(x['cleat']['bearingcapacity']))
        self.ui.capacity.setText(str(x['cleat']['boltcapacity']))
        self.ui.boltGrp.setText(str(x['cleat']['boltgrpcapacity']))
        # Cleat
        self.ui.mDemand.setText(str(x['cleat']['externalmoment']))
        self.ui.mCapacity.setText(str(x['cleat']['momentcapacity']))


class MainController(QtGui.QMainWindow):

    closed = pyqtSignal()

    def __init__(self, folder):
        QtGui.QMainWindow.__init__(self)
#         QtGui.QDialog.__init__(self, parent)
#         self.web = web
        self.ui = Ui_MainWindow()
        self.ui.setupUi(self)
        self.folder = folder

        self.ui.combo_Beam.addItems(get_beamcombolist())
        self.ui.comboColSec.addItems(get_columncombolist())
        self.ui.comboCleatSection.addItems(get_anglecombolist())

        self.ui.inputDock.setFixedSize(310, 710)

        self.gradeType = {'Select Bolt Type': '',
                          'HSFG': [8.8, 10.8],
                          'Black Bolt': [3.6, 4.6, 4.8, 5.6, 5.8, 6.8, 9.8, 12.9]}
        self.ui.comboBoltType.addItems(self.gradeType.keys())
        self.ui.comboBoltType.currentIndexChanged[str].connect(self.combotype_currentindexchanged)
        self.ui.comboBoltType.setCurrentIndex(0)

        self.ui.comboConnLoc.currentIndexChanged[str].connect(self.setimage_connection)
        self.retrieve_prevstate()
        # Adding GUI changes for beam to beam connection
        self.ui.comboConnLoc.currentIndexChanged[str].connect(self.convert_col_combo_to_beam)
        #############################################################################################################
        self.ui.btnInput.clicked.connect(lambda: self.dockbtn_clicked(self.ui.inputDock))
        # self.ui.btnOutput.clicked.connect(lambda: self.dockbtn_clicked(self.ui.outputDock)) #USE WHEN ui_cleatAngle.py is used(btnOutput = toolButton)

        self.ui.toolButton.clicked.connect(lambda: self.dockbtn_clicked(self.ui.outputDock))
        self.ui.btn_front.clicked.connect(lambda: self.call_2d_drawing("Front"))
        self.ui.btn_top.clicked.connect(lambda: self.call_2d_drawing("Top"))
        self.ui.btn_side.clicked.connect(lambda: self.call_2d_drawing("Side"))

        self.ui.btn3D.clicked.connect(lambda: self.call_3d_model(True))
        self.ui.chkBxBeam.clicked.connect(self.call_3d_beam)
        self.ui.chkBxCol.clicked.connect(self.call_3d_column)
        # self.ui.chkBxFinplate.clicked.connect(self.call_3d_cleatangle)
        self.ui.checkBoxCleat.clicked.connect(self.call_3d_cleatangle)

        validator = QtGui.QIntValidator()
        self.ui.txtFu.setValidator(validator)
        self.ui.txtFy.setValidator(validator)

        dbl_validator = QtGui.QDoubleValidator()
        self.ui.txtInputCleatHeight.setValidator(dbl_validator)
        self.ui.txtInputCleatHeight.setMaxLength(7)
        self.ui.txtShear.setValidator(dbl_validator)
        self.ui.txtShear.setMaxLength(7)

        min_fu = 290
        max_fu = 590
        self.ui.txtFu.editingFinished.connect(lambda: self.check_range(self.ui.txtFu, self.ui.lbl_fu, min_fu, max_fu))

        min_fy = 165
        max_fy = 450
        self.ui.txtFy.editingFinished.connect(lambda: self.check_range(self.ui.txtFy, self.ui.lbl_fy, min_fy, max_fy))

        self.ui.actionCreate_design_report.triggered.connect(self.create_design_report)
        self.ui.actionSave_log_message.triggered.connect(self.save_log)
        self.ui.actionEnlarge_font_size.triggered.connect(self.show_font_dialog)
        self.ui.actionZoom_in.triggered.connect(self.call_zoom_in)
        self.ui.actionZoom_out.triggered.connect(self.call_zoom_out)
        self.ui.actionSave_3D_model_as.triggered.connect(self.save_3d_cad_images)
        self.ui.actionSave_CAD_image.triggered.connect(self.save_2d_cad_images)
        self.ui.actionSave_Front_View.triggered.connect(lambda: self.call_2d_drawing("Front"))
        self.ui.actionSave_Side_View.triggered.connect(lambda: self.call_2d_drawing("Side"))
        self.ui.actionSave_Top_View.triggered.connect(lambda: self.call_2d_drawing("Top"))
        self.ui.actionPan.triggered.connect(self.call_panning)

        self.ui.actionShow_beam.triggered.connect(self.call_3d_beam)
        self.ui.actionShow_column.triggered.connect(self.call_3d_column)
        self.ui.actionShow_cleat_angle.triggered.connect(self.call_3d_cleatangle)
        self.ui.actionShow_all.triggered.connect(lambda: self.call_3d_model(True))
        self.ui.actionChange_background.triggered.connect(self.show_color_dialog)
        # ############################## MARCH_14 #############################
        # populate cleat section and secondary beam according to user input

        self.ui.comboColSec.currentIndexChanged[int].connect(lambda: self.fill_cleatsection_combo())
        self.ui.combo_Beam.currentIndexChanged[str].connect(self.checkbeam_b)
        self.ui.comboColSec.currentIndexChanged[str].connect(self.checkbeam_b)
#         self.ui.txtInputCleatHeight.currentText.connect(self.check_cleat_height())
#         cleatHeight = self.ui.txtInputCleatHeight.currentText()
#         if cleatHeight != 0:
#             self.
        self.ui.txtInputCleatHeight.editingFinished.connect(lambda: self.check_cleat_height(self.ui.txtInputCleatHeight))

        ######################################################################################
        self.ui.menuView.addAction(self.ui.inputDock.toggleViewAction())
        self.ui.menuView.addAction(self.ui.outputDock.toggleViewAction())
        self.ui.btn_CreateDesign.clicked.connect(self.create_design_report)  # Saves the create design report
        self.ui.btn_SaveMessages.clicked.connect(self.save_log)
        #################################################################
        self.ui.btn_capacity.clicked.connect(self.show_button_clicked)
        # self.ui.actionCreate_design_report.triggered.connect(self.create_design_report)

        #################################################################
        # Saving and Restoring the finPlate window state.
        # self.retrieve_prevstate()
        self.ui.btn_Reset.clicked.connect(self.resetbtn_clicked)
        self.ui.btn_Design.clicked.connect(self.design_btnclicked)

# ************************************** Osdag logo for html***************************************************************************************************
        self.ui.btn_Design.clicked.connect(self.osdag_header)

# ************************************ Help button *******************************************************************************
        self.ui.actionAbout_Osdag.triggered.connect(self.open_osdag)
        self.ui.actionVideo_Tutorials.triggered.connect(self.tutorials)
        self.ui.actionSample_Reports.triggered.connect(self.sample_report)
        self.ui.actionSample_Problems.triggered.connect(self.sample_problem)
        self.ui.actionAsk_Us_a_Question.triggered.connect(self.open_question)

        # Initialising the qtviewer
        from osdagMainSettings import backend_name
        self.display, _ = self.init_display(backend_str=backend_name())

        self.connectivity = None
        self.fuse_model = None
        self.disable_view_buttons()
        self.result_obj = None
        self.ui_obj = None

    def osdag_header(self):
        image_path = "ResourceFiles/Osdag_header.png"
        self.store_osdagheader(image_path)

    def store_osdagheader(self, image_path):
        shutil.copyfile(image_path, str(self.folder) + "/images_html/Osdag_header.png")

    def show_capacity_dialog(self):
        self.dialog = myDialog(self)
        self.dialog.show()

    def show_button_clicked(self):
        self.show_capacity_dialog()

    def fetch_beam_param(self):
        beam_sec = self.ui.combo_Beam.currentText()
        dict_beam_data = get_beamdata(beam_sec)
        return dict_beam_data

    def fetch_column_param(self):
        column_sec = self.ui.comboColSec.currentText()
        loc = self.ui.comboConnLoc.currentText()
        if loc == "Beam-Beam":
            dict_column_data = get_beamdata(column_sec)
        else:
            dict_column_data = get_columndata(column_sec)
        return dict_column_data

    def fetch_angle_param(self):
        angle_sec = self.ui.comboCleatSection.currentText()
        dict_angle_data = get_angledata(angle_sec)
        return dict_angle_data

    def convert_col_combo_to_beam(self):

        loc = self.ui.comboConnLoc.currentText()
        if loc == "Beam-Beam":
            self.ui.beamSection_lbl.setText(" Secondary beam *")
            self.ui.columnSection_lbl.setText("Primary beam *")

            self.ui.chkBxBeam.setText("SBeam")
            self.ui.chkBxBeam.setToolTip("Secondary  beam")
            self.ui.chkBxCol.setText("PBeam")
            self.ui.chkBxCol.setToolTip("Primary beam")

            font = QtGui.QFont()
            font.setPointSize(11)
            font.setBold(True)
            font.setWeight(75)
            self.ui.outputBoltLbl_3.setFont(font)
            self.ui.outputBoltLbl_3.setText("Primary beam")
            self.ui.outputBoltLbl.setText("Secondary beam")
            font = QtGui.QFont()
            font.setPointSize(11)
            font.setBold(True)
            font.setWeight(75)
            self.ui.outputBoltLbl.setFont(font)

            # self.ui.comboColSec.clear()
            self.ui.comboColSec.addItems(get_beamcombolist())

# ---------------------------------------- Users input-----------------------------------------------------------------------------
            self.ui.comboColSec.setCurrentIndex(0)
            self.ui.combo_Beam.setCurrentIndex(0)
            self.ui.comboDiameter.setCurrentIndex(0)
            self.ui.comboBoltType.setCurrentIndex(0)
            self.ui.comboBoltGrade.setCurrentIndex(0)
            self.ui.comboCleatSection.setCurrentIndex(0)

            self.ui.txtFu.clear()
            self.ui.txtFy.clear()
            self.ui.txtShear.clear()
            self.ui.txtInputCleatHeight.clear()

# ---------------------------------------- Output-----------------------------------------------------------------------------
            self.ui.txtNoBolts_c.clear()
            self.ui.txt_row_c.clear()
            self.ui.txt_column_c.clear()
            self.ui.txtBeamPitch_c.clear()
            self.ui.txtBeamGuage_c.clear()
            self.ui.txtEndDist_c.clear()
            self.ui.txtEdgeDist_c.clear()
            self.ui.txtNoBolts.clear()
            self.ui.txt_row.clear()
            self.ui.txt_column.clear()
            self.ui.txtBeamPitch.clear()
            self.ui.txtBeamGuage.clear()
            self.ui.txtEndDist.clear()
            self.ui.txtEdgeDist.clear()
            self.ui.outputCleatHeight.clear()

        elif loc == "Column web-Beam web" or loc == "Column flange-Beam web":

            self.ui.columnSection_lbl.setText("Column Section *")
            self.ui.beamSection_lbl.setText("Beam section *")

            self.ui.chkBxBeam.setText("Beam")
            self.ui.chkBxBeam.setToolTip("Beam only")
            self.ui.chkBxCol.setText("Column")
            self.ui.chkBxCol.setToolTip("Column only")

            font = QtGui.QFont()
            font.setPointSize(11)
            font.setBold(True)
            font.setWeight(75)
            self.ui.outputBoltLbl_3.setFont(font)
            self.ui.outputBoltLbl_3.setText("Column")

            font = QtGui.QFont()
            font.setPointSize(11)
            font.setBold(True)
            font.setWeight(75)
            self.ui.outputBoltLbl.setFont(font)
            self.ui.outputBoltLbl.setText("Beam")

            # self.ui.comboColSec.clear()
            self.ui.comboColSec.addItems(get_columncombolist())

# ---------------------------------------- Users input-----------------------------------------------------------------------------
            self.ui.comboColSec.setCurrentIndex(0)
            self.ui.combo_Beam.setCurrentIndex(0)
            self.ui.comboDiameter.setCurrentIndex(0)
            self.ui.comboBoltType.setCurrentIndex(0)
            self.ui.comboBoltGrade.setCurrentIndex(0)
            self.ui.comboCleatSection.setCurrentIndex(0)

            self.ui.txtFu.clear()
            self.ui.txtFy.clear()
            self.ui.txtShear.clear()
            self.ui.txtInputCleatHeight.clear()

# ---------------------------------------- Output-----------------------------------------------------------------------------
            self.ui.txtNoBolts_c.clear()
            self.ui.txt_row_c.clear()
            self.ui.txt_column_c.clear()
            self.ui.txtBeamPitch_c.clear()
            self.ui.txtBeamGuage_c.clear()
            self.ui.txtEndDist_c.clear()
            self.ui.txtEdgeDist_c.clear()
            self.ui.txtNoBolts.clear()
            self.ui.txt_row.clear()
            self.ui.txt_column.clear()
            self.ui.txtBeamPitch.clear()
            self.ui.txtBeamGuage.clear()
            self.ui.txtEndDist.clear()
            self.ui.txtEdgeDist.clear()
            self.ui.outputCleatHeight.clear()

    def fill_cleatsection_combo(self):
        '''Populates the cleat section on the basis  beam section and column section
        '''

        if self.ui.combo_Beam.currentText() == "Select Designation" or self.ui.comboColSec.currentText() == "Select Column":
            self.ui.comboCleatSection.setCurrentIndex(0)
        loc = self.ui.comboConnLoc.currentText()
        if loc == "Column web-Beam web" or "Column flange-Beam web":
            loc = self.ui.comboConnLoc.currentText()
            dict_beam_data = self.fetch_beam_param()
            dict_column_data = self.fetch_column_param()
            angle_list = get_anglecombolist()
            col_R1 = float(dict_column_data[QString("R1")])
            col_D = float(dict_column_data[QString("D")])
            col_B = float(dict_column_data[QString("B")])
            col_T = float(dict_column_data[QString("T")])
            beam_tw = float(dict_beam_data[QString("tw")])

            if loc == "Column web-Beam web":
                colWeb = col_D - 2 * (col_T + col_R1)
            elif loc == "Column flange-Beam web":
                colWeb = col_B
            newlist = ['Select Cleat']

            for ele in angle_list[1:]:
                angle_sec = QtCore.QString(str(ele))
                dict_angle_data = get_angledata(angle_sec)
                cleat_legsize_b = float(dict_angle_data[QtCore.QString('B')])
                con_legsize = 2 * cleat_legsize_b + beam_tw
                space = colWeb - con_legsize
                if space > 0:
                    newlist.append(str(ele))
                else:
                    break

            self.ui.comboCleatSection.blockSignals(True)

            self.ui.comboCleatSection.clear()
            for i in newlist[:]:
                self.ui.comboCleatSection.addItem(str(i))

            self.ui.comboCleatSection.setCurrentIndex(-1)

            self.ui.comboCleatSection.blockSignals(False)
            self.ui.comboCleatSection.setCurrentIndex(0)
        else:
            pass

    def checkbeam_b(self):
        loc = self.ui.comboConnLoc.currentText()
        if loc == "Column web-Beam web":

            column = self.ui.comboColSec.currentText()

            dict_beam_data = self.fetch_beam_param()
            dict_column_data = self.fetch_column_param()
            column_D = float(dict_column_data[QString("D")])
            column_T = float(dict_column_data[QString("T")])
            column_R1 = float(dict_column_data[QString("R1")])
            column_web_depth = column_D - 2.0 * (column_T)

            beam_B = float(dict_beam_data[QString('B')])

            if column_web_depth <= beam_B:
                self.ui.btn_Design.setDisabled(True)
                QtGui.QMessageBox.about(self, 'Information', "Beam flange is wider than clear depth of column web (No provision in Osdag till now)")
            else:
                self.ui.btn_Design.setDisabled(False)

        elif loc == "Beam-Beam":

            primaryBeam = self.ui.comboColSec.currentText()
            dict_sec_beam_data = self.fetch_beam_param()
            dict_pri_beam_data = self.fetch_column_param()
            pri_beam_D = float(dict_pri_beam_data[QString("D")])
            pri_beam_T = float(dict_pri_beam_data[QString("T")])
            pri_beam_web_depth = pri_beam_D - 2.0 * (pri_beam_T)

            sec_beam_D = float(dict_sec_beam_data[QString("D")])

            if pri_beam_web_depth <= sec_beam_D:
                self.ui.btn_Design.setDisabled(True)
                QtGui.QMessageBox.about(self, 'Information',
                                        "Secondary beam depth is higher than clear depth of primary beam web (No provision in Osdag till now)")
            else:
                self.ui.btn_Design.setDisabled(False)

    def check_cleat_height(self, widget):
        loc = self.ui.comboConnLoc.currentText()
        cleatHeight = widget.text()
        cleatHeight = float(cleatHeight) 
        if cleatHeight == 0:
            self.ui.btn_Design.setDisabled(False)
        else:

            dict_beam_data = self.fetch_beam_param()
            dictColumnData = self.fetch_column_param()
            col_T = float(dictColumnData[QString('T')])
            col_R1 = float(dictColumnData[QString('R1')])
            beam_D = float(dict_beam_data[QString('D')])
            beam_T = float(dict_beam_data[QString('T')])
            beam_R1 = float(dict_beam_data[QString('R1')])
            clearDepth = 0.0
            minCleatHeight = 0.6 * beam_D
            if loc == "Column web-Beam web" or loc == "Column flange-Beam web":
                clearDepth = beam_D - 2 * (beam_T + beam_R1 + 5)
            else:
                clearDepth = beam_D - (beam_R1 + beam_T + col_R1 + col_T)
            if clearDepth < cleatHeight or cleatHeight < minCleatHeight:
                self.ui.btn_Design.setDisabled(True)
                QtGui.QMessageBox.about(self, 'Information',
                                        "Height of the Cleat Angle should be in between %s -%s mm" % (int(minCleatHeight), int(clearDepth)))
            else:
                self.ui.btn_Design.setDisabled(False)

    def show_font_dialog(self):

        font, ok = QtGui.QFontDialog.getFont()
        if ok:
            self.ui.inputDock.setFont(font)
            self.ui.outputDock.setFont(font)
            self.ui.textEdit.setFont(font)

    def show_color_dialog(self):

        col = QtGui.QColorDialog.getColor()
        colorTup = col.getRgb()
        r = colorTup[0]
        g = colorTup[1]
        b = colorTup[2]
        self.display.set_bg_gradient_color(r, g, b, 255, 255, 255)

    def call_zoom_in(self):
        self.display.ZoomFactor(2)

    def call_zoom_out(self):
        self.display.ZoomFactor(0.5)

    def call_rotation(self):
        self.display.Rotation(15, 0)

    def call_panning(self):
        self.display.Pan(50, 0)

    def save_2d_cad_images(self):
        files_types = "PNG (*.png);;JPG (*.jpg);;GIF (*.gif)"
        filename = QtGui.QFileDialog.getSaveFileName(self, 'Export', str(self.folder) + "/untitled.png", files_types)
        fName = str(filename)
        file_extension = fName.split(".")[-1]

        if file_extension == 'png' or file_extension == 'jpg' or file_extension == 'gif':
            self.display.ExportToImage(fName)
            QtGui.QMessageBox.about(self, 'Information', "File saved")

    def disable_view_buttons(self):
        '''
        Disables the all buttons in toolbar
        '''

        # self.ui.actionShow_all.setEnabled(False)
        # self.ui.actionSave_3D_model_as.setEnabled(False)
        # self.ui.actionSave_CAD_image.setEnabled(False)
        # self.ui.actionSave_Front_View.setEnabled(False)
        # self.ui.actionSave_Top_View.setEnabled(False)
        # self.ui.actionSave_Side_View.setEnabled(False)
        # self.ui.actionSave_log_message.setEnabled(False)
        # self.ui.actionCreate_design_report.setEnabled(False)
        # self.ui.actionSave_design.setEnabled(False)
        # self.ui.actionZoom_in.setEnabled(False)
        # self.ui.actionZoom_out.setEnabled(False)
        # self.ui.actionRotate_3D_model.setEnabled(False)
        # self.ui.actionShow_beam.setEnabled(False)
        # self.ui.actionShow_column.setEnabled(False)
        # self.ui.actionShow_cleat_angle.setEnabled(False)
        self.ui.menubar.setEnabled(False)

        self.ui.btn_capacity.setEnabled(False)
        self.ui.btn_SaveMessages.setEnabled(False)
        self.ui.btn_CreateDesign.setEnabled(False)

        self.ui.btn_front.setEnabled(False)

        self.ui.btn_top.setEnabled(False)
        self.ui.btn_side.setEnabled(False)

        self.ui.btn3D.setEnabled(False)
        self.ui.chkBxBeam.setEnabled(False)
        self.ui.chkBxCol.setEnabled(False)
        self.ui.checkBoxCleat.setEnabled(False)

    def enable_view_buttons(self):
        '''
        Enables the all buttons in toolbar
        '''
        self.ui.btn_capacity.setEnabled(True)
        self.ui.btn_SaveMessages.setEnabled(True)
        self.ui.btn_CreateDesign.setEnabled(True)

        self.ui.btn_front.setEnabled(True)
        self.ui.btn_top.setEnabled(True)
        self.ui.btn_side.setEnabled(True)

        self.ui.menubar.setEnabled(True)

        self.ui.btn3D.setEnabled(True)
        self.ui.chkBxBeam.setEnabled(True)
        self.ui.chkBxCol.setEnabled(True)
        self.ui.checkBoxCleat.setEnabled(True)

    def unchecked_all_checkbox(self):

        self.ui.btn3D.setChecked(QtCore.Qt.Unchecked)
        self.ui.chkBxBeam.setChecked(QtCore.Qt.Unchecked)
        self.ui.chkBxCol.setChecked(QtCore.Qt.Unchecked)
        self.ui.checkBoxCleat.setChecked(QtCore.Qt.Unchecked)

    def retrieve_prevstate(self):
        ui_obj = self.get_prevstate()
        if(ui_obj is not None):

            self.ui.comboConnLoc.setCurrentIndex(self.ui.comboConnLoc.findText(str(ui_obj['Member']['Connectivity'])))

            if ui_obj['Member']['Connectivity'] == 'Beam-Beam':
                self.ui.beamSection_lbl.setText('Secondary beam *')
                self.ui.columnSection_lbl.setText('Primary beam *')
                self.ui.comboColSec.addItems(get_beamcombolist())

            self.ui.combo_Beam.setCurrentIndex(self.ui.combo_Beam.findText(ui_obj['Member']['BeamSection']))
            self.ui.comboColSec.setCurrentIndex(self.ui.comboColSec.findText(ui_obj['Member']['ColumSection']))

            self.ui.txtFu.setText(str(ui_obj['Member']['fu (MPa)']))
            self.ui.txtFy.setText(str(ui_obj['Member']['fy (MPa)']))

            self.ui.txtShear.setText(str(ui_obj['Load']['ShearForce (kN)']))

            self.ui.comboDiameter.setCurrentIndex(self.ui.comboDiameter.findText(str(ui_obj['Bolt']['Diameter (mm)'])))
            comboTypeIndex = self.ui.comboBoltType.findText(str(ui_obj['Bolt']['Type']))
            self.ui.comboBoltType.setCurrentIndex(comboTypeIndex)
            self.combotype_currentindexchanged(str(ui_obj['Bolt']['Type']))

            prevValue = str(ui_obj['Bolt']['Grade'])

            comboGradeIndex = self.ui.comboBoltGrade.findText(prevValue)

            self.ui.comboBoltGrade.setCurrentIndex(comboGradeIndex)

            self.ui.txtInputCleatHeight.setText(str(ui_obj['cleat']['Height (mm)']))
            self.ui.comboCleatSection.setCurrentIndex(self.ui.comboCleatSection.findText(str(ui_obj['cleat']['section'])))

    def setimage_connection(self):
        '''
        Setting image to connctivity.
        '''
        self.ui.lbl_connectivity.show()
        loc = self.ui.comboConnLoc.currentText()
        if loc == "Column flange-Beam web":

            # pixmap = QtGui.QPixmap(":/newPrefix/images/beam2.jpg")
            pixmap = QtGui.QPixmap(":/newPrefix/images/colF2.png")
            pixmap.scaledToHeight(60)
            pixmap.scaledToWidth(50)
            self.ui.lbl_connectivity.setPixmap(pixmap)
            # self.ui.lbl_connectivity.show()
        elif(loc == "Column web-Beam web"):
            # picmap = QtGui.QPixmap(":/newPrefix/images/beam.jpg")
            picmap = QtGui.QPixmap(":/newPrefix/images/colW3.png")
            picmap.scaledToHeight(60)
            picmap.scaledToWidth(50)
            self.ui.lbl_connectivity.setPixmap(picmap)
        else:
            picmap = QtGui.QPixmap(":/newPrefix/images/b-b.png")
            picmap.scaledToHeight(60)
            picmap.scaledToWidth(50)
            self.ui.lbl_connectivity.setPixmap(picmap)
        return True

    def getuser_inputs(self):
        '''(nothing) -> Dictionary
        Returns the dictionary object with the user input fields for designing cleat angle connection
        '''
        ui_obj = {}
        ui_obj["Bolt"] = {}
        ui_obj["Bolt"]["Diameter (mm)"] = self.ui.comboDiameter.currentText().toInt()[0]
        ui_obj["Bolt"]["Grade"] = float(self.ui.comboBoltGrade.currentText())
        # ui_obj["Bolt"]["Grade"] = 8.8
        ui_obj["Bolt"]["Type"] = str(self.ui.comboBoltType.currentText())

        ui_obj['Member'] = {}
        ui_obj['Member']['BeamSection'] = str(self.ui.combo_Beam.currentText())
        ui_obj['Member']['ColumSection'] = str(self.ui.comboColSec.currentText())
        ui_obj['Member']['Connectivity'] = str(self.ui.comboConnLoc.currentText())
        ui_obj['Member']['fu (MPa)'] = self.ui.txtFu.text().toInt()[0]
        ui_obj['Member']['fy (MPa)'] = self.ui.txtFy.text().toInt()[0]

        ui_obj['cleat'] = {}
        ui_obj['cleat']['section'] = str(self.ui.comboCleatSection.currentText())
        ui_obj['cleat']['Height (mm)'] = float(self.ui.txtInputCleatHeight.text().toInt()[0])  # changes the label length to height

        ui_obj['Load'] = {}
        # ui_obj['Load']['ShearForce (kN)'] = float(self.ui.txtShear.text().toInt()[0])
        ui_obj['Load']['ShearForce (kN)'] = float(self.ui.txtShear.text())

        return ui_obj

    def save_inputs(self, ui_obj):
        '''
        (Dictionary)--> None
        '''
        inputFile = QtCore.QFile('saveINPUTS.txt')
        if not inputFile.open(QtCore.QFile.WriteOnly | QtCore.QFile.Text):
            QtGui.QMessageBox.warning(self, "Application",
                                      "Cannot write file %s:\n%s." % (inputFile, file.errorString()))
        # yaml.dump(ui_obj, inputFile,allow_unicode=True, default_flow_style = False)
        pickle.dump(ui_obj, inputFile)

    def get_prevstate(self):
        '''
        '''
        filename = 'saveINPUTS.txt'

        if os.path.isfile(filename):
            fileObject = open(filename, 'r')
            ui_obj = pickle.load(fileObject)
            return ui_obj
        else:
            return None

    def outputdict(self):

        ''' Returns the output of design in dictionary object.
        '''

        ui_obj = self.getuser_inputs()
        output_obj = cleat_connection(ui_obj)
        return output_obj

    def show_dialog(self):

        dialog = MyPopupDialog(self)
        dialog.show()

    def create_design_report(self):

        self.show_dialog()

    def save_design(self, popup_summary):

        # filename, pat = QtGui.QFileDialog.getSaveFileNameAndFilter(self, "Save File As", str(self.folder) + "/", "Html Files (*.html)")
        filename = self.folder + "/images_html/Html_Report.html"
        filename = str(filename)
        self.call_2d_drawing("All")
        # base, base_front, base_top, base_side = self.call_2d_drawing("All")
        # self.outdict = self.result_obj#self.outputdict()

        self.inputdict = self.getuser_inputs()  # self.getuser_inputss()
        self.outdict = cleat_connection(self.inputdict)
        dict_beam_data = self.fetch_beam_param()

        dict_column_data = self.fetch_column_param()
        dict_cleat_data = self.fetch_angle_param()
        save_html(self.outdict, self.inputdict, dict_beam_data, dict_column_data, dict_cleat_data, popup_summary, filename, self.folder)

        # ########################################## Creates pdf: ####################################################################
        if sys.platform == "nt":
            path_wkthmltopdf = r'C:\Program Files\wkhtmltopdf\bin\wkhtmltopdf.exe'
        else:
            path_wkthmltopdf = r'/usr/bin/wkhtmltopdf'
        config = pdfkit.configuration(wkhtmltopdf=path_wkthmltopdf)
        options = {
            'margin-bottom': '10mm',
            'footer-right': '[page]'
        }
        pdfkit.from_file(filename, str(QtGui.QFileDialog.getSaveFileName(self, "Save File As", self.folder + "/", "PDF (*.pdf)")), configuration=config,
                         options=options)
        QtGui.QMessageBox.about(self, 'Information', "Report Saved")

    # $$$$$$$$$$$$$$$$$$$$$$$$$$$$$$$$$$$$$$$$$$$$$$$$$$

    def save_log(self):

        filename, pat = QtGui.QFileDialog.getSaveFileNameAndFilter(self, "Save File As", str(self.folder) + "/Logmessages", "Text files (*.txt)")
        return self.save_file(filename + ".txt")

    def save_file(self, filename):
        '''(file open for writing)-> boolean
        '''
        fname = QtCore.QFile(filename)

        if not fname.open(QtCore.QFile.WriteOnly | QtCore.QFile.Text):
            QtGui.QMessageBox.warning(self, "Application",
                                      "Cannot write file %s:\n%s." % (filename, fname.errorString()))
            return False

        outf = QtCore.QTextStream(fname)
        QtGui.QApplication.setOverrideCursor(QtCore.Qt.WaitCursor)
        outf << self.ui.textEdit.toPlainText()
        QtGui.QApplication.restoreOverrideCursor()

        # self.setCurrentFile(filename);
        # QtGui.QMessageBox.about(self,'Information',"File saved")

    ###########################################################################################################################
        # def save_yaml(self,outObj,ui_obj):
        #     '''(dictiionary,dictionary) -> NoneType
        #     Saving input and output to file in following format.
        #     Bolt:
        #       diameter: 6
        #       grade: 8.800000190734863
        #       type: HSFG
        #     Load:
        #       shearForce: 100

        #     '''
        #     newDict = {"INPUT": ui_obj, "OUTPUT": outObj}
        #     filename = QtGui.QFileDialog.getSaveFileName(self,"Save File As","output/SaveDesign","Text File (*.txt)")
        #     f = open(filename,'w')
        #     yaml.dump(newDict,f,allow_unicode=True, default_flow_style=False)

        # return self.save_file(filename+".txt")
        # QtGui.QMessageBox.about(self,'Information',"File saved")

    def resetbtn_clicked(self):
        '''(NoneType) -> NoneType
        Resets all fields in input as well as output window
        '''
        # user Inputs
        self.ui.combo_Beam.setCurrentIndex((0))
        self.ui.comboColSec.setCurrentIndex((0))
        self.ui.comboConnLoc.setCurrentIndex((0))
        self.ui.txtFu.clear()
        self.ui.txtFy.clear()

        self.ui.txtShear.clear()

        self.ui.comboDiameter.setCurrentIndex(0)
        self.ui.comboBoltType.setCurrentIndex((0))
        self.ui.comboBoltGrade.setCurrentIndex((0))

        self.ui.comboCleatSection.setCurrentIndex((0))
        self.ui.txtInputCleatHeight.clear()
        # self.ui.txtPlateWidth.clear()
        # self.ui.comboWldSize.setCurrentIndex((0))

        # ----------------------------------------------- Output ------------------------------------------------------------------
        # self.ui.txtShrCapacity.clear()
        # self.ui.txtbearCapacity.clear()
        # self.ui.txtBoltCapacity.clear()
        self.ui.txtNoBolts.clear()
        # self.ui.txtBoltGrpCapacity.clear()
        self.ui.txt_row.clear()
        self.ui.txt_column.clear()
        self.ui.txtBeamPitch.clear()
        self.ui.txtBeamGuage.clear()
        self.ui.txtEndDist.clear()
        self.ui.txtEdgeDist.clear()

        # column
        self.ui.txtNoBolts_c.clear()
        self.ui.txt_row_c.clear()
        self.ui.txt_column_c.clear()
        self.ui.txtBeamPitch_c.clear()
        self.ui.txtBeamGuage_c.clear()
        self.ui.txtEndDist_c.clear()
        self.ui.txtEdgeDist_c.clear()

        # self.ui.txtPlateThick.clear()
        self.ui.outputCleatHeight.clear()
        # self.ui.txtplate_width.clear()
        # self.ui.txtExtMomnt.clear()
        # self.ui.txtMomntCapacity.clear()
        # self.ui.txtWeldThick.clear()
        # self.ui.txtResltShr.clear()
        # self.ui.txtWeldStrng.clear()
        self.ui.textEdit.clear()

        # ---------------------------------- Erase Display ------------------------------------------------------------------
        self.display.EraseAll()

    def dockbtn_clicked(self, widget):

        '''(QWidget) -> NoneType
        This method dock and undock widget(QdockWidget)
        '''
        flag = widget.isHidden()
        if(flag):

            widget.show()
        else:
            widget.hide()

    def combotype_currentindexchanged(self, index):

        '''(Number) -> NoneType
        '''
        items = self.gradeType[str(index)]

        self.ui.comboBoltGrade.clear()
        strItems = []
        for val in items:
            strItems.append(str(val))

        self.ui.comboBoltGrade.addItems(strItems)

    def check_range(self, widget, lblwidget, min_val, max_val):

        '''(QlineEdit,QLable,Number,Number)---> NoneType
        Validating F_u(ultimate Strength) and F_y (Yeild Strength) textfields
        '''
        text_str = widget.text()
        val = int(text_str)
        if(val < min_val or val > max_val):
            QtGui.QMessageBox.about(self, 'Error', 'Please Enter a value between %s-%s' % (min_val, max_val))
            widget.clear()
            widget.setFocus()
            palette = QtGui.QPalette()
            palette.setColor(QtGui.QPalette.Foreground, QtCore.Qt.red)
            lblwidget.setPalette(palette)
        else:
            palette = QtGui.QPalette()
            lblwidget.setPalette(palette)

    def display_output(self, output_obj):
        '''(dictionary) --> NoneType
        Setting design result values to the respective textboxes in the output window
        '''
        for k in output_obj.keys():
            for key in output_obj[k].keys():
                if (output_obj[k][key] == ""):
                    result_obj = output_obj
                else:
                    result_obj = output_obj

        # result_obj['Bolt']
        shear_capacity = result_obj['Bolt']['shearcapacity']

        # self.uiPopUp.lineEdit_companyName.setText(str(shear_capacity))

        bearing_capacity = result_obj['Bolt']['bearingcapacity']
        # self.ui.txtbearCapacity.setText(str(bearing_capacity))

        bolt_capacity = result_obj['Bolt']['boltcapacity']
        # self.ui.txtBoltCapacity.setText(str(bolt_capacity))

        no_ofbolts = result_obj['Bolt']['numofbolts']
        self.ui.txtNoBolts.setText(str(no_ofbolts))
        # newly added field
        bolt_grp_capacity = result_obj['Bolt']['boltgrpcapacity']
        # self.ui.txtBoltGrpCapacity.setText(str(bolt_grp_capacity))

        no_ofrows = result_obj['Bolt']['numofrow']
        self.ui.txt_row.setText(str(no_ofrows))

        no_ofcol = result_obj['Bolt']['numofcol']
        self.ui.txt_column.setText(str(no_ofcol))

        pitch_dist = result_obj['Bolt']['pitch']
        self.ui.txtBeamPitch.setText(str(pitch_dist))

        gauge_dist = result_obj['Bolt']['gauge']
        self.ui.txtBeamGuage.setText(str(gauge_dist))

        end_dist = result_obj['Bolt']['edge']
        self.ui.txtEndDist.setText(str(end_dist))

        edge_dist = result_obj['Bolt']['enddist']
        self.ui.txtEdgeDist.setText(str(edge_dist))
        # column
        c_noOfBolts = result_obj['cleat']['numofbolts']
        self.ui.txtNoBolts_c.setText(str(c_noOfBolts))
        cno_ofrows = result_obj['cleat']['numofrow']
        self.ui.txt_row_c.setText(str(cno_ofrows))

        no_ofcol = result_obj['cleat']['numofcol']
        self.ui.txt_column_c.setText(str(no_ofcol))

        pitch_dist = result_obj['cleat']['pitch']
        self.ui.txtBeamPitch_c.setText(str(pitch_dist))

        gauge_dist = result_obj['cleat']['guage']
        self.ui.txtBeamGuage_c.setText(str(gauge_dist))

        end_dist = result_obj['cleat']['edge']
        self.ui.txtEndDist_c.setText(str(end_dist))

        edge_dist = result_obj['cleat']['end']
        self.ui.txtEdgeDist_c.setText(str(edge_dist))

        # Newly included fields
        cleat_ht = result_obj['cleat']['height']
        self.ui.outputCleatHeight.setText(str(cleat_ht))

        # plate_width = result_obj['Cleat']['width']
        # self.ui.txtplate_width.setText(str(plate_width))

        moment_demand = result_obj['cleat']['externalmoment']
        # self.ui.txtExtMoment.setText(str(moment_demand))

        moment_capacity = result_obj['cleat']['momentcapacity']
        # self.ui.txtMomntCapacity.setText(str(moment_capacity))

    def displaylog_totextedit(self):
        '''
        This method displaying Design messages(log messages)to textedit widget.
        '''
        afile = QtCore.QFile('Connections/Shear/cleatAngle/fin.log')

        if not afile.open(QtCore.QIODevice.ReadOnly):  # ReadOnly
            QtGui.QMessageBox.information(None, 'info', afile.errorString())

        stream = QtCore.QTextStream(afile)
        self.ui.textEdit.clear()
        self.ui.textEdit.setHtml(stream.readAll())
        vscroll_bar = self.ui.textEdit.verticalScrollBar()
        vscroll_bar.setValue(vscroll_bar.maximum())
        afile.close()

    def get_backend(self):
        """
        loads a backend
        backends are loaded in order of preference
        since python comes with Tk included, but that PySide or PyQt4
        is much preferred
        """
        # try:
        #     from PySide import QtCore, QtGui
        #     return 'pyside'
        # except:
        #     pass
        try:
            from PyQt4 import QtCore, QtGui
            return 'pyqt4'
        except:
            pass
        # Check wxPython
        try:
            import wx
            return 'wx'
        except:
            raise ImportError("No compliant GUI library found. You must have either PySide, PyQt4 or wxPython installed.")
            sys.exit(1)

    # QtViewer
    def init_display(self, backend_str=None, size=(1024, 768)):
        if os.name == 'nt':

            global display, start_display, app, _

            from OCC.Display.backend import get_loaded_backend
            lodedbkend = get_loaded_backend()
            from OCC.Display.backend import get_backend, have_backend
            from osdagMainSettings import backend_name
            if(not have_backend() and backend_name() == "pyqt4"):
                get_backend("qt-pyqt4")
        else:
            global display, start_display, app, _, USED_BACKEND

            if not backend_str:
                USED_BACKEND = self.get_backend()
            elif backend_str in ['pyside', 'pyqt4']:
                USED_BACKEND = backend_str
            else:
                raise ValueError("You should pass either 'qt' or 'tkinter' to the init_display function.")
                sys.exit(1)

            # Qt based simple GUI
            if USED_BACKEND in ['pyqt4', 'pyside']:
                if USED_BACKEND == 'pyqt4':
                    import OCC.Display.qtDisplay
                    from OCC.Display.qtDisplay import qtViewer3d
                    from PyQt4 import QtCore, QtGui, QtOpenGL

        from OCC.Display.qtDisplay import qtViewer3d

        self.ui.modelTab = qtViewer3d(self)
        # self.ui.model2dTab = qtViewer3d(self)

        self.setWindowTitle("Osdag Cleat Angle")
        self.ui.mytabWidget.resize(size[0], size[1])
        self.ui.mytabWidget.addTab(self.ui.modelTab, "")
        # self.ui.mytabWidget.addTab(self.ui.model2dTab,"")

        self.ui.modelTab.InitDriver()
        display = self.ui.modelTab._display
        # display_2d = self.ui.model2dTab._display
        # background gradient
        display.set_bg_gradient_color(23, 1, 32, 23, 1, 32)
        # display_2d.set_bg_gradient_color(255,255,255,255,255,255)
        # display black trihedron
        display.display_trihedron()
        display.View.SetProj(1, 1, 1)

        def center_on_screen(self):
                    '''Centers the window on the screen.'''
                    resolution = QtGui.QDesktopWidget().screenGeometry()
                    self.move((resolution.width() / 2) - (self.frameSize().width() / 2),
                              (resolution.height() / 2) - (self.frameSize().height() / 2))

        def start_display():

            self.ui.modelTab.raise_()
            # self.ui.model2dTab.raise_()   # make the application float to the top

        return display, start_display

    def display_3d_model(self, component):
        self.display.EraseAll()
        self.display.SetModeShaded()
        display.DisableAntiAliasing()
#         self.display.set_bg_gradient_color(23,1,32,23,1,32)
        self.display.set_bg_gradient_color(51, 51, 102, 150, 150, 170)
#         self.display.set_bg_gradient_color(28,9,99,252,243,235)
        self.display.View_Front()
        self.display.View_Iso()
        self.display.FitAll()
        if component == "Column":
            osdag_display_shape(self.display, self.connectivity.get_column_model(), update=True)
        elif component == "Beam":
            osdag_display_shape(self.display, self.connectivity.get_beam_model(), material=Graphic3d_NOT_2D_ALUMINUM, update=True)
            # osdag_display_shape(self.display, self.connectivity.beamModel, material = Graphic3d_NOT_2D_ALUMINUM, update=True)
        elif component == "cleatAngle":

            # osdag_display_shape(self.display, self.connectivity.weldModelLeft, color = 'red', update = True)
            # osdag_display_shape(self.display, self.connectivity.weldModelRight, color = 'red', update = True)
            osdag_display_shape(self.display, self.connectivity.angleModel, color='blue', update=True)
            osdag_display_shape(self.display, self.connectivity.angleLeftModel, color='blue', update=True)
            nutboltlist = self.connectivity.nut_bolt_array.get_model()
            for nutbolt in nutboltlist:
                osdag_display_shape(self.display, nutbolt, color=Quantity_NOC_SADDLEBROWN, update=True)
            # self.display.DisplayShape(self.connectivity.nut_bolt_array.get_models(), color = Quantity_NOC_SADDLEBROWN, update=True)
        elif component == "Model":
            osdag_display_shape(self.display, self.connectivity.columnModel, update=True)
            osdag_display_shape(self.display, self.connectivity.beamModel, material=Graphic3d_NOT_2D_ALUMINUM, update=True)
            # osdag_display_shape(self.display, self.connectivity.weldModelLeft, color = 'red', update = True)
            # osdag_display_shape(self.display, self.connectivity.weldModelRight, color = 'red', update = True)
            osdag_display_shape(self.display, self.connectivity.angleModel, color='blue', update=True)
            osdag_display_shape(self.display, self.connectivity.angleLeftModel, color='blue', update=True)
            nutboltlist = self.connectivity.nut_bolt_array.get_model()
            for nutbolt in nutboltlist:
                osdag_display_shape(self.display, nutbolt, color=Quantity_NOC_SADDLEBROWN, update=True)
            # self.display.DisplayShape(self.connectivity.nut_bolt_array.get_models(), color = Quantity_NOC_SADDLEBROWN, update=True)

    def validate_inputs_on_design_button(self):

        if self.ui.comboConnLoc.currentIndex() == 0:
            QtGui.QMessageBox.about(self, "Information", "Please select connectivity")
        state = self.setimage_connection()
        if state is True:
            if self.ui.comboConnLoc.currentText() == "Column web-Beam web" or self.ui.comboConnLoc.currentText() == "Column flange-Beam web":
                if self.ui.comboColSec.currentIndex() == 0:
                    QtGui.QMessageBox.about(self, "Information", "Please select column section")
                elif self.ui.combo_Beam.currentIndex() == 0:
                    QtGui.QMessageBox.about(self, "Information", "Please select beam section")
            else:
                if self.ui.comboColSec.currentIndex() == 0:
                    QtGui.QMessageBox.about(self, "Information", "Please select Primary beam  section")
                elif self.ui.combo_Beam.currentIndex() == 0:
                    QtGui.QMessageBox.about(self, "Information", "Please select Secondary beam  section")

        if self.ui.txtFu.text().isEmpty() or float(self.ui.txtFu.text()) == 0:
            QtGui.QMessageBox.about(self, "Information", "Please select Ultimate strength of  steel")

        elif self.ui.txtFy.text().isEmpty() or float(self.ui.txtFy.text()) == 0:
            QtGui.QMessageBox.about(self, "Information", "Please select Yeild  strength of  steel")

        elif self.ui.txtShear.text().isEmpty() or float(str(self.ui.txtShear.text())) == 0:
            QtGui.QMessageBox.about(self, "Information", "Please select Factored shear load")

        elif self.ui.comboDiameter.currentIndex() == 0:
            QtGui.QMessageBox.about(self, "Information", "Please select Diameter of  bolt")

        elif self.ui.comboBoltType.currentIndex() == 0:
            QtGui.QMessageBox.about(self, "Information", "Please select Type of  bolt")
        elif self.ui.comboCleatSection.currentIndex() == 0:
            QtGui.QMessageBox.about(self, "Information", "Please select Cleat angle")

    # $$$$$$$$$$$$$$$$$$$$$$$$$$$$$$$$$$$$$$$$$$$$$$$$$$$$$$$$$$$$$$$$$$$$$$$$$$$$$$$$$$$$$$$$$$$$$$$$$$$$$$
    def bolt_head_thick_calculation(self, bolt_diameter):
        '''
        This routine takes the bolt diameter and return bolt head thickness as per IS:3757(1989)

       bolt Head Dia
        <-------->
        __________
        |        | | T = Thickness
        |________| |
           |  |
           |  |
           |  |

        '''
        bolt_head_thick = {5: 4, 6: 5, 8: 6, 10: 7, 12: 8, 16: 10, 20: 12.5, 22: 14, 24: 15, 27: 17, 30: 18.7, 36: 22.5}
        return bolt_head_thick[bolt_diameter]

    def bolt_head_dia_calculation(self, bolt_diameter):
        '''
        This routine takes the bolt diameter and return bolt head diameter as per IS:3757(1989)

       bolt Head Dia
        <-------->
        __________
        |        |
        |________|
           |  |
           |  |
           |  |
        '''
        bolt_head_dia = {5: 7, 6: 8, 8: 10, 10: 15, 12: 20, 16: 27, 20: 34, 22: 36, 24: 41, 27: 46, 30: 50, 36: 60}
        return bolt_head_dia[bolt_diameter]

    def bolt_length_calculation(self, bolt_diameter):
        '''
        This routine takes the bolt diameter and return bolt head diameter as per IS:3757(1985)

       bolt Head Dia
        <-------->
        __________  ______
        |        |    |
        |________|    |
           |  |       |
           |  |       |
           |  |       |
           |  |       |
           |  |       |  l= length
           |  |       |
           |  |       |
           |  |       |
           |__|    ___|__

        '''
        bolt_head_dia = {5: 40, 6: 40, 8: 40, 10: 40, 12: 40, 16: 50, 20: 50, 22: 50, 24: 50, 27: 60, 30: 65, 36: 75}

        return bolt_head_dia[bolt_diameter]

    def nut_thick_calculation(self, bolt_diameter):
        '''
        Returns the thickness of the nut depending upon the nut diameter as per IS1363-3(2002)
        '''
        nut_dia = {5: 5, 6: 5.65, 8: 7.15, 10: 8.75, 12: 11.3, 16: 15, 20: 17.95, 22: 19.0, 24: 21.25, 27: 23, 30: 25.35, 36: 30.65}

        return nut_dia[bolt_diameter]

    def create_3d_beam_web_beam_web(self):
        '''
        creating 3d cad model with beam web beam web
        '''
        ui_obj = self.getuser_inputs()
        result_obj = cleat_connection(ui_obj)

        # ################################### PRIMARY BEAM PARAMETERS ########################################################

        dict_beam_data = self.fetch_column_param()
        pBeam_D = int(dict_beam_data[QString("D")])
        pBeam_B = int(dict_beam_data[QString("B")])
        pBeam_tw = float(dict_beam_data[QString("tw")])
        pBeam_T = float(dict_beam_data[QString("T")])
        pBeam_alpha = float(dict_beam_data[QString("FlangeSlope")])
        pBeam_R1 = float(dict_beam_data[QString("R1")])
        pBeam_R2 = float(dict_beam_data[QString("R2")])
        pBeam_length = 800.0  # This parameter as per view of 3D cad model

        # beam = ISectionold(B = 140, T = 16,D = 400,t = 8.9, R1 = 14, R2 = 7, alpha = 98,length = 500)
        column = ISection(B=pBeam_B, T=pBeam_T, D=pBeam_D, t=pBeam_tw,
                          R1=pBeam_R1, R2=pBeam_R2, alpha=pBeam_alpha,
                          length=pBeam_length, notch_obj=None)

        # #### SECONDARY BEAM PARAMETERS ######
        dictbeamdata2 = self.fetch_beam_param()

        sBeam_D = int(dictbeamdata2[QString("D")])
        sBeam_B = int(dictbeamdata2[QString("B")])
        sBeam_tw = float(dictbeamdata2[QString("tw")])
        sBeam_T = float(dictbeamdata2[QString("T")])
        sBeam_alpha = float(dictbeamdata2[QString("FlangeSlope")])
        sBeam_R1 = float(dictbeamdata2[QString("R1")])
        sBeam_R2 = float(dictbeamdata2[QString("R2")])

        # ---------------------------- Notch dimensions -----------------------------------------------------------------
        notch_obj = Notch(R1=pBeam_R1, height=(pBeam_T + pBeam_R1), width=((pBeam_B - (pBeam_tw + 40)) / 2.0 + 10), length=sBeam_B)
        # column = ISectionold(B = 83, T = 14.1, D = 250, t = 11, R1 = 12, R2 = 3.2, alpha = 98, length = 1000)
        beam = ISection(B=sBeam_B, T=sBeam_T, D=sBeam_D,
                        t=sBeam_tw, R1=sBeam_R1, R2=sBeam_R2,
                        alpha=sBeam_alpha, length=500, notch_obj=notch_obj)

        # ############################################# WELD,PLATE,BOLT AND NUT PARAMETERS #######################################

        dict_angle_data = self.fetch_angle_param()
        cleat_length = result_obj['cleat']['height']

        cleat_thick = float(dict_angle_data[QString("t")])
        angle_A = int(dict_angle_data[QString("A")])
        angle_B = int(dict_angle_data[QString("B")])
        # cleat_thick = 10
        # angle_A = 120
        # angle_B = 90
        # bolt_dia = ui_obj["Bolt"]["Diameter (mm)"]
        # bolt_r = bolt_dia/2
        # bolt_R = bolt_r + 7
        # nut_R = bolt_R
        # bolt_T = 10.0 # minimum bolt thickness As per Indian Standard
        # bolt_Ht = 50.0 # minimum bolt length as per Indian Standard IS 3750(1985)
        # nut_T = 12.0 # minimum nut thickness As per Indian Standard
        # nut_Ht = 12.2 #

        bolt_dia = ui_obj["Bolt"]["Diameter (mm)"]
        bolt_r = bolt_dia / 2
        bolt_R = self.bolt_head_dia_calculation(bolt_dia) / 2
        nut_R = bolt_R
        bolt_T = self.bolt_head_thick_calculation(bolt_dia)
        bolt_Ht = self.bolt_length_calculation(bolt_dia)
        # bolt_Ht = 50.0 # minimum bolt length as per Indian Standard IS 3757(1989)
        nut_T = self.nut_thick_calculation(bolt_dia)  # bolt_dia = nut_dia
        nut_Ht = 12.2  # 150
        # plate = Plate(L= 300,W =100, T = 10)
        angle = Angle(L=cleat_length, A=angle_A, B=angle_B, T=cleat_thick)

        # bolt = Bolt(R = bolt_R,T = bolt_T, H = 38.0, r = 4.0 )
        bolt = Bolt(R=bolt_R, T=bolt_T, H=bolt_Ht, r=bolt_r)

        # nut =Nut(R = bolt_R, T = 10.0,  H = 11, innerR1 = 4.0, outerR2 = 8.3)
        nut = Nut(R=bolt_R, T=nut_T, H=nut_Ht, innerR1=bolt_r)

        gap = sBeam_tw + 2 * cleat_thick + nut_T
        cgap = pBeam_tw + cleat_thick + nut_T

        nut_bolt_array = NutBoltArray(result_obj, nut, bolt, gap, cgap)

        beamwebconn = BeamWebBeamWeb(column, beam, notch_obj, angle, nut_bolt_array)
        beamwebconn.create_3dmodel()

        return beamwebconn

    def create_3d_col_web_beam_web(self):
        '''
        creating 3d cad model with column web beam web
        '''
        ui_obj = self.getuser_inputs()
        result_obj = cleat_connection(ui_obj)

        dict_beam_data = self.fetch_beam_param()
        # ################################## BEAM PARAMETERS ####################################################################
        beam_D = int(dict_beam_data[QString("D")])
        beam_B = int(dict_beam_data[QString("B")])
        beam_tw = float(dict_beam_data[QString("tw")])
        beam_T = float(dict_beam_data[QString("T")])
        beam_alpha = float(dict_beam_data[QString("FlangeSlope")])
        beam_R1 = float(dict_beam_data[QString("R1")])
        beam_R2 = float(dict_beam_data[QString("R2")])
        beam_length = 500.0  # This parameter as per view of 3D cad model

        # beam = ISection(B = 140, T = 16,D = 400,t = 8.9, R1 = 14, R2 = 7, alpha = 98,length = 500)
        beam = ISection(B=beam_B, T=beam_T, D=beam_D, t=beam_tw,
                        R1=beam_R1, R2=beam_R2, alpha=beam_alpha,
                        length=beam_length, notch_obj=None)

        # #################################################### COLUMN PARAMETERS #################################################
        dict_column_data = self.fetch_column_param()

        column_D = int(dict_column_data[QString("D")])
        column_B = int(dict_column_data[QString("B")])
        column_tw = float(dict_column_data[QString("tw")])
        column_T = float(dict_column_data[QString("T")])
        column_alpha = float(dict_column_data[QString("FlangeSlope")])
        column_R1 = float(dict_column_data[QString("R1")])
        column_R2 = float(dict_column_data[QString("R2")])

        # column = ISection(B = 83, T = 14.1, D = 250, t = 11, R1 = 12, R2 = 3.2, alpha = 98, length = 1000)
        column = ISection(B=column_B, T=column_T, D=column_D,
                          t=column_tw, R1=column_R1, R2=column_R2, alpha=column_alpha, length=1000, notch_obj=None)
        # ########################################## WELD,PLATE,BOLT AND NUT PARAMETERS ############################################
        dict_angle_data = self.fetch_angle_param()
        cleat_length = result_obj['cleat']['height']

        cleat_thick = float(dict_angle_data[QString("t")])
        angle_A = int(dict_angle_data[QString("A")])
        angle_B = int(dict_angle_data[QString("B")])
        # cleat_thick = 10
        # angle_A = 120
        # angle_B = 90
        # bolt_dia = ui_obj["Bolt"]["Diameter (mm)"]
        # bolt_r = bolt_dia/2
        # bolt_R = bolt_r + 7
        # nut_R = bolt_R
        # bolt_T = 10.0 # minimum bolt thickness As per Indian Standard
        # bolt_Ht = 50.0 # minimum bolt length as per Indian Standard IS 3750(1985)
        # nut_T = 12.0 # minimum nut thickness As per Indian Standard
        # nut_Ht = 12.2 #
        ####################################################################################################################
        bolt_dia = ui_obj["Bolt"]["Diameter (mm)"]
        bolt_r = bolt_dia / 2
        bolt_R = self.bolt_head_dia_calculation(bolt_dia) / 2
        nut_R = bolt_R
        bolt_T = self.bolt_head_thick_calculation(bolt_dia)
        bolt_Ht = self.bolt_length_calculation(bolt_dia)
        # bolt_Ht = 50.0 # minimum bolt length as per Indian Standard IS 3757(1989)
        nut_T = self.nut_thick_calculation(bolt_dia)  # bolt_dia = nut_dia
        nut_Ht = 12.2  # 150
        #####################################################################################################################
        # plate = Plate(L= 300,W =100, T = 10)
        angle = Angle(L=cleat_length, A=angle_A, B=angle_B, T=cleat_thick)

        # bolt = Bolt(R = bolt_R,T = bolt_T, H = 38.0, r = 4.0 )
        bolt = Bolt(R=bolt_R, T=bolt_T, H=bolt_Ht, r=bolt_r)

        # nut =Nut(R = bolt_R, T = 10.0,  H = 11, innerR1 = 4.0, outerR2 = 8.3)
        nut = Nut(R=bolt_R, T=nut_T, H=nut_Ht, innerR1=bolt_r)

        gap = beam_tw + 2 * cleat_thick + nut_T
        cgap = column_tw + cleat_thick + nut_T

        nut_bolt_array = NutBoltArray(result_obj, nut, bolt, gap, cgap)

        colwebconn = ColWebBeamWeb(column, beam, angle, nut_bolt_array)
        colwebconn.create_3dmodel()

        return colwebconn

    def create_3d_col_flange_beam_web(self):
        '''
        Creating 3d cad model with column flange beam web connection
        '''
        ui_obj = self.getuser_inputs()
        result_obj = cleat_connection(ui_obj)

        dict_beam_data = self.fetch_beam_param()
        # #### BEAM PARAMETERS #####
        beam_D = int(dict_beam_data[QString("D")])
        beam_B = int(dict_beam_data[QString("B")])
        beam_tw = float(dict_beam_data[QString("tw")])
        beam_T = float(dict_beam_data[QString("T")])
        beam_alpha = float(dict_beam_data[QString("FlangeSlope")])
        beam_R1 = float(dict_beam_data[QString("R1")])
        beam_R2 = float(dict_beam_data[QString("R2")])
        beam_length = 500.0  # This parameter as per view of 3D cad model

        # beam = ISection(B = 140, T = 16,D = 400,t = 8.9, R1 = 14, R2 = 7, alpha = 98,length = 500)
        beam = ISection(B=beam_B, T=beam_T, D=beam_D, t=beam_tw,
                        R1=beam_R1, R2=beam_R2, alpha=beam_alpha,
                        length=beam_length, notch_obj=None)

        # ############################################## COLUMN PARAMETERS ##################################################
        dict_column_data = self.fetch_column_param()

        column_D = int(dict_column_data[QString("D")])
        column_B = int(dict_column_data[QString("B")])
        column_tw = float(dict_column_data[QString("tw")])
        column_T = float(dict_column_data[QString("T")])
        column_alpha = float(dict_column_data[QString("FlangeSlope")])
        column_R1 = float(dict_column_data[QString("R1")])
        column_R2 = float(dict_column_data[QString("R2")])

        # column = ISection(B = 83, T = 14.1, D = 250, t = 11, R1 = 12, R2 = 3.2, alpha = 98, length = 1000)
        column = ISection(B=column_B, T=column_T, D=column_D,
                          t=column_tw, R1=column_R1, R2=column_R2, alpha=column_alpha, length=1000, notch_obj=None)

        # ############################### Cleat,BOLT AND NUT PARAMETERS ###########################################################
        dict_angle_data = self.fetch_angle_param()
        cleat_length = result_obj['cleat']['height']

        cleat_thick = float(dict_angle_data[QString("t")])
        angle_A = int(dict_angle_data[QString("A")])
        angle_B = int(dict_angle_data[QString("B")])
#         cleat_thick = 10
#         angle_A = 120
#         angle_B = 90

#         bolt_dia = ui_obj["Bolt"]["Diameter (mm)"]
#         bolt_r = bolt_dia/2
#         bolt_R = bolt_r + 7
#         nut_R = bolt_R
#         bolt_T = 10.0 # minimum bolt thickness As per Indian Standard
#         bolt_Ht = 50.0 # minimum bolt length as per Indian Standard
#         nut_T = 12.0 # minimum nut thickness As per Indian Standard
#         nut_Ht = 12.2
    ######################################################################################################
        bolt_dia = ui_obj["Bolt"]["Diameter (mm)"]
        bolt_r = bolt_dia / 2
        bolt_R = self.bolt_head_dia_calculation(bolt_dia) / 2
        nut_R = bolt_R
        bolt_T = self.bolt_head_thick_calculation(bolt_dia)
        bolt_Ht = self.bolt_length_calculation(bolt_dia)
        # bolt_Ht = 50.0 # minimum bolt length as per Indian Standard IS 3757(1989)
        nut_T = self.nut_thick_calculation(bolt_dia)  # bolt_dia = nut_dia
        nut_Ht = 12.2  # 150

    ##########################################################################################################

        # plate = Plate(L= 300,W =100, T = 10)
        angle = Angle(L=cleat_length, A=angle_A, B=angle_B, T=cleat_thick)

        # bolt = Bolt(R = bolt_R,T = bolt_T, H = 38.0, r = 4.0 )
        bolt = Bolt(R=bolt_R, T=bolt_T, H=bolt_Ht, r=bolt_r)

        # nut =Nut(R = bolt_R, T = 10.0,  H = 11, innerR1 = 4.0, outerR2 = 8.3)
        nut = Nut(R=bolt_R, T=nut_T, H=nut_Ht, innerR1=bolt_r)

        gap = beam_tw + 2 * cleat_thick + nut_T
        cgap = column_T + cleat_thick + nut_T

        nut_bolt_array = NutBoltArray(result_obj, nut, bolt, gap, cgap)

        colflangeconn = ColFlangeBeamWeb(column, beam, angle, nut_bolt_array)
        colflangeconn.create_3dmodel()
        return colflangeconn
    
#     def call_3d_model(self, flag):
#         self.commLogicObj.call_3DModel(flag)

    def call_3d_model(self, flag):
        # self.ui.btnSvgSave.setEnabled(True)
        self.ui.btn3D.setChecked(QtCore.Qt.Checked)
        if self.ui.btn3D.isChecked():
            self.ui.chkBxBeam.setChecked(QtCore.Qt.Unchecked)
            self.ui.chkBxCol.setChecked(QtCore.Qt.Unchecked)
            self.ui.checkBoxCleat.setChecked(QtCore.Qt.Unchecked)
            self.ui.mytabWidget.setCurrentIndex(0)
 
        if flag is True:
            if self.ui.comboConnLoc.currentText() == "Column web-Beam web":
                # self.create_3d_col_web_beam_web()
                self.connectivity = self.create_3d_col_web_beam_web()
                self.fuse_model = None
            elif self.ui.comboConnLoc.currentText() == "Column flange-Beam web":
                self.ui.mytabWidget.setCurrentIndex(0)
                self.connectivity = self.create_3d_col_flange_beam_web()
                self.fuse_model = None
 
            else:
                self.ui.mytabWidget.setCurrentIndex(0)
                self.connectivity = self.create_3d_beam_web_beam_web()
                self.fuse_model = None
 
            self.display_3d_model("Model")
            # beamOrigin = self.connectivity.beam.secOrigin + self.connectivity.beam.t/2 * (-self.connectivity.beam.uDir)
            # gpBeamOrigin = getGpPt(beamOrigin)
            # my_sphere2 = BRepPrimAPI_MakeSphere(gpBeamOrigin,1).Shape()
            # self.display.DisplayShape(my_sphere2,color = 'red',update = True)
            # beamOrigin = self.connectivity.beam.secOrigin
            # gpBeamOrigin = getGpPt(beamOrigin)
            # my_sphere2 = BRepPrimAPI_MakeSphere(gpBeamOrigin,1).Shape()
            # self.display.DisplayShape(my_sphere2,color = 'blue',update = True)
            # plateOrigin =(self.connectivity.plate.secOrigin + self.connectivity.plate.T/2.0 *(self.connectivity.plate.uDir)+ self.connectivity.weldLeft.L/2.0
            # * (self.connectivity.plate.vDir) + self.connectivity.plate.T * (-self.connectivity.weldLeft.uDir))
            # gpPntplateOrigin=  getGpPt(plateOrigin)
            # my_sphere = BRepPrimAPI_MakeSphere(gpPntplateOrigin,2).Shape()
            # self.display.DisplayShape(my_sphere,update=True)
 
        else:
            self.display.EraseAll()
            # self.display.DisplayMessage(gp_Pnt(1000,0,400),"Sorry, can not create 3D model",height = 23.0)

    def call_3d_beam(self):
        '''
        Creating and displaying 3D Beam
        '''
        self.ui.chkBxBeam.setChecked(QtCore.Qt.Checked)
        if self.ui.chkBxBeam.isChecked():
            self.ui.chkBxCol.setChecked(QtCore.Qt.Unchecked)
            self.ui.checkBoxCleat.setChecked(QtCore.Qt.Unchecked)
            self.ui.btn3D.setChecked(QtCore.Qt.Unchecked)
            self.ui.mytabWidget.setCurrentIndex(0)

        self.display_3d_model("Beam")

    def call_3d_column(self):
        '''
        '''
        self.ui.chkBxCol.setChecked(QtCore.Qt.Checked)
        if self.ui.chkBxCol.isChecked():
            self.ui.chkBxBeam.setChecked(QtCore.Qt.Unchecked)
            self.ui.checkBoxCleat.setChecked(QtCore.Qt.Unchecked)
            self.ui.btn3D.setChecked(QtCore.Qt.Unchecked)
            self.ui.mytabWidget.setCurrentIndex(0)
        self.display_3d_model("Column")

    def call_3d_cleatangle(self):
        '''Displaying FinPlate in 3D
        '''
        self.ui.checkBoxCleat.setChecked(QtCore.Qt.Checked)
        if self.ui.checkBoxCleat.isChecked():
            self.ui.chkBxBeam.setChecked(QtCore.Qt.Unchecked)
            self.ui.chkBxCol.setChecked(QtCore.Qt.Unchecked)
            self.ui.btn3D.setChecked(QtCore.Qt.Unchecked)
            self.ui.mytabWidget.setCurrentIndex(0)

        self.display_3d_model("cleatAngle")

    def design_btnclicked(self):
        '''
        '''
        self.validate_inputs_on_design_button()
        self.ui.outputDock.setFixedSize(310, 710)
        self.enable_view_buttons()
        self. unchecked_all_checkbox()

        # self.set_designlogger()
        # Getting User Inputs.
        self.ui_obj = self.getuser_inputs()
        self.save_inputs(self.ui_obj)

        # FinPlate Design Calculations.
        self.result_obj = cleat_connection(self.ui_obj)
        d = self.result_obj[self.result_obj.keys()[0]]
        if len(str(d[d.keys()[0]])) == 0:
            self.ui.btn_CreateDesign.setEnabled(False)
        # self.outputdict()

        # Displaying Design Calculations To Output Window
        self.display_output(self.result_obj)

        # Displaying Messages related to FinPlate Design.
        self.displaylog_totextedit()

        # Displaying 3D Cad model
        status = self.result_obj['Bolt']['status']
        self.call_3d_model(status)
        self.call_2d_drawing('All')

    def create_2d_cad(self, connectivity):
        ''' Returns the fuse model of cleat angle
        '''
        cadlist = self.connectivity.get_models()
        final_model = cadlist[0]
        for model in cadlist[1:]:
            final_model = BRepAlgoAPI_Fuse(model, final_model).Shape()
        return final_model

    # Export to IGS,STEP,STL,BREP

    def save_3d_cad_images(self):
        if self.connectivity is None:
            self.connectivity = self.create_3d_col_web_beam_web()
        if self.fuse_model is None:
            self.fuse_model = self.create_2d_cad(self.connectivity)
        shape = self.fuse_model

        files_types = "IGS (*.igs);;STEP (*.stp);;STL (*.stl);;BREP(*.brep)"
        filename = QtGui.QFileDialog.getSaveFileName(self, 'Export', str(self.folder) + "/untitled.igs", files_types)

        file_name = str(filename)
        file_extension = file_name.split(".")[-1]

        if file_extension == 'igs':
            IGESControl.IGESControl_Controller().Init()
            iges_writer = IGESControl.IGESControl_Writer()
            iges_writer.AddShape(shape)
            iges_writer.Write(file_name)

        elif file_extension == 'brep':

            BRepTools.breptools.Write(shape, file_name)

        elif file_extension == 'stp':
            # initialize the STEP exporter
            step_writer = STEPControl_Writer()
            Interface_Static_SetCVal("write.step.schema", "AP203")

            # transfer shapes and write file
            step_writer.Transfer(shape, STEPControl_AsIs)
            status = step_writer.Write(file_name)

            assert(status == IFSelect_RetDone)

        else:
            stl_writer = StlAPI_Writer()
            stl_writer.SetASCIIMode(True)
            stl_writer.Write(shape, file_name)

        QtGui.QMessageBox.about(self, 'Information', "File saved")

    def display_2d_model_original(self, final_model, view_name):

        self.display, _ = self.init_display()
        self.display.EraseAll()
        # self.display.SetModeWireFrame()

        self.display.DisplayShape(final_model, update=True)
        self.display.SetModeHLR()

        if (view_name == "Front"):
            self.display.View_Front()
        elif (view_name == "Top"):
            self.display.View_Top()
        elif (view_name == "Right"):
            self.display.View_Right()
        else:
            pass

    # def call_desired_view(self, filename, view, base_front, base_top, base_side):

    def call_desired_view(self, filename, view):
        self. unchecked_all_checkbox()

        ui_obj = self.getuser_inputs()
        result_obj = cleat_connection(ui_obj)
        dict_beam_data = self.fetch_beam_param()
        dict_column_data = self.fetch_column_param()
        dict_angle_data = self.fetch_angle_param()
        fin_common_obj = cleatCommonData(ui_obj, result_obj, dict_beam_data, dict_column_data, dict_angle_data, self.folder)
        fin_common_obj.save_to_svg(str(filename), view)
        # base_front, base_top, base_side = fin_common_obj.save_to_svg(str(filename), view, base_front, base_top, base_side)
        # return (base_front, base_top, base_side)

    def call_2d_drawing(self, view):

        ''' This routine saves the 2D SVG image as per the connectivity selected
        SVG image created through svgwrite package which takes design INPUT and OUTPUT parameters from CleatAngle GUI.
        '''
# %%%%%%%%%%%%%%%%%%%%%%%%%%%%%%%%%%%%%%%%%%%%%%%%% for saving multiple images %%%%%%%%%%%%%%%%%%%%%%%%%%%%%%%%%%%%%%%%%%%%%%%%%%%%%%%%%%%%%%%%%%%%%%%%%%
#         base = ''
#         base_front = ''
#         base_side = ''
#         base_top = ''
#         loc = self.ui.comboConnLoc.currentText()
# %%%%%%%%%%%%%%%%%%%%%%%%%%%%%%%%%%%%%%%%%%%%%%%%%%%%%%%%%%%%%%%%%%%%%%%%%%%%%%%%%%%%%%%%%%%%%%%%%%%%%%%%%%%%%%%%%%%%%%%%%%%%%%%%%%%%%%%%%%%%%%%%%%%%%%

        if view == "All":
            filename = ''
            self.call_desired_view(filename, view)
            self.display.set_bg_gradient_color(255, 255, 255, 255, 255, 255)
            data = str(self.folder) + "/images_html/3D_Model.png"
            self.display.ExportToImage(data)

# %%%%%%%%%%%%%%%%%%%%%%%%%%%%%%%%%%%%%%%%%%%%%%% for saving multiple images %%%%%%%%%%%%%%%%%%%%%%%%%%%%%%%%%%%%%%%%%%%%%%%%%%%%%%%%%%%%%%%%%%%%%%%%%%%%
#             base1, base2, base3 = self.call_desired_view(filename, view, base_front, base_top, base_side)
#             for n in range(1, 100, 1):
#                 if (os.path.exists(data)):
#                     data = str(self.folder) + "/images_html/3D_Model" + str(n) + ".png"
#                     continue
#             base = os.path.basename(str(data))

        else:
            if view == "Front":
                filename = self.folder + "/images_html/cleatFront.svg"

            elif view == "Side":
                filename = self.folder + "/images_html/cleatSide.svg"

            else:
                filename = self.folder + "/images_html/cleatTop.svg"

            svg_file = SvgWindow()
            svg_file.call_svgwindow(filename, view, self.folder)

#       filename = QtGui.QFileDialog.getSaveFileName(self,
#                                                  "Save SVG", str(self.folder) + '/untitled.svg',
#                                                   "SVG files (*.svg)")
#       f = open(filename, 'w')
#       base1, base2, base3 = self.call_desired_view(filename, view, base_front, base_top, base_side)
#       f.close()
#   return (base, base1, base2, base3)

    def closeEvent(self, event):
        '''
        Closing finPlate window.
        '''
        ui_input = self.getuser_inputs()
        self.save_inputs(ui_input)
        reply = QtGui.QMessageBox.question(self, 'Message',
                                           "Are you sure to quit?", QtGui.QMessageBox.Yes, QtGui.QMessageBox.No)

        if reply == QtGui.QMessageBox.Yes:
            self.closed.emit()
            event.accept()

        else:
            event.ignore()
# ********************************* Help Action *********************************************************************************************

    def about_osdag(self):
        dialog = MyAboutOsdag(self)
        dialog.show()

    def open_osdag(self):
        self.about_osdag()

    def tutorials(self):
        dialog = MyTutorials(self)
        dialog.show()

    def open_tutorials(self):
        self.tutorials()

    def ask_question(self):
        dialog = MyAskQuestion(self)
        dialog.show()

    def open_question(self):
        self.ask_question()

    def sample_report(self):

        root_path = os.path.join(os.path.dirname(__file__), '..', '..', '..', 'Sample_Folder', 'Sample_Report')
        for pdf_file in os.listdir(root_path):
            if pdf_file.endswith('.pdf'):
                if sys.platform == ("win32" or "win64"):
                    os.startfile("%s/%s" % (root_path, pdf_file))
                else:
                    opener ="open" if sys.platform == "darwin" else "xdg-open"
                    subprocess.call([opener, "%s/%s" % (root_path, pdf_file)])

    def sample_problem(self):
        root_path = os.path.join(os.path.dirname(__file__), '..', '..', '..', 'Sample_Folder', 'Sample_Problems')
        for pdf_file in os.listdir(root_path):
            if pdf_file.endswith('.pdf'):
                if sys.platform == ("win32" or "win64"):
                    os.startfile("%s/%s" % (root_path, pdf_file))
                else:
                    opener ="open" if sys.platform == "darwin" else "xdg-open"
                    subprocess.call([opener, "%s/%s" % (root_path, pdf_file)])

# ********************************************************************************************************************************************************


def set_osdaglogger():
    global logger
    if logger is None:
        logger = logging.getLogger("osdag")
    else:
        for handler in logger.handlers[:]:
            logger.removeHandler(handler)

    logger.setLevel(logging.DEBUG)

    # create the logging file handler
    fh = logging.FileHandler("Connections/Shear/cleatAngle/fin.log", mode="a")

    # ,datefmt='%a, %d %b %Y %H:%M:%S'
    # formatter = logging.Formatter('%(asctime)s - %(name)s - %(levelname)s - %(message)s')

    formatter = logging.Formatter('''
    <div  class="LOG %(levelname)s">
        <span class="DATE">%(asctime)s</span>
        <span class="LEVEL">%(levelname)s</span>
        <span class="MSG">%(message)s</span>
    </div>''')
    formatter.datefmt = '%a, %d %b %Y %H:%M:%S'
    fh.setFormatter(formatter)

    # add handler to logger object
    logger.addHandler(fh)


def launch_cleatangle_controller(osdag_main_window, folder):
    set_osdaglogger()
    raw_logger = logging.getLogger("raw")
    raw_logger.setLevel(logging.INFO)
    fh = logging.FileHandler("Connections/Shear/cleatAngle/fin.log", mode="w")
    formatter = logging.Formatter('''%(message)s''')
    fh.setFormatter(formatter)
    raw_logger.addHandler(fh)
    raw_logger.info('''<link rel="stylesheet" type="text/css" href="Connections/Shear/cleatAngle/log.css"/>''')

    # app = QtGui.QApplication(sys.argv)
    module_setup()
    # web = QWebView()
    window = MainController(folder)
    osdag_main_window.hide()

    window.show()
    window.closed.connect(osdag_main_window.show)

    # sys.exit(app.exec_())

if __name__ == '__main__':
    # launchFinPlateController(None)

    # linking css to log file to display colour logs.
    set_osdaglogger()
    raw_logger = logging.getLogger("raw")
    raw_logger.setLevel(logging.INFO)
    fh = logging.FileHandler("Connections/Shear/cleatAngle/fin.log", mode="w")
    formatter = logging.Formatter('''%(message)s''')
    fh.setFormatter(formatter)
    raw_logger.addHandler(fh)
    raw_logger.info('''<link rel="stylesheet" type="text/css" href="Connections/Shear/cleatAngle/log.css"/>''')

    app = QtGui.QApplication(sys.argv)
    module_setup()
<<<<<<< HEAD
    # web = QWebView()
    window = MainController()
=======
#     web = QWebView()
    folder = None
    window = MainController(folder)
>>>>>>> be716f45
    window.show()
    sys.exit(app.exec_())<|MERGE_RESOLUTION|>--- conflicted
+++ resolved
@@ -1943,13 +1943,8 @@
 
     app = QtGui.QApplication(sys.argv)
     module_setup()
-<<<<<<< HEAD
-    # web = QWebView()
-    window = MainController()
-=======
 #     web = QWebView()
     folder = None
     window = MainController(folder)
->>>>>>> be716f45
     window.show()
     sys.exit(app.exec_())