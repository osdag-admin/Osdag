--- conflicted
+++ resolved
@@ -277,15 +277,10 @@
         # Bolt capacity calculation
         t_thinner = min(beam_w_t.real, web_plate_t.real);
         bolt_planes = 1
-<<<<<<< HEAD
+
         bolt_shear_capacity = bolt_shear(bolt_dia,bolt_planes,bolt_fu).real;
         bolt_bearing_capacity = bolt_bearing(bolt_dia,t_thinner,kb, beam_fu).real;
 
-=======
-        bolt_shear_capacity = bolt_shear(bolt_dia, bolt_planes, bolt_fu).real;
-        bolt_bearing_capacity = bolt_bearing(bolt_dia, t_thinner, beam_fu, kb).real;
-         
->>>>>>> 19f1bf46
         bolt_capacity = min(bolt_shear_capacity, bolt_bearing_capacity);
         if shear_load != 0:
 #                 bolts_required = int(math.ceil(shear_load/(2*bolt_capacity)))
@@ -306,20 +301,13 @@
         else:
             min_pitch = min_pitch;
             min_gauge = min_gauge;
-<<<<<<< HEAD
-        #clause 10.2.2 is800
-        max_spacing = int(min(100 + 4 * t_thinner, 200));   #clause 10.2.3.3 is800
-        #TODO: check max spacing
-
-        if min_end_dist%10 != 0:
-            min_end_dist = (min_end_dist/10)*10 + 10;
-=======
+
         # clause 10.2.2 is800
         max_spacing = int(min(100 + 4 * t_thinner, 200));  # clause 10.2.3.3 is800
-             
+        #TODO: check max spacing
+
         if min_end_dist % 10 != 0:
             min_end_dist = (min_end_dist / 10) * 10 + 10;
->>>>>>> 19f1bf46
             min_edge_dist = min_end_dist
         else:
             min_end_dist = min_end_dist
