from ui_bc_endplate import Ui_MainWindow
from ui_design_preferences import Ui_DesignPreferences
from ui_design_summary import Ui_DesignReport
from ui_plate import Ui_Plate
from ui_plate_bottom import Ui_Plate_Bottom
from ui_stiffener import Ui_Stiffener
from ui_pitch import Ui_Pitch

from svg_window import SvgWindow
from ui_tutorial import Ui_Tutorial
from ui_aboutosdag import Ui_AboutOsdag
from ui_ask_question import Ui_AskQuestion
from bc_endplate_calc import bc_endplate_design
from reportGenerator import save_html
from drawing_2D import ExtendedEndPlate
from OCC.Graphic3d import Graphic3d_NOT_2D_ALUMINUM
from drawing2D_bothway import ExtendedEndPlate
from drawing2D_oneway import OnewayEndPlate
from drawing2D_flush import FlushEndPlate
from drawing2D_WWbothway import ExtendedEndPlate_WW
from drawing2D_WWoneway import OnewayEndPlate_WW
from drawing2D_WWflush import FlushEndPlate_WW

from PyQt5.QtWidgets import QDialog, QApplication, QMainWindow, QFontDialog, QFileDialog
from PyQt5.Qt import QColor, QBrush, Qt, QIntValidator, QDoubleValidator, QFile, QTextStream, pyqtSignal, QColorDialog, \
    QPixmap, QPalette
from PyQt5 import QtGui, QtCore, QtWidgets, QtOpenGL
from model import *
import sys
import os
import pickle
import pdfkit
import json
import ConfigParser
import cairosvg
import shutil
import subprocess

from Connections.Component.ISection import ISection
from Connections.Component.nut import Nut
from Connections.Component.bolt import Bolt
from Connections.Component.filletweld import FilletWeld
from Connections.Component.groove_weld import GrooveWeld
from Connections.Component.plate import Plate
from Connections.Component.stiffener_plate import StiffenerPlate

from Connections.Moment.BCEndPlate.extendedBothWays import CADFillet
from Connections.Moment.BCEndPlate.extendedBothWays import CADGroove
from Connections.Moment.BCEndPlate.extendedBothWays import CADColWebFillet
from Connections.Moment.BCEndPlate.extendedBothWays import CADcolwebGroove
from Connections.Moment.BCEndPlate.nutBoltPlacement import NutBoltArray

from Connections.Component.quarterCone import QuarterCone
from OCC.Quantity import Quantity_NOC_SADDLEBROWN
from OCC import IGESControl, BRepTools
from OCC.BRepAlgoAPI import BRepAlgoAPI_Fuse
from OCC.Interface import Interface_Static_SetCVal
from OCC.IFSelect import IFSelect_RetDone
from OCC.StlAPI import StlAPI_Writer
from OCC.STEPControl import STEPControl_Writer, STEPControl_AsIs

from utilities import osdag_display_shape
import copy


class MyTutorials(QDialog):
    def __init__(self, parent=None):
        QDialog.__init__(self, parent)
        self.ui = Ui_Tutorial()
        self.ui.setupUi(self)
        self.mainController = parent


class MyAskQuestion(QDialog):
    def __init__(self, parent=None):
        QDialog.__init__(self, parent)
        self.ui = Ui_AskQuestion()
        self.ui.setupUi(self)
        self.mainController = parent


class MyAboutOsdag(QDialog):
    def __init__(self, parent=None):
        QDialog.__init__(self, parent)
        self.ui = Ui_AboutOsdag()
        self.ui.setupUi(self)
        self.mainController = parent


class DesignPreference(QDialog):
    def __init__(self, parent=None):
        QDialog.__init__(self, parent)
        self.ui = Ui_DesignPreferences()
        self.ui.setupUi(self)
        self.maincontroller = parent

        self.saved = None
        self.ui.combo_design_method.model().item(1).setEnabled(False)
        self.ui.combo_design_method.model().item(2).setEnabled(False)
        self.save_default_para()
        dbl_validator = QDoubleValidator()
        self.ui.txt_boltFu.setValidator(dbl_validator)
        self.ui.txt_boltFu.setMaxLength(7)
        self.ui.txt_weldFu.setValidator(dbl_validator)
        self.ui.txt_weldFu.setMaxLength(7)
        self.ui.btn_defaults.clicked.connect(self.save_default_para)
        # self.ui.btn_save.clicked.connect(self.save_designPref_para)
        self.ui.btn_save.hide()
        self.ui.btn_close.clicked.connect(self.close_designPref)
        self.ui.combo_boltHoleType.currentIndexChanged[str].connect(self.get_clearance)

    def save_designPref_para(self):
        uiObj = self.maincontroller.get_user_inputs()
        self.saved_designPref = {}
        self.saved_designPref["bolt"] = {}
        self.saved_designPref["bolt"]["bolt_type"] = str(self.ui.combo_boltType.currentText())
        self.saved_designPref["bolt"]["bolt_hole_type"] = str(self.ui.combo_boltHoleType.currentText())
        self.saved_designPref["bolt"]["bolt_hole_clrnce"] = self.get_clearance()
        self.saved_designPref["bolt"]["bolt_fu"] = float(str(self.ui.txt_boltFu.text()))
        self.saved_designPref["bolt"]["slip_factor"] = float(str(self.ui.combo_slipfactor.currentText()))

        self.saved_designPref["weld"] = {}
        weldType = str(self.ui.combo_weldType.currentText())
        self.saved_designPref["weld"]["typeof_weld"] = weldType
        if weldType == "Shop weld":
            self.saved_designPref["weld"]["safety_factor"] = float(1.25)
        else:
            self.saved_designPref["weld"]["safety_factor"] = float(1.5)
        self.saved_designPref["weld"]["fu_overwrite"] = self.ui.txt_weldFu.text()

        self.saved_designPref["detailing"] = {}
        typeOfEdge = str(self.ui.combo_detailingEdgeType.currentText())
        self.saved_designPref["detailing"]["typeof_edge"] = typeOfEdge
        if typeOfEdge == "a - Sheared or hand flame cut":
            self.saved_designPref["detailing"]["min_edgend_dist"] = float(1.7)
        else:
            self.saved_designPref["detailing"]["min_edgend_dist"] = float(1.5)

        self.saved_designPref["detailing"]["is_env_corrosive"] = str(self.ui.combo_detailing_memebers.currentText())
        self.saved_designPref["design"] = {}
        self.saved_designPref["design"]["design_method"] = str(self.ui.combo_design_method.currentText())
        self.saved = True

        # QMessageBox.about(self, 'Information', "Preferences saved")

        return self.saved_designPref

    def save_default_para(self):
        uiObj = self.maincontroller.get_user_inputs()
        if uiObj["Bolt"]["Grade"] == '':
            pass
        else:
            bolt_grade = float(uiObj["Bolt"]["Grade"])
            bolt_fu = str(self.get_boltFu(bolt_grade))
            self.ui.txt_boltFu.setText(bolt_fu)
        self.ui.combo_boltType.setCurrentIndex(1)
        self.ui.combo_boltHoleType.setCurrentIndex(0)
        designPref = {}
        designPref["bolt"] = {}
        designPref["bolt"]["bolt_type"] = str(self.ui.combo_boltType.currentText())
        designPref["bolt"]["bolt_hole_type"] = str(self.ui.combo_boltHoleType.currentText())
        designPref["bolt"]["bolt_hole_clrnce"] = self.get_clearance()
        designPref["bolt"]["bolt_fu"] = float(self.ui.txt_boltFu.text())
        self.ui.combo_slipfactor.setCurrentIndex(4)
        designPref["bolt"]["slip_factor"] = float(str(self.ui.combo_slipfactor.currentText()))

        self.ui.combo_weldType.setCurrentIndex(0)
        designPref["weld"] = {}
        weldType = str(self.ui.combo_weldType.currentText())
        designPref["weld"]["typeof_weld"] = weldType
        designPref["weld"]["safety_factor"] = float(1.25)
        Fu = str(uiObj["Member"]["fu (MPa)"])
        self.ui.txt_weldFu.setText(Fu)
        designPref["weld"]["fu_overwrite"] = self.ui.txt_weldFu.text()
        self.ui.combo_detailingEdgeType.setCurrentIndex(0)
        designPref["detailing"] = {}
        typeOfEdge = str(self.ui.combo_detailingEdgeType.currentText())
        designPref["detailing"]["typeof_edge"] = typeOfEdge
        designPref["detailing"]["min_edgend_dist"] = float(1.7)
        self.ui.combo_detailing_memebers.setCurrentIndex(0)
        designPref["detailing"]["is_env_corrosive"] = str(self.ui.combo_detailing_memebers.currentText())

        designPref["design"] = {}
        designPref["design"]["design_method"] = str(self.ui.combo_design_method.currentText())
        self.saved = False
        return designPref

    def set_weldFu(self):
        """
        Returns: Set weld Fu based on member fu
        """
        uiObj = self.maincontroller.get_user_inputs()
        Fu = str(uiObj["Member"]["fu (MPa)"])
        self.ui.txt_weldFu.setText(Fu)

    def set_boltFu(self):
        uiObj = self.maincontroller.get_user_inputs()
        boltGrade = str(uiObj["Bolt"]["Grade"])
        if boltGrade != '':
            boltfu = str(self.get_boltFu(boltGrade))
            self.ui.txt_boltFu.setText(boltfu)
        else:
            pass

    def get_clearance(self):

        uiObj = self.maincontroller.get_user_inputs()
        boltDia = str(uiObj["Bolt"]["Diameter (mm)"])
        if boltDia != 'Select diameter':

            standard_clrnce = {12: 1, 14: 1, 16: 2, 18: 2, 20: 2, 22: 2, 24: 2, 30: 3, 34: 3, 36: 3}
            overhead_clrnce = {12: 3, 14: 3, 16: 4, 18: 4, 20: 4, 22: 4, 24: 6, 30: 8, 34: 8, 36: 8}
            boltHoleType = str(self.ui.combo_boltHoleType.currentText())
            if boltHoleType == "Standard":
                clearance = standard_clrnce[int(boltDia)]
            else:
                clearance = overhead_clrnce[int(boltDia)]

            return clearance
        else:
            pass

    def get_boltFu(self, boltGrade):
        """
        Args:
            boltGrade: Friction Grip Bolt or Bearing Bolt
        Returns: ultimate strength of bolt depending upon grade of bolt chosen
        """
        # boltFu = {3.6: 330, 4.6: 400, 4.8: 420, 5.6: 500, 5.8: 520, 6.8: 600, 8.8: 800, 9.8: 900, 10.9: 1040,
        # 		  12.9: 1220}
        boltGrd = float(boltGrade)
        boltFu = int(boltGrd) * 100  # Nominal strength of bolt
        return boltFu

    def close_designPref(self):
        self.close()

    def closeEvent(self, QCloseEvent):
        self.save_designPref_para()
        QCloseEvent.accept()


class PlateDetails(QDialog):
    def __init__(self, parent=None):
        QDialog.__init__(self, parent)
        self.ui = Ui_Plate()
        self.ui.setupUi(self)
        self.maincontroller = parent

        uiObj = self.maincontroller.designParameters()
        resultObj_plate = bc_endplate_design(uiObj)
        self.ui.txt_plateWidth.setText(str(resultObj_plate["Plate"]["Width"]))
        self.ui.txt_plateLength.setText(str(resultObj_plate["Plate"]["Height"]))

class PlateDetailsBottom(QDialog):
    def __init__(self, parent=None):
        QDialog.__init__(self, parent)
        self.ui = Ui_Plate_Bottom()
        self.ui.setupUi(self)
        self.maincontroller = parent

        uiObj = self.maincontroller.designParameters()
        resultObj_plate = bc_endplate_design(uiObj)
        #self.ui.txt_plateWidth.setText(str(resultObj_plate["Plate"]["Width"]))
        #self.ui.txt_plateLength.setText(str(resultObj_plate["Plate"]["Height"]))


# self.ui.txt_plateDemand.setText(str(resultObj_plate["Plate"]["MomentDemand"]))
# self.ui.txt_plateCapacity.setText(str(resultObj_plate["Plate"]["MomentCapacity"]))


class Stiffener(QDialog):
    def __init__(self, parent=None):
        QDialog.__init__(self, parent)
        self.ui = Ui_Stiffener()
        self.ui.setupUi(self)
        self.maincontroller = parent

        uiObj = self.maincontroller.designParameters()
        resultObj_plate = bc_endplate_design(uiObj)
        self.ui.txt_stiffnrHeight.setText(str(resultObj_plate["Stiffener"]["Height"]))
        self.ui.txt_stiffnrLength.setText(str(resultObj_plate["Stiffener"]["Length"]))
        self.ui.txt_stiffnrThickness.setText(str(resultObj_plate["Stiffener"]["Thickness"]))


class Pitch(QDialog):
    def __init__(self, parent=None):
        QDialog.__init__(self, parent)
        self.ui = Ui_Pitch()
        self.ui.setupUi(self)
        self.maincontroller = parent

        uiObj = self.maincontroller.designParameters()
        resultObj_plate = bc_endplate_design(uiObj)
        print "result plate", resultObj_plate
        no_of_bolts = resultObj_plate['Bolt']['NumberOfBolts']
        if self.maincontroller.endplate_type == 'both_way':
            if no_of_bolts == 8:
                self.ui.lineEdit_pitch.setText(str(resultObj_plate['Bolt']['Pitch']))
                self.ui.lineEdit_pitch2.setText(str(resultObj_plate['Bolt']['Pitch12']))
                self.ui.lineEdit_pitch3.setText(str(resultObj_plate['Bolt']['Pitch23']))
                self.ui.lineEdit_pitch4.setText(str(resultObj_plate['Bolt']['Pitch34']))
                self.ui.lbl_mem5.hide()
                self.ui.lbl_mem6.hide()
                self.ui.lbl_mem7.hide()
                self.ui.lbl_mem7_2.hide()
                self.ui.lbl_mem7_3.hide()
                self.ui.lbl_5.hide()
                self.ui.lbl_6.hide()
                self.ui.lbl_7.hide()
                self.ui.lbl_8.hide()
                self.ui.lbl_9.hide()
                self.ui.lineEdit_pitch5.hide()
                self.ui.lineEdit_pitch6.hide()
                self.ui.lineEdit_pitch7.hide()
                self.ui.lineEdit_pitch8.hide()
                self.ui.lineEdit_pitch9.hide()
            elif no_of_bolts == 12:
                self.ui.lineEdit_pitch.setText(str(resultObj_plate['Bolt']['Pitch12']))
                self.ui.lineEdit_pitch2.setText(str(resultObj_plate['Bolt']['Pitch23']))
                self.ui.lineEdit_pitch3.setText(str(resultObj_plate['Bolt']['Pitch34']))
                self.ui.lineEdit_pitch4.setText(str(resultObj_plate['Bolt']['Pitch45']))
                self.ui.lineEdit_pitch5.setText(str(resultObj_plate['Bolt']['Pitch56']))
                self.ui.lbl_mem6.hide()
                self.ui.lbl_mem7.hide()
                self.ui.lbl_mem7_2.hide()
                self.ui.lbl_mem7_3.hide()
                self.ui.lbl_6.hide()
                self.ui.lbl_7.hide()
                self.ui.lbl_8.hide()
                self.ui.lbl_9.hide()
                self.ui.lineEdit_pitch6.hide()
                self.ui.lineEdit_pitch7.hide()
                self.ui.lineEdit_pitch8.hide()
                self.ui.lineEdit_pitch9.hide()
            elif no_of_bolts == 16:
                self.ui.lineEdit_pitch.setText(str(resultObj_plate['Bolt']['Pitch12']))
                self.ui.lineEdit_pitch2.setText(str(resultObj_plate['Bolt']['Pitch23']))
                self.ui.lineEdit_pitch3.setText(str(resultObj_plate['Bolt']['Pitch34']))
                self.ui.lineEdit_pitch4.setText(str(resultObj_plate['Bolt']['Pitch45']))
                self.ui.lineEdit_pitch5.setText(str(resultObj_plate['Bolt']['Pitch56']))
                self.ui.lineEdit_pitch6.setText(str(resultObj_plate['Bolt']['Pitch67']))
                self.ui.lbl_mem7.hide()
                self.ui.lbl_mem7_2.hide()
                self.ui.lbl_mem.hide()
                self.ui.lbl_7.hide()
                self.ui.lbl_8.hide()
                self.ui.lbl_9.hide()
                self.ui.lineEdit_pitch7.hide()
                self.ui.lineEdit_pitch8.hide()
                self.ui.lineEdit_pitch9.hide()
            elif no_of_bolts == 20:
                self.ui.lineEdit_pitch.setText(str(resultObj_plate['Bolt']['Pitch12']))
                self.ui.lineEdit_pitch2.setText(str(resultObj_plate['Bolt']['Pitch23']))
                self.ui.lineEdit_pitch3.setText(str(resultObj_plate['Bolt']['Pitch34']))
                self.ui.lineEdit_pitch4.setText(str(resultObj_plate['Bolt']['Pitch45']))
                self.ui.lineEdit_pitch5.setText(str(resultObj_plate['Bolt']['Pitch56']))
                self.ui.lineEdit_pitch6.setText(str(resultObj_plate['Bolt']['Pitch67']))
                self.ui.lineEdit_pitch7.setText(str(resultObj_plate['Bolt']['Pitch78']))
                self.ui.lineEdit_pitch8.setText(str(resultObj_plate['Bolt']['Pitch89']))
                self.ui.lineEdit_pitch9.setText(str(resultObj_plate['Bolt']['Pitch910']))
            else:
                pass

        elif self.maincontroller.endplate_type == "flush":
            if no_of_bolts == 4:
                self.ui.lineEdit_pitch.setText(str(resultObj_plate['Bolt']['Pitch12']))
                self.ui.lineEdit_pitch2.hide()
                self.ui.lineEdit_pitch3.hide()
                self.ui.lineEdit_pitch4.hide()
                self.ui.lineEdit_pitch5.hide()
                self.ui.lineEdit_pitch6.hide()
                self.ui.lineEdit_pitch7.hide()
                self.ui.lineEdit_pitch8.hide()
                self.ui.lineEdit_pitch9.hide()
                self.ui.lbl_mem2.hide()
                self.ui.lbl_mem3.hide()
                self.ui.lbl_mem4.hide()
                self.ui.lbl_mem5.hide()
                self.ui.lbl_mem6.hide()
                self.ui.lbl_mem7.hide()
                self.ui.lbl_mem7_2.hide()
                self.ui.lbl_mem7_3.hide()
                self.ui.lbl_2.hide()
                self.ui.lbl_3.hide()
                self.ui.lbl_4.hide()
                self.ui.lbl_5.hide()
                self.ui.lbl_6.hide()
                self.ui.lbl_7.hide()
                self.ui.lbl_8.hide()
                self.ui.lbl_9.hide()
            elif no_of_bolts == 8:
                self.ui.lineEdit_pitch.setText(str(resultObj_plate['Bolt']['Pitch12']))
                self.ui.lineEdit_pitch2.setText(str(resultObj_plate['Bolt']['Pitch23']))
                self.ui.lineEdit_pitch3.setText(str(resultObj_plate['Bolt']['Pitch34']))
                self.ui.lineEdit_pitch4.hide()
                self.ui.lineEdit_pitch5.hide()
                self.ui.lineEdit_pitch6.hide()
                self.ui.lineEdit_pitch7.hide()
                self.ui.lineEdit_pitch8.hide()
                self.ui.lineEdit_pitch9.hide()
                self.ui.lbl_mem4.hide()
                self.ui.lbl_mem5.hide()
                self.ui.lbl_mem6.hide()
                self.ui.lbl_mem7.hide()
                self.ui.lbl_mem7_2.hide()
                self.ui.lbl_mem7_3.hide()
                self.ui.lbl_4.hide()
                self.ui.lbl_5.hide()
                self.ui.lbl_6.hide()
                self.ui.lbl_7.hide()
                self.ui.lbl_8.hide()
                self.ui.lbl_9.hide()
            elif no_of_bolts == 12:
                self.ui.lineEdit_pitch.setText(str(resultObj_plate['Bolt']['Pitch12']))
                self.ui.lineEdit_pitch2.setText(str(resultObj_plate['Bolt']['Pitch23']))
                self.ui.lineEdit_pitch3.setText(str(resultObj_plate['Bolt']['Pitch34']))
                self.ui.lineEdit_pitch4.setText(str(resultObj_plate['Bolt']['Pitch45']))
                self.ui.lineEdit_pitch5.setText(str(resultObj_plate['Bolt']['Pitch56']))
                self.ui.lineEdit_pitch6.hide()
                self.ui.lineEdit_pitch7.hide()
                self.ui.lineEdit_pitch8.hide()
                self.ui.lineEdit_pitch9.hide()
                self.ui.lbl_mem6.hide()
                self.ui.lbl_mem7.hide()
                self.ui.lbl_mem7_2.hide()
                self.ui.lbl_mem7_3.hide()
                self.ui.lbl_6.hide()
                self.ui.lbl_7.hide()
                self.ui.lbl_8.hide()
                self.ui.lbl_9.hide()
            else:
                pass
        elif self.maincontroller.endplate_type == "one_way":
            if no_of_bolts == 6:
                self.ui.lineEdit_pitch.setText(str(resultObj_plate['Bolt']['Pitch12']))
                self.ui.lineEdit_pitch2.setText(str(resultObj_plate['Bolt']['Pitch23']))
                self.ui.lineEdit_pitch3.hide()
                self.ui.lineEdit_pitch4.hide()
                self.ui.lineEdit_pitch5.hide()
                self.ui.lineEdit_pitch6.hide()
                self.ui.lineEdit_pitch7.hide()
                self.ui.lineEdit_pitch8.hide()
                self.ui.lineEdit_pitch9.hide()
                self.ui.lbl_mem3.hide()
                self.ui.lbl_mem4.hide()
                self.ui.lbl_mem5.hide()
                self.ui.lbl_mem6.hide()
                self.ui.lbl_mem7.hide()
                self.ui.lbl_mem7_2.hide()
                self.ui.lbl_mem7_3.hide()
                self.ui.lbl_3.hide()
                self.ui.lbl_4.hide()
                self.ui.lbl_5.hide()
                self.ui.lbl_6.hide()
                self.ui.lbl_7.hide()
                self.ui.lbl_8.hide()
                self.ui.lbl_9.hide()
            elif no_of_bolts == 8:
                self.ui.lineEdit_pitch.setText(str(resultObj_plate['Bolt']['Pitch12']))
                self.ui.lineEdit_pitch2.setText(str(resultObj_plate['Bolt']['Pitch23']))
                self.ui.lineEdit_pitch3.setText(str(resultObj_plate['Bolt']['Pitch34']))
                self.ui.lineEdit_pitch4.hide()
                self.ui.lineEdit_pitch5.hide()
                self.ui.lineEdit_pitch6.hide()
                self.ui.lineEdit_pitch7.hide()
                self.ui.lineEdit_pitch8.hide()
                self.ui.lineEdit_pitch9.hide()
                self.ui.lbl_mem4.hide()
                self.ui.lbl_mem5.hide()
                self.ui.lbl_mem6.hide()
                self.ui.lbl_mem7.hide()
                self.ui.lbl_mem7_2.hide()
                self.ui.lbl_mem7_3.hide()
                self.ui.lbl_4.hide()
                self.ui.lbl_5.hide()
                self.ui.lbl_6.hide()
                self.ui.lbl_7.hide()
                self.ui.lbl_8.hide()
                self.ui.lbl_9.hide()
            elif no_of_bolts == 10:
                self.ui.lineEdit_pitch.setText(str(resultObj_plate['Bolt']['Pitch12']))
                self.ui.lineEdit_pitch2.setText(str(resultObj_plate['Bolt']['Pitch23']))
                self.ui.lineEdit_pitch3.setText(str(resultObj_plate['Bolt']['Pitch34']))
                self.ui.lineEdit_pitch4.setText(str(resultObj_plate['Bolt']['Pitch45']))
                self.ui.lineEdit_pitch5.hide()
                self.ui.lineEdit_pitch6.hide()
                self.ui.lineEdit_pitch7.hide()
                self.ui.lineEdit_pitch8.hide()
                self.ui.lineEdit_pitch9.hide()
                self.ui.lbl_mem5.hide()
                self.ui.lbl_mem6.hide()
                self.ui.lbl_mem7.hide()
                self.ui.lbl_mem7_2.hide()
                self.ui.lbl_mem7_3.hide()
                self.ui.lbl_5.hide()
                self.ui.lbl_6.hide()
                self.ui.lbl_7.hide()
                self.ui.lbl_8.hide()
                self.ui.lbl_9.hide()
            elif no_of_bolts == 12:
                self.ui.lineEdit_pitch.setText(str(resultObj_plate['Bolt']['Pitch12']))
                self.ui.lineEdit_pitch2.setText(str(resultObj_plate['Bolt']['Pitch23']))
                self.ui.lineEdit_pitch3.setText(str(resultObj_plate['Bolt']['Pitch34']))
                self.ui.lineEdit_pitch4.setText(str(resultObj_plate['Bolt']['Pitch45']))
                self.ui.lineEdit_pitch5.setText(str(resultObj_plate['Bolt']['Pitch56']))
                self.ui.lineEdit_pitch6.hide()
                self.ui.lineEdit_pitch7.hide()
                self.ui.lineEdit_pitch8.hide()
                self.ui.lineEdit_pitch9.hide()
                self.ui.lbl_mem6.hide()
                self.ui.lbl_mem7.hide()
                self.ui.lbl_mem7_2.hide()
                self.ui.lbl_mem7_3.hide()
                self.ui.lbl_6.hide()
                self.ui.lbl_7.hide()
                self.ui.lbl_8.hide()
                self.ui.lbl_9.hide()
            else:
                pass
        else:
            pass


class DesignReportDialog(QDialog):
    def __init__(self, parent=None):
        QDialog.__init__(self, parent)
        self.ui = Ui_DesignReport()
        self.ui.setupUi(self)
        self.maincontroller = parent
        self.setWindowTitle("Design Profile")
        self.ui.btn_browse.clicked.connect(lambda: self.getLogoFilePath(self.ui.lbl_browse))
        self.ui.btn_saveProfile.clicked.connect(self.saveUserProfile)
        self.ui.btn_useProfile.clicked.connect(self.useUserProfile)
        self.accepted.connect(self.save_inputSummary)

    def save_inputSummary(self):
        report_summary = self.get_report_summary()
        self.maincontroller.save_design(report_summary)

    def getLogoFilePath(self, lblwidget):
        self.ui.lbl_browse.clear()
        filename, _ = QFileDialog.getOpenFileName(self, 'Open File', "../../ ", 'Images (*.png *.svg *.jpg)', None,
                                                  QFileDialog.DontUseNativeDialog)
        flag = True
        if filename == '':
            flag = False
            return flag
        else:
            base = os.path.basename(str(filename))
            lblwidget.setText(base)
            base_type = base[-4:]
            self.desired_location(filename, base_type)

        return str(filename)

    def desired_location(self, filename, base_type):
        if base_type == ".svg":
            cairosvg.svg2png(file_obj=filename, write_to=os.path.join(str(self.maincontroller.folder), "images_html",
                                                                      "cmpylogoExtendEndplate.svg"))
        else:
            shutil.copyfile(filename,
                            os.path.join(str(self.maincontroller.folder), "images_html", "cmpylogoExtendEndplate.png"))

    def saveUserProfile(self):
        inputData = self.get_report_summary()
        filename, _ = QFileDialog.getSaveFileName(self, 'Save Files',
                                                  os.path.join(str(self.maincontroller.folder), "Profile"), '*.txt')
        if filename == '':
            flag = False
            return flag
        else:
            infile = open(filename, 'w')
            pickle.dump(inputData, infile)
            infile.close()

    def get_report_summary(self):
        report_summary = {"ProfileSummary": {}}
        report_summary["ProfileSummary"]["CompanyName"] = str(self.ui.lineEdit_companyName.text())
        report_summary["ProfileSummary"]["CompanyLogo"] = str(self.ui.lbl_browse.text())
        report_summary["ProfileSummary"]["Group/TeamName"] = str(self.ui.lineEdit_groupName.text())
        report_summary["ProfileSummary"]["Designer"] = str(self.ui.lineEdit_designer.text())

        report_summary["ProjectTitle"] = str(self.ui.lineEdit_projectTitle.text())
        report_summary["Subtitle"] = str(self.ui.lineEdit_subtitle.text())
        report_summary["JobNumber"] = str(self.ui.lineEdit_jobNumber.text())
        report_summary["Client"] = str(self.ui.lineEdit_client.text())
        report_summary["AdditionalComments"] = str(self.ui.txt_additionalComments.toPlainText())

        return report_summary

    def useUserProfile(self):
        filename, _ = QFileDialog.getOpenFileName(self, 'Open Files',
                                                  os.path.join(str(self.maincontroller.folder), "Profile"),
                                                  "All Files (*)")
        if os.path.isfile(filename):
            outfile = open(filename, 'r')
            reportsummary = pickle.load(outfile)
            self.ui.lineEdit_companyName.setText(reportsummary["ProfileSummary"]['CompanyName'])
            self.ui.lbl_browse.setText(reportsummary["ProfileSummary"]['CompanyLogo'])
            self.ui.lineEdit_groupName.setText(reportsummary["ProfileSummary"]['Group/TeamName'])
            self.ui.lineEdit_designer.setText(reportsummary["ProfileSummary"]['Designer'])
        else:
            pass


class Maincontroller(QMainWindow):
    closed = pyqtSignal()

    def __init__(self, folder):
        QMainWindow.__init__(self)
        self.ui = Ui_MainWindow()
        self.ui.setupUi(self)
        self.folder = folder
        self.connection = "BCEndPlate"
        self.get_columndata()
        self.get_beamdata()
        self.result_obj = None
        self.endplate_type = ''
        self.designPrefDialog = DesignPreference(self)
        # self.ui.combo_connLoc.model().item(1).setEnabled(False)
        # self.ui.combo_connLoc.model().item(2).setEnabled(False)
        # self.ui.combo_connLoc.currentIndexChanged.connect(self.get_beamdata)
        # self.ui.combo_beamSec.setCurrentIndex(0)

        # import math
        # beam_section = self.fetchBeamPara()
        # t_w = float(beam_section["tw"])
        # t_f = float(beam_section["T"])
        # print t_w, t_f
        # t_thicker = math.ceil(max(t_w, t_f))
        # t_thicker = (t_thicker / 2.) * 2
        #
        # self.plate_thickness = {'Select plate thickness':[t_thicker, t_thicker+2]}

        self.gradeType = {'Please select type': '', 'Friction Grip Bolt': [8.8, 10.9],
                          'Bearing Bolt': [3.6, 4.6, 4.8, 5.6, 5.8, 6.8, 8.8, 9.8, 10.9, 12.9]}
        self.ui.combo_type.addItems(self.gradeType.keys())
        self.ui.combo_type.currentIndexChanged[str].connect(self.combotype_current_index_changed)
        self.ui.combo_type.setCurrentIndex(0)
        self.retrieve_prevstate()
        self.ui.combo_connLoc.currentIndexChanged[str].connect(self.setimage_connection)

        self.ui.btnFront.clicked.connect(lambda: self.call_2D_drawing("Front"))
        self.ui.btnTop.clicked.connect(lambda: self.call_2D_drawing("Top"))
        self.ui.btnSide.clicked.connect(lambda: self.call_2D_drawing("Side"))
        self.ui.combo_diameter.currentIndexChanged[str].connect(self.bolt_hole_clearance)
        self.ui.combo_grade.currentIndexChanged[str].connect(self.call_bolt_fu)
        self.ui.txt_Fu.textChanged.connect(self.call_weld_fu)

        self.ui.btn_Design.clicked.connect(self.design_btnclicked)
        self.ui.btn_Design.clicked.connect(self.osdag_header)

        self.ui.btn_Reset.clicked.connect(self.reset_btnclicked)
        self.ui.btnInput.clicked.connect(lambda: self.dockbtn_clicked(self.ui.inputDock))
        self.ui.btnOutput.clicked.connect(lambda: self.dockbtn_clicked(self.ui.outputDock))
        self.ui.actionDesign_Preferences.triggered.connect(self.design_prefer)
        self.ui.actionEnlarge_font_size.triggered.connect(self.show_font_dialogue)
        self.ui.action_save_input.triggered.connect(self.save_design_inputs)
        self.ui.action_load_input.triggered.connect(self.load_design_inputs)
        self.ui.actionSave_log_messages.triggered.connect(self.save_log_messages)
        self.ui.actionSave_3D_model.triggered.connect(self.save_3D_cad_images)
        self.ui.actionCreate_design_report.triggered.connect(self.design_report)
        self.ui.actionChange_background.triggered.connect(self.show_color_dialog)
        self.ui.actionSave_Front_View.triggered.connect(lambda: self.call_2D_drawing("Front"))
        self.ui.actionSave_Side_View.triggered.connect(lambda: self.call_2D_drawing("Side"))
        self.ui.actionSave_Top_View.triggered.connect(lambda: self.call_2D_drawing("Top"))
        self.ui.actionShow_all.triggered.connect(lambda: self.call_3DModel("gradient_bg"))
        self.ui.actionShow_column.triggered.connect(lambda: self.call_3DColumn("gradient_bg"))
        self.ui.actionShow_beam.triggered.connect(lambda: self.call_3DBeam("gradient_bg"))
        self.ui.actionShow_connector.triggered.connect(lambda: self.call_3DConnector("gradient_bg"))
        self.ui.actionSave_current_image.triggered.connect(self.save_CAD_images)
        self.ui.actionZoom_in.triggered.connect(self.call_zoomin)
        self.ui.actionZoom_out.triggered.connect(self.call_zoomout)
        self.ui.actionPan.triggered.connect(self.call_pannig)
        self.ui.actionRotate_3D_model.triggered.connect(self.call_rotation)
        self.ui.actionClear.triggered.connect(self.clear_log_messages)
        self.ui.actionAbout_Osdag_2.triggered.connect(self.open_about_osdag)
        self.ui.actionAsk_Us_a_Question.triggered.connect(self.open_ask_question)
        self.ui.actionSample_Tutorials.triggered.connect(self.open_tutorials)
        self.ui.actionDesign_examples.triggered.connect(self.design_examples)
        self.ui.combo_weld_method.currentTextChanged.connect(self.on_change)
        #self.ui.combo_weld_method.triggered.connect(self.on_change)

        self.ui.btn_pitchDetail.clicked.connect(self.pitch_details)
        self.ui.btn_plateDetail.clicked.connect(self.plate_details)
        self.ui.btn_plateDetail_2.clicked.connect(self.plate_details_bottom)
        self.ui.btn_stiffnrDetail.clicked.connect(self.stiffener_details)
        self.ui.btn_CreateDesign.clicked.connect(self.design_report)
        self.ui.btn_SaveMessages.clicked.connect(self.save_log_messages)

        self.ui.btn3D.clicked.connect(lambda: self.call_3DModel("gradient_bg"))
        self.ui.chkBx_columnSec.clicked.connect(lambda: self.call_3DColumn("gradient_bg"))
        self.ui.chkBx_beamSec.clicked.connect(lambda: self.call_3DBeam("gradient_bg"))
        self.ui.chkBx_connector.clicked.connect(lambda: self.call_3DConnector("gradient_bg"))

        validator = QIntValidator()

        doubl_validator = QDoubleValidator()
        self.ui.txt_Fu.setValidator(doubl_validator)
        self.ui.txt_Fy.setValidator(doubl_validator)
        self.ui.txt_Moment.setValidator(doubl_validator)
        self.ui.txt_Shear.setValidator(doubl_validator)
        self.ui.txt_Axial.setValidator(doubl_validator)

        min_fu = 290
        max_fu = 780
        self.ui.txt_Fu.editingFinished.connect(lambda: self.check_range(self.ui.txt_Fu, min_fu, max_fu))
        self.ui.txt_Fu.editingFinished.connect(
            lambda: self.validate_fu_fy(self.ui.txt_Fu, self.ui.txt_Fy, self.ui.txt_Fu, self.ui.lbl_fu))

        min_fy = 165
        max_fy = 650
        self.ui.txt_Fy.editingFinished.connect(lambda: self.check_range(self.ui.txt_Fy, min_fy, max_fy))
        self.ui.txt_Fy.editingFinished.connect(
            lambda: self.validate_fu_fy(self.ui.txt_Fu, self.ui.txt_Fy, self.ui.txt_Fy, self.ui.lbl_fy))

        from osdagMainSettings import backend_name
        self.display, _ = self.init_display(backend_str=backend_name())
        self.uiObj = None
        self.fuse_model = None
        self.resultObj = None
        self.disable_buttons()


    def on_change(self, newIndex):
        if newIndex == "Groove Weld (CJP)":
            self.ui.combo_flangeSize.setEnabled(False)
            self.ui.combo_webSize.setEnabled(False)
        else:
            self.ui.combo_flangeSize.setEnabled(True)
            self.ui.combo_webSize.setEnabled(True)


    def init_display(self, backend_str=None, size=(1024, 768)):
        from OCC.Display.backend import load_backend, get_qt_modules

        used_backend = load_backend(backend_str)
        global display, start_display, app, _, USED_BACKEND
        if 'qt' in used_backend:
            from OCC.Display.qtDisplay import qtViewer3d
            QtCore, QtGui, QtWidgets, QtOpenGL = get_qt_modules()

        from OCC.Display.qtDisplay import qtViewer3d
        self.ui.modelTab = qtViewer3d(self)

        # ========================  CAD ========================
        # self.setWindowTitle("Osdag Finplate")
        self.ui.mytabWidget.resize(size[0], size[1])
        self.ui.mytabWidget.addTab(self.ui.modelTab, "")
        self.ui.modelTab.InitDriver()
        # ===========================================================
        display = self.ui.modelTab._display
        display.set_bg_gradient_color(23, 1, 32, 23, 1, 32)
        # ========================  CAD ========================
        display.display_trihedron()
        # ===========================================================
        display.View.SetProj(1, 1, 1)

        def centerOnScreen(self):
            '''Centers the window on the screen.'''
            resolution = QtGui.QDesktopWidget().screenGeometry()
            self.move((resolution.width() / 2) - (self.frameSize().width() / 2),
                      (resolution.height() / 2) - (self.frameSize().height() / 2))

        def start_display():
            self.ui.modelTab.raise_()

        return display, start_display

    def save_design_inputs(self):
        filename, _ = QFileDialog.getSaveFileName(self, "Save Design", os.path.join(str(self.folder), "untitled.osi"),
                                                  "Input Files(*.osi)")
        if not filename:
            return
        try:
            out_file = open(str(filename), 'wb')
        except IOError:
            QMessageBox.information(self, "Unable to open file",
                                    "There was an error opening \"%s\"" % filename)
            return
        json.dump(self.uiObj, out_file)
        out_file.close()
        pass

    def load_design_inputs(self):
        filename, _ = QFileDialog.getOpenFileName(self, "Open Design", str(self.folder), "(*.osi)")
        if not filename:
            return
        try:
            in_file = open(str(filename), 'rb')
        except IOError:
            QMessageBox.information(self, "Unable to open file",
                                    "There was an error opening \"%s\"" % filename)
            return
        ui_obj = json.load(in_file)
        self.set_dict_touser_inputs(ui_obj)

    def save_log_messages(self):
        filename, pat = QFileDialog.getSaveFileName(self, "Save File As", os.path.join(str(self.folder), "LogMessages"),
                                                    "Text files (*.txt)")
        return self.save_file(filename + ".txt")

    def save_file(self, filename):
        """
        Args:
            filename: file name
        Returns: open file for writing
        """
        fname = QFile(filename)
        if not fname.open(QFile.WriteOnly | QFile.Text):
            QMessageBox.warning(self, "Application",
                                "Cannot write file %s:\n%s." % (filename, fname.errorString()))
            return
        outf = QTextStream(fname)
        QApplication.setOverrideCursor(Qt.WaitCursor)
        outf << self.ui.textEdit.toPlainText()
        QApplication.restoreOverrideCursor()

    def save_design(self, report_summary):
        status = self.resultObj['Bolt']['status']
        if status is True:
            self.call_3DModel("white_bg")
            data = os.path.join(str(self.folder), "images_html", "3D_Model.png")
            self.display.ExportToImage(data)
            self.display.FitAll()
        else:
            pass

        filename = os.path.join(str(self.folder), "images_html", "Html_Report.html")
        file_name = str(filename)
        self.call_designreport(file_name, report_summary)

        # Creates PDF
        config = ConfigParser.ConfigParser()
        config.readfp(open(r'Osdag.config'))
        wkhtmltopdf_path = config.get('wkhtml_path', 'path1')

        config = pdfkit.configuration(wkhtmltopdf=wkhtmltopdf_path)

        options = {
            'margin-bottom': '10mm',
            'footer-right': '[page]'
        }
        file_type = "PDF(*.pdf)"
        fname, _ = QFileDialog.getSaveFileName(self, "Save File As", self.folder + "/", file_type)
        fname = str(fname)
        flag = True
        if fname == '':
            flag = False
            return flag
        else:
            pdfkit.from_file(filename, fname, configuration=config, options=options)
            QMessageBox.about(self, 'Information', "Report Saved")

    def call_designreport(self, fileName, report_summary):
        self.alist = self.designParameters()
        self.result = bc_endplate_design(self.alist)
        print "resultobj", self.result
        self.column_data = self.fetchColumnPara()
        self.beam_data = self.fetchBeamPara()
        save_html(self.result, self.alist, self.column_data, self.beam_data, fileName, report_summary, self.folder)

    def get_user_inputs(self):
        uiObj = {}
        uiObj["Member"] = {}
        uiObj["Member"]["Connectivity"] = str(self.ui.combo_connect.currentText())
        uiObj["Member"]["EndPlate_type"] = str(self.ui.combo_connLoc.currentText())
        uiObj["Member"]["ColumnSection"] = str(self.ui.combo_columnSec.currentText())
        uiObj["Member"]["BeamSection"] = str(self.ui.combo_beamSec.currentText())
        uiObj["Member"]["fu (MPa)"] = self.ui.txt_Fu.text()
        uiObj["Member"]["fy (MPa)"] = self.ui.txt_Fy.text()

        uiObj["Load"] = {}
        uiObj["Load"]["ShearForce (kN)"] = self.ui.txt_Shear.text()
        uiObj["Load"]["Moment (kNm)"] = self.ui.txt_Moment.text()
        uiObj["Load"]["AxialForce (kN)"] = self.ui.txt_Axial.text()

        uiObj["Bolt"] = {}
        uiObj["Bolt"]["Diameter (mm)"] = self.ui.combo_diameter.currentText()
        uiObj["Bolt"]["Grade"] = self.ui.combo_grade.currentText()
        uiObj["Bolt"]["Type"] = self.ui.combo_type.currentText()

        uiObj["Plate"] = {}
        uiObj["Plate"]["Thickness (mm)"] = str(self.ui.combo_plateThick.currentText())

        uiObj["Weld"] = {}
        uiObj["Weld"]["Method"] = str(self.ui.combo_weld_method.currentText())
        uiObj["Weld"]["Flange (mm)"] = str(self.ui.combo_flangeSize.currentText())
        uiObj["Weld"]["Web (mm)"] = str(self.ui.combo_webSize.currentText())

        uiObj["Connection"] = self.connection

        return uiObj

    def osdag_header(self):
        image_path = os.path.abspath(os.path.join(os.getcwd(), os.path.join("ResourceFiles", "Osdag_header.png")))
        shutil.copyfile(image_path, os.path.join(str(self.folder), "images_html", "Osdag_header.png"))

    def design_prefer(self):
        self.designPrefDialog.show()

    def bolt_hole_clearance(self):
        self.designPrefDialog.get_clearance()

    def call_bolt_fu(self):
        self.designPrefDialog.set_boltFu()

    def call_weld_fu(self):
        self.designPrefDialog.set_weldFu()

    def closeEvent(self, event):
        """
        Args:
            event: Yes or No
        Returns: Ask for the confirmation while closing the window
        """
        uiInput = self.designParameters()
        self.save_inputs_totext(uiInput)
        action = QMessageBox.question(self, "Message", "Are you sure to quit?", QMessageBox.Yes, QMessageBox.No)
        if action == QMessageBox.Yes:
            self.closed.emit()
            event.accept()
        else:
            event.ignore()

    def save_inputs_totext(self, uiObj):
        """
        Args:
            uiObj: User inputs
        Returns: Save the user input to txt format
        """
        input_file = QFile(os.path.join("Connections", "Moment", "BCEndPlate", "saveINPUT.txt"))
        if not input_file.open(QFile.WriteOnly | QFile.Text):
            QMessageBox.warning(self, "Application",
                                "Cannot write file %s: \n%s"
                                % (input_file.fileName(), input_file.errorString()))
        pickle.dump(uiObj, input_file)

    def get_prevstate(self):
        """
        Returns: Read for the previous user inputs design
        """
        filename = os.path.join("Connections", "Moment", "BCEndPlate", "saveINPUT.txt")
        if os.path.isfile(filename):
            file_object = open(filename, 'r')
            uiObj = pickle.load(file_object)
            return uiObj
        else:
            return None

    def retrieve_prevstate(self):
        """
        Returns: Retrieve the previous user inputs
        """
        uiObj = self.get_prevstate()
        self.set_dict_touser_inputs(uiObj)

    def set_dict_touser_inputs(self, uiObj):
        """
        Args:
            uiObj: User inputs
        Returns: Set the dictionary to user inputs
        """

        if uiObj is not None:
            if uiObj["Connection"] != "BCEndPlate":
                QMessageBox.information(self, "Information",
                                        "You can load this input file only from the corresponding design problem")
                return

            self.ui.combo_connect.setCurrentIndex(self.ui.combo_connect.findText(uiObj["Member"]["Connectivity"]))
            self.ui.combo_connLoc.setCurrentIndex(self.ui.combo_connLoc.findText(str(uiObj["Member"]["EndPlate_type"])))
            if uiObj["Member"]["EndPlate_type"] == "Flush" or "Extended one way" or "Extended both ways":
                # self.ui.combo_connLoc.setCurrentIndex(self.ui.combo_connect.findText(uiObj["Member"]["Connectivity"]))
                self.ui.combo_connLoc.setCurrentIndex(self.ui.combo_connLoc.findText(uiObj["Member"]["EndPlate_type"]))
                self.ui.combo_columnSec.setCurrentIndex(
                    self.ui.combo_columnSec.findText(uiObj["Member"]["ColumnSection"]))
                self.ui.combo_beamSec.setCurrentIndex(self.ui.combo_beamSec.findText(uiObj["Member"]["BeamSection"]))
                self.ui.txt_Fu.setText(str(uiObj["Member"]["fu (MPa)"]))
                self.ui.txt_Fy.setText(str(uiObj["Member"]["fy (MPa)"]))
                self.ui.txt_Shear.setText(str(uiObj["Load"]["ShearForce (kN)"]))
                self.ui.txt_Axial.setText(str(uiObj["Load"]["AxialForce (kN)"]))
                self.ui.txt_Moment.setText(str(uiObj["Load"]["Moment (kNm)"]))
                self.ui.combo_diameter.setCurrentIndex(self.ui.combo_diameter.findText(uiObj["Bolt"]["Diameter (mm)"]))
                self.ui.combo_type.setCurrentIndex(self.ui.combo_type.findText(uiObj["Bolt"]["Type"]))
                self.ui.combo_grade.setCurrentIndex(self.ui.combo_grade.findText(uiObj["Bolt"]["Grade"]))
                self.ui.combo_plateThick.setCurrentIndex(
                    self.ui.combo_plateThick.findText(uiObj["Plate"]["Thickness (mm)"]))
                self.ui.combo_weld_method.setCurrentIndex(self.ui.combo_weld_method.findText(uiObj["Weld"]["Method"]))
                self.ui.combo_flangeSize.setCurrentIndex(
                    self.ui.combo_flangeSize.findText(uiObj["Weld"]["Flange (mm)"]))
                self.ui.combo_webSize.setCurrentIndex(self.ui.combo_webSize.findText(uiObj["Weld"]["Web (mm)"]))

                self.designPrefDialog.ui.combo_boltType.setCurrentIndex(
                    self.designPrefDialog.ui.combo_boltType.findText(uiObj["bolt"]["bolt_type"]))
                self.designPrefDialog.ui.combo_boltHoleType.setCurrentIndex(
                    self.designPrefDialog.ui.combo_boltHoleType.findText(uiObj["bolt"]["bolt_hole_type"]))
                self.designPrefDialog.ui.txt_boltFu.setText(str(uiObj["bolt"]["bolt_fu"]))
                self.designPrefDialog.ui.combo_slipfactor.setCurrentIndex(
                    self.designPrefDialog.ui.combo_slipfactor.findText(str(uiObj["bolt"]["slip_factor"])))
                self.designPrefDialog.ui.combo_weldType.setCurrentIndex(
                    self.designPrefDialog.ui.combo_weldType.findText(uiObj["weld"]["typeof_weld"]))
                self.designPrefDialog.ui.txt_weldFu.setText(str(uiObj["weld"]["fu_overwrite"]))
                self.designPrefDialog.ui.combo_detailingEdgeType.setCurrentIndex(
                    self.designPrefDialog.ui.combo_detailingEdgeType.findText(uiObj["detailing"]["typeof_edge"]))
                self.designPrefDialog.ui.combo_detailing_memebers.setCurrentIndex(
                    self.designPrefDialog.ui.combo_detailing_memebers.findText(uiObj["detailing"]["is_env_corrosive"]))
                self.designPrefDialog.ui.combo_design_method.setCurrentIndex(
                    self.designPrefDialog.ui.combo_design_method.findText(uiObj["design"]["design_method"]))

        else:
            pass

    def designParameters(self):
        """
        Returns: Design preference inputs
        """
        self.uiObj = self.get_user_inputs()
        # if self.designPrefDialog.saved is not True:
        # 	design_pref = self.designPrefDialog.save_default_para()
        # else:
        design_pref = self.designPrefDialog.save_designPref_para()
        self.uiObj.update(design_pref)
        return self.uiObj

    def setimage_connection(self):
        '''
        Setting image to connectivity.
        '''
        self.ui.lbl_connectivity.show()
        loc = self.ui.combo_connLoc.currentText()
        loc2 = self.ui.combo_connect.currentText()

        if loc == "Extended both ways" and loc2 == "Column flange-Beam web":
            pixmap = QPixmap(":/newPrefix/images/webextnboth.png")
            pixmap.scaledToHeight(60)
            pixmap.scaledToWidth(50)
            self.ui.lbl_connectivity.setPixmap(pixmap)
        elif loc == "Flush end plate" and loc2 == "Column flange-Beam web":
            pixmap = QPixmap(":/newPrefix/images/webflush.png")
            pixmap.scaledToHeight(60)
            pixmap.scaledToWidth(50)
            self.ui.lbl_connectivity.setPixmap(pixmap)
        elif loc == "Extended one way" and loc2 == "Column flange-Beam web":
            pixmap = QPixmap(":/newPrefix/images/webextnone.png")
            pixmap.scaledToHeight(60)
            pixmap.scaledToWidth(50)
            self.ui.lbl_connectivity.setPixmap(pixmap)
        elif loc == "Extended both ways" and loc2 == "Column web-Beam web":
            pixmap = QPixmap(":/newPrefix/images/fextnboth.png")
            pixmap.scaledToHeight(60)
            pixmap.scaledToWidth(50)
            self.ui.lbl_connectivity.setPixmap(pixmap)
        elif loc == "Flush end plate" and loc2 == "Column web-Beam web":
            pixmap = QPixmap(":/newPrefix/images/ff.png")
            pixmap.scaledToHeight(60)
            pixmap.scaledToWidth(50)
            self.ui.lbl_connectivity.setPixmap(pixmap)
        else:
            pixmap = QPixmap(":/newPrefix/images/fextnone.png")
            pixmap.scaledToHeight(60)
            pixmap.scaledToWidth(50)
            self.ui.lbl_connectivity.setPixmap(pixmap)

        return True

    def generate_incomplete_string(self, incomplete_list):
        """
        Args:
            incomplete_list: list of fields that are not selected or entered
        Returns:
            error string that has to be displayed
        """

        # The base string which should be displayed
        information = "Please input the following required field"
        if len(incomplete_list) > 1:
            # Adds 's' to the above sentence if there are multiple missing input fields
            information += "s"
        information += ": "

        # Loops through the list of the missing fields and adds each field to the above sentence with a comma
        for item in incomplete_list:
            information = information + item + ", "

        # Removes the last comma
        information = information[:-2]
        information += "."

        return information

    def validate_inputs_on_design_btn(self):
        flag = True
        incomplete_list = []
        state = self.setimage_connection()
        if state is True:
            if self.ui.combo_connect.currentIndex() == 0:
                incomplete_list.append("Connectivity")
        else:
            pass

        if self.ui.combo_connLoc.currentIndex() == 0:
            incomplete_list.append("EndPlate_type")

        if self.ui.combo_columnSec.currentIndex() == 0:
            incomplete_list.append("Column section")

        if self.ui.combo_beamSec.currentIndex() == 0:
            incomplete_list.append("Beam section")

        if self.ui.txt_Fu.text() == "":
            incomplete_list.append("Ultimate strength")

        if self.ui.txt_Fy.text() == "":
            incomplete_list.append("Yield strength")

        # if self.ui.txt_Axial.text() == '' or float(self.ui.txt_Axial.text()) == 0:
        #	incomplete_list.append("Axial force")

        if self.ui.txt_Moment.text() == '' or float(self.ui.txt_Moment.text()) == 0:
            incomplete_list.append("Moment")

        if self.ui.txt_Shear.text() == '':
            incomplete_list.append("Shear force")

        if self.ui.combo_diameter.currentIndex() == 0:
            incomplete_list.append("Diameter of bolt")

        if self.ui.combo_type.currentIndex() == 0:
            incomplete_list.append("Type of bolt")

        if self.ui.combo_plateThick.currentIndex() == 0:
            incomplete_list.append("Flange splice plate thickness")

        if self.ui.combo_webSize.currentIndex() == 0:
            incomplete_list.append("Web weld thickness")

        if self.ui.combo_flangeSize.currentIndex() == 0:
            incomplete_list.append("Flange weld thickness")

        if len(incomplete_list) > 0:
            flag = False
            QMessageBox.information(self, "Information", self.generate_incomplete_string(incomplete_list))

        return flag

    def design_btnclicked(self):
        """
        Returns:
        """
        if self.validate_inputs_on_design_btn() is not True:
            return
        self.alist = self.designParameters()
        self.outputs = bc_endplate_design(self.alist)
        print "output list ", self.outputs

        self.ui.outputDock.setFixedSize(310, 710)
        self.enable_buttons()

        a = self.outputs[self.outputs.keys()[0]]
        self.resultObj = self.outputs
        alist = self.resultObj.values()

        self.display_output(self.outputs)
        self.display_log_to_textedit()
        isempty = [True if val != '' else False for ele in alist for val in ele.values()]

        if isempty[0] == True:
            status = self.resultObj['Bolt']['status']
            self.call_3DModel("gradient_bg")
            if status is True:
                self.call_2D_drawing("All")
            else:
                self.ui.btn_pitchDetail.setDisabled(False)
                self.ui.btn_plateDetail.setDisabled(False)
                self.ui.btn_plateDetail_2.setDisabled(False)
                self.ui.btn_stiffnrDetail.setDisabled(False)
                self.ui.chkBx_connector.setDisabled(True)
                self.ui.chkBx_columnSec.setDisabled(True)
                self.ui.chkBx_beamSec.setDisabled(True)
                self.ui.btn3D.setDisabled(True)

    def display_output(self, outputObj):
        for k in outputObj.keys():
            for value in outputObj.values():
                if outputObj.items() == " ":
                    resultObj = outputObj
                else:
                    resultObj = outputObj
        print resultObj

        critical_tension = resultObj["Bolt"]["TensionBolt"]
        self.ui.txt_tensionCritical.setText(str(critical_tension))

        tension_capacity = resultObj["Bolt"]["TensionCapacity"]
        self.ui.txt_tensionCapacity.setText(str(tension_capacity))

        shear_capacity = resultObj["Bolt"]["ShearCapacity"]
        self.ui.txt_shearCapacity.setText(str(shear_capacity))

        bearing_capacity = resultObj["Bolt"]["BearingCapacity"]
        self.ui.txt_bearCapacity.setText(str(bearing_capacity))

        combined_capacity = resultObj["Bolt"]["CombinedCapacity"]
        self.ui.txt_boltgrpcapacity.setText(str(combined_capacity))

        bolt_capacity = resultObj["Bolt"]["BoltCapacity"]
        self.ui.txt_boltcapacity.setText(str(bolt_capacity))

        bolts_required = resultObj["Bolt"]["NumberOfBolts"]
        self.ui.txt_noBolts.setText(str(bolts_required))

        # bolts_in_rows = resultObj["Bolt"]["NumberOfRows"]
        bolts_in_rows = 1
        #self.ui.txt_rowBolts.setText(str(bolts_in_rows))

        # pitch = resultObj["Bolt"]["Pitch"]
        # self.ui.txt_pitch.setText(str(pitch))

        # gauge = resultObj["Bolt"]["Gauge"]
        gauge = 0.0
        #self.ui.txt_gauge.setText(str(gauge))

        cross_centre_gauge = resultObj["Bolt"]["CrossCentreGauge"]
        self.ui.txt_crossGauge.setText(str(cross_centre_gauge))

        end_distance = resultObj["Bolt"]["End"]
        self.ui.txt_endDist.setText(str(end_distance))

        edge_distance = resultObj["Bolt"]["Edge"]
        self.ui.txt_edgeDist.setText(str(edge_distance))

        # weld_stress_flange = resultObj["Weld"]["FlangeStress"]
        weld_stress_flange = 0.0
        #self.ui.txt_criticalFlange.setText(str(weld_stress_flange))

        # weld_stress_web = resultObj["Weld"]["WebStress"]
        weld_stress_web = 0.0
        #self.ui.txt_criticalWeb.setText(str(weld_stress_web))

    def display_log_to_textedit(self):
        file = QFile(os.path.join('Connections', 'Moment', 'BCEndPlate', 'extnd.log'))
        if not file.open(QtCore.QIODevice.ReadOnly):
            QMessageBox.information(None, 'info', file.errorString())
        stream = QtCore.QTextStream(file)
        self.ui.textEdit.clear()
        self.ui.textEdit.setHtml(stream.readAll())
        vscroll_bar = self.ui.textEdit.verticalScrollBar()
        vscroll_bar.setValue(vscroll_bar.maximum())
        file.close()

    def disable_buttons(self):
        self.ui.btn_CreateDesign.setEnabled(False)
        self.ui.btn_SaveMessages.setEnabled(False)
        self.ui.btnFront.setEnabled(False)
        self.ui.btnTop.setEnabled(False)
        self.ui.btnSide.setEnabled(False)
        self.ui.btn3D.setEnabled(False)
        self.ui.chkBx_columnSec.setEnabled(False)
        self.ui.chkBx_beamSec.setEnabled(False)
        self.ui.chkBx_connector.setEnabled(False)
        self.ui.btn_pitchDetail.setEnabled(False)
        self.ui.btn_plateDetail.setEnabled(False)
        self.ui.btn_plateDetail_2.setEnabled(False)
        self.ui.btn_stiffnrDetail.setEnabled(False)

        self.ui.action_save_input.setEnabled(False)
        self.ui.actionCreate_design_report.setEnabled(False)
        self.ui.actionSave_3D_model.setEnabled(False)
        self.ui.actionSave_log_messages.setEnabled(False)
        self.ui.actionSave_current_image.setEnabled(False)
        self.ui.actionSave_Front_View.setEnabled(False)
        self.ui.actionSave_Side_View.setEnabled(False)
        self.ui.actionSave_Top_View.setEnabled(False)
        self.ui.menuGraphics.setEnabled(True)

    def enable_buttons(self):
        self.ui.btn_CreateDesign.setEnabled(True)
        self.ui.btn_SaveMessages.setEnabled(True)
        self.ui.btnFront.setEnabled(True)
        self.ui.btnTop.setEnabled(True)
        self.ui.btnSide.setEnabled(True)
        self.ui.btn3D.setEnabled(True)
        self.ui.chkBx_columnSec.setEnabled(True)
        self.ui.chkBx_beamSec.setEnabled(True)
        self.ui.chkBx_connector.setEnabled(True)
        self.ui.btn_pitchDetail.setEnabled(True)
        self.ui.btn_plateDetail.setEnabled(True)
        self.ui.btn_plateDetail_2.setEnabled(True)
        self.ui.btn_stiffnrDetail.setEnabled(True)

        self.ui.action_save_input.setEnabled(True)
        self.ui.actionCreate_design_report.setEnabled(True)
        self.ui.actionSave_3D_model.setEnabled(True)
        self.ui.actionSave_log_messages.setEnabled(True)
        self.ui.actionSave_current_image.setEnabled(True)
        self.ui.actionSave_Front_View.setEnabled(True)
        self.ui.actionSave_Side_View.setEnabled(True)
        self.ui.actionSave_Top_View.setEnabled(True)
        self.ui.menuGraphics.setEnabled(True)

    def reset_btnclicked(self):
        """
        Returns:
        """
        self.ui.combo_connect.setCurrentIndex(0)
        self.ui.combo_connLoc.setCurrentIndex(0)
        self.ui.combo_columnSec.setCurrentIndex(0)
        self.ui.combo_beamSec.setCurrentIndex(0)
        #self.ui.lbl_connectivity.clear()
        self.ui.txt_Fu.clear()
        self.ui.txt_Fy.clear()
        self.ui.txt_Axial.clear()
        self.ui.txt_Shear.clear()
        self.ui.txt_Moment.clear()
        self.ui.combo_diameter.setCurrentIndex(0)
        self.ui.combo_type.setCurrentIndex(0)
        self.ui.combo_grade.setCurrentIndex(0)
        self.ui.combo_plateThick.setCurrentIndex(0)
        self.ui.combo_weld_method.setCurrentIndex(0)
        self.ui.combo_flangeSize.setCurrentIndex(0)
        self.ui.combo_webSize.setCurrentIndex(0)

        self.ui.txt_tensionCritical.clear()
        self.ui.txt_tensionCapacity.clear()
        self.ui.txt_shearCapacity.clear()
        self.ui.txt_bearCapacity.clear()
        self.ui.txt_boltcapacity.clear()
        self.ui.txt_boltgrpcapacity.clear()
        self.ui.txt_noBolts.clear()
<<<<<<< HEAD
=======

>>>>>>> d2f7ed25
        self.ui.txt_crossGauge.clear()
        self.ui.txt_endDist.clear()
        self.ui.txt_edgeDist.clear()


        self.ui.btn_pitchDetail.setDisabled(True)
        self.ui.btn_plateDetail.setDisabled(True)
        self.ui.btn_plateDetail_2.setDisabled(True)
        self.ui.btn_stiffnrDetail.setDisabled(True)
        self.ui.btn_Weld.setDisabled(True)
        self.ui.btnFront.setDisabled(True)
        self.ui.btnTop.setDisabled(True)
        self.ui.btnSide.setDisabled(True)

        self.display.EraseAll()
        self.designPrefDialog.save_default_para()

    def get_columndata(self):
        """Fetch  old and new column sections from "Intg_osdag" database.
        Returns:
            """
        columndata = get_columncombolist()
        old_colList = get_oldcolumncombolist()

        self.ui.combo_columnSec.addItems(columndata)
        combo_section = self.ui.combo_columnSec
        self.color_oldDatabase_section(old_colList, columndata, combo_section)

    def get_beamdata(self):
        loc = self.ui.combo_connLoc.currentText()
        beamdata = get_beamcombolist()
        old_beamdata = get_oldbeamcombolist()
        combo_section = ''
        self.ui.combo_beamSec.addItems(beamdata)
        combo_section = self.ui.combo_beamSec
        self.color_oldDatabase_section(old_beamdata, beamdata, combo_section)

    def color_oldDatabase_section(self, old_section, intg_section, combo_section):
        """
        Args:
            old_section: Old database
            intg_section: Integrated database
            combo_section: Contents of database
        Returns: Differentiate the database by color code
        """
        for col in old_section:
            if col in intg_section:
                indx = intg_section.index(str(col))
                combo_section.setItemData(indx, QBrush(QColor("red")), Qt.TextColorRole)

        duplicate = [i for i, x in enumerate(intg_section) if intg_section.count(x) > 1]
        for i in duplicate:
            combo_section.setItemData(i, QBrush(QColor("red")), Qt.TextColorRole)

    def fetchColumnPara(self):
        columndata_sec = self.ui.combo_columnSec.currentText()
        dictcolumndata = get_columndata(columndata_sec)
        return dictcolumndata

    def fetchBeamPara(self):
        beamdata_sec = self.ui.combo_beamSec.currentText()
        dictbeamdata = get_beamdata(beamdata_sec)
        return dictbeamdata

    def populate_weld_thk_flange(self):
        """
        Returns: The list of weld thickness in Gui
        """
        if str(self.ui.combo_beamSec.currentText()) == "Select section":
            self.ui.combo_plateThick.setCurrentIndex(0)
            self.ui.combo_flangeSize.setCurrentIndex(0)
            return

        else:
            newlist = []
            newlist.append("Select thickness")
            weldlist = [3, 4, 5, 6, 8, 10, 12, 16, 18, 20]
            dictbeamdata = self.fetchBeamPara()
            beam_tw = float(dictbeamdata["tw"])
            plate_thickness = str(self.ui.combo_plateThick.currentText())

            if plate_thickness != "Select plate thickness":
                plate_thick = float(plate_thickness)

                if str(self.ui.combo_connLoc.currentText()) == "Extended both ways":
                    if str(self.ui.combo_beamSec.currentText()) == "Select section":
                        self.ui.combo_flangeSize.clear()
                        return
                    else:
                        beam_tf = float(dictbeamdata["T"])
                        beam_tw = float(dictbeamdata["tw"])
                        # column_tf = float(dictbeamdata["T"])
                        thicker_part = max(beam_tf, beam_tw, plate_thick)

                if thicker_part in range(0, 11):
                    weld_index = weldlist.index(3)
                    newlist.extend(weldlist[weld_index:])
                elif thicker_part in range(11, 21):
                    weld_index = weldlist.index(5)
                    newlist.extend(weldlist[weld_index:])
                elif thicker_part in range(21, 33):
                    weld_index = weldlist.index(6)
                    newlist.extend(weldlist[weld_index:])
                else:
                    weld_index = weldlist.index(8)
                    newlist.extend(weldlist[weld_index:])

                self.ui.combo_flangeSize.clear()
                for element in newlist[:]:
                    self.ui.combo_flangeSize.addItem(str(element))
            else:
                pass

    def combotype_current_index_changed(self, index):
        """
        Args:
            index: Number
        Returns: Types of Grade
        """
        items = self.gradeType[str(index)]
        if items != 0:
            self.ui.combo_grade.clear()
            stritems = []
            for val in items:
                stritems.append(str(val))

            self.ui.combo_grade.addItems(stritems)
        else:
            pass

    def check_range(self, widget, min_val, max_val):
        """
        Args:
            widget: Fu , Fy lineedit
            min_val: min value
            max_val: max value
        Returns: Check for the value mentioned for the given range
        """
        text_str = widget.text()
        text_str = int(text_str)
        if (text_str < min_val or text_str > max_val or text_str == ''):
            QMessageBox.about(self, "Error", "Please enter a value between %s-%s" % (min_val, max_val))
            widget.clear()
            widget.setFocus()

    def validate_fu_fy(self, fu_widget, fy_widget, current_widget, lblwidget):
        '''(QlineEdit,QLable,Number,Number)---> NoneType
        Validating F_u(ultimate Strength) greater than F_y (Yeild Strength) textfields
        '''
        try:
            fu_value = float(fu_widget.text())
        except ValueError:
            fu_value = 0.0

        try:
            fy_value = float(fy_widget.text())
        except ValueError:
            fy_value = 0.0

        if fy_value > fu_value:
            QMessageBox.about(self, 'Error', 'Yield strength (fy) cannot be greater than ultimate strength (fu)')
            current_widget.clear()
            current_widget.setFocus()
            palette = QPalette()
            palette.setColor(QPalette.Foreground, Qt.red)
            lblwidget.setPalette(palette)
        else:
            palette = QPalette()
            lblwidget.setPalette(palette)

    def call_2D_drawing(self, view):
        """
        Args:
            view: Front, Side & Top view of 2D svg drawings
        Returns: SVG image created through svgwrite package which takes design INPUT and OUTPUT
                 parameters from Extended endplate GUI
        """
        self.alist = self.designParameters()
        self.result_obj = bc_endplate_design(self.alist)
        self.column_data = self.fetchColumnPara()
        self.beam_data = self.fetchBeamPara()

        if self.alist['Member']['Connectivity'] == "Column web-Beam web":
            # conn_type = 'col_web_connectivity'
            if self.alist['Member']['EndPlate_type'] == "Extended both ways":
                self.endplate_type = "both_way"
                beam_beam = ExtendedEndPlate_WW(self.alist, self.result_obj, self.column_data, self.beam_data,
                                                self.folder)
            elif self.alist['Member']['EndPlate_type'] == "Extended one way":
                self.endplate_type = "one_way"
                beam_beam = OnewayEndPlate_WW(self.alist, self.result_obj, self.column_data, self.beam_data,
                                              self.folder)
            else:
                self.endplate_type = "flush"
                beam_beam = FlushEndPlate_WW(self.alist, self.result_obj, self.column_data, self.beam_data, self.folder)
        else:  # "Column flange-Beam web"
            # conn_type = 'col_flange_connectivity'
            if self.alist['Member']['EndPlate_type'] == "Extended one way":
                self.endplate_type = "one_way"
                beam_beam = OnewayEndPlate(self.alist, self.result_obj, self.column_data, self.beam_data, self.folder)
            elif self.alist['Member']['EndPlate_type'] == "Flush end plate":
                self.endplate_type = "flush"
                beam_beam = FlushEndPlate(self.alist, self.result_obj, self.column_data, self.beam_data, self.folder)
            else:  # uiObj['Member']['EndPlate_type'] == "Extended both ways":
                self.endplate_type = "both_way"
                beam_beam = ExtendedEndPlate(self.alist, self.result_obj, self.column_data, self.beam_data, self.folder)

        # beam_beam = ExtendedEndPlate(self.alist, self.result_obj, self.column_data, self.beam_data, self.folder)
        status = self.resultObj['Bolt']['status']
        if status is True:
            if view != "All":
                if view == "Front":
                    filename = os.path.join(self.folder, "images_html", "extendFront.svg")

                elif view == "Side":
                    filename = os.path.join(self.folder, "images_html", "extendSide.svg")

                else:
                    filename = os.path.join(self.folder, "images_html", "extendTop.svg")

                beam_beam.save_to_svg(filename, view)
                svg_file = SvgWindow()
                svg_file.call_svgwindow(filename, view, self.folder)
            else:
                fname = ''
                beam_beam.save_to_svg(fname, view)
        else:
            QMessageBox.about(self, 'Information', 'Design Unsafe: %s view cannot be viewed' % (view))

    def dockbtn_clicked(self, widgets):
        """
        Args:
            widgets: Input , Output dock
        Returns: Dock & undock the widgets
        """
        flag = widgets.isHidden()
        if flag:
            widgets.show()
        else:
            widgets.hide()

    def show_font_dialogue(self):
        font, ok = QFontDialog.getFont()
        if ok:
            # self.ui.textEdit.setFont()
            self.ui.textEdit.setFont(font)

    def pitch_details(self):
        section = Pitch(self)
        section.show()

    def plate_details(self):
        section = PlateDetails(self)
        section.show()
    def plate_details_bottom(self):
        section = PlateDetailsBottom(self)
        section.show()

    def stiffener_details(self):
        section = Stiffener(self)
        section.show()

    def design_report(self):
        design_report_dialog = DesignReportDialog(self)
        design_report_dialog.show()

    # fileName = ("Connections\Moment\BCEndPlate\Html_Report.html")
    # fileName = str(fileName)
    # self.alist = self.designParameters()
    # self.result = bc_endplate_design(self.alist)
    # print "result_obj", self.result
    # self.beam_data = self.fetchBeamPara()
    # save_html(self.result, self.alist, self.beam_data, fileName)

    # ===========================  CAD ===========================
    def show_color_dialog(self):

        col = QColorDialog.getColor()
        colorTup = col.getRgb()
        r = colorTup[0]
        g = colorTup[1]
        b = colorTup[2]
        self.display.set_bg_gradient_color(r, g, b, 255, 255, 255)

    def create_2D_CAD(self):
        '''
        Returns: The 3D model of extendedplate depending upon component selected
        '''
        self.ExtObj = self.create_extended_both_ways()
        if self.component == "Column":
            final_model = self.ExtObj.get_column_models()

        elif self.component == "Beam":
            final_model = self.ExtObj.get_beam_models()

        elif self.component == "Connector":
            cadlist = self.ExtObj.get_connector_models()
            final_model = cadlist[0]
            for model in cadlist[1:]:
                final_model = BRepAlgoAPI_Fuse(model, final_model).Shape()
        else:
            cadlist = self.ExtObj.get_models()
            final_model = cadlist[0]
            for model in cadlist[1:]:
                final_model = BRepAlgoAPI_Fuse(model, final_model).Shape()

        return final_model

    def save_3D_cad_images(self):
        '''
        Returns: Save 3D CAD images in *igs, *step, *stl, *brep format
        '''
        status = self.resultObj['Bolt']['status']
        if status is True:
            if self.fuse_model is None:
                self.fuse_model = self.create_2D_CAD()
            shape = self.fuse_model

            files_types = "IGS (*.igs);;STEP (*.stp);;STL (*.stl);;BREP(*.brep)"

            fileName, _ = QFileDialog.getSaveFileName(self, 'Export', os.path.join(str(self.folder), "untitled.igs"),
                                                      files_types)
            fName = str(fileName)

            flag = True
            if fName == '':
                flag = False
                return flag
            else:
                file_extension = fName.split(".")[-1]

                if file_extension == 'igs':
                    IGESControl.IGESControl_Controller().Init()
                    iges_writer = IGESControl.IGESControl_Writer()
                    iges_writer.AddShape(shape)
                    iges_writer.Write(fName)

                elif file_extension == 'brep':

                    BRepTools.breptools.Write(shape, fName)

                elif file_extension == 'stp':
                    # initialize the STEP exporter
                    step_writer = STEPControl_Writer()
                    Interface_Static_SetCVal("write.step.schema", "AP203")

                    # transfer shapes and write file
                    step_writer.Transfer(shape, STEPControl_AsIs)
                    status = step_writer.Write(fName)

                    assert (status == IFSelect_RetDone)

                else:
                    stl_writer = StlAPI_Writer()
                    stl_writer.SetASCIIMode(True)
                    stl_writer.Write(shape, fName)

                self.fuse_model = None

                QMessageBox.about(self, 'Information', "File saved")
        else:
            self.ui.actionSave_3D_model.setEnabled(False)
            QMessageBox.about(self, 'Information', 'Design Unsafe: 3D Model cannot be saved')

    def save_CAD_images(self):
        status = self.resultObj['Bolt']['status']
        if status is True:

            files_types = "PNG (*.png);;JPEG (*.jpeg);;TIFF (*.tiff);;BMP(*.bmp)"
            fileName, _ = QFileDialog.getSaveFileName(self, 'Export', os.path.join(str(self.folder), "untitled.png"),
                                                      files_types)
            fName = str(fileName)
            file_extension = fName.split(".")[-1]

            if file_extension == 'png' or file_extension == 'jpeg' or file_extension == 'bmp' or file_extension == 'tiff':
                self.display.ExportToImage(fName)
                QMessageBox.about(self, 'Information', "File saved")
        else:
            self.ui.actionSave_current_image.setEnabled(False)
            QMessageBox.about(self, 'Information', 'Design Unsafe: CAD image cannot be saved')

    def call_zoomin(self):
        self.display.ZoomFactor(2)

    def call_zoomout(self):
        self.display.ZoomFactor(0.5)

    def call_rotation(self):
        self.display.Rotation(15, 0)

    def call_pannig(self):
        self.display.Pan(50, 0)

    def clear_log_messages(self):
        self.ui.textEdit.clear()

    def create_extended_both_ways(self):

        column_data = self.fetchColumnPara()
        beam_data = self.fetchBeamPara()

        # TODO check if column data is working

        column_tw = float(column_data["tw"])
        column_T = float(column_data["T"])
        column_d = float(column_data["D"])
        column_B = float(column_data["B"])
        column_R1 = float(column_data["R1"])
        column_R2 = float(column_data["R2"])
        column_alpha = float(column_data["FlangeSlope"])
        column_length = 1600.0

        beam_tw = float(beam_data["tw"])
        beam_T = float(beam_data["T"])
        beam_d = float(beam_data["D"])
        beam_B = float(beam_data["B"])
        beam_R1 = float(beam_data["R1"])
        beam_R2 = float(beam_data["R2"])
        beam_alpha = float(beam_data["FlangeSlope"])
        beam_length = 1600.0



        beam_Left = ISection(B=column_B, T=column_T, D=column_d, t=column_tw,
                             R1=column_R1, R2=column_R2, alpha=column_alpha,
                             length=column_length, notchObj=None)

        beam_Right = ISection(B=beam_B, T=beam_T, D=beam_d, t=beam_tw,
                              R1=beam_R1, R2=beam_R2, alpha=beam_alpha,
                              length=beam_length, notchObj=None)  # Since both the beams are same

        outputobj = self.outputs  # Save all the claculated/displayed out in outputobj

        plate_Right = Plate(W=outputobj["Plate"]["Width"],
                            L=outputobj["Plate"]["Height"],
                            T=outputobj["Plate"]["Thickness"])

        alist = self.designParameters()  # An object to save all input values entered by user

        # TODO make dictionary for the contPlates
        # TODO adding enpplate type and check if code is working
        # TODO added connectivity type here

        if alist['Member']['Connectivity'] == "Column web-Beam web":
            conn_type = 'col_web_connectivity'
        else:  # "Column flange-Beam web"
            conn_type = 'col_flange_connectivity'

        # endplate_type = alist['Member']['EndPlate_type']
        if alist['Member']['EndPlate_type'] == "Extended one way":
            endplate_type = "one_way"
        elif alist['Member']['EndPlate_type'] == "Flush end plate":
            endplate_type = "flush"
        else:  # uiObj['Member']['EndPlate_type'] == "Extended both ways":
            endplate_type = "both_way"

        contPlate_L1 = StiffenerPlate(W=(float(column_data["B"]) - float(column_data["tw"])) / 2,
                                      L=float(column_data["D"]) - 2 * float(column_data["T"]),
                                      T=outputobj['ContPlateComp']['Thickness'])

        contPlate_L2 = StiffenerPlate(W=(float(column_data["B"]) - float(column_data["tw"])) / 2,
                                      L=float(column_data["D"]) - 2 * float(column_data["T"]),
                                      T=outputobj['ContPlateTens']['Thickness'])
        contPlate_R1 = copy.copy(contPlate_L1)
        contPlate_R2 = copy.copy(contPlate_L2)

        beam_stiffener_1 = StiffenerPlate(W=outputobj['Stiffener']['Height'], L=outputobj['Stiffener']['Length'],
                                          T=outputobj['Stiffener']['Thickness'], R11=outputobj['Stiffener']['NotchTop'],
                                          R12=outputobj['Stiffener']['NotchTop'],
                                          L21=outputobj['Stiffener']['NotchBottom'],
                                          L22=outputobj['Stiffener']['NotchBottom'])

        beam_stiffener_2 = copy.copy(beam_stiffener_1)

        # contPlate_L1 = Plate(W=(float(column_data["B"]) - float(column_data["tw"])) / 2,
        # L=float(column_data["D"]) - 2 * float(column_data["T"]), T=float(column_data["T"]))
        # contPlate_L2 = Plate(W=(float(column_data["B"]) - float(column_data["tw"])) / 2,
        # 					 L=float(column_data["D"]) - 2 * float(column_data["T"]), T=float(column_data["T"]))
        # contPlate_R1 = Plate(W=(float(column_data["B"]) - float(column_data["tw"])) / 2,
        # 					 L=float(column_data["D"]) - 2 * float(column_data["T"]), T=float(column_data["T"]))
        # contPlate_R2 = Plate(W=(float(column_data["B"]) - float(column_data["tw"])) / 2,
        # 					 L=float(column_data["D"]) - 2 * float(column_data["T"]), T=float(column_data["T"]))

        bolt_d = float(alist["Bolt"]["Diameter (mm)"])  # Bolt diameter, entered by user
        bolt_r = bolt_d / 2
        bolt_T = self.bolt_head_thick_calculation(bolt_d)
        bolt_R = self.bolt_head_dia_calculation(bolt_d) / 2
        bolt_Ht = self.bolt_length_calculation(bolt_d)

        bolt = Bolt(R=bolt_R, T=bolt_T, H=bolt_Ht, r=bolt_r)  # Call to create Bolt from Component repo
        nut_T = self.nut_thick_calculation(bolt_d)
        nut_Ht = nut_T
        nut = Nut(R=bolt_R, T=nut_T, H=nut_Ht, innerR1=bolt_r)

        numberOfBolts = int(outputobj["Bolt"]["NumberOfBolts"])

        # TODO remove all the clutter later

        # nutSpace = 2 * float(outputobj["Plate"]["Thickness"]) + nut_T   # Space between bolt head and nut
        if conn_type == 'col_flange_connectivity':
            nutSpace = float(column_data["T"]) + float(
                outputobj["Plate"]["Thickness"]) + nut_T / 2 + bolt_T / 2  # Space between bolt head and nut
        else:
            nutSpace = float(column_data["tw"]) + float(
                outputobj["Plate"]["Thickness"]) + nut_T / 2 + bolt_T / 2  # Space between bolt head and nut

        bbNutBoltArray = NutBoltArray(alist, beam_data, outputobj, nut, bolt, numberOfBolts, nutSpace, endplate_type)

        ###########################
        #       WELD SECTIONS     #
        ###########################
        '''
        Following sections are for creating Fillet Welds and Groove Welds
        Welds are numbered from Top to Bottom in Z-axis, Front to Back in Y axis and Left to Right in X axis. 
        '''
        ############################### Weld for the beam stiffeners ################################################

        # bbWeld for stiffener hight on left side
        bcWeldStiffHL_1 = FilletWeld(b=float(alist["Weld"]["Web (mm)"]), h=float(alist["Weld"]["Web (mm)"]),
                                     L=outputobj['Stiffener']['Height'] - outputobj['Stiffener']['NotchBottom'])
        bcWeldStiffHL_2 = copy.copy(bcWeldStiffHL_1)
        bcWeldStiffHR_1 = copy.copy(bcWeldStiffHL_1)
        bcWeldStiffHR_2 = copy.copy(bcWeldStiffHL_1)

        bcWeldStiffLL_1 = FilletWeld(b=float(alist["Weld"]["Web (mm)"]), h=float(alist["Weld"]["Web (mm)"]),
                                     L=outputobj['Stiffener']['Length'] - outputobj['Stiffener']['NotchBottom'])
        bcWeldStiffLL_2 = copy.copy(bcWeldStiffLL_1)
        bcWeldStiffLR_1 = copy.copy(bcWeldStiffLL_1)
        bcWeldStiffLR_2 = copy.copy(bcWeldStiffLL_1)


        if conn_type == 'col_flange_connectivity':

            if alist["Weld"]["Method"] == "Fillet Weld":

                # Followings welds are welds above beam flange, Qty = 4
                bbWeldAbvFlang_21 = FilletWeld(b=float(alist["Weld"]["Flange (mm)"]),
                                               h=float(alist["Weld"]["Flange (mm)"]),
                                               L=beam_B)
                bbWeldAbvFlang_22 = copy.copy(bbWeldAbvFlang_21)

                # Followings welds are welds below beam flange, Qty = 8
                bbWeldBelwFlang_21 = FilletWeld(b=float(alist["Weld"]["Flange (mm)"]),
                                                h=float(alist["Weld"]["Flange (mm)"]), L=(beam_B - beam_tw) / 2)
                bbWeldBelwFlang_22 = copy.copy(bbWeldBelwFlang_21)
                bbWeldBelwFlang_23 = copy.copy(bbWeldBelwFlang_21)
                bbWeldBelwFlang_24 = copy.copy(bbWeldBelwFlang_21)

                # Followings welds are welds placed aside of beam web, Qty = 4 			# edited length value by Anand Swaroop
                bbWeldSideWeb_21 = FilletWeld(b=float(alist["Weld"]["Web (mm)"]), h=float(alist["Weld"]["Web (mm)"]),
                                              L=beam_d - 2 * beam_T - 40)
                bbWeldSideWeb_22 = copy.copy(bbWeldSideWeb_21)

                #######################################
                #       WELD SECTIONS QUARTER CONE    #
                #######################################

                extbothWays = CADFillet(beam_Left, beam_Right, plate_Right, bbNutBoltArray,bolt, bbWeldAbvFlang_21,
                                        bbWeldAbvFlang_22,
                                        bbWeldBelwFlang_21, bbWeldBelwFlang_22, bbWeldBelwFlang_23,
                                        bbWeldBelwFlang_24,
                                        bbWeldSideWeb_21, bbWeldSideWeb_22,
                                        bcWeldStiffHL_1,bcWeldStiffHL_2,bcWeldStiffHR_1,bcWeldStiffHR_2,
                                        bcWeldStiffLL_1,bcWeldStiffLL_2, bcWeldStiffLR_1, bcWeldStiffLR_2,
                                        contPlate_L1, contPlate_L2, contPlate_R1,
                                        contPlate_R2, beam_stiffener_1, beam_stiffener_2, endplate_type, conn_type,
                                        outputobj)
                extbothWays.create_3DModel()

                return extbothWays

            else:  # Groove Weld
                bcWeldFlang_1 = GrooveWeld(b=outputobj["Weld"]["Size"], h=float(beam_data["T"]),
                                           L=beam_B)
                bcWeldFlang_2 = copy.copy(bcWeldFlang_1)

                # Followings welds are welds placed aside of beam web, Qty = 4 			# edited length value by Anand Swaroop
                bcWeldWeb_3 = GrooveWeld(b=outputobj["Weld"]["Size"], h=float(beam_data["tw"]),
                                         L=beam_d - 2 * beam_T)

                #######################################
                #       WELD SECTIONS QUARTER CONE    #
                #######################################

                extbothWays = CADGroove(beam_Left, beam_Right, plate_Right, bbNutBoltArray,bolt,
                                        bcWeldFlang_1, bcWeldFlang_2, bcWeldWeb_3,
                                        bcWeldStiffHL_1, bcWeldStiffHL_2, bcWeldStiffHR_1, bcWeldStiffHR_2,
                                        bcWeldStiffLL_1, bcWeldStiffLL_2, bcWeldStiffLR_1, bcWeldStiffLR_2,
                                        contPlate_L1, contPlate_L2, contPlate_R1,
                                        contPlate_R2, beam_stiffener_1, beam_stiffener_2, endplate_type, outputobj)
                extbothWays.create_3DModel()

                return extbothWays

        else:  # conn_type = 'col_web_connectivity'
            if alist["Weld"]["Method"] == "Fillet Weld":
                # Followings welds are welds above beam flange, Qty = 4
                bbWeldAbvFlang_21 = FilletWeld(b=float(alist["Weld"]["Flange (mm)"]),
                                               h=float(alist["Weld"]["Flange (mm)"]),
                                               L=beam_B)
                bbWeldAbvFlang_22 = copy.copy(bbWeldAbvFlang_21)

                # Followings welds are welds below beam flange, Qty = 8
                bbWeldBelwFlang_21 = FilletWeld(b=float(alist["Weld"]["Flange (mm)"]),
                                                h=float(alist["Weld"]["Flange (mm)"]), L=(beam_B - beam_tw) / 2)
                bbWeldBelwFlang_22 = copy.copy(bbWeldBelwFlang_21)
                bbWeldBelwFlang_23 = copy.copy(bbWeldBelwFlang_21)
                bbWeldBelwFlang_24 = copy.copy(bbWeldBelwFlang_21)

                # Followings welds are welds placed aside of beam web, Qty = 4 			# edited length value by Anand Swaroop
                bbWeldSideWeb_21 = FilletWeld(b=float(alist["Weld"]["Web (mm)"]), h=float(alist["Weld"]["Web (mm)"]),
                                              L=beam_d - 2 * beam_T - 40)
                bbWeldSideWeb_22 = copy.copy(bbWeldSideWeb_21)

                #######################################
                #       WELD SECTIONS QUARTER CONE    #
                #######################################

                # extbothWays = CADFillet(beam_Left, beam_Right, plate_Right, bbNutBoltArray, bbWeldAbvFlang_21,
                # 						bbWeldAbvFlang_22,
                # 						bbWeldBelwFlang_21, bbWeldBelwFlang_22, bbWeldBelwFlang_23,
                # 						bbWeldBelwFlang_24,
                # 						bbWeldSideWeb_21, bbWeldSideWeb_22,
                # 						contPlate_L1, contPlate_L2, contPlate_R1,
                # 						contPlate_R2, endplate_type, conn_type)

                col_web_connectivity = CADColWebFillet(beam_Left, beam_Right, plate_Right, bbNutBoltArray,bolt,
                                                       bbWeldAbvFlang_21,
                                                       bbWeldAbvFlang_22,
                                                       bbWeldBelwFlang_21, bbWeldBelwFlang_22, bbWeldBelwFlang_23,
                                                       bbWeldBelwFlang_24,
                                                       bbWeldSideWeb_21, bbWeldSideWeb_22,
                                                       bcWeldStiffHL_1, bcWeldStiffHL_2, bcWeldStiffHR_1,
                                                       bcWeldStiffHR_2,
                                                       bcWeldStiffLL_1, bcWeldStiffLL_2, bcWeldStiffLR_1,
                                                       bcWeldStiffLR_2,
                                                       contPlate_L1, contPlate_L2, contPlate_R1,
                                                       contPlate_R2, beam_stiffener_1, beam_stiffener_2, endplate_type,
                                                       conn_type, outputobj)

                col_web_connectivity.create_3DModel()

                return col_web_connectivity

            else:  # Groove Weld

                # else:
                bcWeldFlang_1 = GrooveWeld(b=outputobj["Weld"]["Size"], h=float(beam_data["T"]),
                                           L=beam_B)
                bcWeldFlang_2 = copy.copy(bcWeldFlang_1)

                # Followings welds are welds placed aside of beam web, Qty = 4 			# edited length value by Anand Swaroop
                bcWeldWeb_3 = GrooveWeld(b=outputobj["Weld"]["Size"], h=float(beam_data["tw"]),
                                         L=beam_d - 2 * beam_T)

                #######################################
                #       WELD SECTIONS QUARTER CONE    #
                #######################################

                col_web_connectivity = CADcolwebGroove(beam_Left, beam_Right, plate_Right, bbNutBoltArray,bolt,
                                                       bcWeldFlang_1, bcWeldFlang_2, bcWeldWeb_3,
                                                       bcWeldStiffHL_1, bcWeldStiffHL_2, bcWeldStiffHR_1,
                                                       bcWeldStiffHR_2,
                                                       bcWeldStiffLL_1, bcWeldStiffLL_2, bcWeldStiffLR_1,
                                                       bcWeldStiffLR_2,
                                                       contPlate_L1, contPlate_L2, contPlate_R1,
                                                       contPlate_R2, beam_stiffener_1, beam_stiffener_2, endplate_type,
                                                       outputobj)

                col_web_connectivity.create_3DModel()

                return col_web_connectivity

    #######################################
    #       WELD SECTIONS QUARTER CONE    #
    #######################################

    # # Following weld cones are placed for Left beam

    # extbothWays = CADFillet(beam_Left, beam_Right, plate_Right, bbNutBoltArray, bbWeldAbvFlang_21,
    # 							   bbWeldAbvFlang_22,
    # 							   bbWeldBelwFlang_21, bbWeldBelwFlang_22, bbWeldBelwFlang_23,
    # 							   bbWeldBelwFlang_24,
    # 							   bbWeldSideWeb_21, bbWeldSideWeb_22, bcWeldFlang_1, bcWeldFlang_2, bcWeldWeb_3, contPlate_L1, contPlate_L2, contPlate_R1,
    # 							   contPlate_R2, endplate_type, weld_method)
    # extbothWays.create_3DModel()
    #
    # return extbothWays

    def bolt_head_thick_calculation(self, bolt_diameter):
        '''
        This routine takes the bolt diameter and return bolt head thickness as per IS:3757(1989)
       bolt Head Dia
        <-------->
        __________
        |        | | T = Thickness
        |________| |
           |  |
           |  |
           |  |
        '''
        bolt_head_thick = {5: 4, 6: 5, 8: 6, 10: 7, 12: 8, 16: 10, 20: 12.5, 22: 14, 24: 15, 27: 17, 30: 18.7,
                           36: 22.5}
        return bolt_head_thick[bolt_diameter]

    def bolt_head_dia_calculation(self, bolt_diameter):
        '''
        This routine takes the bolt diameter and return bolt head diameter as per IS:3757(1989)
       bolt Head Dia
        <-------->
        __________
        |        |
        |________|
           |  |
           |  |
           |  |
        '''
        bolt_head_dia = {5: 7, 6: 8, 8: 10, 10: 15, 12: 20, 16: 27, 20: 34, 22: 36, 24: 41, 27: 46, 30: 50, 36: 60}
        return bolt_head_dia[bolt_diameter]

    def bolt_length_calculation(self, bolt_diameter):
        '''
        This routine takes the bolt diameter and return bolt head diameter as per IS:3757(1985)
       bolt Head Dia
        <-------->
        __________  ______
        |        |    |
        |________|    |
           |  |       |
           |  |       |
           |  |       |
           |  |       |
           |  |       |  l= length
           |  |       |
           |  |       |
           |  |       |
           |__|    ___|__
        '''
        bolt_head_dia = {5: 40, 6: 40, 8: 40, 10: 40, 12: 40, 16: 50, 20: 50, 22: 50, 24: 50, 27: 60, 30: 65,
                         36: 75}

        return bolt_head_dia[bolt_diameter]

    def nut_thick_calculation(self, bolt_diameter):
        '''
        Returns the thickness of the nut depending upon the nut diameter as per IS1363-3(2002)
        '''

        nut_dia = {5: 5, 6: 5.65, 8: 7.15, 10: 8.75, 12: 11.3, 16: 15, 20: 17.95, 22: 19.0, 24: 21.25, 27: 23,
                   30: 25.35, 36: 30.65}
        return nut_dia[bolt_diameter]

    def call_3DModel(self, bgcolor):
        # Call to calculate/create the Extended Both Way CAD model
        status = self.resultObj['Bolt']['status']
        if status is True:
            self.create_extended_both_ways()
            self.ui.btn3D.setChecked(Qt.Checked)
            if self.ui.btn3D.isChecked():
                self.ui.chkBx_columnSec.setChecked(Qt.Unchecked)
                self.ui.chkBx_beamSec.setChecked(Qt.Unchecked)
                self.ui.chkBx_connector.setChecked(Qt.Unchecked)
                self.ui.mytabWidget.setCurrentIndex(0)

            # Call to display the Extended Both Way CAD model
            self.display_3DModel("Model", bgcolor)
        else:
            self.display.EraseAll()

    def call_3DColumn(self, bgcolor):
        status = self.resultObj['Bolt']['status']
        if status is True:
            self.ui.chkBx_columnSec.setChecked(Qt.Checked)
            if self.ui.chkBx_columnSec.isChecked():
                self.ui.btn3D.setChecked(Qt.Unchecked)
                self.ui.chkBx_connector.setChecked(Qt.Unchecked)
                self.ui.mytabWidget.setCurrentIndex(0)
            self.display_3DModel("Column", bgcolor)

    def call_3DBeam(self, bgcolor):
        status = self.resultObj['Bolt']['status']
        if status is True:
            self.ui.chkBx_beamSec.setChecked(Qt.Checked)
            if self.ui.chkBx_beamSec.isChecked():
                self.ui.btn3D.setChecked(Qt.Unchecked)
                self.ui.chkBx_connector.setChecked(Qt.Unchecked)
                self.ui.mytabWidget.setCurrentIndex(0)
            self.display_3DModel("Beam", bgcolor)

    def call_3DConnector(self, bgcolor):
        status = self.resultObj['Bolt']['status']
        if status is True:
            self.ui.chkBx_connector.setChecked(Qt.Checked)
            if self.ui.chkBx_connector.isChecked():
                self.ui.btn3D.setChecked(Qt.Unchecked)
                self.ui.chkBx_columnSec.setChecked(Qt.Unchecked)
                self.ui.chkBx_beamSec.setChecked(Qt.Unchecked)
                self.ui.mytabWidget.setCurrentIndex(0)
            self.display_3DModel("Connector", bgcolor)

    def display_3DModel(self, component, bgcolor):
        self.component = component

        self.display.EraseAll()
        # self.display.View_Iso()
        # self.display.StartRotation(2000,0)
        self.display.FitAll()
        # self.display.Rotation(2000, 0)
        alist = self.designParameters()
        outputobj = self.outputs
        numberOfBolts = int(outputobj["Bolt"]["NumberOfBolts"])

        if alist['Member']['Connectivity'] == "Column web-Beam web":
            conn_type = 'col_web_connectivity'
        else:  # "Column flange-Beam web"
            conn_type = 'col_flange_connectivity'

        self.display.DisableAntiAliasing()
        if bgcolor == "gradient_bg":

            self.display.set_bg_gradient_color(51, 51, 102, 150, 150, 170)
        else:
            self.display.set_bg_gradient_color(255, 255, 255, 255, 255, 255)

        # ExtObj is an object which gets all the calculated values of CAD models
        self.ExtObj = self.create_extended_both_ways()

        # Displays the beams #TODO ANAND
        if component == "Column":
            self.display.View_Iso()
            osdag_display_shape(self.display, self.ExtObj.get_beamLModel(), update=True)
        # osdag_display_shape(self.display, self.ExtObj.get_beamRModel(), update=True)  # , color = 'Dark Gray'

        elif component == "Beam":
            self.display.View_Iso()
            # osdag_display_shape(self.display, self.ExtObj.get_beamLModel(), update=True)
            osdag_display_shape(self.display, self.ExtObj.get_beamRModel(), update=True)  # , color = 'Dark Gray'

        elif component == "Connector":
            self.display.View_Iso()
            # Displays the end plates
            # osdag_display_shape(self.display, self.ExtObj.get_plateLModel(), update=True, color='Blue')
            osdag_display_shape(self.display, self.ExtObj.get_plateRModel(), update=True, color='Blue')

            if conn_type == 'col_flange_connectivity':
                osdag_display_shape(self.display, self.ExtObj.get_contPlate_L1Model(), update=True, color='Blue')
                osdag_display_shape(self.display, self.ExtObj.get_contPlate_L2Model(), update=True, color='Blue')
                osdag_display_shape(self.display, self.ExtObj.get_contPlate_R1Model(), update=True, color='Blue')
                osdag_display_shape(self.display, self.ExtObj.get_contPlate_R2Model(), update=True, color='Blue')



            else:  # col_web_connectivity"
                osdag_display_shape(self.display, self.ExtObj.get_contPlate_L1Model(), update=True, color='Blue')
                osdag_display_shape(self.display, self.ExtObj.get_contPlate_L2Model(), update=True, color='Blue')

            # TODO: add if else statement for the type of endplate and also the number of bolts

            if alist['Member']['EndPlate_type'] == "Extended both ways":
                if numberOfBolts == 20:
                    osdag_display_shape(self.display, self.ExtObj.get_beam_stiffener_1Model(), update=True, color='Blue')
                    osdag_display_shape(self.display, self.ExtObj.get_beam_stiffener_2Model(), update=True,color='Blue')

                    #weld section for the above stiffeners
                    osdag_display_shape(self.display, self.ExtObj.get_bcWeldStiffHL_1Model(), update=True,olor='Red')
                    osdag_display_shape(self.display, self.ExtObj.get_bcWeldStiffHL_2Model(), update=True,color='Red')
                    osdag_display_shape(self.display, self.ExtObj.get_bcWeldStiffHR_1Model(), update=True,color='Red')
                    osdag_display_shape(self.display, self.ExtObj.get_bcWeldStiffHR_2Model(), update=True,color='Red')

                    osdag_display_shape(self.display, self.ExtObj.get_bcWeldStiffLL_1Model(), update=True,color='Red')
                    osdag_display_shape(self.display, self.ExtObj.get_bcWeldStiffLL_2Model(), update=True,color='Red')
                    osdag_display_shape(self.display, self.ExtObj.get_bcWeldStiffLR_1Model(), update=True,color='Red')
                    osdag_display_shape(self.display, self.ExtObj.get_bcWeldStiffLR_2Model(), update=True,color='Red')



            elif alist['Member']['EndPlate_type'] == "Extended one way":
                if numberOfBolts == 12:
                    osdag_display_shape(self.display, self.ExtObj.get_beam_stiffener_1Model(), update=True,color='Blue')

                    # weld section for the above stiffeners
                    osdag_display_shape(self.display, self.ExtObj.get_bcWeldStiffHL_1Model(), update=True,color='Red')
                    osdag_display_shape(self.display, self.ExtObj.get_bcWeldStiffHR_1Model(), update=True,color='Red')
                    osdag_display_shape(self.display, self.ExtObj.get_bcWeldStiffLL_1Model(), update=True,color='Red')
                    osdag_display_shape(self.display, self.ExtObj.get_bcWeldStiffLR_1Model(), update=True,color='Red')

            else:  # alist['Member']['EndPlate_type'] == "Flush end plate":
                pass

            # Display all nut-bolts, call to nutBoltPlacement.py
            nutboltlist = self.ExtObj.nut_bolt_array.get_models()
            for nutbolt in nutboltlist:
                osdag_display_shape(self.display, nutbolt, color=Quantity_NOC_SADDLEBROWN, update=True)
            # Display all the Welds including the quarter cone
            # An object to save all input values entered by user
            if alist["Weld"]["Method"] == "Fillet Weld":
                osdag_display_shape(self.display, self.ExtObj.get_bbWeldAbvFlang_21Model(), update=True, color='Red')
                osdag_display_shape(self.display, self.ExtObj.get_bbWeldAbvFlang_22Model(), update=True, color='Red')

                osdag_display_shape(self.display, self.ExtObj.get_bbWeldBelwFlang_21Model(), update=True, color='Red')
                osdag_display_shape(self.display, self.ExtObj.get_bbWeldBelwFlang_22Model(), update=True, color='Red')
                osdag_display_shape(self.display, self.ExtObj.get_bbWeldBelwFlang_23Model(), update=True, color='Red')
                osdag_display_shape(self.display, self.ExtObj.get_bbWeldBelwFlang_24Model(), update=True, color='Red')

                osdag_display_shape(self.display, self.ExtObj.get_bbWeldSideWeb_21Model(), update=True, color='Red')
                osdag_display_shape(self.display, self.ExtObj.get_bbWeldSideWeb_22Model(), update=True, color='Red')

            else:  # Groove weld

                osdag_display_shape(self.display, self.ExtObj.get_bcWeldFlang_1Model(), update=True, color='Red')
                osdag_display_shape(self.display, self.ExtObj.get_bcWeldFlang_2Model(), update=True, color='Red')

                osdag_display_shape(self.display, self.ExtObj.get_bcWeldWeb_3Model(), update=True, color='Red')


        elif component == "Model":
            osdag_display_shape(self.display, self.ExtObj.get_beamLModel(), update=True)
            osdag_display_shape(self.display, self.ExtObj.get_beamRModel(), update=True,
                                material=Graphic3d_NOT_2D_ALUMINUM)
            # Displays the end plates
            # osdag_display_shape(self.display, self.ExtObj.get_plateLModel(), update=True, color='Blue')
            osdag_display_shape(self.display, self.ExtObj.get_plateRModel(), update=True, color='Blue')

            if conn_type == 'col_flange_connectivity':
                osdag_display_shape(self.display, self.ExtObj.get_contPlate_L1Model(), update=True, color='Blue')
                osdag_display_shape(self.display, self.ExtObj.get_contPlate_L2Model(), update=True, color='Blue')
                osdag_display_shape(self.display, self.ExtObj.get_contPlate_R1Model(), update=True, color='Blue')
                osdag_display_shape(self.display, self.ExtObj.get_contPlate_R2Model(), update=True, color='Blue')



            else:
                osdag_display_shape(self.display, self.ExtObj.get_contPlate_L1Model(), update=True, color='Blue')
                osdag_display_shape(self.display, self.ExtObj.get_contPlate_L2Model(), update=True, color='Blue')

            # TODO: add if else statement for the type of endplate and also the number of bolts

            if alist['Member']['EndPlate_type'] == "Extended both ways":
                if numberOfBolts == 20:
                    osdag_display_shape(self.display, self.ExtObj.get_beam_stiffener_1Model(), update=True,color='Blue')
                    osdag_display_shape(self.display, self.ExtObj.get_beam_stiffener_2Model(), update=True,color='Blue')

                    # weld section for the above stiffeners
                    osdag_display_shape(self.display, self.ExtObj.get_bcWeldStiffHL_1Model(), update=True,color='Red')
                    osdag_display_shape(self.display, self.ExtObj.get_bcWeldStiffHL_2Model(), update=True,color='Red')
                    osdag_display_shape(self.display, self.ExtObj.get_bcWeldStiffHR_1Model(), update=True,color='Red')
                    osdag_display_shape(self.display, self.ExtObj.get_bcWeldStiffHR_2Model(), update=True,color='Red')

                    osdag_display_shape(self.display, self.ExtObj.get_bcWeldStiffLL_1Model(), update=True,color='Red')
                    osdag_display_shape(self.display, self.ExtObj.get_bcWeldStiffLL_2Model(), update=True,color='Red')
                    osdag_display_shape(self.display, self.ExtObj.get_bcWeldStiffLR_1Model(), update=True,color='Red')
                    osdag_display_shape(self.display, self.ExtObj.get_bcWeldStiffLR_2Model(), update=True,color='Red')

            elif alist['Member']['EndPlate_type'] == "Extended one way":
                if numberOfBolts == 12:
                    osdag_display_shape(self.display, self.ExtObj.get_beam_stiffener_1Model(), update=True,color='Blue')

                    # weld section for the above stiffeners
                    osdag_display_shape(self.display, self.ExtObj.get_bcWeldStiffHL_1Model(), update=True, color='Red')
                    osdag_display_shape(self.display, self.ExtObj.get_bcWeldStiffHR_1Model(), update=True,color='Red')
                    osdag_display_shape(self.display, self.ExtObj.get_bcWeldStiffLL_1Model(), update=True,color='Red')
                    osdag_display_shape(self.display, self.ExtObj.get_bcWeldStiffLR_1Model(), update=True,color='Red')


            else:  # alist['Member']['EndPlate_type'] == "Flush end plate":
                pass

            # Display all nut-bolts, call to nutBoltPlacement.py
            nutboltlist = self.ExtObj.nut_bolt_array.get_models()
            for nutbolt in nutboltlist:
                osdag_display_shape(self.display, nutbolt, color=Quantity_NOC_SADDLEBROWN, update=True)

            # Display all the Welds including the quarter cone

            # An object to save all input values entered by user
            if alist["Weld"]["Method"] == "Fillet Weld":
                osdag_display_shape(self.display, self.ExtObj.get_bbWeldAbvFlang_21Model(), update=True, color='Red')
                osdag_display_shape(self.display, self.ExtObj.get_bbWeldAbvFlang_22Model(), update=True, color='Red')

                osdag_display_shape(self.display, self.ExtObj.get_bbWeldBelwFlang_21Model(), update=True, color='Red')
                osdag_display_shape(self.display, self.ExtObj.get_bbWeldBelwFlang_22Model(), update=True, color='Red')
                osdag_display_shape(self.display, self.ExtObj.get_bbWeldBelwFlang_23Model(), update=True, color='Red')
                osdag_display_shape(self.display, self.ExtObj.get_bbWeldBelwFlang_24Model(), update=True, color='Red')

                osdag_display_shape(self.display, self.ExtObj.get_bbWeldSideWeb_21Model(), update=True, color='Red')
                osdag_display_shape(self.display, self.ExtObj.get_bbWeldSideWeb_22Model(), update=True, color='Red')

            else:  # Groove weld

                osdag_display_shape(self.display, self.ExtObj.get_bcWeldFlang_1Model(), update=True, color='Red')
                osdag_display_shape(self.display, self.ExtObj.get_bcWeldFlang_2Model(), update=True, color='Red')

                osdag_display_shape(self.display, self.ExtObj.get_bcWeldWeb_3Model(), update=True, color='Red')

    # =================================================================================
    def open_about_osdag(self):
        dialog = MyAboutOsdag(self)
        dialog.show()

    def open_tutorials(self):
        dialog = MyTutorials(self)
        dialog.show()

    def open_ask_question(self):
        dialog = MyAskQuestion(self)
        dialog.show()

    def design_examples(self):
        root_path = os.path.join(os.path.dirname(__file__), '..', '..', '..', 'ResourceFiles', 'design_example',
                                 '_build', 'html')
        for html_file in os.listdir(root_path):
            if html_file.startswith('index'):
                if sys.platform == ("win32" or "win64"):
                    os.startfile("%s/%s" % (root_path, html_file))
                else:
                    opener = "open" if sys.platform == "darwin" else "xdg-open"
                    subprocess.call([opener, "%s/%s" % (root_path, html_file)])


def set_osdaglogger():
    global logger
    if logger is None:

        logger = logging.getLogger("osdag")
    else:
        for handler in logger.handlers[:]:
            logger.removeHandler(handler)

    logger.setLevel(logging.DEBUG)

    # create the logging file handler
    fh = logging.FileHandler(os.path.join('Connections', 'Moment', 'BCEndPlate', 'extnd.log'), mode='a')

    # ,datefmt='%a, %d %b %Y %H:%M:%S'
    # formatter = logging.Formatter('%(asctime)s - %(name)s - %(levelname)s - %(message)s')

    formatter = logging.Formatter('''
	<div  class="LOG %(levelname)s">
		<span class="DATE">%(asctime)s</span>
		<span class="LEVEL">%(levelname)s</span>
		<span class="MSG">%(message)s</span>
	</div>''')
    formatter.datefmt = '%a, %d %b %Y %H:%M:%S'
    fh.setFormatter(formatter)
    logger.addHandler(fh)


def launch_bc_endplate_controller(osdagMainWindow, folder):
    set_osdaglogger()
    # --------------- To display log messages in different colors ---------------
    rawLogger = logging.getLogger("raw")
    rawLogger.setLevel(logging.INFO)
    # file_handler = logging.FileHandler(os.path.join('Connections','Moment','BCEndPlate','extnd.log'), mode='w')
    file_handler = logging.FileHandler("Connections/Moment/BCEndPlate/extnd.log", mode='w')
    formatter = logging.Formatter('''%(message)s''')
    file_handler.setFormatter(formatter)
    rawLogger.addHandler(file_handler)

    # Linux
    # '''<link rel="stylesheet" type="text/css" href=''' + os.path.join('Connections', 'Moment', 'BCEndPlate',
    # 																	  'log.css') + '''/>''')

    # Windows
    rawLogger.info('''<link rel="stylesheet" type="text/css" href="Connections/Moment/BCEndPlate/log.css"/>''')

    # ----------------------------------------------------------------------------
    module_setup()
    window = Maincontroller(folder)
    osdagMainWindow.hide()
    window.show()
    window.closed.connect(osdagMainWindow.show)


if __name__ == "__main__":

    set_osdaglogger()
    # --------------- To display log messages in different colors ---------------
    rawLogger = logging.getLogger("raw")
    rawLogger.setLevel(logging.INFO)
    # fh = logging.FileHandler(os.path.join('Connections','Moment','BCEndPlate','extnd.log'), mode="w")
    fh = logging.FileHandler(os.path.join('..', 'extnd.log'), mode='w')

    formatter = logging.Formatter('''%(message)s''')
    fh.setFormatter(formatter)
    rawLogger.addHandler(fh)
    # rawLogger.info('''<link rel="stylesheet" type="text/css" href="Connections\Moment\BCEndPlate\log.css"/>''')	#Linux
    rawLogger.info(
        '''<link rel="stylesheet" type="text/css" href="Connections/Moment/BCEndPlate/log.css"/>''')  # Windows
    # ----------------------------------------------------------------------------
    # folder_path = "D:\Osdag_Workspace\extendedendplate"
    app = QApplication(sys.argv)
    module_setup()
    folder_path = "/home/ajmalbabums/Osdag_workspace"
    if not os.path.exists(folder_path):
        os.mkdir(folder_path, 0755)
    image_folder_path = os.path.join(folder_path, 'images_html')
    if not os.path.exists(image_folder_path):
        os.mkdir(image_folder_path, 0755)

    window = Maincontroller(folder_path)
    window.show()
    sys.exit(app.exec_())<|MERGE_RESOLUTION|>--- conflicted
+++ resolved
@@ -1329,15 +1329,9 @@
         self.ui.txt_boltcapacity.clear()
         self.ui.txt_boltgrpcapacity.clear()
         self.ui.txt_noBolts.clear()
-<<<<<<< HEAD
-=======
-
->>>>>>> d2f7ed25
         self.ui.txt_crossGauge.clear()
         self.ui.txt_endDist.clear()
         self.ui.txt_edgeDist.clear()
-
-
         self.ui.btn_pitchDetail.setDisabled(True)
         self.ui.btn_plateDetail.setDisabled(True)
         self.ui.btn_plateDetail_2.setDisabled(True)
