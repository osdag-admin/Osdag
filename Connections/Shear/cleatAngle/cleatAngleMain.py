'''
Created on 07-May-2015
comment

@author: aravind
'''
import json
import os.path
import pickle
import subprocess

from PyQt5.QtCore import QFile,pyqtSignal, QTextStream, Qt, QIODevice
from PyQt5.QtGui import QDoubleValidator, QIntValidator,QPixmap, QPalette
from PyQt5.QtGui import QFont
from PyQt5.QtWidgets import QMainWindow, QDialog, QFontDialog, QApplication, QFileDialog, QColorDialog,QDesktopWidget
from OCC import IGESControl,BRepTools
from OCC.BRepAlgoAPI import BRepAlgoAPI_Fuse
from OCC.IFSelect import IFSelect_RetDone
from OCC.Interface import Interface_Static_SetCVal
from OCC.STEPControl import STEPControl_Writer, STEPControl_AsIs
from OCC.StlAPI import StlAPI_Writer
from cleatCalculation import cleat_connection
from drawing2D import *
from model import *
from ui_design_preferences import Ui_ShearDesignPreferences
from ui_cleatAngle import Ui_MainWindow
from ui_popUpWindow import Ui_Capacitydetals
from ui_summary_popup import Ui_Dialog
from ui_aboutosdag import Ui_AboutOsdag
from ui_tutorial import Ui_Tutorial
from ui_ask_question import Ui_AskQuestion
from Svg_Window import SvgWindow
from Connections.Shear.common_logic import CommonDesignLogic
import shutil
import pdfkit

class DesignPreferences(QDialog):
    def __init__(self, parent=None):

        QDialog.__init__(self, parent)
        self.ui = Ui_ShearDesignPreferences()
        self.ui.setupUi(self)
        self.main_controller = parent
        self.saved = None
        self.set_default_para()
        self.ui.btn_defaults.clicked.connect(self.set_default_para)
        self.ui.btn_save.clicked.connect(self.save_designPref_para)
        self.ui.btn_close.clicked.connect(self.close_designPref)
        # self.ui.comboConnLoc.currentIndexChanged[str].connect(self.setimage_connection)
        self.ui.combo_boltHoleType.currentIndexChanged[str].connect(self.set_bolthole_clernce)

    def save_designPref_para(self):
        '''
        This routine is responsible for saving all design preferences selected by the user
        '''
        designPref = {}
        designPref["bolt"] = {}
        designPref["bolt"]["bolt_hole_type"] = str(self.ui.combo_boltHoleType.currentText())
        designPref["bolt"]["bolt_hole_clrnce"] = float(self.ui.txt_boltHoleClearance.text())
        designPref["bolt"]["bolt_fu"] = int(self.ui.txt_boltFu.text())

        designPref["weld"] = {}
        weldType = str(self.ui.combo_weldType.currentText())
        designPref["weld"]["typeof_weld"] = weldType
        if weldType == "Shop weld":
            designPref["weld"]["safety_factor"] = float(1.25)
        else:
            designPref["weld"]["safety_factor"] = float(1.5)

        designPref["detailing"] = {}
        typeOfEdge = str(self.ui.combo_detailingEdgeType.currentText())
        designPref["detailing"]["typeof_edge"] = typeOfEdge
        if typeOfEdge == "a - Sheared or hand flame cut":
            designPref["detailing"]["min_edgend_dist"] = float(1.7)
        else:
            designPref["detailing"]["min_edgend_dist"] = float(1.5)
        if self.ui.txt_detailingGap.text().isEmpty():

            designPref["detailing"]["gap"] = int(20)
        else:
            designPref["detailing"]["gap"] = int(self.ui.txt_detailingGap.text())

        self.saved = True

        QMessageBox.about(self, 'Information', "Preferences saved")

        return designPref

        # self.main_controller.call_designPref(designPref)

    def set_default_para(self):
        '''
        '''
        # uiObj = self.main_controller.getuser_inputs()
        # boltDia = int(uiObj["Bolt"]["Diameter (mm)"])#int
        # bolt_grade = float(uiObj["Bolt"]["Grade"])#float
        # clearance = str(self.get_clearance(boltDia))
        # bolt_fu = str(self.get_boltFu(bolt_grade))
        #
        # self.ui.combo_boltHoleType.setCurrentIndex(0)
        # self.ui.txt_boltHoleClearance.setText(clearance)
        # self.ui.txt_boltFu.setText(bolt_fu)
        uiObj = self.main_controller.getuser_inputs()
        if uiObj["Bolt"]["Diameter (mm)"] == 'Diameter of Bolt':
            pass
        else:
            boltDia = int(uiObj["Bolt"]["Diameter (mm)"])
            clearance = str(self.get_clearance(boltDia))
            self.ui.txt_boltHoleClearance.setText(clearance)
        if uiObj["Bolt"]["Grade"] == '':
            pass
        else:
            bolt_grade = float(uiObj["Bolt"]["Grade"])
            bolt_fu = str(self.get_boltFu(bolt_grade))
            self.ui.txt_boltFu.setText(bolt_fu)

        self.ui.combo_boltHoleType.setCurrentIndex(0)
        designPref = {}
        designPref["bolt"] = {}
        designPref["bolt"]["bolt_hole_type"] = str(self.ui.combo_boltHoleType.currentText())
        designPref["bolt"]["bolt_hole_clrnce"] = float(self.ui.txt_boltHoleClearance.text())#flat
        designPref["bolt"]["bolt_fu"] = int(self.ui.txt_boltFu.text())#int

        self.ui.combo_weldType.setCurrentIndex(0)
        designPref["weld"] = {}
        weldType = str(self.ui.combo_weldType.currentText())
        designPref["weld"]["typeof_weld"] = weldType
        designPref["weld"]["safety_factor"] = float(1.25)

        self.ui.combo_detailingEdgeType.setCurrentIndex(0)
        self.ui.txt_detailingGap.setText(str(20))
        designPref["detailing"] = {}
        typeOfEdge = str(self.ui.combo_detailingEdgeType.currentText())
        designPref["detailing"]["typeof_edge"] = typeOfEdge
        designPref["detailing"]["min_edgend_dist"] = float(1.7)
        designPref["detailing"]["gap"] = int(20)
        self.saved = False

        return designPref

    def set_bolthole_clernce(self):
        uiObj = self.main_controller.getuser_inputs()
        boltDia = str(uiObj["Bolt"]["Diameter (mm)"])
        if boltDia != "Diameter of Bolt":
            clearance = self.get_clearance(int(boltDia))
            self.ui.txt_boltHoleClearance.setText(str(clearance))
        else:
            pass



    def set_boltFu(self):
        uiObj = self.main_controller.getuser_inputs()
        boltGrade = str(uiObj["Bolt"]["Grade"])
        if boltGrade != '':
            boltfu = str(self.get_boltFu(boltGrade))
            self.ui.txt_boltFu.setText(boltfu)
        else:
            pass

    def get_clearance(self, boltDia):
        print "************",boltDia
        if boltDia !=  'Diameter of Bolt':

            standard_clrnce = {12: 1, 14: 1, 16: 2, 18: 2, 20: 2, 22: 2, 24: 2, 30: 3, 34: 3, 36: 3}
            overhead_clrnce = {12: 3, 14: 3, 16: 4, 18: 4, 20: 4, 22: 4, 24: 6, 30: 8, 34: 8, 36: 8}

            if self.ui.combo_boltHoleType.currentText() == "Standard":
                clearance = standard_clrnce[boltDia]
            else:
                clearance = overhead_clrnce[boltDia]

            return clearance
        else:
            pass

    def get_boltFu(self, boltGrade):
        '''
        This routine returns ultimate strength of bolt depending upon grade of bolt chosen
        '''
        if boltGrade != '':
            boltFu = {3.6: 330, 4.6: 400, 4.8: 420, 5.6: 500, 5.8: 520, 6.8: 600, 8.8: 800, 9.8: 900, 10.9: 1040,
                      12.9: 1220}
            boltGrd = float(boltGrade)
            return boltFu[boltGrd]
        else:
            pass

    def close_designPref(self):
        self.close()



class MyAskQuestion(QDialog):
    def __init__(self, parent=None):
        QDialog.__init__(self, parent)
        self.ui = Ui_AskQuestion()
        self.ui.setupUi(self)
        self.mainController = parent


class MyTutorials(QDialog):
    def __init__(self, parent=None):
        QDialog.__init__(self, parent)
        self.ui = Ui_Tutorial()
        self.ui.setupUi(self)
        self.mainController = parent


class MyAboutOsdag(QDialog):
    def __init__(self, parent=None):
        QDialog.__init__(self, parent)
        self.ui = Ui_AboutOsdag()
        self.ui.setupUi(self)
        self.mainController = parent


class MyPopupDialog(QDialog):

    def __init__(self, parent=None):

        QDialog.__init__(self, parent)
        self.ui = Ui_Dialog()
        self.ui.setupUi(self)
        self.mainController = parent
        self.setWindowTitle("Design Profile")
        self.ui.btn_browse.clicked.connect(lambda: self.get_logo_file_path(self.ui.lbl_browse))
        self.ui.btn_saveProfile.clicked.connect(self.save_user_profile)
        self.ui.btn_useProfile.clicked.connect(self.use_user_profile)
        self.accepted.connect(self.save_input_summary)

    def save_input_summary(self):
        input_summary = self.get_design_report_inputs()

        self.mainController.save_design(input_summary)
        # return input_summary

    def get_logo_file_path(self, lblwidget):

        self.ui.lbl_browse.clear()
        filename, _ = QFileDialog.getOpenFileName(self, 'Open File', " ", 'Images (*.png *.svg *.jpg)', None, QFileDialog.DontUseNativeDialog)

        base = os.path.basename(str(filename))
        lblwidget.setText(base)
        self.desired_location(filename)

    def desired_location(self, filename):
        shutil.copyfile(filename, os.path.join(str(self.mainController.folder), "images_html", "cmpylogoCleat.png"))

    def save_user_profile(self):
        input_data = self.get_design_report_inputs()

        filename, _ = QFileDialog.getSaveFileName(self, 'Save Files', os.path.join(str(self.mainController.folder), "Profile"), '*.txt')

        infile = open(filename, 'w')
        pickle.dump(input_data, infile)
        infile.close()

    def get_design_report_inputs(self):

        input_summary = {}
        input_summary["ProfileSummary"] = {}
        input_summary["ProfileSummary"]["CompanyName"] = str(self.ui.lineEdit_companyName.text())
        input_summary["ProfileSummary"]["CompanyLogo"] = str(self.ui.lbl_browse.text())
        input_summary["ProfileSummary"]["Group/TeamName"] = str(self.ui.lineEdit_groupName.text())
        input_summary["ProfileSummary"]["Designer"] = str(self.ui.lineEdit_designer.text())

        input_summary["ProjectTitle"] = str(self.ui.lineEdit_projectTitle.text())
        input_summary["Subtitle"] = str(self.ui.lineEdit_subtitle.text())
        input_summary["JobNumber"] = str(self.ui.lineEdit_jobNumber.text())
        input_summary["AdditionalComments"] = str(self.ui.txt_additionalComments.toPlainText())
        input_summary["Method"] = str(self.ui.comboBox_method.currentText())

        return input_summary

    def use_user_profile(self):
        files_types = "All Files (*))"
        filename, _ = QFileDialog.getOpenFileName(self, 'Open Files', os.path.join(str(self.mainController.folder), "Profile"), '*.txt')
        if os.path.isfile(filename):
            outfile = open(filename, 'r')
            reportsummary = pickle.load(outfile)
            self.ui.lineEdit_companyName.setText(reportsummary["ProfileSummary"]['CompanyName'])
            self.ui.lbl_browse.setText(reportsummary["ProfileSummary"]['CompanyLogo'])
            self.ui.lineEdit_groupName.setText(reportsummary["ProfileSummary"]['Group/TeamName'])
            self.ui.lineEdit_designer.setText(reportsummary["ProfileSummary"]['Designer'])

        else:
            pass


class myDialog(QDialog):
# (Ui_Capacitydetals):

    def __init__(self, parent=None):

        QDialog.__init__(self, parent)
        self.ui = Ui_Capacitydetals()
        self.ui.setupUi(self)
        self.setWindowTitle("Capacity Details")
        self.mainController = parent
        ui_obj = self.mainController.getuser_inputs()
        x = cleat_connection(ui_obj)

        self.ui.shear_b.setText(str(x['Bolt']['shearcapacity']))
        self.ui.bearing_b.setText(str(x['Bolt']['bearingcapacity']))
        self.ui.capacity_b.setText(str(x['Bolt']['boltcapacity']))
        self.ui.boltGrp_b.setText(str(x['Bolt']['boltgrpcapacity']))
        # Column
        self.ui.shear.setText(str(x['cleat']['shearcapacity']))
        self.ui.bearing.setText(str(x['cleat']['bearingcapacity']))
        self.ui.capacity.setText(str(x['cleat']['boltcapacity']))
        self.ui.boltGrp.setText(str(x['cleat']['boltgrpcapacity']))
        # Cleat
        self.ui.mDemand.setText(str(x['cleat']['externalmoment']))
        self.ui.mCapacity.setText(str(x['cleat']['momentcapacity']))


class MainController(QMainWindow):

    closed = pyqtSignal()

    def __init__(self, folder):
        QMainWindow.__init__(self)
        self.ui = Ui_MainWindow()
        self.ui.setupUi(self)
        self.folder = folder

        self.ui.combo_Beam.addItems(get_beamcombolist())
        self.ui.comboColSec.addItems(get_columncombolist())
        self.ui.comboCleatSection.addItems(get_anglecombolist())

        self.ui.inputDock.setFixedSize(310, 710)

        self.gradeType = {'Select Bolt Type': '',
                          'HSFG': [8.8, 10.8],
                          'Bearing Bolt': [3.6, 4.6, 4.8, 5.6, 5.8, 6.8, 8.8, 9.8, 10.9, 12.9]}
        self.ui.comboBoltType.addItems(self.gradeType.keys())
        self.ui.comboBoltType.currentIndexChanged[str].connect(self.combotype_currentindexchanged)
        self.ui.comboBoltType.setCurrentIndex(0)

        self.ui.comboConnLoc.currentIndexChanged[str].connect(self.setimage_connection)
        ###TODAY####self.retrieve_prevstate()
        # Adding GUI changes for beam to beam connection
        self.ui.comboConnLoc.currentIndexChanged[str].connect(self.convert_col_combo_to_beam)
        #############################################################################################################
        self.ui.btnInput.clicked.connect(lambda: self.dockbtn_clicked(self.ui.inputDock))
        # self.ui.btnOutput.clicked.connect(lambda: self.dockbtn_clicked(self.ui.outputDock)) #USE WHEN ui_cleatAngle.py is used(btnOutput = toolButton)

        self.ui.toolButton.clicked.connect(lambda: self.dockbtn_clicked(self.ui.outputDock))
        self.ui.btn_front.clicked.connect(lambda: self.callCleat2D_drawing("Front"))
        self.ui.btn_top.clicked.connect(lambda: self.callCleat2D_drawing("Top"))
        self.ui.btn_side.clicked.connect(lambda: self.callCleat2D_drawing("Side"))

        self.ui.btn3D.clicked.connect(self.call_3d_model)
        self.ui.chkBxBeam.clicked.connect(self.call_3d_beam)
        self.ui.chkBxCol.clicked.connect(self.call_3d_column)
        # self.ui.chkBxFinplate.clicked.connect(self.call_3d_cleatangle)
        self.ui.checkBoxCleat.clicked.connect(self.call_3d_cleatangle)

        validator = QIntValidator()
        self.ui.txtFu.setValidator(validator)
        self.ui.txtFy.setValidator(validator)

        dbl_validator = QDoubleValidator()
        self.ui.txtInputCleatHeight.setValidator(dbl_validator)
        self.ui.txtInputCleatHeight.setMaxLength(7)
        self.ui.txtShear.setValidator(dbl_validator)
        self.ui.txtShear.setMaxLength(7)

        min_fu = 290
        max_fu = 590
        self.ui.txtFu.editingFinished.connect(lambda: self.check_range(self.ui.txtFu, self.ui.lbl_fu, min_fu, max_fu))

        min_fy = 165
        max_fy = 450
        self.ui.txtFy.editingFinished.connect(lambda: self.check_range(self.ui.txtFy, self.ui.lbl_fy, min_fy, max_fy))

        self.ui.actionCreate_design_report.triggered.connect(self.create_design_report)
        self.ui.actionSave_log_message.triggered.connect(self.save_log)
        self.ui.actionEnlarge_font_size.triggered.connect(self.show_font_dialog)
        self.ui.actionZoom_in.triggered.connect(self.call_zoom_in)
        self.ui.actionZoom_out.triggered.connect(self.call_zoom_out)
        self.ui.actionSave_3D_model_as.triggered.connect(self.save_3d_cad_images)
        self.ui.actionSave_CAD_image.triggered.connect(self.save_cadImages)
        self.ui.actionSave_Front_View.triggered.connect(lambda: self.callCleat2D_drawing("Front"))
        self.ui.actionSave_Side_View.triggered.connect(lambda: self.callCleat2D_drawing("Side"))
        self.ui.actionSave_Top_View.triggered.connect(lambda: self.callCleat2D_drawing("Top"))
        self.ui.actionPan.triggered.connect(self.call_panning)

        self.ui.actionShow_beam.triggered.connect(self.call_3d_beam)
        self.ui.actionShow_column.triggered.connect(self.call_3d_column)
        self.ui.actionShow_cleat_angle.triggered.connect(self.call_3d_cleatangle)
        self.ui.actionShow_all.triggered.connect(lambda: self.call_3d_model(True))
        self.ui.actionChange_background.triggered.connect(self.show_color_dialog)

        # populate cleat section and secondary beam according to user input
        self.ui.comboColSec.currentIndexChanged[int].connect(lambda: self.fill_cleatsection_combo())
        self.ui.combo_Beam.currentIndexChanged[str].connect(self.checkbeam_b)
        self.ui.comboColSec.currentIndexChanged[str].connect(self.checkbeam_b)
        self.ui.txtInputCleatHeight.editingFinished.connect(lambda: self.check_cleat_height(self.ui.txtInputCleatHeight))

        ######################################################################################
        self.ui.menuView.addAction(self.ui.inputDock.toggleViewAction())
        self.ui.menuView.addAction(self.ui.outputDock.toggleViewAction())
        self.ui.btn_CreateDesign.clicked.connect(self.create_design_report)  # Saves the create design report
        self.ui.btn_SaveMessages.clicked.connect(self.save_log)
        #################################################################
        self.ui.btn_capacity.clicked.connect(self.show_button_clicked)
        # self.ui.actionCreate_design_report.triggered.connect(self.create_design_report)

        #################################################################
        # Saving and Restoring the finPlate window state.
        # self.retrieve_prevstate()
        self.ui.btn_Reset.clicked.connect(self.resetbtn_clicked)
        self.ui.btn_Design.clicked.connect(self.design_btnclicked)

        self.ui.btn_Design.clicked.connect(self.osdag_header)

# ************************************ Help button *******************************************************************************
        self.ui.actionAbout_Osdag.triggered.connect(self.open_osdag)
        self.ui.actionVideo_Tutorials.triggered.connect(self.tutorials)
        self.ui.actionSample_Reports.triggered.connect(self.sample_report)
        self.ui.actionSample_Problems.triggered.connect(self.sample_problem)
        self.ui.actionAsk_Us_a_Question.triggered.connect(self.open_question)

        # Initialising the qtviewer
        from osdagMainSettings import backend_name
        self.display, _ = self.init_display(backend_str=backend_name())

        self.connection = "cleatAngle"
        self.connectivity = None
        self.fuse_model = None
        self.disable_view_buttons()
        self.result_obj = None
        self.ui_obj = None
        self.commLogicObj = None
        self.designPrefDialog = DesignPreferences(self)

    def osdag_header(self):
        image_path = os.path.abspath(os.path.join(os.getcwd(), os.path.join( "ResourceFiles", "Osdag_header.png")))
        shutil.copyfile(image_path, os.path.join(str(self.folder), "images_html", "Osdag_header.png"))

    def show_capacity_dialog(self):
        self.dialog = myDialog(self)
        self.dialog.show()

    def show_button_clicked(self):
        self.show_capacity_dialog()

    def fetch_beam_param(self):
        beam_sec = self.ui.combo_Beam.currentText()
        dict_beam_data = get_beamdata(beam_sec)
        return dict_beam_data

    def fetch_column_param(self):
        column_sec = self.ui.comboColSec.currentText()
        loc = self.ui.comboConnLoc.currentText()
        if loc == "Beam-Beam":
            dict_column_data = get_beamdata(column_sec)
        else:
            dict_column_data = get_columndata(column_sec)
        return dict_column_data



    def fetch_angle_param(self):
        angle_sec = self.ui.comboCleatSection.currentText()
        dict_angle_data = get_angledata(angle_sec)
        return dict_angle_data

    def convert_col_combo_to_beam(self):

        loc = self.ui.comboConnLoc.currentText()
        if loc == "Beam-Beam":
            self.ui.beamSection_lbl.setText(" Secondary beam *")
            self.ui.columnSection_lbl.setText("Primary beam *")

            self.ui.chkBxBeam.setText("SBeam")
            self.ui.chkBxBeam.setToolTip("Secondary  beam")
            self.ui.chkBxCol.setText("PBeam")
            self.ui.chkBxCol.setToolTip("Primary beam")
            self.ui.comboColSec.blockSignals(True)
            self.ui.comboColSec.clear()

            font = QFont()
            font.setPointSize(11)
            font.setBold(True)
            font.setWeight(75)
            self.ui.outputBoltLbl_3.setFont(font)
            self.ui.outputBoltLbl_3.setText("Primary beam")
            self.ui.outputBoltLbl.setText("Secondary beam")
            font = QFont()
            font.setPointSize(11)
            font.setBold(True)
            font.setWeight(75)
            self.ui.outputBoltLbl.setFont(font)

            # self.ui.comboColSec.clear()
            self.ui.comboColSec.addItems(get_beamcombolist())

# ---------------------------------------- Users input-----------------------------------------------------------------------------
            self.ui.comboColSec.setCurrentIndex(0)
            self.ui.combo_Beam.setCurrentIndex(0)
            self.ui.comboDiameter.setCurrentIndex(0)
            self.ui.comboBoltType.setCurrentIndex(0)
            self.ui.comboBoltGrade.setCurrentIndex(0)
            self.ui.comboCleatSection.setCurrentIndex(0)

            self.ui.txtFu.clear()
            self.ui.txtFy.clear()
            self.ui.txtShear.clear()
            self.ui.txtInputCleatHeight.clear()

# ---------------------------------------- Output-----------------------------------------------------------------------------
            self.ui.txtNoBolts_c.clear()
            self.ui.txt_row_c.clear()
            self.ui.txt_column_c.clear()
            self.ui.txtBeamPitch_c.clear()
            self.ui.txtBeamGuage_c.clear()
            self.ui.txtEndDist_c.clear()
            self.ui.txtEdgeDist_c.clear()
            self.ui.txtNoBolts.clear()
            self.ui.txt_row.clear()
            self.ui.txt_column.clear()
            self.ui.txtBeamPitch.clear()
            self.ui.txtBeamGuage.clear()
            self.ui.txtEndDist.clear()
            self.ui.txtEdgeDist.clear()
            self.ui.outputCleatHeight.clear()

        elif loc == "Column web-Beam web" or loc == "Column flange-Beam web":

            self.ui.columnSection_lbl.setText("Column Section *")
            self.ui.beamSection_lbl.setText("Beam section *")

            self.ui.chkBxBeam.setText("Beam")
            self.ui.chkBxBeam.setToolTip("Beam only")
            self.ui.chkBxCol.setText("Column")
            self.ui.chkBxCol.setToolTip("Column only")

            font = QFont()
            font.setPointSize(11)
            font.setBold(True)
            font.setWeight(75)
            self.ui.outputBoltLbl_3.setFont(font)
            self.ui.outputBoltLbl_3.setText("Column")

            font = QFont()
            font.setPointSize(11)
            font.setBold(True)
            font.setWeight(75)
            self.ui.outputBoltLbl.setFont(font)
            self.ui.outputBoltLbl.setText("Beam")

            self.ui.comboColSec.clear()
            self.ui.comboColSec.addItems(get_columncombolist())

# ---------------------------------------- Users input-----------------------------------------------------------------------------
            self.ui.comboColSec.setCurrentIndex(0)
            self.ui.combo_Beam.setCurrentIndex(0)
            self.ui.comboDiameter.setCurrentIndex(0)
            self.ui.comboBoltType.setCurrentIndex(0)
            self.ui.comboBoltGrade.setCurrentIndex(0)
            self.ui.comboCleatSection.setCurrentIndex(0)

            self.ui.txtFu.clear()
            self.ui.txtFy.clear()
            self.ui.txtShear.clear()
            self.ui.txtInputCleatHeight.clear()

# ---------------------------------------- Output-----------------------------------------------------------------------------
            self.ui.txtNoBolts_c.clear()
            self.ui.txt_row_c.clear()
            self.ui.txt_column_c.clear()
            self.ui.txtBeamPitch_c.clear()
            self.ui.txtBeamGuage_c.clear()
            self.ui.txtEndDist_c.clear()
            self.ui.txtEdgeDist_c.clear()
            self.ui.txtNoBolts.clear()
            self.ui.txt_row.clear()
            self.ui.txt_column.clear()
            self.ui.txtBeamPitch.clear()
            self.ui.txtBeamGuage.clear()
            self.ui.txtEndDist.clear()
            self.ui.txtEdgeDist.clear()
            self.ui.outputCleatHeight.clear()

    def fill_cleatsection_combo(self):
        '''Populates the cleat section on the basis  beam section and column section
        '''

        if str(self.ui.combo_Beam.currentText()) == "Select section" or str(self.ui.comboColSec.currentText()) == "Select section":
            return
            #self.ui.comboCleatSection.setCurrentIndex(0)
        loc = self.ui.comboConnLoc.currentText()
        if loc == "Column web-Beam web" or "Column flange-Beam web":
            loc = self.ui.comboConnLoc.currentText()
            dict_beam_data = self.fetch_beam_param()
            dict_column_data = self.fetch_column_param()
            angle_list = get_anglecombolist()
            col_R1 = float(dict_column_data["R1"])
            col_D = float(dict_column_data["D"])
            col_B = float(dict_column_data["B"])
            col_T = float(dict_column_data["T"])
            beam_tw = float(dict_beam_data["tw"])

            if loc == "Column web-Beam web":
                colWeb = col_D - 2 * (col_T + col_R1)
            elif loc == "Column flange-Beam web":
                colWeb = col_B
            newlist = ['Select Cleat']

            for ele in angle_list[1:]:
                angle_sec = str(ele)
                dict_angle_data = get_angledata(angle_sec)
                cleat_legsizes = str(dict_angle_data["AXB"])
                cleat_legsize_A = int(cleat_legsizes.split('x')[0])
                cleat_legsize_B = int(cleat_legsizes.split('x')[1])
                cleat_legsize_b = float(cleat_legsize_B)
                con_legsize = 2 * cleat_legsize_b + beam_tw
                space = colWeb - con_legsize
                if space > 0:
                    newlist.append(str(ele))
                else:
                    break

            self.ui.comboCleatSection.blockSignals(True)

            self.ui.comboCleatSection.clear()
            for i in newlist[:]:
                self.ui.comboCleatSection.addItem(str(i))

            self.ui.comboCleatSection.setCurrentIndex(-1)

            self.ui.comboCleatSection.blockSignals(False)
            self.ui.comboCleatSection.setCurrentIndex(0)
        else:
            pass

    def checkbeam_b(self):
        loc = self.ui.comboConnLoc.currentText()
        if loc == "Column web-Beam web":
            if self.ui.comboColSec.currentIndex() == -1 or str(self.ui.combo_Beam.currentText()) == 'Select section' or str(self.ui.comboColSec.currentText()) == 'Select section':
                return


            column = self.ui.comboColSec.currentText()

            dict_beam_data = self.fetch_beam_param()
            dict_column_data = self.fetch_column_param()
            column_D = float(dict_column_data["D"])
            column_T = float(dict_column_data["T"])
            column_R1 = float(dict_column_data["R1"])
            column_web_depth = column_D - 2.0 * (column_T)

            beam_B = float(dict_beam_data['B'])

            if column_web_depth <= beam_B:
                self.ui.btn_Design.setDisabled(True)
                QMessageBox.about(self, 'Information', "Beam flange is wider than clear depth of column web (No provision in Osdag till now)")
            else:
                self.ui.btn_Design.setDisabled(False)

        elif loc == "Beam-Beam":
            if self.ui.comboColSec.currentIndex() == 0 or self.ui.combo_Beam.currentIndex() == 0:
                return

            primaryBeam = self.ui.comboColSec.currentText()
            dict_sec_beam_data = self.fetch_beam_param()
            dict_pri_beam_data = self.fetch_column_param()
            pri_beam_D = float(dict_pri_beam_data["D"])
            pri_beam_T = float(dict_pri_beam_data["T"])
            pri_beam_web_depth = pri_beam_D - 2.0 * (pri_beam_T)

            sec_beam_D = float(dict_sec_beam_data["D"])

            if pri_beam_web_depth <= sec_beam_D:
                self.ui.btn_Design.setDisabled(True)
                QMessageBox.about(self, 'Information',
                                        "Secondary beam depth is higher than clear depth of primary beam web (No provision in Osdag till now)")
            else:
                self.ui.btn_Design.setDisabled(False)

    def check_cleat_height(self, widget):
        loc = self.ui.comboConnLoc.currentText()
        cleatHeight = widget.text()
        cleatHeight = float(cleatHeight)
        if cleatHeight == 0:
            self.ui.btn_Design.setDisabled(False)
        else:

            dict_beam_data = self.fetch_beam_param()
            dictColumnData = self.fetch_column_param()
            col_T = float(dictColumnData['T'])
            col_R1 = float(dictColumnData['R1'])
            beam_D = float(dict_beam_data['D'])
            beam_T = float(dict_beam_data['T'])
            beam_R1 = float(dict_beam_data['R1'])
            clearDepth = 0.0
            minCleatHeight = 0.6 * beam_D
            if loc == "Column web-Beam web" or loc == "Column flange-Beam web":
                clearDepth = beam_D - 2 * (beam_T + beam_R1 + 5)
            else:
                clearDepth = beam_D - (beam_R1 + beam_T + col_R1 + col_T)
            if clearDepth < cleatHeight or cleatHeight < minCleatHeight:
                self.ui.btn_Design.setDisabled(True)
                QMessageBox.about(self, 'Information',
                                        "Height of the Cleat Angle should be in between %s -%s mm" % (int(minCleatHeight), int(clearDepth)))
            else:
                self.ui.btn_Design.setDisabled(False)

    def show_font_dialog(self):

        font, ok = QFontDialog.getFont()
        if ok:
            self.ui.inputDock.setFont(font)
            self.ui.outputDock.setFont(font)
            self.ui.textEdit.setFont(font)

    def show_color_dialog(self):

        col = QColorDialog.getColor()
        colorTup = col.getRgb()
        r = colorTup[0]
        g = colorTup[1]
        b = colorTup[2]
        self.display.set_bg_gradient_color(r, g, b, 255, 255, 255)

    def call_zoom_in(self):
        self.display.ZoomFactor(2)

    def call_zoom_out(self):
        self.display.ZoomFactor(0.5)

    def call_rotation(self):
        self.display.Rotation(15, 0)

    def call_panning(self):
        self.display.Pan(50, 0)

    def save_cadImages(self):

        files_types = "PNG (*.png);;JPEG (*.jpeg);;TIFF (*.tiff);;BMP(*.bmp)"
        fileName,_ = QFileDialog.getSaveFileName(self, 'Export', os.path.join(str(self.folder), "untitled.png"), files_types)
        fName = str(fileName)
        file_extension = fName.split(".")[-1]

        if file_extension == 'png' or file_extension == 'jpeg' or file_extension == 'bmp'or file_extension == 'tiff' :
            self.display.ExportToImage(fName)
            QMessageBox.about(self, 'Information', "File saved")


    def disable_view_buttons(self):
        '''
        Disables the all buttons in toolbar
        '''
        # self.ui.menubar.setEnabled(False)
        self.ui.menuFile.setEnabled(False)
        self.ui.menuGraphics.setEnabled(False)
        self.ui.menuView.setEnabled(False)
        self.ui.menuEdit.setEnabled(False)

        self.ui.btn_capacity.setEnabled(False)
        self.ui.btn_SaveMessages.setEnabled(False)
        self.ui.btn_CreateDesign.setEnabled(False)

        self.ui.btn_front.setEnabled(False)

        self.ui.btn_top.setEnabled(False)
        self.ui.btn_side.setEnabled(False)

        self.ui.btn3D.setEnabled(False)
        self.ui.chkBxBeam.setEnabled(False)
        self.ui.chkBxCol.setEnabled(False)
        self.ui.checkBoxCleat.setEnabled(False)

    def enable_view_buttons(self):
        '''
        Enables the all buttons in toolbar
        '''
        self.ui.btn_capacity.setEnabled(True)
        self.ui.btn_SaveMessages.setEnabled(True)
        self.ui.btn_CreateDesign.setEnabled(True)

        self.ui.btn_front.setEnabled(True)
        self.ui.btn_top.setEnabled(True)
        self.ui.btn_side.setEnabled(True)

        # self.ui.menubar.setEnabled(True)
        self.ui.menuFile.setEnabled(True)
        self.ui.menuEdit.setEnabled(True)
        self.ui.menuView.setEnabled(True)
        self.ui.menuGraphics.setEnabled(True)

        self.ui.btn3D.setEnabled(True)
        self.ui.chkBxBeam.setEnabled(True)
        self.ui.chkBxCol.setEnabled(True)
        self.ui.checkBoxCleat.setEnabled(True)

    def unchecked_all_checkbox(self):

        self.ui.btn3D.setChecked(Qt.Unchecked)
        self.ui.chkBxBeam.setChecked(Qt.Unchecked)
        self.ui.chkBxCol.setChecked(Qt.Unchecked)
        self.ui.checkBoxCleat.setChecked(Qt.Unchecked)

    def retrieve_prevstate(self):
        ui_obj = self.get_prevstate()
        if(ui_obj is not None):

            self.ui.comboConnLoc.setCurrentIndex(self.ui.comboConnLoc.findText(str(ui_obj['Member']['Connectivity'])))

            if ui_obj['Member']['Connectivity'] == 'Beam-Beam':
                self.ui.beamSection_lbl.setText('Secondary beam *')
                self.ui.columnSection_lbl.setText('Primary beam *')
                self.ui.comboColSec.addItems(get_beamcombolist())

            self.ui.combo_Beam.setCurrentIndex(self.ui.combo_Beam.findText(ui_obj['Member']['BeamSection']))
            self.ui.comboColSec.setCurrentIndex(self.ui.comboColSec.findText(ui_obj['Member']['ColumSection']))

            self.ui.txtFu.setText(str(ui_obj['Member']['fu (MPa)']))
            self.ui.txtFy.setText(str(ui_obj['Member']['fy (MPa)']))

            self.ui.txtShear.setText(str(ui_obj['Load']['ShearForce (kN)']))

            self.ui.comboDiameter.setCurrentIndex(self.ui.comboDiameter.findText(str(ui_obj['Bolt']['Diameter (mm)'])))
            comboTypeIndex = self.ui.comboBoltType.findText(str(ui_obj['Bolt']['Type']))
            self.ui.comboBoltType.setCurrentIndex(comboTypeIndex)
            self.combotype_currentindexchanged(str(ui_obj['Bolt']['Type']))

            prevValue = str(ui_obj['Bolt']['Grade'])

            comboGradeIndex = self.ui.comboBoltGrade.findText(prevValue)

            self.ui.comboBoltGrade.setCurrentIndex(comboGradeIndex)

            self.ui.txtInputCleatHeight.setText(str(ui_obj['cleat']['Height (mm)']))
            self.ui.comboCleatSection.setCurrentIndex(self.ui.comboCleatSection.findText(str(ui_obj['cleat']['section'])))

    def setimage_connection(self):
        '''
        Setting image to connctivity.
        '''
        self.ui.lbl_connectivity.show()
        loc = self.ui.comboConnLoc.currentText()

        if loc == "Column flange-Beam web":
            pixmap = QPixmap(":/newPrefix/images/colF2.png")
            pixmap.scaledToHeight(60)
            pixmap.scaledToWidth(50)
            self.ui.lbl_connectivity.setPixmap(pixmap)
        elif(loc == "Column web-Beam web"):
            picmap = QPixmap(":/newPrefix/images/colW3.png")
            picmap.scaledToHeight(60)
            picmap.scaledToWidth(50)
            self.ui.lbl_connectivity.setPixmap(picmap)
        else:
            picmap = QPixmap(":/newPrefix/images/b-b.png")
            picmap.scaledToHeight(60)
            picmap.scaledToWidth(50)
            self.ui.lbl_connectivity.setPixmap(picmap)
        return True

    def getuser_inputs(self):
        '''(nothing) -> Dictionary
        Returns the dictionary object with the user input fields for designing cleat angle connection
        '''
        ui_obj = {}
        ui_obj["Bolt"] = {}
        ui_obj["Bolt"]["Diameter (mm)"] = str(self.ui.comboDiameter.currentText())
        print self.ui.comboBoltGrade.currentText()
        ui_obj["Bolt"]["Grade"] = (self.ui.comboBoltGrade.currentText())
        ui_obj["Bolt"]["Type"] = str(self.ui.comboBoltType.currentText())

        ui_obj['Member'] = {}
        ui_obj['Member']['BeamSection'] = str(self.ui.combo_Beam.currentText())
        ui_obj['Member']['ColumSection'] = str(self.ui.comboColSec.currentText())
        ui_obj['Member']['Connectivity'] = str(self.ui.comboConnLoc.currentText())
        ui_obj['Member']['fu (MPa)'] = self.ui.txtFu.text()
        ui_obj['Member']['fy (MPa)'] = self.ui.txtFy.text()

        ui_obj['cleat'] = {}
        ui_obj['cleat']['section'] = str(self.ui.comboCleatSection.currentText())
        ui_obj['cleat']['Height (mm)'] = str(self.ui.txtInputCleatHeight.text())  # changes the label length to height

        ui_obj['Load'] = {}
        ui_obj['Load']['ShearForce (kN)'] = (self.ui.txtShear.text())

        return ui_obj

    def save_inputs(self, ui_obj):
        '''
        (Dictionary)--> None
        '''
        inputFile = QFile(os.path.join("Connections", "Shear","cleatAngle", "saveINPUT.txt"))
        if not inputFile.open(QFile.WriteOnly | QFile.Text):
            QMessageBox.warning(self, "Application",
                                      "Cannot write file %s:\n%s." % (inputFile, file.errorString()))
        pickle.dump(ui_obj, inputFile)

    def get_prevstate(self):
        '''
        '''
        filename = os.path.join("Connections", "Shear", "cleatAngle", "saveINPUT.txt")
        if os.path.isfile(filename):
            fileObject = open(filename, 'r')
            ui_obj = pickle.load(fileObject)
            return ui_obj
        else:
            return None

    def outputdict(self):

        ''' Returns the output of design in dictionary object.
        '''

        ui_obj = self.getuser_inputs()
        output_obj = cleat_connection(ui_obj)
        return output_obj

    def show_dialog(self):

        dialog = MyPopupDialog(self)
        dialog.show()

    def create_design_report(self):

        self.show_dialog()

    def save_design(self, popup_summary):
        fileName = os.path.join(self.folder, "images_html","Html_Report.html")
        fileName = str(fileName)
        self.callCleat2D_drawing("All")
        self.commLogicObj.call_designReport(fileName, popup_summary)
        # Creates pdf
        if sys.platform == ("win32" or "win64"):
            path_wkthmltopdf = r'C:\Program Files (x86)\wkhtmltopdf\bin\wkhtmltopdf.exe'
        else:
            # path_wkthmltopdf = r'/usr/local/bin/wkhtmltopdf'
            path_wkthmltopdf = r'/home/deepa-c/miniconda2/pkgs/wkhtmltopdf-0.12.3-0/bin/wkhtmltopdf'
        config = pdfkit.configuration(wkhtmltopdf=path_wkthmltopdf)

        options = {
            'margin-bottom': '10mm',
            'footer-right': '[page]'
        }
        file_type = "PDF (*.pdf)"
        fname, _ = QFileDialog.getSaveFileName(self, "Save File As", self.folder + "/", file_type)
        pdfkit.from_file(fileName, fname, configuration=config, options=options)

        QMessageBox.about(self, 'Information', "Report Saved")


    def save_log(self):

        filename, pat = QFileDialog.getSaveFileName(self, "Save File As", os.path.join(str(self.folder),  "Logmessages"), "Text files (*.txt)")
        return self.save_file(filename + ".txt")


    def save_file(self, filename):
        '''(file open for writing)-> boolean
        '''
        fname = QFile(filename)

        if not fname.open(QFile.WriteOnly | QFile.Text):
            QMessageBox.warning(self, "Application",
                                      "Cannot write file %s:\n%s." % (filename, fname.errorString()))
            return False

        outf = QTextStream(fname)
        QApplication.setOverrideCursor(Qt.WaitCursor)
        outf << self.ui.textEdit.toPlainText()
        QApplication.restoreOverrideCursor()


    def resetbtn_clicked(self):
        '''(NoneType) -> NoneType
        Resets all fields in input as well as output window
        '''
        # user Inputs
        self.ui.combo_Beam.setCurrentIndex((0))
        self.ui.comboColSec.setCurrentIndex((0))
        self.ui.comboConnLoc.setCurrentIndex((0))
        self.ui.txtFu.clear()
        self.ui.txtFy.clear()

        self.ui.txtShear.clear()

        self.ui.comboDiameter.setCurrentIndex(0)
        self.ui.comboBoltType.setCurrentIndex((0))
        self.ui.comboBoltGrade.setCurrentIndex((0))

        self.ui.comboCleatSection.setCurrentIndex((0))
        self.ui.txtInputCleatHeight.clear()

        self.ui.txtNoBolts.clear()
        self.ui.txt_row.clear()
        self.ui.txt_column.clear()
        self.ui.txtBeamPitch.clear()
        self.ui.txtBeamGuage.clear()
        self.ui.txtEndDist.clear()
        self.ui.txtEdgeDist.clear()

        # column
        self.ui.txtNoBolts_c.clear()
        self.ui.txt_row_c.clear()
        self.ui.txt_column_c.clear()
        self.ui.txtBeamPitch_c.clear()
        self.ui.txtBeamGuage_c.clear()
        self.ui.txtEndDist_c.clear()
        self.ui.txtEdgeDist_c.clear()

        self.ui.outputCleatHeight.clear()
        self.ui.textEdit.clear()

        self.display.EraseAll()

    def dockbtn_clicked(self, widget):

        '''(QWidget) -> NoneType
        This method dock and undock widget(QdockWidget)
        '''
        flag = widget.isHidden()
        if(flag):

            widget.show()
        else:
            widget.hide()

    def combotype_currentindexchanged(self, index):

        '''(Number) -> NoneType
        '''
        items = self.gradeType[str(index)]

        self.ui.comboBoltGrade.clear()
        strItems = []
        for val in items:
            strItems.append(str(val))

        self.ui.comboBoltGrade.addItems(strItems)

    def check_range(self, widget, lblwidget, min_val, max_val):

        '''(QlineEdit,QLable,Number,Number)---> NoneType
        Validating F_u(ultimate Strength) and F_y (Yeild Strength) textfields
        '''
        text_str = widget.text()
        val = int(text_str)
        if(val < min_val or val > max_val):
            QMessageBox.about(self, 'Error', 'Please Enter a value between %s-%s' % (min_val, max_val))
            widget.clear()
            widget.setFocus()
            palette = QPalette()
            palette.setColor(QPalette.Foreground, Qt.red)
            lblwidget.setPalette(palette)
        else:
            palette = QPalette()
            lblwidget.setPalette(palette)

    def display_output(self, output_obj):
        '''(dictionary) --> NoneType
        Setting design result values to the respective textboxes in the output window
        '''
        for k in output_obj.keys():
            for key in output_obj[k].keys():
                if (output_obj[k][key] == ""):
                    result_obj = output_obj
                else:
                    result_obj = output_obj

        shear_capacity = result_obj['Bolt']['shearcapacity']


        bearing_capacity = result_obj['Bolt']['bearingcapacity']

        bolt_capacity = result_obj['Bolt']['boltcapacity']

        no_ofbolts = result_obj['Bolt']['numofbolts']
        self.ui.txtNoBolts.setText(str(no_ofbolts))
        # newly added field
        bolt_grp_capacity = result_obj['Bolt']['boltgrpcapacity']

        no_ofrows = result_obj['Bolt']['numofrow']
        self.ui.txt_row.setText(str(no_ofrows))

        no_ofcol = result_obj['Bolt']['numofcol']
        self.ui.txt_column.setText(str(no_ofcol))

        pitch_dist = result_obj['Bolt']['pitch']
        self.ui.txtBeamPitch.setText(str(pitch_dist))

        gauge_dist = result_obj['Bolt']['gauge']
        self.ui.txtBeamGuage.setText(str(gauge_dist))

        end_dist = result_obj['Bolt']['edge']
        self.ui.txtEndDist.setText(str(end_dist))

        edge_dist = result_obj['Bolt']['enddist']
        self.ui.txtEdgeDist.setText(str(edge_dist))

        c_noOfBolts = result_obj['cleat']['numofbolts']
        self.ui.txtNoBolts_c.setText(str(c_noOfBolts))
        cno_ofrows = result_obj['cleat']['numofrow']
        self.ui.txt_row_c.setText(str(cno_ofrows))

        no_ofcol = result_obj['cleat']['numofcol']
        self.ui.txt_column_c.setText(str(no_ofcol))

        pitch_dist = result_obj['cleat']['pitch']
        self.ui.txtBeamPitch_c.setText(str(pitch_dist))

        gauge_dist = result_obj['cleat']['guage']
        self.ui.txtBeamGuage_c.setText(str(gauge_dist))

        end_dist = result_obj['cleat']['edge']
        self.ui.txtEndDist_c.setText(str(end_dist))

        edge_dist = result_obj['cleat']['end']
        self.ui.txtEdgeDist_c.setText(str(edge_dist))

        cleat_ht = result_obj['cleat']['height']
        self.ui.outputCleatHeight.setText(str(cleat_ht))


        moment_demand = result_obj['cleat']['externalmoment']

        moment_capacity = result_obj['cleat']['momentcapacity']

    def displaylog_totextedit(self,commLogicObj):
        '''
        This method displaying Design messages(log messages)to textedit widget.
        '''
        fname = str(commLogicObj.call_saveMessages())
        afile = QFile(fname)

        if not afile.open(QIODevice.ReadOnly):  # ReadOnly
            QMessageBox.information(None, 'info', afile.errorString())

        stream = QTextStream(afile)
        self.ui.textEdit.clear()
        self.ui.textEdit.setHtml(stream.readAll())
        vscroll_bar = self.ui.textEdit.verticalScrollBar()
        vscroll_bar.setValue(vscroll_bar.maximum())
        afile.close()

    # QtViewer
    def init_display(self, backend_str=None, size=(1024, 768)):
        from OCC.Display.backend import load_backend, get_qt_modules

        used_backend = load_backend(backend_str)

        # if os.name == 'nt':
        #
        #     global display, start_display, app, _
        #
        #     from OCC.Display.backend import get_loaded_backend
        #     lodedbkend = get_loaded_backend()
        #     from OCC.Display.backend import get_backend, have_backend
        #     from osdagMainSettings import backend_name
        #     if (not have_backend() and backend_name() == "pyqt5"):
        #         get_backend("qt-pyqt5")
        # else:

        global display, start_display, app, _, USED_BACKEND
        if 'qt' in used_backend:
            from OCC.Display.qtDisplay import qtViewer3d
            QtCore, QtGui, QtWidgets, QtOpenGL = get_qt_modules()

        # from OCC.Display.pyqt4Display import qtViewer3d
        from OCC.Display.qtDisplay import qtViewer3d
        self.ui.modelTab = qtViewer3d(self)

        self.setWindowTitle("Osdag Cleat Angle")
        self.ui.mytabWidget.resize(size[0], size[1])
        self.ui.mytabWidget.addTab(self.ui.modelTab, "")

        self.ui.modelTab.InitDriver()
        display = self.ui.modelTab._display
        # background gradient
        display.set_bg_gradient_color(23, 1, 32, 23, 1, 32)
        display.display_trihedron()
        display.View.SetProj(1, 1, 1)

        def center_on_screen(self):
                    '''Centers the window on the screen.'''
                    resolution = QDesktopWidget().screenGeometry()
                    self.move((resolution.width() / 2) - (self.frameSize().width() / 2),
                              (resolution.height() / 2) - (self.frameSize().height() / 2))

        def start_display():

            self.ui.modelTab.raise_()

        return display, start_display


    def validate_inputs_on_design_button(self):

        if self.ui.comboConnLoc.currentIndex() == 0:
            QMessageBox.about(self, "Information", "Please select connectivity")
        state = self.setimage_connection()
        if state is True:
            if self.ui.comboConnLoc.currentText() == "Column web-Beam web" or self.ui.comboConnLoc.currentText() == "Column flange-Beam web":
                if self.ui.comboColSec.currentIndex() == 0:
                    QMessageBox.about(self, "Information", "Please select column section")
                elif self.ui.combo_Beam.currentIndex() == 0:
                    QMessageBox.about(self, "Information", "Please select beam section")
            else:
                if self.ui.comboColSec.currentIndex() == 0:
                    QMessageBox.about(self, "Information", "Please select Primary beam  section")
                elif self.ui.combo_Beam.currentIndex() == 0:
                    QMessageBox.about(self, "Information", "Please select Secondary beam  section")

        if self.ui.txtFu.text()== ' ' or float(self.ui.txtFu.text()) == 0:
            QMessageBox.about(self, "Information", "Please select Ultimate strength of  steel")

        elif self.ui.txtFy.text()== ' ' or float(self.ui.txtFy.text()) == 0:
            QMessageBox.about(self, "Information", "Please select Yeild  strength of  steel")

        elif self.ui.txtShear.text()== ' ' or float(str(self.ui.txtShear.text())) == 0:
            QMessageBox.about(self, "Information", "Please select Factored shear load")

        elif self.ui.comboDiameter.currentIndex() == 0:
            QMessageBox.about(self, "Information", "Please select Diameter of  bolt")

        elif self.ui.comboBoltType.currentIndex() == 0:
            QMessageBox.about(self, "Information", "Please select Type of  bolt")
        elif self.ui.comboCleatSection.currentIndex() == 0:
            QMessageBox.about(self, "Information", "Please select Cleat angle")

    def bolt_head_thick_calculation(self, bolt_diameter):
        '''
        This routine takes the bolt diameter and return bolt head thickness as per IS:3757(1989)

       bolt Head Dia
        <-------->
        __________
        |        | | T = Thickness
        |________| |
           |  |
           |  |
           |  |

        '''
        bolt_head_thick = {5: 4, 6: 5, 8: 6, 10: 7, 12: 8, 16: 10, 20: 12.5, 22: 14, 24: 15, 27: 17, 30: 18.7, 36: 22.5}
        return bolt_head_thick[bolt_diameter]


    def bolt_head_dia_calculation(self, bolt_diameter):
        '''
        This routine takes the bolt diameter and return bolt head diameter as per IS:3757(1989)

       bolt Head Dia
        <-------->
        __________
        |        |
        |________|
           |  |
           |  |
           |  |
        '''
        bolt_head_dia = {5: 7, 6: 8, 8: 10, 10: 15, 12: 20, 16: 27, 20: 34, 22: 36, 24: 41, 27: 46, 30: 50, 36: 60}
        return bolt_head_dia[bolt_diameter]


    def bolt_length_calculation(self, bolt_diameter):
        '''
        This routine takes the bolt diameter and return bolt head diameter as per IS:3757(1985)

       bolt Head Dia
        <-------->
        __________  ______
        |        |    |
        |________|    |
           |  |       |
           |  |       |
           |  |       |
           |  |       |
           |  |       |  l= length
           |  |       |
           |  |       |
           |  |       |
           |__|    ___|__

        '''
        bolt_head_dia = {5: 40, 6: 40, 8: 40, 10: 40, 12: 40, 16: 50, 20: 50, 22: 50, 24: 50, 27: 60, 30: 65, 36: 75}

        return bolt_head_dia[bolt_diameter]


    def nut_thick_calculation(self, bolt_diameter):
        '''
        Returns the thickness of the nut depending upon the nut diameter as per IS1363-3(2002)
        '''
        nut_dia = {5: 5, 6: 5.65, 8: 7.15, 10: 8.75, 12: 11.3, 16: 15, 20: 17.95, 22: 19.0, 24: 21.25, 27: 23, 30: 25.35, 36: 30.65}

        return nut_dia[bolt_diameter]


    def call_3d_model(self):
        self.ui.btn3D.setChecked(Qt.Checked)
        if self.ui.btn3D.isChecked():
            self.ui.chkBxBeam.setChecked(Qt.Unchecked)
            self.ui.chkBxCol.setChecked(Qt.Unchecked)
            self.ui.checkBoxCleat.setChecked(Qt.Unchecked)
        self.commLogicObj.display_3DModel("Model")


    def call_3d_beam(self):
        '''
        Creating and displaying 3D Beam
        '''
        self.ui.chkBxBeam.setChecked(Qt.Checked)
        if self.ui.chkBxBeam.isChecked():
            self.ui.chkBxCol.setChecked(Qt.Unchecked)
            self.ui.checkBoxCleat.setChecked(Qt.Unchecked)
            self.ui.btn3D.setChecked(Qt.Unchecked)
            self.ui.mytabWidget.setCurrentIndex(0)

        self.commLogicObj.display_3DModel("Beam")



    def call_3d_column(self):
        '''
        '''
        self.ui.chkBxCol.setChecked(Qt.Checked)
        if self.ui.chkBxCol.isChecked():
            self.ui.chkBxBeam.setChecked(Qt.Unchecked)
            self.ui.checkBoxCleat.setChecked(Qt.Unchecked)
            self.ui.btn3D.setChecked(Qt.Unchecked)
            self.ui.mytabWidget.setCurrentIndex(0)
        self.commLogicObj.display_3DModel("Column")


    def call_3d_cleatangle(self):
        '''Displaying FinPlate in 3D
        '''
        self.ui.checkBoxCleat.setChecked(Qt.Checked)
        if self.ui.checkBoxCleat.isChecked():
            self.ui.chkBxBeam.setChecked(Qt.Unchecked)
            self.ui.chkBxCol.setChecked(Qt.Unchecked)
            self.ui.btn3D.setChecked(Qt.Unchecked)
            self.ui.mytabWidget.setCurrentIndex(0)
        self.commLogicObj.display_3DModel("cleatAngle")


    def designParameters(self):
        '''
        This routine returns the neccessary design parameters.
        '''
        self.uiObj = self.getuser_inputs()
        if self.designPrefDialog.saved is not True:
            design_pref = self.designPrefDialog.set_default_para()
        else:
            design_pref = self.designPrefDialog.save_designPref_para()
        self.uiObj.update(design_pref)

        dictbeamdata = self.fetch_beam_param()
        dictcoldata = self.fetch_column_param()
        dictangledata = self.fetch_angle_param()
<<<<<<< HEAD
        print "Cleatangledata =", dictangledata
        dict_topangledata = {}
=======
        dict_topangledata = {}

>>>>>>> d794dc2d
        loc = str(self.ui.comboConnLoc.currentText())
        component = "Model"
        bolt_dia = int(self.uiObj["Bolt"]["Diameter (mm)"])
        bolt_R = self.bolt_head_dia_calculation(bolt_dia) / 2
        bolt_T = self.bolt_head_thick_calculation(bolt_dia)
        bolt_Ht = self.bolt_length_calculation(bolt_dia)
        nut_T = self.nut_thick_calculation(bolt_dia)  # bolt_dia = nut_dia
<<<<<<< HEAD
        return [self.uiObj, dictbeamdata, dictcoldata,dictangledata,dict_topangledata, loc, component, bolt_R, bolt_T, bolt_Ht, nut_T]
=======
        return [self.uiObj, dictbeamdata, dictcoldata,dictangledata, dict_topangledata, loc, component, bolt_R, bolt_T, bolt_Ht, nut_T]
>>>>>>> d794dc2d

    def design_btnclicked(self):
        '''
        '''

        self.display.EraseAll()
        self.alist = self.designParameters()

        self.validate_inputs_on_design_button()
        self.ui.outputDock.setFixedSize(310, 710)
        self.enable_view_buttons()
        self.unchecked_all_checkbox()
        self.commLogicObj = CommonDesignLogic(self.alist[0], self.alist[1], self.alist[2], self.alist[3], self.alist[4], self.alist[5], self.alist[6], self.alist[7], self.alist[8], self.alist[9], self.alist[10], self.display, self.folder, self.connection)

        self.resultObj = self.commLogicObj.resultObj
        alist = self.resultObj.values()
        self.display_output(self.resultObj)
        self.displaylog_totextedit(self.commLogicObj)
        isempty = [True if val != '' else False for ele in alist for val in ele.values()]

        if isempty[0] == True:
            self.callCleat2D_drawing("All")
            status = self.resultObj['Bolt']['status']
            self.commLogicObj.call_3DModel(status)
        else:
            pass


    def create2Dcad(self):
        ''' Returns the 3D model of finplate depending upon component
        '''
        if self.commLogicObj.component == "Beam":
            final_model = self.commLogicObj.connectivityObj.get_beamModel()

        elif self.commLogicObj.component == "Column":
            final_model = self.commLogicObj.connectivityObj.get_column_model()

        elif self.commLogicObj.component == "cleatAngle":
            cadlist = [self.commLogicObj.connectivityObj.angleModel,
                       self.commLogicObj.connectivityObj.angleLeftModel] + self.commLogicObj.connectivityObj.nut_bolt_array.get_models()
            final_model = cadlist[0]
            for model in cadlist[1:]:
                final_model = BRepAlgoAPI_Fuse(model, final_model).Shape()
        else:
            cadlist = self.commLogicObj.connectivityObj.get_models()
            final_model = cadlist[0]
            for model in cadlist[1:]:
                final_model = BRepAlgoAPI_Fuse(model, final_model).Shape()

        return final_model

    # Export to IGS,STEP,STL,BREP

    def save_3d_cad_images(self):

        if self.fuse_model is None:
            self.fuse_model = self.create2Dcad()
        shape = self.fuse_model
        print "$$$$$$$$$$$$$",shape

        files_types = "IGS (*.igs);;STEP (*.stp);;STL (*.stl);;BREP(*.brep)"

        fileName, _ = QFileDialog.getSaveFileName(self, 'Export', os.path.join(str(self.folder), "untitled.igs"), files_types)
        fName = str(fileName)

        file_extension = fName.split(".")[-1]

        if file_extension == 'igs':
            IGESControl.IGESControl_Controller().Init()
            iges_writer = IGESControl.IGESControl_Writer()
            iges_writer.AddShape(shape)
            iges_writer.Write(fName)

        elif file_extension == 'brep':

            BRepTools.breptools.Write(shape, fName)

        elif file_extension == 'stp':
            # initialize the STEP exporter
            step_writer = STEPControl_Writer()
            Interface_Static_SetCVal("write.step.schema", "AP203")

            # transfer shapes and write file
            step_writer.Transfer(shape, STEPControl_AsIs)
            status = step_writer.Write(fName)

            assert (status == IFSelect_RetDone)

        else:
            stl_writer = StlAPI_Writer()
            stl_writer.SetASCIIMode(True)
            stl_writer.Write(shape, fName)

        self.fuse_model = None

        QMessageBox.about(self, 'Information', "File saved")


    def call_desired_view(self, filename, view):
        self. unchecked_all_checkbox()

        ui_obj = self.getuser_inputs()
        result_obj = cleat_connection(ui_obj)
        dict_beam_data = self.fetch_beam_param()
        dict_column_data = self.fetch_column_param()
        dict_angle_data = self.fetch_angle_param()
        fin_common_obj = cleatCommonData(ui_obj, result_obj, dict_beam_data, dict_column_data, dict_angle_data, self.folder)
        fin_common_obj.save_to_svg(str(filename), view)

    def callCleat2D_drawing(self, view):

        ''' This routine saves the 2D SVG image as per the connectivity selected
        SVG image created through svgwrite package which takes design INPUT and OUTPUT parameters from CleatAngle GUI.
        '''
        self.ui.checkBoxCleat.setChecked(Qt.Unchecked)
        self.ui.chkBxBeam.setChecked(Qt.Unchecked)
        self.ui.chkBxCol.setChecked(Qt.Unchecked)
        self.ui.btn3D.setChecked(Qt.Unchecked)

        if view != 'All':

            if view == "Front":
                filename = os.path.join(self.folder, "images_html", "cleatFront.svg")

            elif view == "Side":
                filename = os.path.join(self.folder, "images_html", "cleatSide.svg")

            else:
                filename = os.path.join(self.folder, "images_html", "cleatTop.svg")

            svg_file = SvgWindow()
            svg_file.call_svgwindow(filename, view, self.folder)

        else:
            fname = ''
            self.commLogicObj.call2D_Drawing(view, fname, self.folder)



    def closeEvent(self, event):
        '''
        Closing finPlate window.
        '''
        ui_input = self.getuser_inputs()
        self.save_inputs(ui_input)
        reply = QMessageBox.question(self, 'Message',
                                           "Are you sure to quit?", QMessageBox.Yes, QMessageBox.No)

        if reply == QMessageBox.Yes:
            self.closed.emit()
            event.accept()

        else:
            event.ignore()


    def about_osdag(self):
        dialog = MyAboutOsdag(self)
        dialog.show()


    def open_osdag(self):
        self.about_osdag()


    def tutorials(self):
        dialog = MyTutorials(self)
        dialog.show()


    def open_tutorials(self):
        self.tutorials()


    def ask_question(self):
        dialog = MyAskQuestion(self)
        dialog.show()


    def open_question(self):
        self.ask_question()


    def sample_report(self):

        root_path = os.path.join(os.path.dirname(__file__), '..', '..', '..', 'Sample_Folder', 'Sample_Report')
        for pdf_file in os.listdir(root_path):
            if pdf_file.endswith('.pdf'):
                if sys.platform == ("win32" or "win64"):
                    os.startfile("%s/%s" % (root_path, pdf_file))
                else:
                    opener ="open" if sys.platform == "darwin" else "xdg-open"
                    subprocess.call([opener, "%s/%s" % (root_path, pdf_file)])


    def sample_problem(self):
        root_path = os.path.join(os.path.dirname(__file__), '..', '..', '..', 'Sample_Folder', 'Sample_Problems')
        for pdf_file in os.listdir(root_path):
            if pdf_file.endswith('.pdf'):
                if sys.platform == ("win32" or "win64"):
                    os.startfile("%s/%s" % (root_path, pdf_file))
                else:
                    opener ="open" if sys.platform == "darwin" else "xdg-open"
                    subprocess.call([opener, "%s/%s" % (root_path, pdf_file)])



def set_osdaglogger():
    global logger
    if logger is None:
        logger = logging.getLogger("osdag")
    else:
        for handler in logger.handlers[:]:
            logger.removeHandler(handler)

    logger.setLevel(logging.DEBUG)

    # create the logging file handler
    fh = logging.FileHandler("Connections/Shear/cleatAngle/cleat.log", mode="a")

    formatter = logging.Formatter('''
    <div  class="LOG %(levelname)s">
        <span class="DATE">%(asctime)s</span>
        <span class="LEVEL">%(levelname)s</span>
        <span class="MSG">%(message)s</span>
    </div>''')
    formatter.datefmt = '%a, %d %b %Y %H:%M:%S'
    fh.setFormatter(formatter)

    # add handler to logger object
    logger.addHandler(fh)


def launch_cleatangle_controller(osdag_main_window, folder):
    set_osdaglogger()
    raw_logger = logging.getLogger("raw")
    raw_logger.setLevel(logging.INFO)
    fh = logging.FileHandler("Connections/Shear/cleatAngle/cleat.log", mode="w")
    formatter = logging.Formatter('''%(message)s''')
    fh.setFormatter(formatter)
    raw_logger.addHandler(fh)
    raw_logger.info('''<link rel="stylesheet" type="text/css" href="Connections/Shear/cleatAngle/log.css"/>''')

    # app = QApplication(sys.argv)
    module_setup()
    # web = QWebView()
    window = MainController(folder)
    osdag_main_window.hide()

    window.show()
    window.closed.connect(osdag_main_window.show)

    # sys.exit(app.exec_())

if __name__ == '__main__':
    # launchFinPlateController(None)

    # linking css to log file to display colour logs.
    set_osdaglogger()
    raw_logger = logging.getLogger("raw")
    raw_logger.setLevel(logging.INFO)
    fh = logging.FileHandler("Connections/Shear/cleatAngle/cleat.log", mode="w")
    formatter = logging.Formatter('''%(message)s''')
    fh.setFormatter(formatter)
    raw_logger.addHandler(fh)
    raw_logger.info('''<link rel="stylesheet" type="text/css" href="Connections/Shear/cleatAngle/log.css"/>''')

    app = QApplication(sys.argv)
    module_setup()
    ########################################
    workspace_folder_path = "F:\OSDAG_workspace"
    if not os.path.exists(workspace_folder_path):
        os.mkdir(workspace_folder_path, 0755)
    image_folder_path = os.path.join(workspace_folder_path, 'images_html')
    if not os.path.exists(image_folder_path):
        os.mkdir(image_folder_path, 0755)
    window = MainController(workspace_folder_path)
    ########################################
    window = MainController(workspace_folder_path)
    window.show()
    sys.exit(app.exec_())<|MERGE_RESOLUTION|>--- conflicted
+++ resolved
@@ -1360,13 +1360,8 @@
         dictbeamdata = self.fetch_beam_param()
         dictcoldata = self.fetch_column_param()
         dictangledata = self.fetch_angle_param()
-<<<<<<< HEAD
-        print "Cleatangledata =", dictangledata
         dict_topangledata = {}
-=======
-        dict_topangledata = {}
-
->>>>>>> d794dc2d
+
         loc = str(self.ui.comboConnLoc.currentText())
         component = "Model"
         bolt_dia = int(self.uiObj["Bolt"]["Diameter (mm)"])
@@ -1374,11 +1369,7 @@
         bolt_T = self.bolt_head_thick_calculation(bolt_dia)
         bolt_Ht = self.bolt_length_calculation(bolt_dia)
         nut_T = self.nut_thick_calculation(bolt_dia)  # bolt_dia = nut_dia
-<<<<<<< HEAD
-        return [self.uiObj, dictbeamdata, dictcoldata,dictangledata,dict_topangledata, loc, component, bolt_R, bolt_T, bolt_Ht, nut_T]
-=======
         return [self.uiObj, dictbeamdata, dictcoldata,dictangledata, dict_topangledata, loc, component, bolt_R, bolt_T, bolt_Ht, nut_T]
->>>>>>> d794dc2d
 
     def design_btnclicked(self):
         '''
