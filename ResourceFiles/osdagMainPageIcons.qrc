--- conflicted
+++ resolved
@@ -1,11 +1,8 @@
 <RCC>
   <qresource prefix="newPrefix">
-<<<<<<< HEAD
-=======
     <file>images/1.png</file>
     <file>images/extended.png</file>
     <file>images/coverplate.png</file>
->>>>>>> a2b9ab456058efd9b060120514601539ab32e047
     <file>images/click_image.png</file>
     <file>images/image3487.png</file>
     <file>images/iitblogo.png</file>
