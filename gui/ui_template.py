# -*- coding: utf-8 -*-

# Form implementation generated from reading ui file 'app/gui/ui_template.ui'
#
# Created by: PyQt5 UI code generator 5.13.0
#
# WARNING! All changes made in this file will be lost!
from PyQt5.QtWidgets import QMessageBox, qApp
from PyQt5.QtGui import QDoubleValidator, QIntValidator, QPixmap, QPalette
from PyQt5.QtCore import QFile, pyqtSignal, QTextStream, Qt, QIODevice,pyqtSlot
from PyQt5 import QtCore, QtGui, QtWidgets
from PyQt5.QtWidgets import QMainWindow, QDialog, QFontDialog, QApplication, QFileDialog, QColorDialog
from PyQt5.QtCore import QFile, pyqtSignal, QTextStream, Qt, QIODevice
from PyQt5.QtCore import QRegExp
from PyQt5.QtGui import QBrush
from PyQt5.QtGui import QColor
from PyQt5.QtGui import QDoubleValidator, QIntValidator, QPixmap, QPalette
from PyQt5.QtGui import QTextCharFormat
from PyQt5.QtGui import QTextCursor
from PyQt5.QtWidgets import QMainWindow, QDialog, QFontDialog, QApplication, QFileDialog, QColorDialog
from PyQt5.QtGui import QStandardItem
import os
import yaml
import json
import logging
from drawing_2D.Svg_Window import SvgWindow
import sys
import sqlite3
import shutil
import openpyxl

from Common import *
from utils.common.component import Section,I_sectional_Properties
from utils.common.component import *
from .customized_popup import Ui_Popup
from .ui_design_preferences import Ui_Dialog
from .ui_design_preferences import DesignPreferences



class Ui_ModuleWindow(QMainWindow):

    closed = pyqtSignal()
    def open_popup(self, op,  KEYEXISTING_CUSTOMIZED):
        self.window = QtWidgets.QDialog()
        self.ui = Ui_Popup()
        self.ui.setupUi(self.window)
        self.ui.addAvailableItems(op, KEYEXISTING_CUSTOMIZED)
        #self.ui.pushButton_5.clicked.connect(self.window.close)
        self.window.exec()
        return self.ui.get_right_elements()

    def setupUi(self, MainWindow, main):
        MainWindow.setObjectName("MainWindow")
        MainWindow.resize(1328, 769)
        icon = QtGui.QIcon()
        icon.addPixmap(QtGui.QPixmap(":/newPrefix/images/finwindow.png"), QtGui.QIcon.Normal, QtGui.QIcon.Off)
        MainWindow.setWindowIcon(icon)
        MainWindow.setIconSize(QtCore.QSize(20, 2))
        self.centralwidget = QtWidgets.QWidget(MainWindow)
        self.centralwidget.setObjectName("centralwidget")
        self.verticalLayout_2 = QtWidgets.QVBoxLayout(self.centralwidget)
        self.verticalLayout_2.setObjectName("verticalLayout_2")
        self.frame = QtWidgets.QFrame(self.centralwidget)
        self.frame.setMinimumSize(QtCore.QSize(0, 28))
        self.frame.setMaximumSize(QtCore.QSize(16777215, 28))
        self.frame.setFrameShape(QtWidgets.QFrame.NoFrame)
        self.frame.setFrameShadow(QtWidgets.QFrame.Raised)
        self.frame.setObjectName("frame")

        self.btnInput = QtWidgets.QToolButton(self.frame)
        self.btnInput.setGeometry(QtCore.QRect(0, 0, 28, 28))
        self.btnInput.setFocusPolicy(QtCore.Qt.TabFocus)
        self.btnInput.setLayoutDirection(QtCore.Qt.LeftToRight)
        icon1 = QtGui.QIcon()
        icon1.addPixmap(QtGui.QPixmap(":/newPrefix/images/input.png"), QtGui.QIcon.Normal, QtGui.QIcon.Off)
        self.btnInput.setIcon(icon1)
        self.btnInput.setIconSize(QtCore.QSize(18, 18))
        self.btnInput.setObjectName("btnInput")

        self.btnOutput = QtWidgets.QToolButton(self.frame)
        self.btnOutput.setGeometry(QtCore.QRect(30, 0, 28, 28))
        self.btnOutput.setFocusPolicy(QtCore.Qt.TabFocus)
        self.pushButton = QtWidgets.QPushButton(self.centralwidget)
        self.pushButton.setGeometry(QtCore.QRect(440, 412, 111, 51))
        self.pushButton.setObjectName("pushButton")
        icon2 = QtGui.QIcon()
        icon2.addPixmap(QtGui.QPixmap(":/newPrefix/images/output.png"), QtGui.QIcon.Normal, QtGui.QIcon.Off)
        self.btnOutput.setIcon(icon2)
        self.btnOutput.setIconSize(QtCore.QSize(18, 18))
        self.btnOutput.setObjectName("btnOutput")

        self.btnInput.clicked.connect(lambda: self.dockbtn_clicked(self.inputDock))
        self.btnOutput.clicked.connect(lambda: self.dockbtn_clicked(self.outputDock))

        self.btnTop = QtWidgets.QToolButton(self.frame)
        self.btnTop.setGeometry(QtCore.QRect(160, 0, 28, 28))
        self.btnTop.setFocusPolicy(QtCore.Qt.TabFocus)
        icon3 = QtGui.QIcon()
        icon3.addPixmap(QtGui.QPixmap(":/newPrefix/images/X-Y.png"), QtGui.QIcon.Normal, QtGui.QIcon.Off)
        self.btnTop.setIcon(icon3)
        self.btnTop.setIconSize(QtCore.QSize(22, 22))
        self.btnTop.setObjectName("btnTop")
        self.btnFront = QtWidgets.QToolButton(self.frame)
        self.btnFront.setGeometry(QtCore.QRect(100, 0, 28, 28))
        self.btnFront.setFocusPolicy(QtCore.Qt.TabFocus)
        icon4 = QtGui.QIcon()
        icon4.addPixmap(QtGui.QPixmap(":/newPrefix/images/Z-X.png"), QtGui.QIcon.Normal, QtGui.QIcon.Off)
        self.btnFront.setIcon(icon4)
        self.btnFront.setIconSize(QtCore.QSize(22, 22))
        self.btnFront.setObjectName("btnFront")
        self.btnSide = QtWidgets.QToolButton(self.frame)
        self.btnSide.setGeometry(QtCore.QRect(130, 0, 28, 28))
        self.btnSide.setFocusPolicy(QtCore.Qt.TabFocus)
        icon5 = QtGui.QIcon()
        icon5.addPixmap(QtGui.QPixmap(":/newPrefix/images/Z-Y.png"), QtGui.QIcon.Normal, QtGui.QIcon.Off)
        self.btnSide.setIcon(icon5)
        self.btnSide.setIconSize(QtCore.QSize(22, 22))
        self.btnSide.setObjectName("btnSide")
        self.btn3D = QtWidgets.QCheckBox(self.frame)
        self.btn3D.setGeometry(QtCore.QRect(230, 0, 90, 28))
        font = QtGui.QFont()
        font.setFamily("Arial")
        font.setPointSize(11)
        font.setBold(True)
        font.setItalic(False)
        font.setUnderline(False)
        font.setWeight(75)
        font.setStrikeOut(False)
        self.btn3D.setFont(font)
        self.btn3D.setFocusPolicy(QtCore.Qt.TabFocus)
        self.btn3D.setObjectName("btn3D")
        self.chkBxBeam = QtWidgets.QCheckBox(self.frame)
        self.chkBxBeam.setGeometry(QtCore.QRect(325, 0, 90, 29))
        font = QtGui.QFont()
        font.setFamily("Arial")
        font.setPointSize(11)
        font.setBold(True)
        font.setWeight(75)
        self.chkBxBeam.setFont(font)
        self.chkBxBeam.setFocusPolicy(QtCore.Qt.TabFocus)
        self.chkBxBeam.setObjectName("chkBxBeam")
        self.chkBxCol = QtWidgets.QCheckBox(self.frame)
        self.chkBxCol.setGeometry(QtCore.QRect(420, 0, 101, 29))
        font = QtGui.QFont()
        font.setFamily("Arial")
        font.setPointSize(11)
        font.setBold(True)
        font.setWeight(75)
        self.chkBxCol.setFont(font)
        self.chkBxCol.setFocusPolicy(QtCore.Qt.TabFocus)
        self.chkBxCol.setObjectName("chkBxCol")
        self.chkBxFinplate = QtWidgets.QCheckBox(self.frame)
        self.chkBxFinplate.setGeometry(QtCore.QRect(530, 0, 101, 29))
        font = QtGui.QFont()
        font.setFamily("Arial")
        font.setPointSize(11)
        font.setBold(True)
        font.setWeight(75)
        self.chkBxFinplate.setFont(font)
        self.chkBxFinplate.setFocusPolicy(QtCore.Qt.TabFocus)
        self.chkBxFinplate.setObjectName("chkBxFinplate")

        self.verticalLayout_2.addWidget(self.frame)
        self.splitter = QtWidgets.QSplitter(self.centralwidget)
        self.splitter.setOrientation(QtCore.Qt.Vertical)
        self.splitter.setObjectName("splitter")
        self.frame_2 = QtWidgets.QFrame(self.splitter)
        self.frame_2.setMinimumSize(QtCore.QSize(0, 100))
        self.frame_2.setFrameShape(QtWidgets.QFrame.Box)
        self.frame_2.setFrameShadow(QtWidgets.QFrame.Raised)
        self.frame_2.setLineWidth(1)
        self.frame_2.setMidLineWidth(1)
        self.frame_2.setObjectName("frame_2")
        self.verticalLayout = QtWidgets.QVBoxLayout(self.frame_2)
        self.verticalLayout.setContentsMargins(1, 1, 1, 1)
        self.verticalLayout.setObjectName("verticalLayout")
        self.mytabWidget = QtWidgets.QTabWidget(self.frame_2)
        self.mytabWidget.setMinimumSize(QtCore.QSize(0, 450))
        font = QtGui.QFont()
        font.setPointSize(8)
        font.setBold(True)
        font.setItalic(True)
        font.setWeight(75)
        self.mytabWidget.setFont(font)
        self.mytabWidget.setFocusPolicy(QtCore.Qt.NoFocus)
        self.mytabWidget.setStyleSheet("QTabBar::tab { height: 75px; width: 1px;  }")
        self.mytabWidget.setTabPosition(QtWidgets.QTabWidget.West)
        self.mytabWidget.setObjectName("mytabWidget")
        self.verticalLayout.addWidget(self.mytabWidget)
        self.textEdit = QtWidgets.QTextEdit(self.splitter)
        self.textEdit.setMinimumSize(QtCore.QSize(0, 125))
        self.textEdit.setMaximumSize(QtCore.QSize(16777215, 16777215))
        self.textEdit.setVerticalScrollBarPolicy(QtCore.Qt.ScrollBarAlwaysOn)
        self.textEdit.setReadOnly(True)
        self.textEdit.setOverwriteMode(True)
        self.textEdit.setObjectName("textEdit")
        # self.textEdit.setStyleSheet("QTextEdit {color:red}")
        self.verticalLayout_2.addWidget(self.splitter)
        MainWindow.setCentralWidget(self.centralwidget)
        self.menubar = QtWidgets.QMenuBar(MainWindow)
        self.menubar.setGeometry(QtCore.QRect(0, 0, 1328, 21))
        self.menubar.setStyleSheet("")
        self.menubar.setNativeMenuBar(False)
        self.menubar.setObjectName("menubar")
        self.menuFile = QtWidgets.QMenu(self.menubar)
        self.menuFile.setStyleSheet("QMenu {\n"
"    background-color:#b2bd84;\n"
"    border-color: black;\n"
"    border: 1px solid;\n"
"    margin: 2px; /* some spacing around the menu */\n"
"}\n"
"QMenu::separator {\n"
"    height: 1px;\n"
"    background: #825051;\n"
"    margin-left: 5px;\n"
"    margin-right: 5px;\n"
"}\n"
"\n"
"QMenu::item {\n"
"    color: black;\n"
"    padding: 2px 20px 2px 20px;\n"
"    border: 1px solid transparent; /* reserve space for selection border */\n"
"}\n"
"\n"
"QMenu::item:selected {\n"
"   color:white;\n"
"    border-color: darkblue;\n"
"    background: #825051;\n"
"    margin-left: 5px;\n"
"    margin-right: 5px;\n"
"}\n"
"")
        self.menuFile.setObjectName("menuFile")
        self.menuEdit = QtWidgets.QMenu(self.menubar)
        self.menuEdit.setStyleSheet("QMenu {\n"
"    background-color:#b2bd84;\n"
"    border-color: black;\n"
"    border: 1px solid;\n"
"    margin: 2px; /* some spacing around the menu */\n"
"}\n"
"QMenu::separator {\n"
"    height: 1px;\n"
"    background: #825051;\n"
"    margin-left: 5px;\n"
"    margin-right: 5px;\n"
"}\n"
"\n"
"QMenu::item {\n"
"    color: black;\n"
"    padding: 2px 20px 2px 20px;\n"
"    border: 1px solid transparent; /* reserve space for selection border */\n"
"}\n"
"\n"
"QMenu::item:selected {\n"
"   color:white;\n"
"    border-color: darkblue;\n"
"    background: #825051;\n"
"    margin-left: 5px;\n"
"    margin-right: 5px;\n"
"}\n"
"")
        self.menuEdit.setObjectName("menuEdit")
        self.menuView = QtWidgets.QMenu(self.menubar)
        self.menuView.setStyleSheet("QMenu {\n"
"    background-color:#b2bd84;\n"
"    border-color: black;\n"
"    border: 1px solid;\n"
"    margin: 2px; /* some spacing around the menu */\n"
"}\n"
"QMenu::separator {\n"
"    height: 1px;\n"
"    background: #825051;\n"
"    margin-left: 5px;\n"
"    margin-right: 5px;\n"
"}\n"
"\n"
"QMenu::item {\n"
"    color: black;\n"
"    padding: 2px 20px 2px 20px;\n"
"    border: 1px solid transparent; /* reserve space for selection border */\n"
"}\n"
"\n"
"QMenu::item:selected {\n"
"   color:white;\n"
"    border-color: darkblue;\n"
"    background: #825051;\n"
"    margin-left: 5px;\n"
"    margin-right: 5px;\n"
"}\n"
"")
        self.menuView.setObjectName("menuView")
        self.menuHelp = QtWidgets.QMenu(self.menubar)
        self.menuHelp.setStyleSheet("QMenu {\n"
"    background-color:#b2bd84;\n"
"    border-color: black;\n"
"    border: 1px solid;\n"
"    margin: 2px; /* some spacing around the menu */\n"
"}\n"
"QMenu::separator {\n"
"    height: 1px;\n"
"    background: #825051;\n"
"    margin-left: 5px;\n"
"    margin-right: 5px;\n"
"}\n"
"\n"
"QMenu::item {\n"
"    color: black;\n"
"    padding: 2px 20px 2px 20px;\n"
"    border: 1px solid transparent; /* reserve space for selection border */\n"
"}\n"
"\n"
"QMenu::item:selected {\n"
"   color:white;\n"
"    border-color: darkblue;\n"
"    background: #825051;\n"
"    margin-left: 5px;\n"
"    margin-right: 5px;\n"
"}\n"
"")
        self.menuHelp.setObjectName("menuHelp")
        self.menuGraphics = QtWidgets.QMenu(self.menubar)
        self.menuGraphics.setStyleSheet("QMenu {\n"
"    background-color:#b2bd84;\n"
"    border-color: black;\n"
"    border: 1px solid;\n"
"    margin: 2px; /* some spacing around the menu */\n"
"}\n"
"QMenu::separator {\n"
"    height: 1px;\n"
"    background: #825051;\n"
"    margin-left: 5px;\n"
"    margin-right: 5px;\n"
"}\n"
"\n"
"QMenu::item {\n"
"    color: black;\n"
"    padding: 2px 20px 2px 20px;\n"
"    border: 1px solid transparent; /* reserve space for selection border */\n"
"}\n"
"\n"
"QMenu::item:selected {\n"
"   color:white;\n"
"    border-color: darkblue;\n"
"    background: #825051;\n"
"    margin-left: 5px;\n"
"    margin-right: 5px;\n"
"}")
        self.menuGraphics.setObjectName("menuGraphics")
        MainWindow.setMenuBar(self.menubar)
        self.inputDock = QtWidgets.QDockWidget(MainWindow)
        sizePolicy = QtWidgets.QSizePolicy(QtWidgets.QSizePolicy.Preferred, QtWidgets.QSizePolicy.Preferred)
        sizePolicy.setHorizontalStretch(1)
        sizePolicy.setVerticalStretch(0)
        sizePolicy.setHeightForWidth(self.inputDock.sizePolicy().hasHeightForWidth())
        self.inputDock.setSizePolicy(sizePolicy)
        self.inputDock.setMinimumSize(QtCore.QSize(320, 710))
        self.inputDock.setMaximumSize(QtCore.QSize(310, 710))
        self.inputDock.setBaseSize(QtCore.QSize(310, 710))
        font = QtGui.QFont()
        font.setFamily("Arial")
        font.setPointSize(11)
        font.setBold(True)
        font.setItalic(False)
        font.setWeight(75)
        self.inputDock.setFont(font)
        self.inputDock.setFloating(False)
        self.inputDock.setFeatures(QtWidgets.QDockWidget.AllDockWidgetFeatures)
        self.inputDock.setObjectName("inputDock")
        self.dockWidgetContents = QtWidgets.QWidget()
        self.dockWidgetContents.setObjectName("dockWidgetContents")
        font = QtGui.QFont()
        font.setPointSize(11)
        font.setBold(False)
        font.setWeight(50)
        palette = QtGui.QPalette()
        brush = QtGui.QBrush(QtGui.QColor(0, 0, 127))
        brush.setStyle(QtCore.Qt.SolidPattern)
        palette.setBrush(QtGui.QPalette.Active, QtGui.QPalette.Link, brush)
        brush = QtGui.QBrush(QtGui.QColor(0, 0, 255))
        brush.setStyle(QtCore.Qt.SolidPattern)
        palette.setBrush(QtGui.QPalette.Inactive, QtGui.QPalette.Link, brush)
        brush = QtGui.QBrush(QtGui.QColor(0, 0, 255))
        brush.setStyle(QtCore.Qt.SolidPattern)
        palette.setBrush(QtGui.QPalette.Disabled, QtGui.QPalette.Link, brush)

        option_list = main.input_values(self)
        _translate = QtCore.QCoreApplication.translate

        i = 0
        for option in option_list:
            lable = option[1]
            type = option[2]
            # value = option[4]
            if type not in [TYPE_TITLE, TYPE_IMAGE, TYPE_MODULE]:
                l = QtWidgets.QLabel(self.dockWidgetContents)
                l.setGeometry(QtCore.QRect(6, 10 + i, 120, 25))
                font = QtGui.QFont()
                font.setPointSize(11)
                font.setBold(False)
                font.setWeight(50)
                l.setFont(font)
                l.setObjectName(option[0] + "_label")
                l.setText(_translate("MainWindow", "<html><head/><body><p>" + lable + "</p></body></html>"))

            if type == TYPE_COMBOBOX or type == TYPE_COMBOBOX_CUSTOMIZED:
                combo = QtWidgets.QComboBox(self.dockWidgetContents)
                combo.setGeometry(QtCore.QRect(150, 10 + i, 160, 27))
                # combo.setMaxVisibleItems(5)
                font = QtGui.QFont()
                font.setPointSize(11)
                font.setBold(False)
                font.setWeight(50)
                combo.setFont(font)
                combo.view().setVerticalScrollBarPolicy(Qt.ScrollBarAsNeeded)
                combo.setStyleSheet("QComboBox { combobox-popup: 0; }")
                combo.setMaxVisibleItems(5)
                # combo.setForegroundRole(QtGui.QColor('red'))
                combo.setObjectName(option[0])
                for item in option[4]:
                    # item = PyQt5.QtGui.QStandardItem(str(account))
                    # item.setBackground
                    # item.setColor('red')
                    # combo.setColor(QDialog.Foreground, Qt.red)
                    # item = QPalette()
                    # item.setColor('red')
                    # item.setItemData(item, QBrush(QColor("red")), Qt.TextColorRole)
                    # combo.setItemData(item, QBrush(QColor("red")), Qt.TextColorRole)
                    # combo.setBackground(QBrush(QColor("red")))
                    combo.addItem(item)
                # combo.setMaxVisibleItems(int(5))

            if type == TYPE_TEXTBOX:
                r = QtWidgets.QLineEdit(self.dockWidgetContents)
                r.setGeometry(QtCore.QRect(150,10 + i, 160, 27))
                font = QtGui.QFont()
                font.setPointSize(11)
                font.setBold(False)
                font.setWeight(50)
                r.setFont(font)
                r.setObjectName(option[0])
                # onlyInt = QIntValidator()
                # r.setValidator(onlyInt)

            if type == TYPE_MODULE:
                _translate = QtCore.QCoreApplication.translate
                MainWindow.setWindowTitle(_translate("MainWindow", option[1]))
                i = i - 30

            if type == TYPE_IMAGE:
                im = QtWidgets.QLabel(self.dockWidgetContents)
                im.setGeometry(QtCore.QRect(190, 10 + i, 70, 57))
                im.setObjectName(option[0])
                im.setScaledContents(True)
                pixmap = QPixmap("./ResourceFiles/images/fin_cf_bw.png")
                im.setPixmap(pixmap)
                i = i + 30

            if option[0] in [KEY_AXIAL,KEY_SHEAR]:
                key = self.dockWidgetContents.findChild(QtWidgets.QWidget, option[0])
                onlyInt = QIntValidator()
                key.setValidator(onlyInt)

            if type == TYPE_TITLE:
                q = QtWidgets.QLabel(self.dockWidgetContents)
                q.setGeometry(QtCore.QRect(3, 10 + i, 201, 25))
                font = QtGui.QFont()
                q.setFont(font)
                q.setObjectName("_title")
                q.setText(_translate("MainWindow",
                                     "<html><head/><body><p><span style=\" font-weight:600;\">" + lable + "</span></p></body></html>"))

            i = i + 30
        # for option in option_list:
        #     sh = self.dockWidgetContents.findChild(QtWidgets.QWidget, option[0])
        for option in option_list:
            key = self.dockWidgetContents.findChild(QtWidgets.QWidget, option[0])

            # v = ''
            # if option[0] == KEY_SUPTNGSEC:
            #     v = "Columns"
            #     red_list = connect_for_red(v)
            #     # print(red_list)
            #
            #     for value in red_list:
            #         indx = option[4].index(str(value))
            #         key.setItemData(indx, QBrush(QColor("red")), Qt.TextColorRole)

            if option[0] in [KEY_SUPTNGSEC, KEY_SUPTDSEC, KEY_SECSIZE]:
                red_list = []
                red_list_columns = connect_for_red("Columns")
                red_list_beams = connect_for_red("Beams")
                red_list.extend(red_list_beams)
                red_list.extend(red_list_columns)
                print(red_list)
                print(option[4])
                red_list_set = set(red_list)
                current_list_set = set(option[4])
                current_red_list = list(current_list_set.intersection(red_list_set))
                print(current_red_list)
                for value in current_red_list:
                    indx = option[4].index(str(value))
                    # key.addItem(option[4])
                    key.setItemData(indx, QBrush(QColor("red")), Qt.TextColorRole)

            # elif option[0] in [KEY_SUPTDSEC, KEY_SECSIZE]:
            #
            #     v = "Beams"
            #     red_list = connect_for_red(v)
            #     # print(red_list)
            #
            #     for value in red_list:
            #         indx = option[4].index(str(value))
            #         key.setItemData(indx, QBrush(QColor("red")), Qt.TextColorRole)
            # elif option[0] == KEY_SECSIZE:
            #     v = "Beams"
            #     red_list = connect_for_red(v)
            #     # print(red_list)
            #
            #     for value in red_list:
            #         indx = option[4].index(str(value))
            #         key.setItemData(indx, QBrush(QColor("red")), Qt.TextColorRole)
        new_list = main.customized_input(main)
        data = {}
        # CUSTOMIZED_LIST = [KEY_PLATETHK,KEY_GRD,KEY_D,KEY_WEBPLATE_THICKNESS, KEY_FLANGEPLATE_THICKNESS]
        for t in new_list:
            if t[0] in [KEY_WEBPLATE_THICKNESS, KEY_FLANGEPLATE_THICKNESS,KEY_PLATETHK,KEY_ENDPLATE_THICKNESS]:
                key_customized_1 = self.dockWidgetContents.findChild(QtWidgets.QWidget, t[0])
                key_customized_1.activated.connect(lambda: popup(key_customized_1, new_list))
                data[t[0] + "_customized"] = t[1]()
            elif t[0] == KEY_GRD:
                key_customized_2 = self.dockWidgetContents.findChild(QtWidgets.QWidget, t[0])
                key_customized_2.activated.connect(lambda: popup(key_customized_2, new_list))
                data[t[0] + "_customized"] = t[1]()
            elif t[0] == KEY_D:
                key_customized_3 = self.dockWidgetContents.findChild(QtWidgets.QWidget, t[0])
                key_customized_3.activated.connect(lambda: popup(key_customized_3, new_list))
                data[t[0] + "_customized"] = t[1]()
            else:
                pass

        def popup(key, for_custom_list):
            for c_tup in for_custom_list:
                if c_tup[0] != key.objectName():
                    continue
                selected = key.currentText()
                f = c_tup[1]
                options = f()
                existing_options = data[c_tup[0] + "_customized"]
                if selected == "Customized":
                    data[c_tup[0] + "_customized"] = self.open_popup(options, existing_options)
                else:
                    data[c_tup[0] + "_customized"] = f()

        updated_list = main.input_value_changed(main)
        if updated_list is None:
            pass
        else:
            for t in updated_list:
                key = self.dockWidgetContents.findChild(QtWidgets.QWidget, t[0])
                key_changed = self.dockWidgetContents.findChild(QtWidgets.QWidget, t[0])
                key_changed.currentIndexChanged.connect(lambda: change(key_changed, updated_list))
                # if t[1] == KEY_IMAGE:
            key_changed = self.dockWidgetContents.findChild(QtWidgets.QWidget, KEY_CONN)
            key_changed.currentIndexChanged.connect(lambda: self.validate_beam_beam(key_changed))

        def change(k1, new):

            for tup in new:
                (object_name, k2_key, typ, f) = tup
                if object_name != k1.objectName():
                    continue
                if typ == TYPE_LABEL:
                    k2_key = k2_key + "_label"
                k2 = self.dockWidgetContents.findChild(QtWidgets.QWidget, k2_key)
                val = f(k1.currentText())
                k2.clear()
                if typ == TYPE_COMBOBOX:
                    for values in val:
                        k2.addItem(values)
                    if k2.objectName() == KEY_SUPTNGSEC:
                        if k1.currentText() in VALUES_CONN_1:
                            v = "Columns"
                            red_list = connect_for_red(v)
                            #print(red_list)

                            for value in red_list:
                                indx = val.index(str(value))
                                k2.setItemData(indx, QBrush(QColor("red")), Qt.TextColorRole)
                        else:
                            v = "Beams"
                            red_list = connect_for_red(v)
                            #print(red_list)

                            for value in red_list:
                                indx = val.index(str(value))
                                k2.setItemData(indx, QBrush(QColor("red")), Qt.TextColorRole)
                    elif k2.objectName() == KEY_SUPTDSEC:
                        v = "Beams"
                        red_list = connect_for_red(v)
                        #print(red_list)

                        for value in red_list:
                            indx = val.index(str(value))
                            k2.setItemData(indx, QBrush(QColor("red")), Qt.TextColorRole)


                elif typ == TYPE_LABEL:
                    k2.setText(val)
                elif typ == TYPE_IMAGE:
                    pixmap1 = QPixmap(val)
                    k2.setPixmap(pixmap1)
                else:
                    pass

        self.btn_Reset = QtWidgets.QPushButton(self.dockWidgetContents)
        self.btn_Reset.setGeometry(QtCore.QRect(30, 600, 100, 30))
        font = QtGui.QFont()
        font.setPointSize(12)
        font.setBold(True)
        font.setWeight(75)
        self.btn_Reset.setFont(font)
        self.btn_Reset.setAutoDefault(True)
        self.btn_Reset.setObjectName("btn_Reset")

        self.btn_Design = QtWidgets.QPushButton(self.dockWidgetContents)
        self.btn_Design.setGeometry(QtCore.QRect(140, 600, 100, 30))
        font = QtGui.QFont()
        font.setPointSize(12)
        font.setBold(True)
        font.setWeight(75)
        self.btn_Design.setFont(font)
        self.btn_Design.setAutoDefault(True)
        self.btn_Design.setObjectName("btn_Design")
        self.inputDock.setWidget(self.dockWidgetContents)
        MainWindow.addDockWidget(QtCore.Qt.DockWidgetArea(1), self.inputDock)

        self.outputDock = QtWidgets.QDockWidget(MainWindow)
        sizePolicy = QtWidgets.QSizePolicy(QtWidgets.QSizePolicy.Preferred, QtWidgets.QSizePolicy.Preferred)

        sizePolicy.setHorizontalStretch(0)
        sizePolicy.setVerticalStretch(0)
        sizePolicy.setHeightForWidth(self.outputDock.sizePolicy().hasHeightForWidth())
        self.outputDock.setSizePolicy(sizePolicy)
        self.outputDock.setMinimumSize(QtCore.QSize(320, 710))
        self.outputDock.setMaximumSize(QtCore.QSize(310, 710))
        font = QtGui.QFont()
        font.setFamily("Arial")
        font.setPointSize(11)
        font.setBold(True)
        font.setWeight(75)
        self.outputDock.setFont(font)
        self.outputDock.setObjectName("outputDock")
        MainWindow.addDockWidget(QtCore.Qt.DockWidgetArea(2), self.outputDock)

        self.actionInput = QtWidgets.QAction(MainWindow)
        icon7 = QtGui.QIcon()
        icon7.addPixmap(QtGui.QPixmap(":/images/input.png"), QtGui.QIcon.Normal, QtGui.QIcon.Off)
        self.actionInput.setIcon(icon7)
        self.actionInput.setObjectName("actionInput")
        self.actionInputwindow = QtWidgets.QAction(MainWindow)
        icon8 = QtGui.QIcon()
        icon8.addPixmap(QtGui.QPixmap(":/images/inputview.png"), QtGui.QIcon.Normal, QtGui.QIcon.Off)
        self.actionInputwindow.setIcon(icon8)
        self.actionInputwindow.setObjectName("actionInputwindow")
        self.actionNew = QtWidgets.QAction(MainWindow)
        font = QtGui.QFont()
        font.setFamily("DejaVu Sans")
        font.setBold(False)
        font.setItalic(False)
        font.setUnderline(False)
        font.setWeight(50)
        self.actionNew.setFont(font)
        self.actionNew.setObjectName("actionNew")
        self.action_load_input = QtWidgets.QAction(MainWindow)
        font = QtGui.QFont()
        font.setFamily("DejaVu Sans")
        font.setItalic(False)
        self.action_load_input.setFont(font)
        self.action_load_input.setObjectName("action_load_input")
        self.action_save_input = QtWidgets.QAction(MainWindow)
        font = QtGui.QFont()
        font.setFamily("DejaVu Sans")
        self.action_save_input.setFont(font)
        self.action_save_input.setObjectName("action_save_input")
        self.actionSave_As = QtWidgets.QAction(MainWindow)
        self.actionSave_As.setObjectName("actionSave_As")
        self.actionPrint = QtWidgets.QAction(MainWindow)
        self.actionPrint.setObjectName("actionPrint")
        self.actionCut = QtWidgets.QAction(MainWindow)
        font = QtGui.QFont()
        font.setFamily("DejaVu Sans")
        self.actionCut.setFont(font)
        self.actionCut.setObjectName("actionCut")
        self.actionCopy = QtWidgets.QAction(MainWindow)
        font = QtGui.QFont()
        font.setFamily("DejaVu Sans")
        self.actionCopy.setFont(font)
        self.actionCopy.setObjectName("actionCopy")
        self.actionPaste = QtWidgets.QAction(MainWindow)
        font = QtGui.QFont()
        font.setFamily("DejaVu Sans")
        self.actionPaste.setFont(font)
        self.actionPaste.setObjectName("actionPaste")
        self.actionInput_Browser = QtWidgets.QAction(MainWindow)
        self.actionInput_Browser.setObjectName("actionInput_Browser")
        self.actionOutput_Browser = QtWidgets.QAction(MainWindow)
        self.actionOutput_Browser.setObjectName("actionOutput_Browser")
        self.actionAbout_Osdag = QtWidgets.QAction(MainWindow)
        font = QtGui.QFont()
        font.setFamily("DejaVu Sans")
        self.actionAbout_Osdag.setFont(font)
        self.actionAbout_Osdag.setObjectName("actionAbout_Osdag")
        self.actionBeam = QtWidgets.QAction(MainWindow)
        self.actionBeam.setObjectName("actionBeam")
        self.actionColumn = QtWidgets.QAction(MainWindow)
        self.actionColumn.setObjectName("actionColumn")
        self.actionFinplate = QtWidgets.QAction(MainWindow)
        self.actionFinplate.setObjectName("actionFinplate")
        self.actionBolt = QtWidgets.QAction(MainWindow)
        self.actionBolt.setObjectName("actionBolt")
        self.action2D_view = QtWidgets.QAction(MainWindow)
        self.action2D_view.setObjectName("action2D_view")
        self.actionZoom_in = QtWidgets.QAction(MainWindow)
        font = QtGui.QFont()
        font.setFamily("DejaVu Sans")
        self.actionZoom_in.setFont(font)
        self.actionZoom_in.setObjectName("actionZoom_in")
        self.actionZoom_out = QtWidgets.QAction(MainWindow)
        font = QtGui.QFont()
        font.setFamily("DejaVu Sans")
        self.actionZoom_out.setFont(font)
        self.actionZoom_out.setObjectName("actionZoom_out")
        self.actionPan = QtWidgets.QAction(MainWindow)
        font = QtGui.QFont()
        font.setFamily("DejaVu Sans")
        self.actionPan.setFont(font)
        self.actionPan.setObjectName("actionPan")
        self.actionRotate_3D_model = QtWidgets.QAction(MainWindow)
        font = QtGui.QFont()
        font.setFamily("DejaVu Sans")
        self.actionRotate_3D_model.setFont(font)
        self.actionRotate_3D_model.setObjectName("actionRotate_3D_model")
        self.actionView_2D_on_XY = QtWidgets.QAction(MainWindow)
        self.actionView_2D_on_XY.setObjectName("actionView_2D_on_XY")
        self.actionView_2D_on_YZ = QtWidgets.QAction(MainWindow)
        self.actionView_2D_on_YZ.setObjectName("actionView_2D_on_YZ")
        self.actionView_2D_on_ZX = QtWidgets.QAction(MainWindow)
        self.actionView_2D_on_ZX.setObjectName("actionView_2D_on_ZX")
        self.actionModel = QtWidgets.QAction(MainWindow)
        self.actionModel.setObjectName("actionModel")
        self.actionEnlarge_font_size = QtWidgets.QAction(MainWindow)
        font = QtGui.QFont()
        font.setFamily("DejaVu Sans")
        self.actionEnlarge_font_size.setFont(font)
        self.actionEnlarge_font_size.setObjectName("actionEnlarge_font_size")
        self.actionReduce_font_size = QtWidgets.QAction(MainWindow)
        self.actionReduce_font_size.setObjectName("actionReduce_font_size")
        self.actionSave_3D_model = QtWidgets.QAction(MainWindow)
        font = QtGui.QFont()
        font.setFamily("DejaVu Sans")
        self.actionSave_3D_model.setFont(font)
        self.actionSave_3D_model.setObjectName("actionSave_3D_model")
        self.actionSave_current_image = QtWidgets.QAction(MainWindow)
        font = QtGui.QFont()
        font.setFamily("DejaVu Sans")
        self.actionSave_current_image.setFont(font)
        self.actionSave_current_image.setObjectName("actionSave_current_image")
        self.actionSave_log_messages = QtWidgets.QAction(MainWindow)
        font = QtGui.QFont()
        font.setFamily("DejaVu Sans")
        self.actionSave_log_messages.setFont(font)
        self.actionSave_log_messages.setObjectName("actionSave_log_messages")
        self.actionCreate_design_report = QtWidgets.QAction(MainWindow)
        font = QtGui.QFont()
        font.setFamily("DejaVu Sans")
        self.actionCreate_design_report.setFont(font)
        self.actionCreate_design_report.setObjectName("actionCreate_design_report")
        self.actionQuit_fin_plate_design = QtWidgets.QAction(MainWindow)
        self.actionQuit_fin_plate_design.setObjectName("actionQuit_fin_plate_design")
        self.actionSave_Front_View = QtWidgets.QAction(MainWindow)
        font = QtGui.QFont()
        font.setFamily("DejaVu Sans")
        self.actionSave_Front_View.setFont(font)
        self.actionSave_Front_View.setObjectName("actionSave_Front_View")
        self.actionSave_Top_View = QtWidgets.QAction(MainWindow)
        font = QtGui.QFont()
        font.setFamily("DejaVu Sans")
        self.actionSave_Top_View.setFont(font)
        self.actionSave_Top_View.setObjectName("actionSave_Top_View")
        self.actionSave_Side_View = QtWidgets.QAction(MainWindow)
        font = QtGui.QFont()
        font.setFamily("DejaVu Sans")
        self.actionSave_Side_View.setFont(font)
        self.actionSave_Side_View.setObjectName("actionSave_Side_View")
        self.actionChange_bg_color = QtWidgets.QAction(MainWindow)
        font = QtGui.QFont()
        font.setFamily("Verdana")
        self.actionChange_bg_color.setFont(font)
        self.actionChange_bg_color.setObjectName("actionChange_bg_color")
        self.actionShow_beam = QtWidgets.QAction(MainWindow)
        font = QtGui.QFont()
        font.setFamily("DejaVu Sans")
        font.setItalic(False)
        self.actionShow_beam.setFont(font)
        self.actionShow_beam.setObjectName("actionShow_beam")
        self.actionShow_column = QtWidgets.QAction(MainWindow)
        font = QtGui.QFont()
        font.setFamily("DejaVu Sans")
        self.actionShow_column.setFont(font)
        self.actionShow_column.setObjectName("actionShow_column")
        self.actionShow_finplate = QtWidgets.QAction(MainWindow)
        font = QtGui.QFont()
        font.setFamily("DejaVu Sans")
        self.actionShow_finplate.setFont(font)
        self.actionShow_finplate.setObjectName("actionShow_finplate")
        self.actionChange_background = QtWidgets.QAction(MainWindow)
        font = QtGui.QFont()
        font.setFamily("DejaVu Sans")
        self.actionChange_background.setFont(font)
        self.actionChange_background.setObjectName("actionChange_background")
        self.actionShow_all = QtWidgets.QAction(MainWindow)
        self.actionShow_all.setObjectName("actionShow_all")
        self.actionDesign_examples = QtWidgets.QAction(MainWindow)
        self.actionDesign_examples.setObjectName("actionDesign_examples")
        self.actionSample_Problems = QtWidgets.QAction(MainWindow)
        self.actionSample_Problems.setObjectName("actionSample_Problems")
        self.actionSample_Tutorials = QtWidgets.QAction(MainWindow)
        self.actionSample_Tutorials.setObjectName("actionSample_Tutorials")
        self.actionAbout_Osdag_2 = QtWidgets.QAction(MainWindow)
        self.actionAbout_Osdag_2.setObjectName("actionAbout_Osdag_2")
        self.actionOsdag_Manual = QtWidgets.QAction(MainWindow)
        self.actionOsdag_Manual.setObjectName("actionOsdag_Manual")
        self.actionAsk_Us_a_Question = QtWidgets.QAction(MainWindow)
        self.actionAsk_Us_a_Question.setObjectName("actionAsk_Us_a_Question")
        self.actionFAQ = QtWidgets.QAction(MainWindow)
        self.actionFAQ.setObjectName("actionFAQ")


        self.actionDesign_Preferences = QtWidgets.QAction(MainWindow)
        font = QtGui.QFont()
        font.setFamily("DejaVu Serif")
        self.actionDesign_Preferences.setFont(font)
        self.actionDesign_Preferences.setObjectName("actionDesign_Preferences")
        self.actionDesign_Preferences.triggered.connect(self.combined_design_prefer)
        # self.actionDesign_Preferences.triggered.connect(self.column_design_prefer)
        # self.actionDesign_Preferences.triggered.connect(self.beam_design_prefer)
        self.actionDesign_Preferences.triggered.connect(self.design_preferences)
        self.designPrefDialog = DesignPreferences(self)
        self.designPrefDialog.rejected.connect(self.design_preferences)


        self.actionfinPlate_quit = QtWidgets.QAction(MainWindow)
        self.actionfinPlate_quit.setObjectName("actionfinPlate_quit")
        self.actio_load_input = QtWidgets.QAction(MainWindow)
        self.actio_load_input.setObjectName("actio_load_input")
        self.menuFile.addAction(self.action_load_input)
        self.menuFile.addSeparator()
        self.menuFile.addAction(self.action_save_input)
        self.menuFile.addAction(self.actionSave_log_messages)
        self.menuFile.addAction(self.actionCreate_design_report)
        self.menuFile.addSeparator()
        self.menuFile.addAction(self.actionSave_3D_model)
        self.menuFile.addAction(self.actionSave_current_image)
        self.menuFile.addSeparator()
        self.menuFile.addAction(self.actionSave_Front_View)
        self.menuFile.addAction(self.actionSave_Top_View)
        self.menuFile.addAction(self.actionSave_Side_View)
        self.menuFile.addSeparator()
        self.menuFile.addAction(self.actionfinPlate_quit)
        self.menuEdit.addAction(self.actionCut)
        self.menuEdit.addAction(self.actionCopy)
        self.menuEdit.addAction(self.actionPaste)
        self.menuEdit.addAction(self.actionDesign_Preferences)
        self.menuView.addAction(self.actionEnlarge_font_size)
        self.menuView.addSeparator()
        self.menuHelp.addAction(self.actionSample_Tutorials)
        self.menuHelp.addAction(self.actionDesign_examples)
        self.menuHelp.addSeparator()
        self.menuHelp.addAction(self.actionAsk_Us_a_Question)
        self.menuHelp.addAction(self.actionAbout_Osdag_2)
        self.menuGraphics.addSeparator()
        self.menuGraphics.addAction(self.actionZoom_in)
        self.menuGraphics.addAction(self.actionZoom_out)
        self.menuGraphics.addAction(self.actionPan)
        self.menuGraphics.addAction(self.actionRotate_3D_model)
        self.menuGraphics.addSeparator()
        self.menuGraphics.addAction(self.actionShow_beam)
        self.menuGraphics.addAction(self.actionShow_column)
        self.menuGraphics.addAction(self.actionShow_finplate)
        self.menuGraphics.addAction(self.actionShow_all)
        self.menuGraphics.addSeparator()
        self.menuGraphics.addAction(self.actionChange_background)
        self.menubar.addAction(self.menuFile.menuAction())
        self.menubar.addAction(self.menuEdit.menuAction())
        self.menubar.addAction(self.menuView.menuAction())
        self.menubar.addAction(self.menuGraphics.menuAction())
        self.menubar.addAction(self.menuHelp.menuAction())

        self.retranslateUi()
        self.mytabWidget.setCurrentIndex(-1)
        QtCore.QMetaObject.connectSlotsByName(MainWindow)
        self.action_save_input.triggered.connect(lambda: self.validateInputsOnDesignBtn(main, data,"Save"))
        self.btn_Design.clicked.connect(lambda: self.validateInputsOnDesignBtn(main, data,"Design"))
        self.action_load_input.triggered.connect(lambda: self.loadDesign_inputs(option_list, data, new_list))
        self.btn_Reset.clicked.connect(lambda: self.reset_fn(option_list))
        self.btn_Reset.clicked.connect(lambda: self.reset_popup(new_list, data))

    def reset_popup(self, new_list, data):
        for custom_combo in new_list:
            data[custom_combo[0] + "_customized"] = custom_combo[1]()

    def reset_fn(self, op_list):
        for op in op_list:
            widget = self.dockWidgetContents.findChild(QtWidgets.QWidget, op[0])
            if op[2] == TYPE_COMBOBOX or op[2] == TYPE_COMBOBOX_CUSTOMIZED:
                widget.setCurrentIndex(0)
            elif op[2] == TYPE_TEXTBOX:
                widget.setText('')
            else:
                pass

    def design_fn(self, op_list, data_list):
        design_dictionary = {}
        for op in op_list:
            widget = self.dockWidgetContents.findChild(QtWidgets.QWidget, op[0])
            if op[2] == TYPE_COMBOBOX:
                des_val = widget.currentText()
                d1 = {op[0]: des_val}
            elif op[2] == TYPE_MODULE:
                des_val = op[1]
                d1 = {op[0]: des_val}
            elif op[2] == TYPE_COMBOBOX_CUSTOMIZED:
                des_val = data_list[op[0]+"_customized"]
                d1 = {op[0]: des_val}
            elif op[2] == TYPE_TEXTBOX:
                des_val = widget.text()
                d1 = {op[0]: des_val}
            else:
                d1 = {}
            design_dictionary.update(d1)
        design_dictionary.update(self.designPrefDialog.save_designPref_para())
        self.design_inputs = design_dictionary

    def pass_d(self, main, design_dictionary):
        key = self.centralwidget.findChild(QtWidgets.QWidget, "textEdit")
        main.warn_text(main, key, design_dictionary)
        # main.set_input_values(main, design_dictionary)

    def saveDesign_inputs(self):
        fileName, _ = QFileDialog.getSaveFileName(self,
                                                  "Save Design", os.path.join(' ', "untitled.osi"),
                                                  "Input Files(*.osi)")
        if not fileName:
            return
        try:
            with open(fileName, 'w') as input_file:
                yaml.dump(self.design_inputs, input_file)
        except Exception as e:
            QMessageBox.warning(self, "Application",
                                "Cannot write file %s:\n%s" % (fileName, str(e)))
            return

    def loadDesign_inputs(self, op_list, data, new):
        fileName, _ = QFileDialog.getOpenFileName(self, "Open Design", os.path.join(str(' '), ''), "InputFiles(*.osi)")
        if not fileName:
            return
        try:
            in_file = str(fileName)
            with open(in_file, 'r') as fileObject:
                uiObj = yaml.load(fileObject)
            self.setDictToUserInputs(uiObj, op_list, data, new)

        except IOError:
            QMessageBox.information(self, "Unable to open file",
                                    "There was an error opening \"%s\"" % fileName)
            return

    def setDictToUserInputs(self, uiObj, op_list, data, new):
        for op in op_list:
            key_str = op[0]
            key = self.dockWidgetContents.findChild(QtWidgets.QWidget, key_str)
            if op[2] == TYPE_COMBOBOX:
                index = key.findText(uiObj[key_str], QtCore.Qt.MatchFixedString)
                if index >= 0:
                    key.setCurrentIndex(index)
            elif op[2] == TYPE_TEXTBOX:
                key.setText(uiObj[key_str])
            elif op[2] == TYPE_COMBOBOX_CUSTOMIZED:
                for n in new:
                    if n[0] == key_str:
                        if uiObj[key_str] != n[1]():
                            data[key_str + "_customized"] = uiObj[key_str]
                            key.setCurrentIndex(1)
                        else:
                            pass
            else:
                pass

        # self.btn_Design.clicked.connect(design_fn)
        #self.red_func(option_list)

    def red_func(self, option_list):
        for option in option_list:
            key = self.dockWidgetContents.findChild(QtWidgets.QWidget, option[0])

            #v = ''
            if option[0] == KEY_SUPTNGSEC:
                v = "Columns"
                red_list = connect_for_red(v)
                print(red_list)

                for value in red_list:
                    indx = option[4].index(str(value))
                    key.setItemData(indx, QBrush(QColor("red")), Qt.TextColorRole)

            elif option[0] == KEY_SUPTDSEC:

                v = "Beams"

                red_list = connect_for_red(v)

                print(red_list)

                for value in red_list:
                    indx = option[4].index(str(value))

                    key.setItemData(indx, QBrush(QColor("red")), Qt.TextColorRole)

<<<<<<< HEAD
    def validateInputsOnDesignBtn(self, main,data,trigger_type):
=======
    def validateInputsOnDesignBtn(self, main, data):
>>>>>>> 976db981

        option_list = main.input_values(self)
        missing_fields_list = []

        for option in option_list:
            if option[0] == KEY_CONN:
                continue
            s = self.dockWidgetContents.findChild(QtWidgets.QWidget, option[0])

            if option[2] == TYPE_COMBOBOX:
                if option[0] in [KEY_D ,KEY_GRD, KEY_PLATETHK]:
                    continue
                if s.currentIndex() == 0:
                    missing_fields_list.append(option[1])


            elif option[2] == TYPE_TEXTBOX:
                if s.text() == '':
                    missing_fields_list.append(option[1])
            else:
                pass

        if len(missing_fields_list) > 0:
            QMessageBox.information(self, "Information",self.generate_missing_fields_error_string(missing_fields_list))
        elif trigger_type == "Save":
            self.design_fn(option_list, data)
            self.saveDesign_inputs()
        else:
            self.design_fn(option_list, data)
            self.pass_d(main, self.design_inputs)
<<<<<<< HEAD
            main.set_input_values(main, self.design_inputs)
            main.get_bolt_details(main)
=======
>>>>>>> 976db981

    def generate_missing_fields_error_string(self, missing_fields_list):
        """

        Args:
            missing_fields_list: list of fields that are not selected or entered

        Returns:
            error string that has to be displayed

        """
        # The base string which should be displayed
        information = "Please input the following required field"
        if len(missing_fields_list) > 1:
            # Adds 's' to the above sentence if there are multiple missing input fields
            information += "s"
        information += ": "

        # Loops through the list of the missing fields and adds each field to the above sentence with a comma

        for item in missing_fields_list:
            information = information + item + ", "

        # Removes the last comma
        information = information[:-2]
        information += "."

        return information

    def validate_beam_beam(self, key):
        if key.currentIndex() == 2:
            self.val()

    def val(self):
        key2 = self.dockWidgetContents.findChild(QtWidgets.QWidget, KEY_SUPTNGSEC)
        key3 = self.dockWidgetContents.findChild(QtWidgets.QWidget, KEY_SUPTDSEC)
        key2.currentIndexChanged.connect(lambda: self.for_key2(key2, key3))
        key3.currentIndexChanged.connect(lambda: self.for_key2(key2, key3))

    def for_key2(self, key2, key3):
        if key2.currentIndex() != 0 and key3.currentIndex() != 0:
            primary = key2.currentText()
            secondary = key3.currentText()
            conn = sqlite3.connect(PATH_TO_DATABASE)
            cursor = conn.execute("SELECT D FROM BEAMS WHERE Designation =( ? ) ", (primary,))
            lst = []
            rows = cursor.fetchall()
            for row in rows:
                lst.append(row)
            p_val = lst[0][0]
            cursor2 = conn.execute("SELECT D FROM BEAMS WHERE Designation = ( ? )", (secondary,))
            lst1 = []
            rows1 = cursor2.fetchall()
            for row1 in rows1:
                lst1.append(row1)
            s_val = lst1[0][0]
            if p_val <= s_val:
                self.btn_Design.setDisabled(True)
                QMessageBox.about(self, 'Information',
                                    "Secondary beam depth is higher than clear depth of primary beam web "
                                    "(No provision in Osdag till now)")

            else:
                self.btn_Design.setDisabled(False)

    def retranslateUi(self):
        _translate = QtCore.QCoreApplication.translate
        self.btnInput.setToolTip(_translate("MainWindow", "Left Dock"))
        self.btnInput.setText(_translate("MainWindow", "input"))
        self.btnOutput.setToolTip(_translate("MainWindow", "Right Dock"))
        self.btnOutput.setText(_translate("MainWindow", "..."))
        self.btnTop.setToolTip(_translate("MainWindow", "Top View"))
        self.btnTop.setText(_translate("MainWindow", "..."))
        self.btnFront.setToolTip(_translate("MainWindow", "Front View"))
        self.btnFront.setText(_translate("MainWindow", "..."))
        self.btnSide.setToolTip(_translate("MainWindow", "Side View"))
        self.btnSide.setText(_translate("MainWindow", "..."))
        self.btn3D.setToolTip(_translate("MainWindow", "3D Model"))
        self.btn3D.setText(_translate("MainWindow", "Model"))
        self.chkBxBeam.setToolTip(_translate("MainWindow", "Beam only"))
        self.chkBxBeam.setText(_translate("MainWindow", "Beam"))
        self.chkBxCol.setToolTip(_translate("MainWindow", "Column only"))
        self.chkBxCol.setText(_translate("MainWindow", "Column"))
        self.chkBxFinplate.setToolTip(_translate("MainWindow", "Finplate only"))
        self.chkBxFinplate.setText(_translate("MainWindow", "Fin Plate"))
        self.menuFile.setTitle(_translate("MainWindow", "File"))
        self.menuEdit.setTitle(_translate("MainWindow", "Edit"))
        self.menuView.setTitle(_translate("MainWindow", "View"))
        self.menuHelp.setTitle(_translate("MainWindow", "Help"))
        self.menuGraphics.setTitle(_translate("MainWindow", "Graphics"))
        self.inputDock.setWindowTitle(_translate("MainWindow", "Input dock"))
        self.pushButton.setText(_translate("MainWindow", "PushButton"))
        self.btn_Reset.setToolTip(_translate("MainWindow", "Alt+R"))
        self.btn_Reset.setText(_translate("MainWindow", "Reset"))
        self.btn_Reset.setShortcut(_translate("MainWindow", "Alt+R"))
        self.btn_Design.setToolTip(_translate("MainWindow", "Alt+D"))
        self.btn_Design.setText(_translate("MainWindow", "Design"))
        self.btn_Design.setShortcut(_translate("MainWindow", "Alt+D"))

        self.outputDock.setWindowTitle(_translate("MainWindow", "Output dock"))

        self.actionInput.setText(_translate("MainWindow", "Input"))
        self.actionInput.setToolTip(_translate("MainWindow", "Input browser"))
        self.actionInputwindow.setText(_translate("MainWindow", "inputwindow"))
        self.actionNew.setText(_translate("MainWindow", "New"))
        self.actionNew.setShortcut(_translate("MainWindow", "Ctrl+N"))
        self.action_load_input.setText(_translate("MainWindow", "Load input"))
        self.action_load_input.setShortcut(_translate("MainWindow", "Ctrl+L"))
        self.action_save_input.setText(_translate("MainWindow", "Save input"))
        self.action_save_input.setIconText(_translate("MainWindow", "Save input"))
        self.action_save_input.setShortcut(_translate("MainWindow", "Ctrl+S"))
        self.actionSave_As.setText(_translate("MainWindow", "Save As"))
        self.actionPrint.setText(_translate("MainWindow", "Print"))
        self.actionCut.setText(_translate("MainWindow", "Cut"))
        self.actionCut.setShortcut(_translate("MainWindow", "Ctrl+X"))
        self.actionCopy.setText(_translate("MainWindow", "Copy"))
        self.actionCopy.setShortcut(_translate("MainWindow", "Ctrl+C"))
        self.actionPaste.setText(_translate("MainWindow", "Paste"))
        self.actionPaste.setShortcut(_translate("MainWindow", "Ctrl+V"))
        self.actionInput_Browser.setText(_translate("MainWindow", "Input Browser"))
        self.actionOutput_Browser.setText(_translate("MainWindow", "Output Browser"))
        self.actionAbout_Osdag.setText(_translate("MainWindow", "About Osdag"))
        self.actionBeam.setText(_translate("MainWindow", "Beam"))
        self.actionColumn.setText(_translate("MainWindow", "Column"))
        self.actionFinplate.setText(_translate("MainWindow", "Finplate"))
        self.actionBolt.setText(_translate("MainWindow", "Bolt"))
        self.action2D_view.setText(_translate("MainWindow", "2D view"))
        self.actionZoom_in.setText(_translate("MainWindow", "Zoom in"))
        self.actionZoom_out.setText(_translate("MainWindow", "Zoom out"))
        self.actionPan.setText(_translate("MainWindow", "Pan"))
        self.actionRotate_3D_model.setText(_translate("MainWindow", "Rotate 3D model"))
        self.actionView_2D_on_XY.setText(_translate("MainWindow", "View 2D on XY"))
        self.actionView_2D_on_YZ.setText(_translate("MainWindow", "View 2D on YZ"))
        self.actionView_2D_on_ZX.setText(_translate("MainWindow", "View 2D on ZX"))
        self.actionModel.setText(_translate("MainWindow", "Model"))
        self.actionEnlarge_font_size.setText(_translate("MainWindow", "Font"))
        self.actionReduce_font_size.setText(_translate("MainWindow", "Reduce font size"))
        self.actionSave_3D_model.setText(_translate("MainWindow", "Save 3D model "))
        self.actionSave_3D_model.setShortcut(_translate("MainWindow", "Alt+3"))
        self.actionSave_current_image.setText(_translate("MainWindow", "Save CAD image "))
        self.actionSave_current_image.setShortcut(_translate("MainWindow", "Alt+I"))
        self.actionSave_log_messages.setText(_translate("MainWindow", "Save log messages"))
        self.actionSave_log_messages.setShortcut(_translate("MainWindow", "Alt+M"))
        self.actionCreate_design_report.setText(_translate("MainWindow", "Create design report"))
        self.actionCreate_design_report.setShortcut(_translate("MainWindow", "Alt+C"))
        self.actionQuit_fin_plate_design.setText(_translate("MainWindow", "Quit fin plate design"))
        self.actionSave_Front_View.setText(_translate("MainWindow", "Save front view"))
        self.actionSave_Front_View.setShortcut(_translate("MainWindow", "Alt+Shift+F"))
        self.actionSave_Top_View.setText(_translate("MainWindow", "Save top view"))
        self.actionSave_Top_View.setShortcut(_translate("MainWindow", "Alt+Shift+T"))
        self.actionSave_Side_View.setText(_translate("MainWindow", "Save side view"))
        self.actionSave_Side_View.setShortcut(_translate("MainWindow", "Alt+Shift+S"))
        self.actionChange_bg_color.setText(_translate("MainWindow", "Change bg color"))
        self.actionShow_beam.setText(_translate("MainWindow", "Show beam"))
        self.actionShow_beam.setShortcut(_translate("MainWindow", "Alt+Shift+B"))
        self.actionShow_column.setText(_translate("MainWindow", "Show column"))
        self.actionShow_column.setShortcut(_translate("MainWindow", "Alt+Shift+C"))
        self.actionShow_finplate.setText(_translate("MainWindow", "Show finplate"))
        self.actionShow_finplate.setShortcut(_translate("MainWindow", "Alt+Shift+A"))
        self.actionChange_background.setText(_translate("MainWindow", "Change background"))
        self.actionShow_all.setText(_translate("MainWindow", "Show all"))
        self.actionShow_all.setShortcut(_translate("MainWindow", "Alt+Shift+M"))
        self.actionDesign_examples.setText(_translate("MainWindow", "Design Examples"))
        self.actionSample_Problems.setText(_translate("MainWindow", "Sample Problems"))
        self.actionSample_Tutorials.setText(_translate("MainWindow", "Video Tutorials"))
        self.actionAbout_Osdag_2.setText(_translate("MainWindow", "About Osdag"))
        self.actionOsdag_Manual.setText(_translate("MainWindow", "Osdag Manual"))
        self.actionAsk_Us_a_Question.setText(_translate("MainWindow", "Ask Us a Question"))
        self.actionFAQ.setText(_translate("MainWindow", "FAQ"))
        self.actionDesign_Preferences.setText(_translate("MainWindow", "Design Preferences"))
        self.actionDesign_Preferences.setShortcut(_translate("MainWindow", "Alt+P"))
        self.actionfinPlate_quit.setText(_translate("MainWindow", "Quit"))
        self.actionfinPlate_quit.setShortcut(_translate("MainWindow", "Shift+Q"))
        self.actio_load_input.setText(_translate("MainWindow", "Load input"))
        self.actio_load_input.setShortcut(_translate("MainWindow", "Ctrl+L"))
        print("Done")

    def dockbtn_clicked(self, widget):

        '''(QWidget) -> None
        This method dock and undock widget(QdockWidget)
        '''

        flag = widget.isHidden()
        if (flag):
            widget.show()
        else:
            widget.hide()

    def design_preferences(self):
        self.designPrefDialog.exec()

    # def column_design_prefer(self):
    #     # designation = str(self.ui.combo_columnSec.currentText())
    #     #TODO:ADD FUNCTION TO GET designation, material_grade
    #     key_1 = self.dockWidgetContents.findChild(QtWidgets.QWidget, KEY_SUPTNGSEC)
    #     designation = key_1.currentText()
    #     key_2 = self.dockWidgetContents.findChild(QtWidgets.QWidget, KEY_MATERIAL)
    #     material_grade = key_2.currentText()
    #     self.designPrefDialog.column_preferences(designation, material_grade)

    def combined_design_prefer(self):
        key_1 = self.dockWidgetContents.findChild(QtWidgets.QWidget, KEY_CONN)
        key_2 = self.dockWidgetContents.findChild(QtWidgets.QWidget, KEY_SUPTNGSEC)
        key_3 = self.dockWidgetContents.findChild(QtWidgets.QWidget, KEY_SUPTDSEC)
        key_4 = self.dockWidgetContents.findChild(QtWidgets.QWidget, KEY_MATERIAL)
        table_1 = "Columns"
        table_2 = "Beams"

        conn = key_1.currentText()
        designation_col = key_2.currentText()
        designation_bm = key_3.currentText()
        material_grade = key_4.currentText()
        if key_2.currentIndex() != 0 and key_3.currentIndex() != 0 and key_4.currentIndex() != 0:
            if conn in VALUES_CONN_1:
                self.designPrefDialog.column_preferences(designation_col, table_1, material_grade)
            elif conn in VALUES_CONN_2:
                self.designPrefDialog.column_preferences(designation_col, table_2, material_grade)
            self.designPrefDialog.beam_preferences(designation_bm, material_grade)



    # def beam_design_prefer(self):
    #     # designation = str(self.ui.combo_beamSec.currentText())
    #     #TODO:ADD FUNCTION TO GET designation, material_grade
    #     key_1 = self.dockWidgetContents.findChild(QtWidgets.QWidget, KEY_SUPTDSEC)
    #     designation = key_1.currentText()
    #     key_2 = self.dockWidgetContents.findChild(QtWidgets.QWidget, KEY_MATERIAL)
    #     material_grade = key_2.currentText()
    #     self.designPrefDialog.beam_preferences(designation, material_grade)

    def closeEvent(self, event):
        '''
        Closing module window.
        '''
        reply = QMessageBox.question(self, 'Message',
                                     "Are you sure you want to quit?", QMessageBox.Yes, QMessageBox.No)

        if reply == QMessageBox.Yes:
            self.closed.emit()
            event.accept()
        else:
            event.ignore()

#
# class DesignPreferences(QDialog):
#
#     def __init__(self, main, parent=None):
#
#         QDialog.__init__(self, parent)
#         self.ui = Ui_Dialog()
#         self.ui.setupUi(self)
#         self.main_controller = parent
#         #self.uiobj = self.main_controller.uiObj
#         self.saved = None
#         # self.ui.combo_design_method.model().item(1).setEnabled(False)
#         # self.ui.combo_design_method.model().item(2).setEnabled(False)
#         # self.save_default_para()
#         dbl_validator = QDoubleValidator()
#         # self.ui.txt_boltFu.setValidator(dbl_validator)
#         # self.ui.txt_boltFu.setMaxLength(7)
#         # self.ui.txt_weldFu.setValidator(dbl_validator)
#         # self.ui.txt_weldFu.setMaxLength(7)
#         # self.ui.btn_defaults.clicked.connect(self.save_default_para)
#         # self.ui.btn_save.clicked.connect(self.save_designPref_para)
#         self.ui.btn_save.hide()
#         self.ui.btn_close.clicked.connect(self.close_designPref)
#         # self.ui.combo_boltHoleType.currentIndexChanged[str].connect(self.get_clearance)
#         # self.ui.pushButton_Import_Column.setDisabled(True)
#         #self.ui.pushButton_Import_Beam.setDisabled(True)
#         # self.ui.pushButton_Add_Column.clicked.connect(self.add_ColumnPref)
#         # self.ui.pushButton_Add_Beam.clicked.connect(self.add_BeamPref)
#         # self.ui.pushButton_Clear_Column.clicked.connect(self.clear_ColumnPref)
#         #self.ui.pushButton_Clear_Beam.clicked.connect(self.clear_BeamPref)
#         # self.ui.pushButton_Download_Column.clicked.connect(self.download_Database_Column)
#         #self.ui.pushButton_Download_Beam.clicked.connect(self.download_Database_Beam)
#
#         # self.ui.pushButton_Import_Column.clicked.connect(self.import_ColumnPref)
#         #self.ui.pushButton_Import_Beam.clicked.connect(self.import_BeamPref)
#         #self.ui.btn_save.clicked.connect(Ui_ModuleWindow.design_preferences(Ui_ModuleWindow()))
#         #self.ui.combo_boltHoleType.currentIndexChanged.connect(my_fn)
#         #self.ui.btn_save.clicked.connect(self.save_fn)
#         self.ui.btn_defaults.clicked.connect(self.default_fn)
#
#     def default_fn(self):
#         for children in self.ui.tab_Bolt.children():
#             if children.objectName() == KEY_DP_BOLT_TYPE:
#                 children.setCurrentIndex(0)
#             elif children.objectName() == KEY_DP_BOLT_HOLE_TYPE:
#                 children.setCurrentIndex(0)
#             elif children.objectName() == KEY_DP_BOLT_MATERIAL_G_O:
#                 children.setText('410')
#             elif children.objectName() == KEY_DP_BOLT_SLIP_FACTOR:
#                 children.setCurrentIndex(4)
#             else:
#                 pass
#         for children in self.ui.tab_Weld.children():
#             if children.objectName() == KEY_DP_WELD_TYPE:
#                 children.setCurrentIndex(0)
#             elif children.objectName() == KEY_DP_WELD_MATERIAL_G_O:
#                 children.setText('410')
#             else:
#                 pass
#         for children in self.ui.tab_Detailing.children():
#             if children.objectName() == KEY_DP_DETAILING_EDGE_TYPE:
#                 children.setCurrentIndex(0)
#             elif children.objectName() == KEY_DP_DETAILING_GAP:
#                 children.setText('10')
#             elif children.objectName() == KEY_DP_DETAILING_CORROSIVE_INFLUENCES:
#                 children.setCurrentIndex(0)
#             else:
#                 pass
#         for children in self.ui.tab_Design.children():
#             if children.objectName() == KEY_DP_DESIGN_METHOD:
#                 children.setCurrentIndex(0)
#             else:
#                 pass
#
#     # def save_fn(self):
#     #     for children in self.ui.tab_Bolt.children():
#     #         if isinstance(children, QtWidgets.QComboBox):
#     #             children.setCurrentIndex(children.currentIndex())
#     #             print('check')
#
#     def save_designPref_para(self):
#         """This routine is responsible for saving all design preferences selected by the user
#         """
#         key_boltHoleType = self.ui.tab_Bolt.findChild(QtWidgets.QWidget, KEY_DP_BOLT_HOLE_TYPE)
#         combo_boltHoleType = key_boltHoleType.currentText()
#         key_boltFu = self.ui.tab_Bolt.findChild(QtWidgets.QWidget, KEY_DP_BOLT_MATERIAL_G_O)
#         line_boltFu = key_boltFu.text()
#         key_slipfactor = self.ui.tab_Bolt.findChild(QtWidgets.QWidget, KEY_DP_BOLT_SLIP_FACTOR)
#         combo_slipfactor = key_slipfactor.currentText()
#         key_weldType = self.ui.tab_Weld.findChild(QtWidgets.QWidget, KEY_DP_WELD_TYPE)
#         combo_weldType = key_weldType.currentText()
#         key_weldFu = self.ui.tab_Weld.findChild(QtWidgets.QWidget, KEY_DP_WELD_MATERIAL_G_O)
#         line_weldFu = key_weldFu.text()
#         key_detailingEdgeType = self.ui.tab_Detailing.findChild(QtWidgets.QWidget, KEY_DP_DETAILING_EDGE_TYPE)
#         combo_detailingEdgeType = key_detailingEdgeType.currentText()
#         key_detailingGap = self.ui.tab_Detailing.findChild(QtWidgets.QWidget, KEY_DP_DETAILING_GAP)
#         line_detailingGap = key_detailingGap.text()
#         key_detailing_memebers = self.ui.tab_Detailing.findChild(QtWidgets.QWidget, KEY_DP_DETAILING_CORROSIVE_INFLUENCES)
#         combo_detailing_memebers = key_detailing_memebers.currentText()
#         key_design_method = self.ui.tab_Design.findChild(QtWidgets.QWidget, KEY_DP_DESIGN_METHOD)
#         combo_design_method = key_design_method.currentText()
#         d1 = {KEY_DP_BOLT_HOLE_TYPE: combo_boltHoleType,
#               KEY_DP_BOLT_MATERIAL_G_O: line_boltFu,
#               KEY_DP_BOLT_SLIP_FACTOR: combo_slipfactor,
#               KEY_DP_WELD_TYPE: combo_weldType,
#               KEY_DP_WELD_MATERIAL_G_O: line_weldFu,
#               KEY_DP_DETAILING_EDGE_TYPE: combo_detailingEdgeType,
#               KEY_DP_DETAILING_GAP: line_detailingGap,
#               KEY_DP_DETAILING_CORROSIVE_INFLUENCES: combo_detailing_memebers, KEY_DP_DESIGN_METHOD: combo_design_method}
#         return d1
#
#     def highlight_slipfactor_description(self):
#         """Highlight the description of currosponding slipfactor on selection of inputs
#         Note : This routine is not in use in current version
#         :return:
#         """
#         slip_factor = str(self.ui.combo_slipfactor.currentText())
#         self.textCursor = QTextCursor(self.ui.textBrowser.document())
#         cursor = self.textCursor
#         # Setup the desired format for matches
#         format = QTextCharFormat()
#         format.setBackground(QBrush(QColor("red")))
#         # Setup the regex engine
#         pattern = str(slip_factor)
#         regex = QRegExp(pattern)
#         # Process the displayed document
#         pos = 0
#         index = regex.indexIn(self.ui.textBrowser.toPlainText(), pos)
#         while (index != -1):
#             # Select the matched text and apply the desired format
#             cursor.setPosition(index)
#             cursor.movePosition(QTextCursor.EndOfLine, 1)
#             # cursor.movePosition(QTextCursor.EndOfWord, 1)
#             cursor.mergeCharFormat(format)
#             # Move to the next match
#             pos = index + regex.matchedLength()
#             index = regex.indexIn(self.ui.textBrowser.toPlainText(), pos)
#
#     # def connect_to_database_update_other_attributes(self, table, designation):
#     #     self.path_to_database = "ResourceFiles/Database/Intg_osdag.sqlite"
#     #     conn = sqlite3.connect(self.path_to_database)
#     #     db_query = "SELECT * FROM " + table + " WHERE Designation = ?"
#     #     cur = conn.cursor()
#     #     cur.execute(db_query, (designation,))
#     #     row = cur.fetchone()
#     #     self.mass = row[2]
#     #     self.area = row[3]
#     #     self.depth = row[4]
#     #     self.flange_width = row[5]
#     #     self.web_thickness = row[6]
#     #     self.flange_thickness = row[7]
#     #     self.flange_slope = row[8]
#     #     self.root_radius = row[9]
#     #     self.toe_radius = row[10]
#     #     self.mom_inertia_z = row[11]
#     #     self.mom_inertia_y = row[12]
#     #     self.rad_of_gy_z = row[13]
#     #     self.rad_of_gy_y = row[14]
#     #     self.elast_sec_mod_z = row[15]
#     #     self.elast_sec_mod_y = row[16]
#     #     self.plast_sec_mod_z = row[17]
#     #     self.plast_sec_mod_y = row[18]
#     #     self.source = row[19]
#     #
#     #     conn.close()
#     def column_preferences(self, designation, table, material_grade):
#         col_attributes = Section(designation, material_grade)
#         Section.connect_to_database_update_other_attributes(col_attributes, table, designation)
#         if table == "Beams":
#             self.ui.tabWidget.setTabText(self.ui.tabWidget.indexOf(self.ui.tab_Column), KEY_DISP_PRIBM)
#             self.ui.tabWidget.setTabText(self.ui.tabWidget.indexOf(self.ui.tab_Beam), KEY_DISP_SECBM)
#         else:
#             self.ui.tabWidget.setTabText(self.ui.tabWidget.indexOf(self.ui.tab_Column), KEY_DISP_COLSEC)
#             self.ui.tabWidget.setTabText(self.ui.tabWidget.indexOf(self.ui.tab_Beam), KEY_DISP_BEAMSEC)
#         for ch in self.ui.tab_Column.children():
#             if ch.objectName() == KEY_SUPTNGSEC_DESIGNATION:
#                 ch.setText(designation)
#         # self.ui.lineEdit_Designation_Column.setText(designation)
#         # self.ui.lineEdit_Source_Column.setText(col_attributes.source)
#         # self.ui.lineEdit_UltimateStrength_Column.setText(str(col_attributes.fu))
#         # self.ui.lineEdit_YieldStrength_Column.setText(str(col_attributes.fy))
#         # self.ui.lineEdit_Depth_Column.setText(str(col_attributes.depth))
#         # self.ui.lineEdit_FlangeWidth_Column.setText(str(col_attributes.flange_width))
#         # self.ui.lineEdit_FlangeThickness_Column.setText(str(col_attributes.flange_thickness))
#         # self.ui.lineEdit_WeBThickness_Column.setText(str(col_attributes.web_thickness))
#         # self.ui.lineEdit_FlangeSlope_Column.setText(str(col_attributes.flange_slope))
#         # self.ui.lineEdit_RootRadius_Column.setText(str(col_attributes.root_radius))
#         # self.ui.lineEdit_ToeRadius_Column.setText(str(col_attributes.toe_radius))
#         # self.ui.lineEdit_ModElasticity_Column.setText("200")
#         # self.ui.lineEdit_ModElasticity_Column.setDisabled(True)
#         # self.ui.lineEdit_ModulusOfRigidity_Column.setText("76.9")
#         # self.ui.lineEdit_ModulusOfRigidity_Column.setDisabled(True)
#         # self.ui.lineEdit_PoissionsRatio_Column.setText("0.3")
#         # self.ui.lineEdit_PoissionsRatio_Column.setDisabled(True)
#         # self.ui.lineEdit_ThermalExpansion_Column.setText("12")
#         # self.ui.lineEdit_ThermalExpansion_Column.setDisabled(True)
#         # self.ui.lineEdit_Mass_Column.setText(str(col_attributes.mass))
#         # self.ui.lineEdit_SectionalArea_Column.setText(str(col_attributes.area))
#         # self.ui.lineEdit_MomentOfAreaZ_Column.setText(str(col_attributes.mom_inertia_z))
#         # self.ui.lineEdit_MomentOfAreaY_Column.setText(str(col_attributes.mom_inertia_y))
#         # self.ui.lineEdit_RogZ_Column.setText(str(col_attributes.rad_of_gy_z))
#         # self.ui.lineEdit_RogY_Column.setText(str(col_attributes.rad_of_gy_y))
#         # self.ui.lineEdit_ElasticModZ_Column.setText(str(col_attributes.elast_sec_mod_z))
#         # self.ui.lineEdit_ElasticModY_Column.setText(str(col_attributes.elast_sec_mod_y))
#         # self.ui.lineEdit_ElasticModPZ_Column.setText(str(col_attributes.plast_sec_mod_z))
#         # self.ui.lineEdit_ElasticModPY_Column.setText(str(col_attributes.plast_sec_mod_y))
#         # self.ui.pushButton_Add_Column.setEnabled(True)
#         # self.ui.pushButton_Add_Column.clicked.connect(lambda: self.add_ColumnPref(table))
#         #
#         # if (
#         #         self.ui.lineEdit_Depth_Column.text() != "" and self.ui.lineEdit_FlangeWidth_Column.text() != "" and self.ui.lineEdit_FlangeThickness_Column.text() != ""
#         #         and self.ui.lineEdit_WeBThickness_Column.text() != ""):
#         #     self.ui.lineEdit_Depth_Column.textChanged.connect(self.new_sectionalprop_Column)
#         #     self.ui.lineEdit_FlangeWidth_Column.textChanged.connect(self.new_sectionalprop_Column)
#         #     self.ui.lineEdit_FlangeThickness_Column.textChanged.connect(self.new_sectionalprop_Column)
#         #     self.ui.lineEdit_WeBThickness_Column.textChanged.connect(self.new_sectionalprop_Column)
#
#     def beam_preferences(self, designation, table, material_grade):
#         beam_attributes = Section(designation,material_grade)
#         Section.connect_to_database_update_other_attributes(beam_attributes, table, designation)
#         self.ui.lineEdit_Designation_Beam.setText(designation)
#         self.ui.lineEdit_Source_Beam.setText(str(beam_attributes.source))
#         self.ui.lineEdit_UltimateStrength_Beam.setText(str(beam_attributes.fu))
#         self.ui.lineEdit_YieldStrength_Beam.setText(str(beam_attributes.fy))
#         self.ui.lineEdit_Depth_Beam.setText(str(beam_attributes.depth))
#         self.ui.lineEdit_FlangeWidth_Beam.setText(str(beam_attributes.flange_width))
#         self.ui.lineEdit_FlangeThickness_Beam.setText(str(beam_attributes.flange_thickness))
#         self.ui.lineEdit_WeBThickness_Beam.setText(str(beam_attributes.web_thickness))
#         self.ui.lineEdit_FlangeSlope_Beam.setText(str(beam_attributes.flange_slope))
#         self.ui.lineEdit_RootRadius_Beam.setText(str(beam_attributes.root_radius))
#         self.ui.lineEdit_ToeRadius_Beam.setText(str(beam_attributes.toe_radius))
#         self.ui.lineEdit_ModElasticity_Beam.setText("200")
#         self.ui.lineEdit_ModElasticity_Beam.setDisabled(True)
#         self.ui.lineEdit_ModulusOfRigidity_Beam.setText("76.9")
#         self.ui.lineEdit_ModulusOfRigidity_Beam.setDisabled(True)
#         self.ui.lineEdit_PoissonsRatio_Beam.setText("0.3")
#         self.ui.lineEdit_PoissonsRatio_Beam.setDisabled(True)
#         self.ui.lineEdit_ThermalExpansion_Beam.setText("12")
#         self.ui.lineEdit_ThermalExpansion_Beam.setDisabled(True)
#         self.ui.lineEdit_Mass_Beam.setText(str(beam_attributes.mass))
#         self.ui.lineEdit_SectionalArea_Beam.setText(str(beam_attributes.area))
#         self.ui.lineEdit_MomentOfAreaZ_Beam.setText(str(beam_attributes.mom_inertia_z))
#         self.ui.lineEdit_MomentOfAreaY_Beam.setText(str(beam_attributes.mom_inertia_y))
#         self.ui.lineEdit_RogZ_Beam.setText(str(beam_attributes.rad_of_gy_z))
#         self.ui.lineEdit_RogY_Beam.setText(str(beam_attributes.rad_of_gy_y))
#         self.ui.lineEdit_ElasticModZ_Beam.setText(str(beam_attributes.elast_sec_mod_z))
#         self.ui.lineEdit_ElasticModY_Beam.setText(str(beam_attributes.elast_sec_mod_y))
#         self.ui.lineEdit_ElasticModPZ_Beam.setText(str(beam_attributes.plast_sec_mod_z))
#         self.ui.lineEdit_ElasticModPY_Beam.setText(str(beam_attributes.plast_sec_mod_y))
#         self.ui.pushButton_Add_Beam.setEnabled(True)
#         self.ui.pushButton_Add_Beam.clicked.connect(self.add_BeamPref)
#
#
#         if (
#                 self.ui.lineEdit_Depth_Beam.text() != "" and self.ui.lineEdit_FlangeWidth_Beam.text() != "" and self.ui.lineEdit_FlangeThickness_Beam.text() != ""
#                 and self.ui.lineEdit_WeBThickness_Beam.text() != ""):
#             self.ui.lineEdit_Depth_Beam.textChanged.connect(self.new_sectionalprop_Beam)
#             self.ui.lineEdit_FlangeWidth_Beam.textChanged.connect(self.new_sectionalprop_Beam)
#             self.ui.lineEdit_FlangeThickness_Beam.textChanged.connect(self.new_sectionalprop_Beam)
#             self.ui.lineEdit_WeBThickness_Beam.textChanged.connect(self.new_sectionalprop_Beam)
#
#     def new_sectionalprop_Column(self):
#         if self.ui.lineEdit_Depth_Column.text() == "":
#             return
#         else:
#             D = float(self.ui.lineEdit_Depth_Column.text())
#
#         if self.ui.lineEdit_FlangeWidth_Column.text() == "":
#             return
#         else:
#             B = float(self.ui.lineEdit_FlangeWidth_Column.text())
#
#         if self.ui.lineEdit_FlangeThickness_Column.text() == "":
#             return
#         else:
#             t_w = float(self.ui.lineEdit_FlangeThickness_Column.text())
#
#         if self.ui.lineEdit_WeBThickness_Column.text() == "":
#             return
#         else:
#             t_f = float(self.ui.lineEdit_WeBThickness_Column.text())
#
#         self.sectionalprop = I_sectional_Properties()
#         self.ui.lineEdit_Mass_Column.setText(str(self.sectionalprop.calc_Mass(D, B, t_w, t_f)))
#         self.ui.lineEdit_SectionalArea_Column.setText(str(self.sectionalprop.calc_Area(D, B, t_w, t_f)))
#         self.ui.lineEdit_MomentOfAreaZ_Column.setText(str(self.sectionalprop.calc_MomentOfAreaZ(D, B, t_w, t_f)))
#         self.ui.lineEdit_MomentOfAreaY_Column.setText(str(self.sectionalprop.calc_MomentOfAreaY(D, B, t_w, t_f)))
#         self.ui.lineEdit_RogZ_Column.setText(str(self.sectionalprop.calc_RogZ(D, B, t_w, t_f)))
#         self.ui.lineEdit_RogY_Column.setText(str(self.sectionalprop.calc_RogY(D, B, t_w, t_f)))
#         self.ui.lineEdit_ElasticModZ_Column.setText(str(self.sectionalprop.calc_ElasticModulusZz(D, B, t_w, t_f)))
#         self.ui.lineEdit_ElasticModY_Column.setText(str(self.sectionalprop.calc_ElasticModulusZy(D, B, t_w, t_f)))
#         self.ui.lineEdit_ElasticModPZ_Column.setText(str(self.sectionalprop.calc_PlasticModulusZpz(D, B, t_w, t_f)))
#         self.ui.lineEdit_ElasticModPY_Column.setText(str(self.sectionalprop.calc_PlasticModulusZpy(D, B, t_w, t_f)))
#
#         self.ui.pushButton_Add_Column.setEnabled(True)
#
#     def new_sectionalprop_Beam(self):
#         if self.ui.lineEdit_Depth_Beam.text() == "":
#             return
#         else:
#             D = float(self.ui.lineEdit_Depth_Beam.text())
#
#         if self.ui.lineEdit_FlangeWidth_Beam.text() == "":
#             return
#         else:
#             B = float(self.ui.lineEdit_FlangeWidth_Beam.text())
#
#         if self.ui.lineEdit_FlangeThickness_Beam.text() == "":
#             return
#         else:
#             t_w = float(self.ui.lineEdit_FlangeThickness_Beam.text())
#
#         if self.ui.lineEdit_WeBThickness_Beam.text() == "":
#             return
#         else:
#             t_f = float(self.ui.lineEdit_WeBThickness_Beam.text())
#
#         self.sectionalprop = I_sectional_Properties()
#         self.ui.lineEdit_Mass_Beam.setText(str(self.sectionalprop.calc_Mass(D, B, t_w, t_f)))
#         self.ui.lineEdit_SectionalArea_Beam.setText(str(self.sectionalprop.calc_Area(D, B, t_w, t_f)))
#         self.ui.lineEdit_MomentOfAreaZ_Beam.setText(str(self.sectionalprop.calc_MomentOfAreaZ(D, B, t_w, t_f)))
#         self.ui.lineEdit_MomentOfAreaY_Beam.setText(str(self.sectionalprop.calc_MomentOfAreaY(D, B, t_w, t_f)))
#         self.ui.lineEdit_RogZ_Beam.setText(str(self.sectionalprop.calc_RogZ(D, B, t_w, t_f)))
#         self.ui.lineEdit_RogY_Beam.setText(str(self.sectionalprop.calc_RogY(D, B, t_w, t_f)))
#         self.ui.lineEdit_ElasticModZ_Beam.setText(str(self.sectionalprop.calc_ElasticModulusZz(D, B, t_w, t_f)))
#         self.ui.lineEdit_ElasticModY_Beam.setText(str(self.sectionalprop.calc_ElasticModulusZy(D, B, t_w, t_f)))
#         self.ui.lineEdit_ElasticModPZ_Beam.setText(str(self.sectionalprop.calc_PlasticModulusZpz(D, B, t_w, t_f)))
#         self.ui.lineEdit_ElasticModPY_Beam.setText(str(self.sectionalprop.calc_PlasticModulusZpy(D, B, t_w, t_f)))
#         self.ui.pushButton_Add_Beam.setEnabled(True)
#
#     def add_ColumnPref(self, table):
#
#         if (
#                 self.ui.lineEdit_Designation_Column.text() == "" or self.ui.lineEdit_Mass_Column.text() == "" or self.ui.lineEdit_SectionalArea_Column.text() == "" or self.ui.lineEdit_Depth_Column.text() == ""
#                 or self.ui.lineEdit_FlangeWidth_Column.text() == "" or self.ui.lineEdit_WeBThickness_Column.text() == "" or self.ui.lineEdit_FlangeThickness_Column.text() == "" or self.ui.lineEdit_FlangeSlope_Column.text() == ""
#                 or self.ui.lineEdit_RootRadius_Column.text() == "" or self.ui.lineEdit_ToeRadius_Column.text() == "" or self.ui.lineEdit_MomentOfAreaZ_Column.text() == "" or self.ui.lineEdit_MomentOfAreaY_Column.text() == ""
#                 or self.ui.lineEdit_RogZ_Column.text() == "" or self.ui.lineEdit_RogY_Column.text() == "" or self.ui.lineEdit_ElasticModZ_Column.text() == "" or self.ui.lineEdit_ElasticModY_Column.text() == ""
#                 or self.ui.lineEdit_Source_Column.text() == ""):
#             QMessageBox.information(QMessageBox(), 'Warning', 'Please Fill all missing parameters!')
#             self.ui.pushButton_Add_Column.setDisabled(True)
#
#
#         else:
#             self.ui.pushButton_Add_Column.setEnabled(True)
#             Designation_c = self.ui.lineEdit_Designation_Column.text()
#             Mass_c = float(self.ui.lineEdit_Mass_Column.text())
#             Area_c = float(self.ui.lineEdit_SectionalArea_Column.text())
#             D_c = float(self.ui.lineEdit_Depth_Column.text())
#             B_c = float(self.ui.lineEdit_FlangeWidth_Column.text())
#             tw_c = float(self.ui.lineEdit_WeBThickness_Column.text())
#             T_c = float(self.ui.lineEdit_FlangeThickness_Column.text())
#             FlangeSlope_c = float(self.ui.lineEdit_FlangeSlope_Column.text())
#             R1_c = float(self.ui.lineEdit_RootRadius_Column.text())
#             R2_c = float(self.ui.lineEdit_ToeRadius_Column.text())
#             Iz_c = float(self.ui.lineEdit_MomentOfAreaZ_Column.text())
#             Iy_c = float(self.ui.lineEdit_MomentOfAreaY_Column.text())
#             rz_c = float(self.ui.lineEdit_RogZ_Column.text())
#             ry_c = float(self.ui.lineEdit_RogY_Column.text())
#             Zz_c = float(self.ui.lineEdit_ElasticModZ_Column.text())
#             Zy_c = float(self.ui.lineEdit_ElasticModY_Column.text())
#             if (self.ui.lineEdit_ElasticModPZ_Column.text() == "" or self.ui.lineEdit_ElasticModPY_Column.text() == ""):
#                 self.ui.lineEdit_ElasticModPZ_Column.setText("0")
#                 self.ui.lineEdit_ElasticModPY_Column.setText("0")
#             Zpz_c = self.ui.lineEdit_ElasticModPZ_Column.text()
#             Zpy_c = self.ui.lineEdit_ElasticModPY_Column.text()
#             Source_c = self.ui.lineEdit_Source_Column.text()
#
#             conn = sqlite3.connect(PATH_TO_DATABASE)
#
#             c = conn.cursor()
#             if table == "Beams":
#                 c.execute("SELECT count(*) FROM Beams WHERE Designation = ?", (Designation_c,))
#                 data = c.fetchone()[0]
#             else:
#                 c.execute("SELECT count(*) FROM Columns WHERE Designation = ?", (Designation_c,))
#                 data = c.fetchone()[0]
#             if data == 0:
#                 if table == "Beams":
#                     c.execute('''INSERT INTO Beams (Designation,Mass,Area,D,B,tw,T,R1,R2,Iz,Iy,rz,ry,
#                                                                                                                Zz,zy,Zpz,Zpy,FlangeSlope,Source) VALUES (?,?,?,?,?,?,?,?,?,?,?,?,?,?,?,?,?,?,?)''',
#                               (Designation_c, Mass_c, Area_c,
#                                D_c, B_c, tw_c, T_c,
#                                R1_c, R2_c, Iz_c, Iy_c, rz_c,
#                                ry_c, Zz_c, Zy_c,
#                                Zpz_c, Zpy_c, FlangeSlope_c, Source_c))
#                     conn.commit()
#                 else:
#                     c.execute('''INSERT INTO Columns (Designation,Mass,Area,D,B,tw,T,R1,R2,Iz,Iy,rz,ry,
#                                                                                            Zz,zy,Zpz,Zpy,FlangeSlope,Source) VALUES (?,?,?,?,?,?,?,?,?,?,?,?,?,?,?,?,?,?,?)''',
#                               (Designation_c, Mass_c, Area_c,
#                                D_c, B_c, tw_c, T_c,
#                                R1_c, R2_c, Iz_c, Iy_c, rz_c,
#                                ry_c, Zz_c, Zy_c,
#                                Zpz_c, Zpy_c, FlangeSlope_c, Source_c))
#                     conn.commit()
#                 c.close()
#                 conn.close()
#                 QMessageBox.information(QMessageBox(), 'Information', 'Data is added successfully to the database!')
#             else:
#                 QMessageBox.information(QMessageBox(), 'Warning', 'Designation is already exist in Database!')
#                 self.clear_ColumnPref()
#
#     def add_BeamPref(self):
#
#         if (
#                 self.ui.lineEdit_Designation_Beam.text() == "" or self.ui.lineEdit_Mass_Beam.text() == "" or self.ui.lineEdit_SectionalArea_Beam.text() == "" or self.ui.lineEdit_Depth_Beam.text() == ""
#                 or self.ui.lineEdit_FlangeWidth_Beam.text() == "" or self.ui.lineEdit_WeBThickness_Beam.text() == "" or self.ui.lineEdit_FlangeThickness_Beam.text() == "" or self.ui.lineEdit_FlangeSlope_Beam.text() == ""
#                 or self.ui.lineEdit_RootRadius_Beam.text() == "" or self.ui.lineEdit_ToeRadius_Beam.text() == "" or self.ui.lineEdit_MomentOfAreaZ_Beam.text() == "" or self.ui.lineEdit_MomentOfAreaY_Beam.text() == ""
#                 or self.ui.lineEdit_RogZ_Beam.text() == "" or self.ui.lineEdit_RogY_Beam.text() == "" or self.ui.lineEdit_ElasticModZ_Beam.text() == "" or self.ui.lineEdit_ElasticModY_Beam.text() == ""
#                 or self.ui.lineEdit_Source_Beam.text() == ""):
#             QMessageBox.information(QMessageBox(), 'Warning', 'Please Fill all missing parameters!')
#             self.ui.pushButton_Add_Beam.setDisabled(True)
#
#         else:
#             self.ui.pushButton_Add_Beam.setEnabled(True)
#             Designation_b = self.ui.lineEdit_Designation_Beam.text()
#             Mass_b = float(self.ui.lineEdit_Mass_Beam.text())
#             Area_b = float(self.ui.lineEdit_SectionalArea_Beam.text())
#             D_b = float(self.ui.lineEdit_Depth_Beam.text())
#             B_b = float(self.ui.lineEdit_FlangeWidth_Beam.text())
#             tw_b = float(self.ui.lineEdit_WeBThickness_Beam.text())
#             T_b = float(self.ui.lineEdit_FlangeThickness_Beam.text())
#             FlangeSlope_b = float(self.ui.lineEdit_FlangeSlope_Beam.text())
#             R1_b = float(self.ui.lineEdit_RootRadius_Beam.text())
#             R2_b = float(self.ui.lineEdit_ToeRadius_Beam.text())
#             Iz_b = float(self.ui.lineEdit_MomentOfAreaZ_Beam.text())
#             Iy_b = float(self.ui.lineEdit_MomentOfAreaY_Beam.text())
#             rz_b = float(self.ui.lineEdit_RogZ_Beam.text())
#             ry_b = float(self.ui.lineEdit_RogY_Beam.text())
#             Zz_b = float(self.ui.lineEdit_ElasticModZ_Beam.text())
#             Zy_b = float(self.ui.lineEdit_ElasticModY_Beam.text())
#             if (self.ui.lineEdit_ElasticModPZ_Beam.text() == "" or self.ui.lineEdit_ElasticModPY_Beam.text() == ""):
#                 self.ui.lineEdit_ElasticModPZ_Beam.setText("0")
#                 self.ui.lineEdit_ElasticModPY_Beam.setText("0")
#             Zpz_b = self.ui.lineEdit_ElasticModPZ_Beam.text()
#             Zpy_b = self.ui.lineEdit_ElasticModPY_Beam.text()
#             Source_b = self.ui.lineEdit_Source_Beam.text()
#
#             conn = sqlite3.connect(PATH_TO_DATABASE)
#
#             c = conn.cursor()
#             c.execute("SELECT count(*) FROM Beams WHERE Designation = ?", (Designation_b,))
#             data = c.fetchone()[0]
#             if data == 0:
#                 c.execute('''INSERT INTO Beams (Designation,Mass,Area,D,B,tw,T,R1,R2,Iz,Iy,rz,ry,Zz,zy,Zpz,Zpy,
#     				                                                FlangeSlope,Source) VALUES (?,?,?,?,?,?,?,?,?,?,?,?,?,?,?,?,?,?,?)''',
#                           (Designation_b, Mass_b, Area_b,
#                            D_b, B_b, tw_b, T_b, FlangeSlope_b,
#                            R1_b, R2_b, Iz_b, Iy_b, rz_b,
#                            ry_b, Zz_b, Zy_b,
#                            Zpz_b, Zpy_b, Source_b))
#                 conn.commit()
#                 c.close()
#                 conn.close()
#                 QMessageBox.information(QMessageBox(), 'Information', 'Data is added successfully to the database.')
#             else:
#                 QMessageBox.information(QMessageBox(), 'Warning', 'Designation is already exist in Database!')
#                 self.clear_BeamPref()
#
#     def clear_ColumnPref(self):
#         self.ui.lineEdit_Designation_Column.clear()
#         self.ui.lineEdit_Source_Column.clear()
#         self.ui.lineEdit_UltimateStrength_Column.clear()
#         self.ui.lineEdit_YieldStrength_Column.clear()
#         self.ui.lineEdit_Depth_Column.clear()
#         self.ui.lineEdit_FlangeWidth_Column.clear()
#         self.ui.lineEdit_FlangeThickness_Column.clear()
#         self.ui.lineEdit_WeBThickness_Column.clear()
#         self.ui.lineEdit_FlangeSlope_Column.clear()
#         self.ui.lineEdit_RootRadius_Column.clear()
#         self.ui.lineEdit_ToeRadius_Column.clear()
#         self.ui.lineEdit_Mass_Column.clear()
#         self.ui.lineEdit_SectionalArea_Column.clear()
#         self.ui.lineEdit_MomentOfAreaZ_Column.clear()
#         self.ui.lineEdit_MomentOfAreaY_Column.clear()
#         self.ui.lineEdit_RogZ_Column.clear()
#         self.ui.lineEdit_RogY_Column.clear()
#         self.ui.lineEdit_ElasticModZ_Column.clear()
#         self.ui.lineEdit_ElasticModY_Column.clear()
#         self.ui.lineEdit_ElasticModPZ_Column.clear()
#         self.ui.lineEdit_ElasticModPY_Column.clear()
#         self.ui.pushButton_Add_Column.setDisabled(True)
#
#     def clear_BeamPref(self):
#         self.ui.lineEdit_Designation_Beam.clear()
#         self.ui.lineEdit_Source_Beam.clear()
#         self.ui.lineEdit_UltimateStrength_Beam.clear()
#         self.ui.lineEdit_YieldStrength_Beam.clear()
#         self.ui.lineEdit_Depth_Beam.clear()
#         self.ui.lineEdit_FlangeWidth_Beam.clear()
#         self.ui.lineEdit_FlangeThickness_Beam.clear()
#         self.ui.lineEdit_WeBThickness_Beam.clear()
#         self.ui.lineEdit_FlangeSlope_Beam.clear()
#         self.ui.lineEdit_RootRadius_Beam.clear()
#         self.ui.lineEdit_ToeRadius_Beam.clear()
#         self.ui.lineEdit_Mass_Beam.clear()
#         self.ui.lineEdit_SectionalArea_Beam.clear()
#         self.ui.lineEdit_MomentOfAreaZ_Beam.clear()
#         self.ui.lineEdit_MomentOfAreaY_Beam.clear()
#         self.ui.lineEdit_RogZ_Beam.clear()
#         self.ui.lineEdit_RogY_Beam.clear()
#         self.ui.lineEdit_ElasticModZ_Beam.clear()
#         self.ui.lineEdit_ElasticModY_Beam.clear()
#         self.ui.lineEdit_ElasticModPZ_Beam.clear()
#         self.ui.lineEdit_ElasticModPY_Beam.clear()
#         self.ui.pushButton_Add_Beam.setDisabled(True)
#
#     def download_Database_Column(self):
#         file_path = os.path.abspath(os.path.join(os.getcwd(), os.path.join("ResourceFiles", "add_sections.xlsx")))
#         shutil.copyfile(file_path, os.path.join(str(self.folder), "images_html", "add_sections.xlsx"))
#         QMessageBox.information(QMessageBox(), 'Information', 'Your File is Downloaded in your selected workspace')
#         self.ui.pushButton_Import_Column.setEnabled(True)
#
#     def download_Database_Beam(self):
#         file_path = os.path.abspath(os.path.join(os.getcwd(), os.path.join("ResourceFiles", "add_sections.xlsx")))
#         shutil.copyfile(file_path, os.path.join(str(self.folder), "images_html", "add_sections.xlsx"))
#         QMessageBox.information(QMessageBox(), 'Information', 'Your File is Downloaded in your selected workspace')
#         self.ui.pushButton_Import_Beam.setEnabled(True)
#
#     def import_ColumnPref(self):
#         wb = openpyxl.load_workbook(os.path.join(str(self.folder), "images_html", "add_sections.xlsx"))
#         sheet = wb['First Sheet']
#         conn = sqlite3.connect('ResourceFiles/Database/Intg_osdag.sqlite')
#
#         for rowNum in range(2, sheet.max_row + 1):
#             designation = sheet.cell(row=rowNum, column=2).value
#             mass = sheet.cell(row=rowNum, column=3).value
#             area = sheet.cell(row=rowNum, column=4).value
#             d = sheet.cell(row=rowNum, column=5).value
#             b = sheet.cell(row=rowNum, column=6).value
#             tw = sheet.cell(row=rowNum, column=7).value
#             t = sheet.cell(row=rowNum, column=8).value
#             flangeSlope = sheet.cell(row=rowNum, column=9).value
#             r1 = sheet.cell(row=rowNum, column=10).value
#             r2 = sheet.cell(row=rowNum, column=11).value
#             iz = sheet.cell(row=rowNum, column=12).value
#             iy = sheet.cell(row=rowNum, column=13).value
#             rz = sheet.cell(row=rowNum, column=14).value
#             ry = sheet.cell(row=rowNum, column=15).value
#             zz = sheet.cell(row=rowNum, column=16).value
#             zy = sheet.cell(row=rowNum, column=17).value
#             zpz = sheet.cell(row=rowNum, column=18).value
#             zpy = sheet.cell(row=rowNum, column=19).value
#             source = sheet.cell(row=rowNum, column=20).value
#             c = conn.cursor()
#             c.execute("SELECT count(*) FROM Columns WHERE Designation = ?", (designation,))
#             data = c.fetchone()[0]
#             if data == 0:
#                 c.execute('''INSERT INTO Columns (Designation,Mass,Area,D,B,tw,T,R1,R2,Iz,Iy,rz,ry,
#     				                           Zz,zy,Zpz,Zpy,FlangeSlope,Source) VALUES (?,?,?,?,?,?,?,?,?,?,?,?,?,?,?,?,?,?,?)''',
#                           (designation, mass, area,
#                            d, b, tw, t,
#                            r1, r2, iz, iy, rz, ry,
#                            zz, zy
#                            ,
#                            zpz, zpy, flangeSlope, source))
#                 conn.commit()
#                 c.close()
#
#         conn.close()
#         QMessageBox.information(QMessageBox(), 'Successful', ' File data is imported successfully to the database.')
#         self.ui.pushButton_Import_Column.setDisabled(True)
#
#     def import_BeamPref(self):
#         wb = openpyxl.load_workbook(os.path.join(str(self.folder), "images_html", "add_sections.xlsx"))
#         sheet = wb['First Sheet']
#         conn = sqlite3.connect('ResourceFiles/Database/Intg_osdag.sqlite')
#
#         for rowNum in range(2, sheet.max_row + 1):
#             designation = sheet.cell(row=rowNum, column=2).value
#             mass = sheet.cell(row=rowNum, column=3).value
#             area = sheet.cell(row=rowNum, column=4).value
#             d = sheet.cell(row=rowNum, column=5).value
#             b = sheet.cell(row=rowNum, column=6).value
#             tw = sheet.cell(row=rowNum, column=7).value
#             t = sheet.cell(row=rowNum, column=8).value
#             flangeSlope = sheet.cell(row=rowNum, column=9).value
#             r1 = sheet.cell(row=rowNum, column=10).value
#             r2 = sheet.cell(row=rowNum, column=11).value
#             iz = sheet.cell(row=rowNum, column=12).value
#             iy = sheet.cell(row=rowNum, column=13).value
#             rz = sheet.cell(row=rowNum, column=14).value
#             ry = sheet.cell(row=rowNum, column=15).value
#             zz = sheet.cell(row=rowNum, column=16).value
#             zy = sheet.cell(row=rowNum, column=17).value
#             zpz = sheet.cell(row=rowNum, column=18).value
#             zpy = sheet.cell(row=rowNum, column=19).value
#             source = sheet.cell(row=rowNum, column=20).value
#
#             c = conn.cursor()
#             c.execute("SELECT count(*) FROM Beams WHERE Designation = ?", (designation,))
#             data = c.fetchone()[0]
#             if data == 0:
#                 c.execute('''INSERT INTO Beams (Designation,Mass,Area,D,B,tw,T,FlangeSlope,R1,R2,Iz,Iy,rz,ry,
#             				                           Zz,zy,Zpz,Zpy,Source) VALUES (?,?,?,?,?,?,?,?,?,?,?,?,?,?,?,?,?,?,?)''',
#                           (designation, mass, area,
#                            d, b, tw, t,
#                            flangeSlope, r1
#                            ,
#                            r2, iz, iy, rz, ry,
#                            zz, zy
#                            ,
#                            zpz, zpy, source))
#                 conn.commit()
#                 c.close()
#
#         conn.close()
#         QMessageBox.information(QMessageBox(), 'Successful', ' File data is imported successfully to the database.')
#         self.ui.pushButton_Import_Beam.setDisabled(True)
#
#     def close_designPref(self):
#         self.close()
#
#     def closeEvent(self, QCloseEvent):
#         self.save_designPref_para()
#         QCloseEvent.accept()

from . import icons_rc
if __name__ == '__main__':
    import sys
    app = QtWidgets.QApplication(sys.argv)
    MainWindow = QtWidgets.QMainWindow()
    ui = Ui_ModuleWindow()
    ui.setupUi(MainWindow)
    MainWindow.show()
    sys.exit(app.exec_())<|MERGE_RESOLUTION|>--- conflicted
+++ resolved
@@ -1027,11 +1027,7 @@
 
                     key.setItemData(indx, QBrush(QColor("red")), Qt.TextColorRole)
 
-<<<<<<< HEAD
     def validateInputsOnDesignBtn(self, main,data,trigger_type):
-=======
-    def validateInputsOnDesignBtn(self, main, data):
->>>>>>> 976db981
 
         option_list = main.input_values(self)
         missing_fields_list = []
@@ -1062,11 +1058,9 @@
         else:
             self.design_fn(option_list, data)
             self.pass_d(main, self.design_inputs)
-<<<<<<< HEAD
             main.set_input_values(main, self.design_inputs)
             main.get_bolt_details(main)
-=======
->>>>>>> 976db981
+
 
     def generate_missing_fields_error_string(self, missing_fields_list):
         """
