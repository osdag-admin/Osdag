--- conflicted
+++ resolved
@@ -837,9 +837,5 @@
     else:
         logger.error(": Design is not safe \n ")
         logger.debug(" :=========End Of design===========")
-     
-<<<<<<< HEAD
-    return outputObj
-=======
-    return output_obj
->>>>>>> 6fbdf4e3
+
+    return output_obj