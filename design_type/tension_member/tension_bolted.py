--- conflicted
+++ resolved
@@ -92,12 +92,9 @@
         return c_lst
 
     def fn_profile_section(self):
-<<<<<<< HEAD
-=======
 
         "Function to populate combobox based on the section type selected"
 
->>>>>>> f6ddb666
         # print(self,"2")
         if self == 'Beams':
             return connectdb("Beams", call_type="popup")
@@ -1114,12 +1111,8 @@
             self.edge_dist_min_round = round_up(self.edge_dist_min, 5)
             self.pitch_round = round_up((2.5*bolt_diameter_min), 5)
 
-<<<<<<< HEAD
-            # print(self.section_size)
-=======
             "selection of minimum member size required based on the miniumum size of bolt  in bolt diameter list "
 
->>>>>>> f6ddb666
             if design_dictionary[KEY_LOCATION] == "Long Leg":
                if self.section_size.max_leg < self.section_size.root_radius + self.section_size.thickness + (2 *self.edge_dist_min_round):
                    continue
@@ -1185,13 +1178,9 @@
                 self.section_size.design_check_for_slenderness(K=self.K, L=design_dictionary[KEY_LENGTH],r=self.section_size.min_radius_gyration)
                     # print(self.section_size.tension_yielding_capacity)
 
-<<<<<<< HEAD
-                if (self.section_size.tension_yielding_capacity > self.load.axial_force*1000) and self.section_size.slenderness < 400:
-=======
                 "condition for yield and slenderness check "
 
                 if (self.section_size.tension_yielding_capacity >= self.load.axial_force*1000) and self.section_size.slenderness < 400:
->>>>>>> f6ddb666
                     min_yield_current = self.section_size.tension_yielding_capacity
                     if min_yield == 0:
                         min_yield = min_yield_current
@@ -1248,12 +1237,9 @@
                                                                      r=self.section_size_1.min_radius_gyration)
 
                     # print(self.section_size_1.slenderness)
-<<<<<<< HEAD
-=======
 
                     "condition to limit loop based on max force derived from max available size"
 
->>>>>>> f6ddb666
                 elif (self.load.axial_force*1000 > max_force) :
                     self.design_status = False
                     logger.error(" : Tension force exceeds tension capacity of maximum available member size")
@@ -1281,13 +1267,9 @@
             self.select_bolt_dia(self, design_dictionary)
 
     def select_bolt_dia(self,design_dictionary):
-<<<<<<< HEAD
-        print ("bolt")
-=======
 
         "Selection of bolt (dia) from te available list of bolts based on the spacing limits and capacity"
 
->>>>>>> f6ddb666
         print(self.section_size_1.designation)
         if design_dictionary[KEY_SEC_PROFILE] in ["Channels", 'Back to Back Channels']:
             self.min_plate_height = self.section_size_1.min_plate_height()
@@ -1346,19 +1328,6 @@
                                                  shear_load=0, axial_load=self.load.axial_force * 1000, gap=self.plate.gap,
                                                  shear_ecc=False,min_bolts_one_line=2,min_bolt_line=2)
             else:
-<<<<<<< HEAD
-                self.plate.get_web_plate_details(bolt_dia=self.bolt.bolt_diameter_provided,
-                                                 web_plate_h_min=self.min_plate_height,
-                                                 web_plate_h_max=self.max_plate_height,
-                                                 bolt_capacity=self.bolt.bolt_capacity,
-                                                 min_edge_dist=self.bolt.min_edge_dist_round,
-                                                 min_gauge=self.bolt.min_gauge_round,
-                                                 max_spacing=self.bolt.max_spacing_round,
-                                                 max_edge_dist=self.bolt.max_edge_dist_round,
-                                                 shear_load=0, axial_load=self.load.axial_force * 1000,
-                                                 gap=self.plate.gap,
-                                                 shear_ecc=False, min_bolts_one_line=1,min_bolt_line=2)
-=======
                 if design_dictionary[KEY_SEC_PROFILE] == "Star Angles":
                     self.plate.get_web_plate_details(bolt_dia=self.bolt.bolt_diameter_provided,
                                                      web_plate_h_min=self.min_plate_height,
@@ -1383,19 +1352,14 @@
                                                      shear_load=0, axial_load=self.load.axial_force* 1000,
                                                      gap=self.plate.gap,
                                                      shear_ecc=False, min_bolts_one_line=1, min_bolt_line=2)
->>>>>>> f6ddb666
 
 
             if self.plate.design_status is True:
-                if self.plate.bolts_required >= bolts_required_previous and count >= 1:
+                if self.plate.bolts_required > bolts_required_previous and count >= 1:
                     self.bolt.bolt_diameter_provided = bolt_diameter_previous
                     self.plate.bolts_required = bolts_required_previous
                     self.plate.bolt_force = bolt_force_previous
                     bolt_design_status_1 = self.plate.design_status
-<<<<<<< HEAD
-                    # bolt_design_status_2 = False
-=======
->>>>>>> f6ddb666
                     break
                 bolts_required_previous = self.plate.bolts_required
                 bolt_diameter_previous = self.bolt.bolt_diameter_provided
@@ -1403,54 +1367,22 @@
 
                 count += 1
                 bolt_design_status_1 = self.plate.design_status
-<<<<<<< HEAD
-                # bolt_design_status_2 = False
-=======
->>>>>>> f6ddb666
             else:
-                # if self.bolt.bolt_diameter_provided == bolt_min:
-                #     bolt_design_status_1 = self.plate.design_status
-                #     bolt_design_status_2 = True
                 pass
         bolt_capacity_req = self.bolt.bolt_capacity
 
         if self.plate.design_status == False and bolt_design_status_1 !=True:
             self.design_status = False
             # logger.error(self.plate.reason)
-<<<<<<< HEAD
         else:
             self.bolt.bolt_diameter_provided = bolt_diameter_previous
             self.plate.bolts_required = bolts_required_previous
             self.plate.bolt_force = bolt_force_previous
 
-        # if min_spacing < 0 and self.bolt.bolt_diameter_provided == 12:
-        #     logger.error("Bolted connection not possible")
-        #     self.design_status = False
-        #     previous_size = self.section_size_1.designation
-        #     self.initial_member_capacity(self, design_dictionary, previous_size)
-        # else:
-        #     pass
-        # print(self.plate.design_status)
+
         if bolt_design_status_1 is True:
             self.design_status = True
             self.get_bolt_grade(self, design_dictionary)
-
-        else:
-            self.design_status = False
-            logger.error(self.plate.reason)
-
-
-=======
-        else:
-            self.bolt.bolt_diameter_provided = bolt_diameter_previous
-            self.plate.bolts_required = bolts_required_previous
-            self.plate.bolt_force = bolt_force_previous
-
-
-        if bolt_design_status_1 is True:
-            self.design_status = True
-            self.get_bolt_grade(self, design_dictionary)
->>>>>>> f6ddb666
 
         else:
             self.design_status = False
@@ -1522,19 +1454,6 @@
                                              shear_load=0, axial_load=self.load.axial_force * 1000, gap=self.plate.gap,
                                              shear_ecc=False, min_bolts_one_line=2,min_bolt_line=2)
         else:
-<<<<<<< HEAD
-            self.plate.get_web_plate_details(bolt_dia=self.bolt.bolt_diameter_provided,
-                                             web_plate_h_min=self.min_plate_height,
-                                             web_plate_h_max=self.max_plate_height,
-                                             bolt_capacity=self.bolt.bolt_capacity,
-                                             min_edge_dist=self.bolt.min_edge_dist_round,
-                                             min_gauge=self.bolt.min_gauge_round,
-                                             max_spacing=self.bolt.max_spacing_round,
-                                             max_edge_dist=self.bolt.max_edge_dist_round,
-                                             shear_load=0, axial_load=self.load.axial_force * 1000,
-                                             gap=self.plate.gap,
-                                             shear_ecc=False, min_bolts_one_line=1,min_bolt_line=2)
-=======
             if design_dictionary[KEY_SEC_PROFILE] == "Star Angles":
                 self.plate.get_web_plate_details(bolt_dia=self.bolt.bolt_diameter_provided,
                                                  web_plate_h_min=self.min_plate_height,
@@ -1560,21 +1479,17 @@
                                                  shear_load=0, axial_load=self.load.axial_force * 1000,
                                                  gap=self.plate.gap,
                                                  shear_ecc=False, min_bolts_one_line=1, min_bolt_line=2)
->>>>>>> f6ddb666
 
         self.member_check(self, design_dictionary)
 
 
 
     def member_check(self,design_dictionary):
-<<<<<<< HEAD
-=======
 
         "Checking selected section for block shear and rupture"
 
         "If failed in block shear either increased pitch or increase bolt line "
 
->>>>>>> f6ddb666
         block_shear_check = False
         while block_shear_check == False:
             if design_dictionary[KEY_SEC_PROFILE] == "Channels" and design_dictionary[KEY_LOCATION] == "Web":
@@ -1659,13 +1574,8 @@
             t = self.section_size_1.thickness
 
         elif design_dictionary[KEY_SEC_PROFILE] in ["Channels", 'Back to Back Channels']:
-<<<<<<< HEAD
-            w = self.section_size_1.flange_width
-            shear_lag = 2 * ((self.plate.edge_dist_provided + self.section_size_1.root_radius + self.section_size_1.flange_thickness) + w - self.section_size_1.web_thickness)
-=======
             w =  self.section_size_1.flange_width
             shear_lag = ((self.plate.edge_dist_provided + self.section_size_1.root_radius + self.section_size_1.flange_thickness) + self.section_size_1.flange_width - self.section_size_1.web_thickness)
->>>>>>> f6ddb666
             if self.plate.bolt_line != 1:
                 L_c = (self.plate.pitch_provided * (self.plate.bolt_line - 1))
             else:
@@ -1698,14 +1608,9 @@
             self.design_status = True
         else:
             self.design_status = False
-<<<<<<< HEAD
-        print(self.section_size_1.designation,"1111")
-        if self.section_size_1.tension_capacity > self.load.axial_force *1000:
-=======
 
         if self.section_size_1.tension_capacity >= self.load.axial_force *1000:
             logger.info("In case of reverse load, slenderness value should be less than 180")
->>>>>>> f6ddb666
             self.efficiency = round((self.load.axial_force*1000 / self.section_size_1.tension_capacity), 2)
             self.get_plate_thickness(self,design_dictionary)
             self.design_status = True
@@ -1721,33 +1626,19 @@
 
         self.plate_last = self.plate.thickness[-1]
 
-<<<<<<< HEAD
-=======
         "recalculating block shear capacity of the bolt based on the change in pitch while block shear check in member design"
 
->>>>>>> f6ddb666
         [self.bolt_bearing_capacity,self.d_0,self.kb,self.gamma_mb] = IS800_2007.cl_10_3_4_bolt_bearing_capacity(f_u=self.bolt.fu_considered, f_ub=self.bolt.fu, t=self.bolt.thk_considered, d=self.bolt.bolt_diameter_provided,
             e=self.plate.edge_dist_provided, p=self.plate.pitch_provided, bolt_hole_type=self.bolt.bolt_hole_type)
 
         self.bolt.bolt_bearing_capacity = self.bolt_bearing_capacity
 
-<<<<<<< HEAD
-=======
         self.bolt.bolt_capacity = min(self.bolt.bolt_bearing_capacity,self.bolt.bolt_shear_capacity)
 
->>>>>>> f6ddb666
         if design_dictionary[KEY_SEC_PROFILE] in ["Channels", 'Back to Back Channels']:
             self.thick = self.section_size_1.web_thickness
-<<<<<<< HEAD
-            # self.plate.thickness_provided = self.closest(self, self.plate_thickness, self.thick)
-=======
->>>>>>> f6ddb666
         else:
             self.thick = self.section_size_1.thickness
-<<<<<<< HEAD
-            # self.plate.thickness_provided = self.closest(self, self.plate_thickness, self.thick)
-=======
->>>>>>> f6ddb666
 
         self.thickness_possible = [i for i in self.plate.thickness if i >= self.thick]
 
@@ -1762,55 +1653,6 @@
                 self.plate.tension_yielding(length = self.section_size_1.depth, thickness = self.plate.thickness_provided, fy = self.plate.fy)
                 self.net_area = (self.section_size_1.depth * self.plate.thickness_provided) - (
                             self.plate.bolts_one_line * self.bolt.dia_hole*self.plate.thickness_provided)
-<<<<<<< HEAD
-
-            else:
-                if design_dictionary[KEY_LOCATION] == 'Long Leg':
-                    self.plate.tension_yielding(length = self.section_size_1.max_leg, thickness = self.plate.thickness_provided, fy = self.plate.fy)
-                    self.net_area = (self.section_size_1.max_leg * self.plate.thickness_provided) - (
-                                self.plate.bolts_one_line * self.bolt.dia_hole*self.plate.thickness_provided)
-
-                else:
-                    self.plate.tension_yielding(length = self.section_size_1.min_leg, thickness = self.plate.thickness_provided, fy = self.plate.fy)
-                    self.net_area = (self.section_size_1.min_leg * self.plate.thickness_provided) - (
-                            self.plate.bolts_one_line * self.bolt.dia_hole*self.plate.thickness_provided)
-
-            self.plate.tension_rupture(A_n = self.net_area, F_u = self.plate.fu)
-            # if (design_dictionary[KEY_SEC_PROFILE] == "Channels" or design_dictionary[KEY_SEC_PROFILE] =="Back to Back Channels") and design_dictionary[KEY_LOCATION] == "Web":
-            #     if self.plate.bolts_one_line >= 2:
-            A_vg = ((self.plate.pitch_provided * (self.plate.bolt_line - 1) + self.plate.end_dist_provided) * self.plate.thickness_provided)
-            A_vn = ((self.plate.pitch_provided * (self.plate.bolt_line - 1) + self.plate.end_dist_provided) - (
-                    (self.plate.bolt_line - 0.5) * self.bolt.dia_hole)) * self.plate.thickness_provided
-            # A_tg = ((self.bolt.min_gauge_round * (self.plate.bolts_one_line - 1)) + self.bolt.min_edge_dist_round) * self.plate.thickness_provided
-            # A_tn = ((self.bolt.min_gauge_round * (self.plate.bolts_one_line - 1) - ((self.plate.bolts_one_line - 0.5) * self.bolt.dia_hole)) + self.bolt.min_edge_dist_round) * self.plate.thickness_provided
-            A_tg =  (self.plate.edge_dist_provided + (self.plate.gauge_provided * (self.plate.bolts_one_line - 1)))* self.plate.thickness_provided
-            A_tn = ((self.plate.edge_dist_provided + self.plate.gauge_provided * (self.plate.bolts_one_line - 1)) -((self.plate.bolts_one_line - 0.5)* self.bolt.dia_hole))* self.plate.thickness_provided
-            # elif design_dictionary[KEY_SEC_PROFILE] == "Back to Back Channels" and design_dictionary[KEY_LOCATION] == "Web":
-                # if self.plate.bolts_one_line >= 2:
-                #     A_vg = ((self.bolt.min_pitch_round * (self.plate.bolt_line - 1) + self.bolt.min_end_dist_round) * self.plate.thickness_provided) *2
-                #     A_vn = ((self.bolt.min_pitch_round * (self.plate.bolt_line - 1) + self.bolt.min_end_dist_round - (
-                #             (self.plate.bolt_line - 0.5) * self.bolt.dia_hole)) * self.plate.thickness_provided)*2
-                #     A_tg = ((self.bolt.min_gauge_round * (
-                #             self.plate.bolts_one_line - 1)) + self.bolt.min_edge_dist_round) * self.plate.thickness_provided *2
-                #     A_tn = ((self.bolt.min_gauge_round * (self.plate.bolts_one_line - 1) - (
-                #             (self.plate.bolts_one_line - 0.5) * self.bolt.dia_hole)) + self.bolt.min_edge_dist_round) * self.plate.thickness_provided *2
-            self.plate.tension_blockshear_area_input(A_vg = A_vg, A_vn = A_vn, A_tg = A_tg, A_tn = A_tn, f_u = self.plate.fu, f_y = self.plate.fy)
-            self.plate_tension_capacity = min(self.plate.tension_yielding_capacity,self.plate.tension_rupture_capacity,self.plate.block_shear_capacity)
-
-            if self.plate_tension_capacity > self.load.axial_force*1000:
-                print(self.plate.tension_yielding_capacity, self.plate.tension_rupture_capacity,self.plate.block_shear_capacity,"darshan")
-                # self.bolt_conn_plates_t_fu_fy = []
-                # self.bolt_conn_plates_t_fu_fy.append((self.plate.thickness_provided, self.plate.fu, self.plate.fy))
-                # self.bolt_conn_plates_t_fu_fy.append(
-                #     (self.thick, self.section_size_1.fu, self.section_size_1.fy))
-                #
-                # self.bolt.calculate_bolt_capacity(bolt_diameter_provided=self.bolt.bolt_diameter_provided,
-                #                                   bolt_grade_provided=self.bolt.bolt_grade_provided,
-                #                                   conn_plates_t_fu_fy=self.bolt_conn_plates_t_fu_fy,
-                #                                   n_planes=1)
-
-                self.design_status = True
-=======
                 self.plate.height = self.section_size_1.depth + 30.0
 
             else:
@@ -1859,7 +1701,6 @@
 
             if self.plate_tension_capacity > self.load.axial_force*1000:
                 # print(self.plate.tension_yielding_capacity, self.plate.tension_rupture_capacity,self.plate.block_shear_capacity,"darshan")
->>>>>>> f6ddb666
                 break
             elif (self.plate_tension_capacity < self.load.axial_force*1000) and self.plate.thickness_provided == self.plate_last:
                 self.design_status = False
