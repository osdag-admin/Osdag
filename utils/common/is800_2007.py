"""Module for Indian Standard, IS 800 : 2007

Started on 01 - Nov - 2018

@author: ajmalbabums
"""
import math
from Common import *
# from Common import KEY_DP_WELD_FAB_SHOP


class IS800_2007(object):
    """Perform calculations on steel design as per IS 800:2007

    """

    # ==========================================================================
    """    SECTION  1     GENERAL   """
    # ==========================================================================
    """    SECTION  2     MATERIALS   """
    # ==========================================================================
    """    SECTION  3     GENERAL DESIGN REQUIREMENTS   """
    # ==========================================================================
    """    SECTION  4     METHODS OF STRUCTURAL ANALYSIS   """
    # ==========================================================================
    """    SECTION  5     LIMIT STATE DESIGN   """
    # -------------------------------------------------------------
    #   5.4 Strength
    # -------------------------------------------------------------

    # Table 5 Partial Safety Factors for Materials, gamma_m (dict)
    cl_5_4_1_Table_5 = {"gamma_m0": {'yielding': 1.10, 'buckling': 1.10},
                        "gamma_m1": {'ultimate_stress': 1.25},
                        "gamma_mf": {KEY_DP_WELD_FAB_SHOP: 1.25, KEY_DP_WELD_FAB_FIELD: 1.25},
                        "gamma_mb": {KEY_DP_WELD_FAB_SHOP: 1.25, KEY_DP_WELD_FAB_FIELD: 1.25},
                        "gamma_mr": {KEY_DP_WELD_FAB_SHOP: 1.25, KEY_DP_WELD_FAB_FIELD: 1.25},
                        "gamma_mw": {KEY_DP_WELD_FAB_SHOP: 1.25, KEY_DP_WELD_FAB_FIELD: 1.50}
                        }

    # ==========================================================================
    """    SECTION  6     DESIGN OF TENSION MEMBERS   """

    # -------------------------------------------------------------
    #   6.4 Design Strength Due to Block Shear
    # -------------------------------------------------------------

    # cl. 6.4.1 Block shear strength of bolted connections
    @staticmethod
    def cl_6_4_1_block_shear_strength(A_vg, A_vn, A_tg, A_tn, f_u, f_y):
        """Calculate the block shear strength of bolted connections as per cl. 6.4.1

        Args:
            A_vg: Minimum gross area in shear along bolt line parallel to external force [in sq. mm] (float)
            A_vn: Minimum net area in shear along bolt line parallel to external force [in sq. mm] (float)
            A_tg: Minimum gross area in tension from the bolt hole to the toe of the angle,
                           end bolt line, perpendicular to the line of force, respectively [in sq. mm] (float)
            A_tn: Minimum net area in tension from the bolt hole to the toe of the angle,
                           end bolt line, perpendicular to the line of force, respectively [in sq. mm] (float)
            f_u: Ultimate stress of the plate material in MPa (float)
            f_y: Yield stress of the plate material in MPa (float)

        Return:
            block shear strength of bolted connection in N (float)

        Note:
            Reference:
            IS 800:2007, cl. 6.4.1

        """
        gamma_m0 = IS800_2007.cl_5_4_1_Table_5["gamma_m0"]['yielding']
        gamma_m1 = IS800_2007.cl_5_4_1_Table_5["gamma_m1"]['ultimate_stress']
        T_db1 = A_vg * f_y / (math.sqrt(3) * gamma_m0) + 0.9 * A_tn * f_u / gamma_m1
        T_db2 = 0.9 * A_vn * f_u / (math.sqrt(3) * gamma_m1) + A_tg * f_y / gamma_m0
        return min(T_db1, T_db2)

    # ==========================================================================
    """    SECTION  7     DESIGN OF COMPRESS1ON MEMBERS   """

    # -------------------------------------------------------------
    #   7.4 Column Bases
    # -------------------------------------------------------------

    # cl. 7.4.1, General
    @staticmethod
    def cl_7_4_1_bearing_strength_concrete(concrete_grade):
        """
        Args:
            concrete_grade: grade of concrete used for pedestal/footing (str).

        Returns:
            maximum permissible bearing strength of concrete pedestal/footing (float).

        Note:
            cl 7.4.1 suggests the maximum bearing strength equal to 0.60 times f_ck,
            but, the value is amended to 0.45 times f_ck (f_ck is the characteristic strength of concrete)
        """
        f_ck = {
            'M10': 10,
            'M15': 15,
            'M20': 20,
            'M25': 25,
            'M30': 30,
            'M35': 35,
            'M40': 40,
            'M45': 45,
            'M50': 50,
            'M55': 55,
        }[str(concrete_grade)]

        bearing_strength = 0.45 * f_ck  # MPa (N/mm^2)
        return bearing_strength

    # ==========================================================================
    """    SECTION  8     DESIGN OF MEMBERS SUBJECTED TO BENDING   """

    # -------------------------------------------------------------
    #   8.4 Shear
    # -------------------------------------------------------------

    # cl. 8.4.1 shear strength of bolted connections
    @staticmethod
    def cl_8_4_design_shear_strength(A_vg, f_y):
        """ Calculate the design shear strength in yielding as per cl. 8.4

        Args:
             A_vg: Gross area of the component in square mm (float)
             f_y: Yield stress of the component material in MPa (float)

        Returns:
             Design shear strength in yielding of the component in N

        """
        gamma_m0 = IS800_2007.cl_5_4_1_Table_5["gamma_m0"]['yielding']
        V_d = ((A_vg * f_y) / (math.sqrt(3) * gamma_m0))  # N

        return V_d

    # cl 8.2.1.2 design bending strength of the cross-section
    @staticmethod
    def cl_8_2_1_2_design_moment_strength(Z_e, Z_p, f_y, section_class='semi-compact'):
        """ Calculate the design bending strength as per cl. 8.2.1.2

        Args:
            Z_e: Elastic section modulus of the cross-section in cubic mm (float)
            Z_p: Plastic section modulus of the cross-section in cubic mm (float)
            f_y: Yield stress of the component material in MPa (float)
            section_class: Classification of the section (plastic, compact or semi-compact) as per Table 2 (str)

        Returns:
            Design bending strength of the cross-section in N-mm (float)

        """
        gamma_m0 = IS800_2007.cl_5_4_1_Table_5["gamma_m0"]['yielding']

        if section_class == 'semi-compact':
            M_d = (Z_e * f_y) / gamma_m0  # N-mm
        else:
            M_d = (1.0 * Z_p * f_y) / gamma_m0  # N-mm

        return M_d

    # ==========================================================================
    """    SECTION  9     MEMBER SUBJECTED TO COMBINED FORCES   """
    # ==========================================================================
    """   SECTION  10    CONNECTIONS    """

<<<<<<< HEAD
=======
    # -------------------------------------------------------------
    #   10.1 General
    # -------------------------------------------------------------
    # -------------------------------------------------------------
    #   10.2 Location Details of Fasteners
    # -------------------------------------------------------------

    # cl. 10.2.1 Clearances for Holes for Fasteners

    @staticmethod
    def cl_8_7_1_3_stiff_bearing_length(shear_force, web_thickness, flange_thickness, root_radius, fy):
        #     This function returns the stiff bearing length, b1 for web local yielding and web crippling check
        #     Minimum value of b1 is not defined in IS 800, reference has been made to AISC for such cases (CL. J10-2)
        gamma_m0 = IS800_2007.cl_5_4_1_Table_5['gamma_m0']['yielding']
        bearing_length = round((float(shear_force) * 1000) * gamma_m0 / web_thickness / fy, 3)
        b1_req = bearing_length - (flange_thickness + root_radius)
        k = flange_thickness + root_radius
        b1 = min(b1_req, k)
        return b1

    # ==========================================================================
    """    SECTION  9     MEMBER SUBJECTED TO COMBINED FORCES   """
    # ==========================================================================
    """   SECTION  10    CONNECTIONS    """
>>>>>>> 2bc34779
    # -------------------------------------------------------------
    #   10.1 General
    # -------------------------------------------------------------
    # -------------------------------------------------------------
    #   10.2 Location Details of Fasteners
    # -------------------------------------------------------------

    # cl. 10.2.1 Clearances for Holes for Fasteners
    @staticmethod
    def cl_10_2_1_bolt_hole_size(d, bolt_hole_type='Standard'):
        """Calculate bolt hole diameter as per Table 19 of IS 800:2007

        Args:
             d - Nominal diameter of fastener in mm (float or str)
             bolt_hole_type - Either 'Standard' or 'Over-sized' or 'short_slot' or 'long_slot' (str)

        Returns:
            bolt_hole_size -  Diameter of the bolt hole in mm (float)

        Note:
            Reference:
            IS 800, Table 19 (Cl 10.2.1)

        TODO:ADD KEY_DISP for for Standard/oversize etc and replace these strings

        """
        table_19 = {
            "12-14": {'Standard': 1.0, 'Over-sized': 3.0, 'short_slot': 4.0, 'long_slot': 2.5},
            "16-22": {'Standard': 2.0, 'Over-sized': 4.0, 'short_slot': 6.0, 'long_slot': 2.5},
            "24": {'Standard': 2.0, 'Over-sized': 6.0, 'short_slot': 8.0, 'long_slot': 2.5},
            "24+": {'Standard': 3.0, 'Over-sized': 8.0, 'short_slot': 10.0, 'long_slot': 2.5}
        }
        import re
        # d = str(re.sub("[^0-9]", "", str(d)))
        d = int(d)

        if d < 12:
            clearance = 0
        elif d <= 14:
            clearance = table_19["12-14"][bolt_hole_type]
        elif d <= 22:
            clearance = table_19["16-22"][bolt_hole_type]
        elif d <= 24:
            clearance = table_19["24"][bolt_hole_type]
        else:
            clearance = table_19["24+"][bolt_hole_type]
        if bolt_hole_type == 'long_slot':
            bolt_hole_size = (clearance + 1) * d
        else:
            bolt_hole_size = clearance + d
        return bolt_hole_size

    # cl. 10.2.2 Minimum Spacing
    @staticmethod
    def cl_10_2_2_min_spacing(d):
        """Calculate minimum distance between centre of fasteners

        Args:
             d - Nominal diameter of fastener in mm (float)

        Returns:
            Minimum distance between centre of fasteners in mm (float)

        Note:
            Reference:
            IS 800:2007, cl. 10.2.2

        """
        return 2.5 * d

    # cl. 10.2.3.1 Maximum Spacing
    @staticmethod
    def cl_10_2_3_1_max_spacing(plate_thicknesses):
        """Calculate maximum distance between centre of fasteners

        Args:
             plate_thicknesses- List of thicknesses in mm of connected plates (list or tuple)

        Returns:
            Maximum distance between centres of adjacent fasteners in mm (float)

        Note:
            Reference:
            IS 800:2007, cl. 10.2.3.1

        """
        t = min(plate_thicknesses)
        return min(32 * t, 300.0)

    # cl. 10.2.3.2 Maximum pitch in tension and compression members
    @staticmethod
    def cl_10_2_3_2_max_pitch_tension_compression(d, plate_thicknesses, member_type):
        """Calculate maximum pitch between centre of fasteners lying in the direction of stress

        Args:
             d - Nominal diameter of fastener in mm (float)
             plate_thicknesses - List of thicknesses in mm of connected plates (list or tuple)
             member_type - Either 'tension' or 'compression' or 'compression_butting' (str)

        Returns:
            Maximum distance between centres of adjacent fasteners in mm (float)

        Note:
            Reference:
            IS 800:2007, cl. 10.2.3.2

        """
        t = min(plate_thicknesses)
        if member_type == 'tension':
            return min(16 * t, 200.0)
        elif member_type == 'compression':
            return min(12 * t, 200.0)
        else:
            # TODO compression members wherein forces are transferred through butting faces is given in else
            return 4.5 * d

    # cl. 10.2.4.2  Minimum Edge and End Distances
    @staticmethod
    def cl_10_2_4_2_min_edge_end_dist(d, bolt_hole_type='Standard', edge_type='a - Sheared or hand flame cut'):
        """Calculate minimum end and edge distance

        Args:
             d - Nominal diameter of fastener in mm (float)
             edge_type - Either 'hand_flame_cut' or 'machine_flame_cut' (str)

        Returns:
                Minimum edge and end distances from the centre of any hole to the nearest edge of a plate in mm (float)

        Note:
            Reference:
            IS 800:2007, cl. 10.2.4.2

        """
        d_0 = IS800_2007.cl_10_2_1_bolt_hole_size(d, bolt_hole_type)
        if edge_type == 'a - Sheared or hand flame cut':
            return 1.7 * d_0
        else:
            # TODO : bolt_hole_type == 'machine_flame_cut' is given in else
            return 1.5 * d_0

    # cl. 10.2.4.3  Maximum Edge Distance
    @staticmethod
    def cl_10_2_4_3_max_edge_dist(plate_thicknesses, f_y, corrosive_influences=False):
        """Calculate maximum end and edge distance

        Args:
             plate_thicknesses - List of thicknesses in mm of outer plates (list or tuple)
             f_y - Yield strength of plate material in MPa (float)
             corrosive_influences - Whether the members are exposed to corrosive influences or not (Boolean)

        Returns:
            Maximum edge distance to the nearest line of fasteners from an edge of any un-stiffened part in mm (float)

        Note:
            Reference:
            IS 800:2007, cl. 10.2.4.3

        """
        # TODO : Differentiate outer plates and connected plates.
        t = min(plate_thicknesses)
        epsilon = math.sqrt(250 / f_y)
        if corrosive_influences is True:
            return 40.0 + 4 * t
        else:
            return 12 * t * epsilon

    # -------------------------------------------------------------
    #   10.3 Bearing Type Bolts
    # -------------------------------------------------------------

    # cl. 10.3.2 Design strength of bearing type bolt
    @staticmethod
    def cl_10_3_2_bolt_design_strength(V_dsb, V_dpb):
        """Calculate design strength of bearing type bolt

        Args:
            V_dsb - Design shear strength of bearing bolt in N (float)
            V_dpb - Design bearing strength of bolt on the plate in N (float)

        Returns:
            V_db - Design strength of bearing bolt in N (float)

        Note:
            Reference:
            IS 800:2007,  cl 10.3.2

        """
        V_db = min(V_dsb, V_dpb)
        return V_db

    # cl. 10.3.3 Shear Capacity of Bearing Bolt

    @staticmethod
    def cl_10_3_3_bolt_shear_capacity(f_ub, A_nb, A_sb, n_n, n_s=0, safety_factor_parameter=KEY_DP_WELD_FAB_FIELD):
        """Calculate design shear strength of bearing bolt

        Args:
            f_ub - Ultimate tensile strength of the bolt in MPa (float)
            A_nb - Net shear area of the bolt at threads in sq. mm  (float)
            A_sb - Nominal plain shank area of the bolt in sq. mm  (float)
            n_n - Number of shear planes with threads intercepting the shear plane (int)
            n_s -  Number of shear planes without threads intercepting the shear plane (int)
            safety_factor_parameter - Either 'field' or 'shop' (str)

        return:
            V_dsb - Design shear strength of bearing bolt in N (float)

        Note:
            Reference:
            IS 800:2007,  cl 10.3.3

        """
        V_nsb = f_ub / math.sqrt(3) * (n_n * A_nb + n_s * A_sb)
        gamma_mb = IS800_2007.cl_5_4_1_Table_5['gamma_mb'][safety_factor_parameter]
        V_dsb = V_nsb / gamma_mb
        return V_dsb

    # cl. 10.3.3.1 Long joints
    @staticmethod
    def cl_10_3_3_1_bolt_long_joint(d, l_j):
        """ Calculate reduction factor for long joints.

        Args:
            l_j = Length of joint of a splice or end connection as defined in cl. 10.3.3.1 (float)
            d = Nominal diameter of the fastener (float)
        Return:
            beta_lj  = Reduction factor for long joints (float)

        Note:
            Reference:
            IS 800:2007,  cl 10.3.3.1

        """
        beta_lj = 1.075 - 0.005 * l_j / d
        if beta_lj <= 0.75:
            beta_lj = 0.75
        elif beta_lj >= 1.0:
            beta_lj = 1.0
        if l_j >= 15.0 * d:
            return beta_lj
        else:
            return 1.0

    # 10.3.3.2 Large grip lengths
    @staticmethod
    def cl_10_3_3_2_bolt_large_grip(d, l_g, l_j=0):
        """ Calculate reduction factor for large grip lengths.

        Args:
            l_g = Grip length equal to the total thickness of the connected plates as defined in cl. 10.3.3.2 (float)
            d = Nominal diameter of the fastener (float)
        Return:
            beta_lg = Reduction factor for large grip lengths (float) if applicable

        Note:
            Reference:
            IS 800:2007,  cl 10.3.3.2

        """
        beta_lg = 8.0 / (3.0 + l_g / d)
        if beta_lg >= IS800_2007.cl_10_3_3_1_bolt_long_joint(d, l_j):
            beta_lg = IS800_2007.cl_10_3_3_1_bolt_long_joint(d, l_j)
        if l_g <= 5.0 * d:
            beta_lg = 1
        elif l_g > 8.0 * d:
            return "GRIP LENGTH TOO LARGE"
        return beta_lg

    # cl. 10.3.4 Bearing Capacity of the Bolt
    @staticmethod
    def cl_10_3_4_bolt_bearing_capacity(f_u, f_ub, t, d, e, p, bolt_hole_type='Standard', safety_factor_parameter=KEY_DP_WELD_FAB_FIELD):

        """Calculate design bearing strength of a bolt on any plate.

        Args:
            f_u     - Ultimate tensile strength of the plate in MPa (float)
            f_ub    - Ultimate tensile strength of the bolt in MPa (float)
            t       - Summation of thicknesses of the connected plates in mm as defined in cl. 10.3.4 (float)
            d       - Diameter of the bolt in mm (float)
            e       - End distance of the fastener along bearing direction in mm (float)
            p       - Pitch distance of the fastener along bearing direction in mm (float)
            bolt_hole_type - Either 'Standard' or 'Over-sized' or 'short_slot' or 'long_slot' (str)
            safety_factor_parameter - Either 'Field' or 'Shop' (str)

        return:
            V_dpb - Design bearing strength of bearing bolt in N (float)

        Note:
            Reference:
            IS 800:2007,  cl 10.3.4

        """
        d_0 = IS800_2007.cl_10_2_1_bolt_hole_size(d, bolt_hole_type)

        if p > 0.0:
            k_b = min(e / (3.0 * d_0), p / (3.0 * d_0) - 0.25, f_ub / f_u, 1.0)
        else:
            k_b = min(e / (3.0 * d_0), f_ub / f_u, 1.0)  # calculate k_b when there is no pitch (p = 0)

        k_b = round(k_b,2)
        V_npb = 2.5 * k_b * d * t * f_u
        gamma_mb = IS800_2007.cl_5_4_1_Table_5['gamma_mb'][safety_factor_parameter]
        V_dpb = V_npb / gamma_mb

        if bolt_hole_type == 'Over-sized' or bolt_hole_type == 'short_slot':
            V_dpb *= 0.7
        elif bolt_hole_type == 'long_slot':
            V_dpb *= 0.5

        return V_dpb

    @staticmethod
    def cl_10_3_5_bearing_bolt_tension_resistance(f_ub, f_yb, A_sb, A_n, safety_factor_parameter=KEY_DP_WELD_FAB_FIELD):
        """Calculate design tensile strength of bearing bolt

        Args:
            f_ub - Ultimate tensile strength of the bolt in MPa (float)
            f_yb - Yield strength of the bolt in MPa (float)
            A_sb - Shank area of bolt in sq. mm  (float)
            A_n - Net tensile stress area of the bolts as per IS 1367 in sq. mm  (float)

        return:
            T_db - Design tensile strength of bearing bolt in N (float)

        Note:
            Reference:
            IS 800:2007,  cl 10.3.5
        """
        gamma_mb = IS800_2007.cl_5_4_1_Table_5['gamma_mb'][safety_factor_parameter]
        gamma_m0 = IS800_2007.cl_5_4_1_Table_5['gamma_m0']['yielding']
        T_nb = min(0.90 * f_ub * A_n, f_yb * A_sb * gamma_mb / gamma_m0)
        return T_nb / gamma_mb

        # cl. 10.3.6 Bolt subjected to combined shear and tension of bearing bolts

    @staticmethod
    def cl_10_3_6_bearing_bolt_combined_shear_and_tension(V_sb, V_db, T_b, T_db):
        """Check for bolt subjected to combined shear and tension

        Args:
            V_sb - factored shear force acting on the bolt,
            V_db - design shear capacity,
            T_b - factored tensile force acting on the bolt,
            T_db - design tension capacity.

        return: combined shear and friction value

        Note:
            Reference:
            IS 800:2007,  cl 10.3.6
        """
        return (V_sb / V_db) ** 2 + (T_b / T_db) ** 2

    # -------------------------------------------------------------
    #   10.4 Friction Grip Type Bolting
    # -------------------------------------------------------------

    # cl. 10.4.3 Slip Resistance
    @staticmethod
    def cl_10_4_3_bolt_slip_resistance(f_ub, A_nb, n_e, mu_f, bolt_hole_type='Standard', slip_resistance='service_load'):
        # TODO : Ensure default slip_resistance = 'service_load' or 'ultimate_load'
        """Calculate design shear strength of friction grip bolt as governed by slip

        Args:
            f_ub - Ultimate tensile strength of the bolt in MPa (float)
            A_nb - Net area of the bolt at threads in sq. mm  (float)
            n_e - Number of  effective interfaces offering  frictional resistance to slip (int)
            mu_f - coefficient of friction (slip factor) as specified in Table 20
            bolt_hole_type - Either 'Standard' or 'Over-sized' or 'short_slot' or 'long_slot' (str)
            slip_resistance - whether slip resistance is required at service load or ultimate load
                              Either 'service_load' or 'ultimate_load' (str)

        return:
            V_dsf - Design shear strength of friction grip bolt as governed by slip in N (float)

        Note:
            Reference:
            IS 800:2007,  cl 10.4.3
            AMENDMENT NO. 1 (JANUARY 2012) to IS 800:2007

        """
        f_0 = 0.70 * f_ub
        F_0 = A_nb * f_0
        if slip_resistance == 'service_load':
            gamma_mf = 1.10
        else:
            # TODO : slip _resistance for 'ultimate_load' is given in else
            gamma_mf = 1.25
        if bolt_hole_type == 'Standard':
            K_h = 1.0
        elif bolt_hole_type == 'Over-sized' or bolt_hole_type == 'short_slot' or bolt_hole_type == 'long_slot':
            K_h = 0.85
        else:
            # TODO : long_slot bolt loaded parallel to slot is given in else
            K_h = 0.7
        if mu_f >= 0.55:
            mu_f = 0.55
        V_nsf = mu_f * n_e * K_h * F_0
        V_dsf = V_nsf / gamma_mf
        return V_dsf, K_h, gamma_mf

    # Table 20 Typical Average Values for Coefficient of Friction, mu_f (list)
    cl_10_4_3_Table_20 = [0.20, 0.50, 0.10, 0.25, 0.30, 0.52, 0.30, 0.30, 0.50, 0.33, 0.48, 0.1]

    # cl. 10.4.5 Tension Resistance
    @staticmethod
    def cl_10_4_5_friction_bolt_tension_resistance(f_ub, f_yb, A_sb, A_n, safety_factor_parameter=KEY_DP_WELD_FAB_FIELD):
        """Calculate design tensile strength of friction grip bolt

        Args:
            f_ub - Ultimate tensile strength of the bolt in MPa (float)
            f_yb - Yield strength of the bolt in MPa (float)
            A_sb - Shank area of bolt in sq. mm  (float)
            A_n - Net tensile stress area of the bolts as per IS 1367 in sq. mm  (float)

        return:
            T_df - Design tensile strength of friction grip bolt in N (float)

        Note:
            Reference:
            IS 800:2007,  cl 10.4.5
            AMENDMENT NO. 1 (JANUARY 2012) to IS 800:2007

        """
        gamma_mf = IS800_2007.cl_5_4_1_Table_5['gamma_mf'][safety_factor_parameter]
        gamma_m0 = IS800_2007.cl_5_4_1_Table_5['gamma_m0']['yielding']
        gamma_m1 = IS800_2007.cl_5_4_1_Table_5['gamma_m1']['ultimate_stress']

        T_nf = min(0.9 * f_ub * A_n, f_yb * A_sb * gamma_m1 / gamma_m0)
        return T_nf / gamma_mf

    # cl. 10.4.6 Combined shear and Tension for friction grip bolts
    @staticmethod
    def cl_10_4_6_friction_bolt_combined_shear_and_tension(V_sf, V_df, T_f, T_df):
        """Calculate combined shear and tension of friction grip bolt

                Args:
                   V_sf - applied factored shear at design load
                   V_df - design shear strength
                   T_f - externally applied factored tension at design load
                   T_df - design tension strength

                return:
                    combined shear and friction value

                Note:
                    Reference:
                    IS 800:2007,  cl 10.4.6
        """
        return (V_sf / V_df) ** 2 + (T_f / T_df) ** 2

    @staticmethod
    def cl_10_4_7_bolt_prying_force(T_e, l_v, f_o, b_e, t, f_y, end_dist, pre_tensioned, eta=1.5):
        """Calculate prying force of friction grip bolt

                       Args:
                          2 * T_e - Force in 2 bolts on either sides of the web/plate
                          l_v - distance from the bolt centre line to the toe of the fillet weld or to half
                                the root radius for a rolled section,
                          beta - 2 for non pre-tensioned bolt and 1 for pre-tensioned bolt
                          eta - 1.5
                          b_e - effective width of flange per pair of bolts
                          f_o - proof stress in consistent units
                          t - thickness of the end plate

                       return:
                           Prying force of friction grip bolt

                       Note:
                           Reference:
                           IS 800:2007,  cl 10.4.7

        """
        beta = 2
        if pre_tensioned == 'Pretensioned':
            beta = 1
        print(pre_tensioned)
        l_e = min(end_dist, 1.1 * t * math.sqrt(beta * f_o / f_y))
        if (T_e - ((beta * eta * f_o * b_e * t ** 4) / (27 * l_e * l_v ** 2))) <= 0:
            Q = 0.0
        else:
            Q = (l_v / 2 / l_e) * (T_e - ((beta * eta * f_o * b_e * t ** 4) / (27 * l_e * l_v ** 2)))
        return Q

    # -------------------------------------------------------------
    #   10.5 Welds and Welding
    # -------------------------------------------------------------

    # cl. 10.5.2.3 Minimum Size of First Run or of a Single Run Fillet Weld
    @staticmethod
    def cl_10_5_2_3_min_weld_size(part1_thickness, part2_thickness):
        """Calculate minimum size of fillet weld as per Table 21 of IS 800:2007

        Args:
            part1_thickness - Thickness of either plate element being welded in mm (float)
            part2_thickness - Thickness of other plate element being welded in mm (float)

        Returns:
            min_weld_size - Minimum size of first run or of a single run fillet weld in mm (float)

        Note:
            Reference:
            IS 800, Table 21 (Cl 10.5.2.3) : Minimum Size of First Run or of a Single Run Fillet Weld

        """
        thicker_part_thickness = max(part1_thickness, part2_thickness)
        thinner_part_thickness = min(part1_thickness, part2_thickness)

        if thicker_part_thickness <= 10.0:
            min_weld_size = 3
        elif thicker_part_thickness <= 20.0:
            min_weld_size = 5
        elif thicker_part_thickness <= 32.0:
            min_weld_size = 6
        else:  # thicker_part_thickness <= 50.0:
            min_weld_size = 10
        # TODO else:
        if min_weld_size > thinner_part_thickness:
            min_weld_size = thinner_part_thickness
        return min_weld_size

    @staticmethod
    def cl_10_5_3_1_max_weld_throat_thickness(part1_thickness, part2_thickness, special_circumstance=False):

        """Calculate maximum effective throat thickness of fillet weld

        Args:
            part1_thickness - Thickness of either plate element being welded in mm (float)
            part2_thickness - Thickness of other plate element being welded in mm (float)
            special_circumstance - (Boolean)

        Returns:
            maximum effective throat thickness of fillet weld in mm (float)

        Note:
            Reference:
            IS 800:2007,  cl 10.5.3.1

        """

        if special_circumstance is True:
            return min(part1_thickness, part2_thickness)
        else:
            return 0.7 * min(part1_thickness, part2_thickness)

    @staticmethod
    def cl_10_5_3_2_fillet_weld_effective_throat_thickness(fillet_size, fusion_face_angle=90):

        """Calculate effective throat thickness of fillet weld for stress calculation

        Args:
            fillet_size - Size of fillet weld in mm (float)
            fusion_face_angle - Angle between fusion faces in degrees (int)

        Returns:
            Effective throat thickness of fillet weld for stress calculation in mm (float)

        Note:
            Reference:
            IS 800:2007,  cl 10.5.3.2

        """
        table_22 = {'60-90': 0.70, '91-100': 0.65, '101-106': 0.60, '107-113': 0.55, '114-120': 0.50}
        fusion_face_angle = int(round(fusion_face_angle))
        if 60 <= fusion_face_angle <= 90:
            K = table_22['60-90']
        elif 91 <= fusion_face_angle <= 100:
            K = table_22['91-100']
        elif 101 <= fusion_face_angle <= 106:
            K = table_22['101-106']
        elif 107 <= fusion_face_angle <= 113:
            K = table_22['107-113']
        elif 114 <= fusion_face_angle <= 120:
            K = table_22['114-120']
        else:
            K = "NOT DEFINED"
        try:
            K = float(K)
        except ValueError:
            return

        throat = max((K * fillet_size), 3)

        return throat

    @staticmethod
    def cl_10_5_4_1_fillet_weld_effective_length(fillet_size, available_length):

        """Calculate effective length of fillet weld from available length to weld in practice

        Args:
            fillet_size - Size of fillet weld in mm (float)
            available_length - Available length in mm to weld the plates in practice (float)

        Returns:
            Effective length of fillet weld in mm (float)

        Note:
            Reference:
            IS 800:2007,  cl 10.5.4.1

        """
        # TODO :  if available_length >= 4 * fillet_size
        effective_length = available_length - 2 * fillet_size
        return effective_length

    # cl. 10.5.7.1.1 Design stresses in fillet welds
    @staticmethod
    def cl_10_5_7_1_1_fillet_weld_design_stress(ultimate_stresses, fabrication=KEY_DP_WELD_FAB_SHOP):

        """Calculate the design strength of fillet weld

        Args:
            ultimate_stresses - Ultimate stresses of weld and parent metal in MPa (list or tuple)
            fabrication - Either 'shop' or 'field' (str)

        Returns:
            Design strength of fillet weld in MPa (float)

        Note:
            Reference:
            IS 800:2007,  cl 10.5.7.1.1

        """
        f_u = min(ultimate_stresses)
        f_wn = (f_u / math.sqrt(3))
        gamma_mw = IS800_2007.cl_5_4_1_Table_5['gamma_mw'][fabrication]
        f_wd = f_wn / gamma_mw
        return f_wd

    # cl. 10.5.7.3 Long joints
    @staticmethod
    def cl_10_5_7_3_weld_long_joint(l_j, t_t):

        """Calculate the reduction factor for long joints in welds

        Args:
            l_j - length of joints in the direction of force transfer in mm (float)
            t_t - throat size of the weld in mm (float)

        Returns:
             Reduction factor, beta_lw for long joints in welds (float)

        Note:
            Reference:
            IS 800:2007,  cl 10.5.7.3

        """
        if l_j <= 150 * t_t:
            return 1.0
        beta_lw = 1.2 - ((0.2 * l_j) / (150 * t_t))
        if beta_lw >= 1.0:
            beta_lw = 1.0
        elif beta_lw <= 0.6:
            beta_lw = 0.6
        return beta_lw

    # -------------------------------------------------------------
    #   10.6 Design of Connections
    # -------------------------------------------------------------
    # -------------------------------------------------------------
    #   10.7 Minimum Design Action on Connection
    # -------------------------------------------------------------
    # -------------------------------------------------------------
    #   10.8 Intersections
    # -------------------------------------------------------------
    # -------------------------------------------------------------
    #   10.9 Choice of Fasteners
    # -------------------------------------------------------------
    # -------------------------------------------------------------
    #   10.10 Connection Components
    # -------------------------------------------------------------
    # -------------------------------------------------------------
    #   10.11 Analysis of a Bolt/Weld Group
    # -------------------------------------------------------------
    # -------------------------------------------------------------
    #   10.12 Lug Angles
    # -------------------------------------------------------------
    # -------------------------------------------------------------
    # ==========================================================================
    """    SECTION  11    WORKING STRESS DESIGN   """
    # ==========================================================================
    """    SECTION  12    DESIGN AND DETAILING FOR EARTHQUAKE   """
    # ==========================================================================
    """    SECTION  13    FATIGUE   """
    # ==========================================================================
    """    SECTION  14    DESIGN ASSISTED BY TESTING   """
    # ==========================================================================
    """    SECTION  15    DURABILITY   """
    # ==========================================================================
    """    SECTION  16    FIRE RESISTANCE   """
    # ==========================================================================
    """    SECTION  17    FABRICATION AND ERECTION   """
    # ==========================================================================
    """    ANNEX  A       LIST OF REFERRED INDIAN STANDARDS   """
    # ==========================================================================
    """    ANNEX  B       ANALYSIS AND DESIGN METHODS   """
    # ==========================================================================
    """    ANNEX  C       DESIGN AGAINST FLOOR VIBRATION   """
    # ==========================================================================
    """    ANNEX  D       DETERMINATION OF EFFECTIVE LENGTH OF COLUMNS   """
    # ==========================================================================
    """    ANNEX  E       ELASTIC LATERAL TORSIONAL BUCKLING   """
    # ==========================================================================
    """    ANNEX  F       CONNECTIONS   """
    # ==========================================================================
    """    ANNEX  G       GENERAL RECOMMENDATIONS FOR STEELWORK TENDERS AND CONTRACTS   """
    # ==========================================================================
    """    ANNEX  H       PLASTIC PROPERTIES OF BEAMS   """
    # ==========================================================================
    """     ------------------END------------------     """<|MERGE_RESOLUTION|>--- conflicted
+++ resolved
@@ -139,16 +139,13 @@
     @staticmethod
     def cl_8_2_1_2_design_moment_strength(Z_e, Z_p, f_y, section_class='semi-compact'):
         """ Calculate the design bending strength as per cl. 8.2.1.2
-
         Args:
             Z_e: Elastic section modulus of the cross-section in cubic mm (float)
             Z_p: Plastic section modulus of the cross-section in cubic mm (float)
             f_y: Yield stress of the component material in MPa (float)
             section_class: Classification of the section (plastic, compact or semi-compact) as per Table 2 (str)
-
         Returns:
             Design bending strength of the cross-section in N-mm (float)
-
         """
         gamma_m0 = IS800_2007.cl_5_4_1_Table_5["gamma_m0"]['yielding']
 
@@ -164,8 +161,6 @@
     # ==========================================================================
     """   SECTION  10    CONNECTIONS    """
 
-<<<<<<< HEAD
-=======
     # -------------------------------------------------------------
     #   10.1 General
     # -------------------------------------------------------------
@@ -190,7 +185,7 @@
     """    SECTION  9     MEMBER SUBJECTED TO COMBINED FORCES   """
     # ==========================================================================
     """   SECTION  10    CONNECTIONS    """
->>>>>>> 2bc34779
+
     # -------------------------------------------------------------
     #   10.1 General
     # -------------------------------------------------------------
@@ -202,20 +197,15 @@
     @staticmethod
     def cl_10_2_1_bolt_hole_size(d, bolt_hole_type='Standard'):
         """Calculate bolt hole diameter as per Table 19 of IS 800:2007
-
-        Args:
-             d - Nominal diameter of fastener in mm (float or str)
+        Args:
+             d - Nominal diameter of fastener in mm (float)
              bolt_hole_type - Either 'Standard' or 'Over-sized' or 'short_slot' or 'long_slot' (str)
-
         Returns:
             bolt_hole_size -  Diameter of the bolt hole in mm (float)
-
         Note:
             Reference:
             IS 800, Table 19 (Cl 10.2.1)
-
         TODO:ADD KEY_DISP for for Standard/oversize etc and replace these strings
-
         """
         table_19 = {
             "12-14": {'Standard': 1.0, 'Over-sized': 3.0, 'short_slot': 4.0, 'long_slot': 2.5},
@@ -247,17 +237,13 @@
     @staticmethod
     def cl_10_2_2_min_spacing(d):
         """Calculate minimum distance between centre of fasteners
-
         Args:
              d - Nominal diameter of fastener in mm (float)
-
         Returns:
             Minimum distance between centre of fasteners in mm (float)
-
         Note:
             Reference:
             IS 800:2007, cl. 10.2.2
-
         """
         return 2.5 * d
 
@@ -265,17 +251,13 @@
     @staticmethod
     def cl_10_2_3_1_max_spacing(plate_thicknesses):
         """Calculate maximum distance between centre of fasteners
-
         Args:
              plate_thicknesses- List of thicknesses in mm of connected plates (list or tuple)
-
         Returns:
             Maximum distance between centres of adjacent fasteners in mm (float)
-
         Note:
             Reference:
             IS 800:2007, cl. 10.2.3.1
-
         """
         t = min(plate_thicknesses)
         return min(32 * t, 300.0)
@@ -284,19 +266,15 @@
     @staticmethod
     def cl_10_2_3_2_max_pitch_tension_compression(d, plate_thicknesses, member_type):
         """Calculate maximum pitch between centre of fasteners lying in the direction of stress
-
         Args:
              d - Nominal diameter of fastener in mm (float)
              plate_thicknesses - List of thicknesses in mm of connected plates (list or tuple)
              member_type - Either 'tension' or 'compression' or 'compression_butting' (str)
-
         Returns:
             Maximum distance between centres of adjacent fasteners in mm (float)
-
         Note:
             Reference:
             IS 800:2007, cl. 10.2.3.2
-
         """
         t = min(plate_thicknesses)
         if member_type == 'tension':
@@ -311,19 +289,17 @@
     @staticmethod
     def cl_10_2_4_2_min_edge_end_dist(d, bolt_hole_type='Standard', edge_type='a - Sheared or hand flame cut'):
         """Calculate minimum end and edge distance
-
         Args:
              d - Nominal diameter of fastener in mm (float)
              edge_type - Either 'hand_flame_cut' or 'machine_flame_cut' (str)
-
         Returns:
                 Minimum edge and end distances from the centre of any hole to the nearest edge of a plate in mm (float)
-
         Note:
             Reference:
             IS 800:2007, cl. 10.2.4.2
-
-        """
+self
+        """
+
         d_0 = IS800_2007.cl_10_2_1_bolt_hole_size(d, bolt_hole_type)
         if edge_type == 'a - Sheared or hand flame cut':
             return 1.7 * d_0
@@ -335,19 +311,15 @@
     @staticmethod
     def cl_10_2_4_3_max_edge_dist(plate_thicknesses, f_y, corrosive_influences=False):
         """Calculate maximum end and edge distance
-
         Args:
              plate_thicknesses - List of thicknesses in mm of outer plates (list or tuple)
              f_y - Yield strength of plate material in MPa (float)
              corrosive_influences - Whether the members are exposed to corrosive influences or not (Boolean)
-
         Returns:
             Maximum edge distance to the nearest line of fasteners from an edge of any un-stiffened part in mm (float)
-
         Note:
             Reference:
             IS 800:2007, cl. 10.2.4.3
-
         """
         # TODO : Differentiate outer plates and connected plates.
         t = min(plate_thicknesses)
@@ -365,18 +337,14 @@
     @staticmethod
     def cl_10_3_2_bolt_design_strength(V_dsb, V_dpb):
         """Calculate design strength of bearing type bolt
-
         Args:
             V_dsb - Design shear strength of bearing bolt in N (float)
             V_dpb - Design bearing strength of bolt on the plate in N (float)
-
         Returns:
             V_db - Design strength of bearing bolt in N (float)
-
         Note:
             Reference:
             IS 800:2007,  cl 10.3.2
-
         """
         V_db = min(V_dsb, V_dpb)
         return V_db
@@ -386,7 +354,6 @@
     @staticmethod
     def cl_10_3_3_bolt_shear_capacity(f_ub, A_nb, A_sb, n_n, n_s=0, safety_factor_parameter=KEY_DP_WELD_FAB_FIELD):
         """Calculate design shear strength of bearing bolt
-
         Args:
             f_ub - Ultimate tensile strength of the bolt in MPa (float)
             A_nb - Net shear area of the bolt at threads in sq. mm  (float)
@@ -394,14 +361,11 @@
             n_n - Number of shear planes with threads intercepting the shear plane (int)
             n_s -  Number of shear planes without threads intercepting the shear plane (int)
             safety_factor_parameter - Either 'field' or 'shop' (str)
-
         return:
             V_dsb - Design shear strength of bearing bolt in N (float)
-
         Note:
             Reference:
             IS 800:2007,  cl 10.3.3
-
         """
         V_nsb = f_ub / math.sqrt(3) * (n_n * A_nb + n_s * A_sb)
         gamma_mb = IS800_2007.cl_5_4_1_Table_5['gamma_mb'][safety_factor_parameter]
@@ -412,17 +376,14 @@
     @staticmethod
     def cl_10_3_3_1_bolt_long_joint(d, l_j):
         """ Calculate reduction factor for long joints.
-
         Args:
             l_j = Length of joint of a splice or end connection as defined in cl. 10.3.3.1 (float)
             d = Nominal diameter of the fastener (float)
         Return:
             beta_lj  = Reduction factor for long joints (float)
-
         Note:
             Reference:
             IS 800:2007,  cl 10.3.3.1
-
         """
         beta_lj = 1.075 - 0.005 * l_j / d
         if beta_lj <= 0.75:
@@ -438,17 +399,14 @@
     @staticmethod
     def cl_10_3_3_2_bolt_large_grip(d, l_g, l_j=0):
         """ Calculate reduction factor for large grip lengths.
-
         Args:
             l_g = Grip length equal to the total thickness of the connected plates as defined in cl. 10.3.3.2 (float)
             d = Nominal diameter of the fastener (float)
         Return:
             beta_lg = Reduction factor for large grip lengths (float) if applicable
-
         Note:
             Reference:
             IS 800:2007,  cl 10.3.3.2
-
         """
         beta_lg = 8.0 / (3.0 + l_g / d)
         if beta_lg >= IS800_2007.cl_10_3_3_1_bolt_long_joint(d, l_j):
@@ -461,10 +419,10 @@
 
     # cl. 10.3.4 Bearing Capacity of the Bolt
     @staticmethod
-    def cl_10_3_4_bolt_bearing_capacity(f_u, f_ub, t, d, e, p, bolt_hole_type='Standard', safety_factor_parameter=KEY_DP_WELD_FAB_FIELD):
+    def cl_10_3_4_bolt_bearing_capacity(f_u, f_ub, t, d, e, p, bolt_hole_type='Standard',
+                                        safety_factor_parameter=KEY_DP_WELD_FAB_FIELD):
 
         """Calculate design bearing strength of a bolt on any plate.
-
         Args:
             f_u     - Ultimate tensile strength of the plate in MPa (float)
             f_ub    - Ultimate tensile strength of the bolt in MPa (float)
@@ -474,14 +432,11 @@
             p       - Pitch distance of the fastener along bearing direction in mm (float)
             bolt_hole_type - Either 'Standard' or 'Over-sized' or 'short_slot' or 'long_slot' (str)
             safety_factor_parameter - Either 'Field' or 'Shop' (str)
-
         return:
             V_dpb - Design bearing strength of bearing bolt in N (float)
-
         Note:
             Reference:
             IS 800:2007,  cl 10.3.4
-
         """
         d_0 = IS800_2007.cl_10_2_1_bolt_hole_size(d, bolt_hole_type)
 
@@ -490,7 +445,7 @@
         else:
             k_b = min(e / (3.0 * d_0), f_ub / f_u, 1.0)  # calculate k_b when there is no pitch (p = 0)
 
-        k_b = round(k_b,2)
+        k_b = round(k_b, 2)
         V_npb = 2.5 * k_b * d * t * f_u
         gamma_mb = IS800_2007.cl_5_4_1_Table_5['gamma_mb'][safety_factor_parameter]
         V_dpb = V_npb / gamma_mb
@@ -505,16 +460,13 @@
     @staticmethod
     def cl_10_3_5_bearing_bolt_tension_resistance(f_ub, f_yb, A_sb, A_n, safety_factor_parameter=KEY_DP_WELD_FAB_FIELD):
         """Calculate design tensile strength of bearing bolt
-
         Args:
             f_ub - Ultimate tensile strength of the bolt in MPa (float)
             f_yb - Yield strength of the bolt in MPa (float)
             A_sb - Shank area of bolt in sq. mm  (float)
             A_n - Net tensile stress area of the bolts as per IS 1367 in sq. mm  (float)
-
         return:
             T_db - Design tensile strength of bearing bolt in N (float)
-
         Note:
             Reference:
             IS 800:2007,  cl 10.3.5
@@ -529,15 +481,12 @@
     @staticmethod
     def cl_10_3_6_bearing_bolt_combined_shear_and_tension(V_sb, V_db, T_b, T_db):
         """Check for bolt subjected to combined shear and tension
-
         Args:
             V_sb - factored shear force acting on the bolt,
             V_db - design shear capacity,
             T_b - factored tensile force acting on the bolt,
             T_db - design tension capacity.
-
         return: combined shear and friction value
-
         Note:
             Reference:
             IS 800:2007,  cl 10.3.6
@@ -550,10 +499,10 @@
 
     # cl. 10.4.3 Slip Resistance
     @staticmethod
-    def cl_10_4_3_bolt_slip_resistance(f_ub, A_nb, n_e, mu_f, bolt_hole_type='Standard', slip_resistance='service_load'):
+    def cl_10_4_3_bolt_slip_resistance(f_ub, A_nb, n_e, mu_f, bolt_hole_type='Standard',
+                                       slip_resistance='service_load'):
         # TODO : Ensure default slip_resistance = 'service_load' or 'ultimate_load'
         """Calculate design shear strength of friction grip bolt as governed by slip
-
         Args:
             f_ub - Ultimate tensile strength of the bolt in MPa (float)
             A_nb - Net area of the bolt at threads in sq. mm  (float)
@@ -562,15 +511,12 @@
             bolt_hole_type - Either 'Standard' or 'Over-sized' or 'short_slot' or 'long_slot' (str)
             slip_resistance - whether slip resistance is required at service load or ultimate load
                               Either 'service_load' or 'ultimate_load' (str)
-
         return:
             V_dsf - Design shear strength of friction grip bolt as governed by slip in N (float)
-
         Note:
             Reference:
             IS 800:2007,  cl 10.4.3
             AMENDMENT NO. 1 (JANUARY 2012) to IS 800:2007
-
         """
         f_0 = 0.70 * f_ub
         F_0 = A_nb * f_0
@@ -597,23 +543,20 @@
 
     # cl. 10.4.5 Tension Resistance
     @staticmethod
-    def cl_10_4_5_friction_bolt_tension_resistance(f_ub, f_yb, A_sb, A_n, safety_factor_parameter=KEY_DP_WELD_FAB_FIELD):
+    def cl_10_4_5_friction_bolt_tension_resistance(f_ub, f_yb, A_sb, A_n,
+                                                   safety_factor_parameter=KEY_DP_WELD_FAB_FIELD):
         """Calculate design tensile strength of friction grip bolt
-
         Args:
             f_ub - Ultimate tensile strength of the bolt in MPa (float)
             f_yb - Yield strength of the bolt in MPa (float)
             A_sb - Shank area of bolt in sq. mm  (float)
             A_n - Net tensile stress area of the bolts as per IS 1367 in sq. mm  (float)
-
         return:
             T_df - Design tensile strength of friction grip bolt in N (float)
-
         Note:
             Reference:
             IS 800:2007,  cl 10.4.5
             AMENDMENT NO. 1 (JANUARY 2012) to IS 800:2007
-
         """
         gamma_mf = IS800_2007.cl_5_4_1_Table_5['gamma_mf'][safety_factor_parameter]
         gamma_m0 = IS800_2007.cl_5_4_1_Table_5['gamma_m0']['yielding']
@@ -626,16 +569,13 @@
     @staticmethod
     def cl_10_4_6_friction_bolt_combined_shear_and_tension(V_sf, V_df, T_f, T_df):
         """Calculate combined shear and tension of friction grip bolt
-
                 Args:
                    V_sf - applied factored shear at design load
                    V_df - design shear strength
                    T_f - externally applied factored tension at design load
                    T_df - design tension strength
-
                 return:
                     combined shear and friction value
-
                 Note:
                     Reference:
                     IS 800:2007,  cl 10.4.6
@@ -645,7 +585,6 @@
     @staticmethod
     def cl_10_4_7_bolt_prying_force(T_e, l_v, f_o, b_e, t, f_y, end_dist, pre_tensioned, eta=1.5):
         """Calculate prying force of friction grip bolt
-
                        Args:
                           2 * T_e - Force in 2 bolts on either sides of the web/plate
                           l_v - distance from the bolt centre line to the toe of the fillet weld or to half
@@ -655,14 +594,11 @@
                           b_e - effective width of flange per pair of bolts
                           f_o - proof stress in consistent units
                           t - thickness of the end plate
-
                        return:
                            Prying force of friction grip bolt
-
                        Note:
                            Reference:
                            IS 800:2007,  cl 10.4.7
-
         """
         beta = 2
         if pre_tensioned == 'Pretensioned':
@@ -683,18 +619,14 @@
     @staticmethod
     def cl_10_5_2_3_min_weld_size(part1_thickness, part2_thickness):
         """Calculate minimum size of fillet weld as per Table 21 of IS 800:2007
-
         Args:
             part1_thickness - Thickness of either plate element being welded in mm (float)
             part2_thickness - Thickness of other plate element being welded in mm (float)
-
         Returns:
             min_weld_size - Minimum size of first run or of a single run fillet weld in mm (float)
-
         Note:
             Reference:
             IS 800, Table 21 (Cl 10.5.2.3) : Minimum Size of First Run or of a Single Run Fillet Weld
-
         """
         thicker_part_thickness = max(part1_thickness, part2_thickness)
         thinner_part_thickness = min(part1_thickness, part2_thickness)
@@ -716,19 +648,15 @@
     def cl_10_5_3_1_max_weld_throat_thickness(part1_thickness, part2_thickness, special_circumstance=False):
 
         """Calculate maximum effective throat thickness of fillet weld
-
         Args:
             part1_thickness - Thickness of either plate element being welded in mm (float)
             part2_thickness - Thickness of other plate element being welded in mm (float)
             special_circumstance - (Boolean)
-
         Returns:
             maximum effective throat thickness of fillet weld in mm (float)
-
         Note:
             Reference:
             IS 800:2007,  cl 10.5.3.1
-
         """
 
         if special_circumstance is True:
@@ -740,18 +668,14 @@
     def cl_10_5_3_2_fillet_weld_effective_throat_thickness(fillet_size, fusion_face_angle=90):
 
         """Calculate effective throat thickness of fillet weld for stress calculation
-
         Args:
             fillet_size - Size of fillet weld in mm (float)
             fusion_face_angle - Angle between fusion faces in degrees (int)
-
         Returns:
             Effective throat thickness of fillet weld for stress calculation in mm (float)
-
         Note:
             Reference:
             IS 800:2007,  cl 10.5.3.2
-
         """
         table_22 = {'60-90': 0.70, '91-100': 0.65, '101-106': 0.60, '107-113': 0.55, '114-120': 0.50}
         fusion_face_angle = int(round(fusion_face_angle))
@@ -780,18 +704,14 @@
     def cl_10_5_4_1_fillet_weld_effective_length(fillet_size, available_length):
 
         """Calculate effective length of fillet weld from available length to weld in practice
-
         Args:
             fillet_size - Size of fillet weld in mm (float)
             available_length - Available length in mm to weld the plates in practice (float)
-
         Returns:
             Effective length of fillet weld in mm (float)
-
         Note:
             Reference:
             IS 800:2007,  cl 10.5.4.1
-
         """
         # TODO :  if available_length >= 4 * fillet_size
         effective_length = available_length - 2 * fillet_size
@@ -802,18 +722,14 @@
     def cl_10_5_7_1_1_fillet_weld_design_stress(ultimate_stresses, fabrication=KEY_DP_WELD_FAB_SHOP):
 
         """Calculate the design strength of fillet weld
-
         Args:
             ultimate_stresses - Ultimate stresses of weld and parent metal in MPa (list or tuple)
             fabrication - Either 'shop' or 'field' (str)
-
         Returns:
             Design strength of fillet weld in MPa (float)
-
         Note:
             Reference:
             IS 800:2007,  cl 10.5.7.1.1
-
         """
         f_u = min(ultimate_stresses)
         f_wn = (f_u / math.sqrt(3))
@@ -826,18 +742,14 @@
     def cl_10_5_7_3_weld_long_joint(l_j, t_t):
 
         """Calculate the reduction factor for long joints in welds
-
         Args:
             l_j - length of joints in the direction of force transfer in mm (float)
             t_t - throat size of the weld in mm (float)
-
         Returns:
              Reduction factor, beta_lw for long joints in welds (float)
-
         Note:
             Reference:
             IS 800:2007,  cl 10.5.7.3
-
         """
         if l_j <= 150 * t_t:
             return 1.0
