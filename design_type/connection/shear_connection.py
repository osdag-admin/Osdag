--- conflicted
+++ resolved
@@ -153,10 +153,4 @@
                          corrosive_influences=design_dictionary[KEY_DP_DETAILING_CORROSIVE_INFLUENCES])
 
         self.load = Load(shear_force=design_dictionary[KEY_SHEAR], axial_force=design_dictionary.get(KEY_AXIAL, None))
-<<<<<<< HEAD
-        self.plate = Plate(thickness=design_dictionary.get(KEY_PLATETHK, None), material_grade=design_dictionary[KEY_MATERIAL])
-        print(self.supported_section, self.supporting_section)
-=======
 
-
->>>>>>> 4b560b51
