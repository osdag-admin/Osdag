import json
import os.path
import sys
import subprocess
import pdfkit

from PyQt5.QtCore import QFile, pyqtSignal, QTextStream, Qt, QIODevice
from PyQt5.QtGui import QBrush
from PyQt5.QtGui import QColor
from PyQt5.QtGui import QDoubleValidator, QIntValidator, QPixmap, QPalette
from PyQt5.QtWidgets import QMainWindow, QDialog, QFontDialog, QApplication, QFileDialog, QColorDialog
import shutil
import pickle

from OCC import BRepTools
from OCC.BRepAlgoAPI import BRepAlgoAPI_Fuse
from OCC import IGESControl
from OCC.STEPControl import STEPControl_Writer, STEPControl_AsIs
from OCC.Interface import Interface_Static_SetCVal
from OCC.IFSelect import IFSelect_RetDone
from OCC.StlAPI import StlAPI_Writer

from model import *

from svg_window import SvgWindow
from ui_design_preferences import Ui_ShearDesignPreferences
from ui_seat_angle import Ui_MainWindow
from ui_design_summary import Ui_Dialog
from ui_aboutosdag import Ui_AboutOsdag
from ui_tutorial import Ui_Tutorial
from ui_ask_question import Ui_AskQuestion
from Connections.Shear.common_logic import CommonDesignLogic


class DesignPreferences(QDialog):
    def __init__(self, parent=None):
        QDialog.__init__(self, parent)
        self.ui = Ui_ShearDesignPreferences()
        self.ui.setupUi(self)
        self.main_controller = parent
        self.saved = None
        self.ui.combo_design_method.model().item(1).setEnabled(False)
        self.ui.combo_design_method.model().item(2).setEnabled(False)
        self.ui.tabWidget.removeTab(1)
        self.set_default_para()
        #int_validator = QIntValidator()
        #self.ui.txt_boltHoleClearance.setValidator(int_validator)
        dbl_validator = QDoubleValidator()
        self.ui.txt_boltFu.setValidator(dbl_validator)
        self.ui.txt_boltFu.setMaxLength(7)
        self.ui.txt_detailingGap.setValidator(dbl_validator)
        self.ui.txt_detailingGap.setMaxLength(4)
        self.ui.btn_defaults.clicked.connect(self.set_default_para)
        self.ui.btn_save.clicked.connect(self.save_designPref_para)
        self.ui.btn_close.clicked.connect(self.close_designPref)
        self.ui.combo_boltHoleType.currentIndexChanged[str].connect(self.set_bolthole_clearance)

    def save_designPref_para(self):
        """
        This routine is responsible for saving all design preferences selected by the user
        """
        self.saved_designPref = {"bolt": {}}
        self.saved_designPref["bolt"]["bolt_hole_type"] = str(self.ui.combo_boltHoleType.currentText())
        self.saved_designPref["bolt"]["bolt_fu"] = int(self.ui.txt_boltFu.text())
        self.saved_designPref["bolt"]["slip_factor"] = float(str(self.ui.combo_slipfactor.currentText()))

        self.saved_designPref["detailing"] = {}
        typeOfEdge = str(self.ui.combo_detailingEdgeType.currentText())
        self.saved_designPref["detailing"]["typeof_edge"] = typeOfEdge
        if typeOfEdge == "a - Sheared or hand flame cut":
            self.saved_designPref["detailing"]["min_edgend_dist"] = float(1.7)
        else:
            self.saved_designPref["detailing"]["min_edgend_dist"] = float(1.5)
        if self.ui.txt_detailingGap.text() == '':
            self.saved_designPref["detailing"]["gap"] = int(10)
        else:
            self.saved_designPref["detailing"]["gap"] = int(self.ui.txt_detailingGap.text())

        self.saved_designPref["detailing"]["is_env_corrosive"] = str(self.ui.combo_detailing_memebers.currentText())
        self.saved_designPref["design"] = {}
        self.ui.combo_design_method.setCurrentIndex(0)
        self.saved_designPref["design"]["design_method"] = self.ui.combo_design_method.currentText()
        self.saved = True
        QMessageBox.about(self, 'Information', "Preferences saved")

        return self.saved_designPref

    def set_default_para(self):
        """
        
        Returns:

        """
        uiObj = self.main_controller.getuser_inputs()
<<<<<<< HEAD
=======
        if str(uiObj["Bolt"]["Diameter (mm)"]) == 'Diameter of Bolt':
            clearance = 0
        else:
            boltDia = int(uiObj["Bolt"]["Diameter (mm)"])
            clearance = str(self.get_clearance(boltDia))
            #self.ui.txt_boltHoleClearance.setText(clearance)
>>>>>>> 4a75ae73
        if uiObj["Bolt"]["Grade"] == '':
            pass
        else:
            bolt_grade = float(uiObj["Bolt"]["Grade"])
            bolt_fu = str(self.get_boltFu(bolt_grade))
            self.ui.txt_boltFu.setText(bolt_fu)

        self.ui.combo_boltHoleType.setCurrentIndex(0)
        designPref = {"bolt": {}}
        designPref["bolt"]["bolt_hole_type"] = str(self.ui.combo_boltHoleType.currentText())
        designPref["bolt"]["bolt_fu"] = int(self.ui.txt_boltFu.text())
        self.ui.combo_slipfactor.setCurrentIndex(8)
        designPref["bolt"]["slip_factor"] = float(str(self.ui.combo_slipfactor.currentText()))

        self.ui.combo_detailingEdgeType.setCurrentIndex(0)
        self.ui.txt_detailingGap.setText(str(10))
        designPref["detailing"] = {}
        typeOfEdge = str(self.ui.combo_detailingEdgeType.currentText())
        designPref["detailing"]["typeof_edge"] = typeOfEdge
        designPref["detailing"]["min_edgend_dist"] = float(1.7)
        designPref["detailing"]["gap"] = int(10)
        self.ui.combo_detailing_memebers.setCurrentIndex(0)
        designPref["detailing"]["is_env_corrosive"] = str(self.ui.combo_detailing_memebers.currentText())

        self.ui.combo_design_method.setCurrentIndex(0)
        designPref["design"] = {}
        designPref["design"]["design_method"] = self.ui.combo_design_method.currentText()
        self.saved = False

        return designPref

    def set_bolthole_clearance(self):
        uiObj = self.main_controller.getuser_inputs()
        boltDia = str(uiObj["Bolt"]["Diameter (mm)"])
        if boltDia != "Diameter of Bolt":
            clearance = self.get_clearance(int(boltDia))
            #self.ui.txt_boltHoleClearance.setText(str(clearance))
        else:
            pass

    def set_boltFu(self):
        uiObj = self.main_controller.getuser_inputs()
        boltGrade = str(uiObj["Bolt"]["Grade"])
        if boltGrade != '':
            boltfu = str(self.get_boltFu(boltGrade))
            self.ui.txt_boltFu.setText(boltfu)
        else:
            pass

    def get_clearance(self, boltDia):

        standard_clrnce = {12: 1, 14: 1, 16: 2, 18: 2, 20: 2, 22: 2, 24: 2, 30: 3, 34: 3, 36: 3}
        oversized_clrnce = {12: 3, 14: 3, 16: 4, 18: 4, 20: 4, 22: 4, 24: 6, 30: 8, 34: 8, 36: 8}

        if self.ui.combo_boltHoleType.currentText() == "Standard":
            clearance = standard_clrnce[boltDia]
        else:
            clearance = oversized_clrnce[boltDia]

        return clearance

    def get_boltFu(self, boltGrade):
        """
        This routine returns ultimate strength of bolt depending upon grade of bolt chosen
        """
        # TODO : change grade to 10.9; also update UI
        boltFu = {3.6: 330, 4.6: 400, 4.8: 420, 5.6: 500, 5.8: 520, 6.8: 600, 8.8: 800, 9.8: 900, 10.8: 1040,
                  10.9: 940, 12.9: 1220}
        boltGrd = float(boltGrade)
        return boltFu[boltGrd]

    def close_designPref(self):
        self.close()


class MyAskQuestion(QDialog):
    def __init__(self, parent=None):
        QDialog.__init__(self, parent)
        self.ui = Ui_AskQuestion()
        self.ui.setupUi(self)
        self.mainController = parent


class MyTutorials(QDialog):
    def __init__(self, parent=None):
        QDialog.__init__(self, parent)
        self.ui = Ui_Tutorial()
        self.ui.setupUi(self)
        self.mainController = parent


class MyAboutOsdag(QDialog):
    def __init__(self, parent=None):
        QDialog.__init__(self, parent)
        self.ui = Ui_AboutOsdag()
        self.ui.setupUi(self)
        self.mainController = parent


class DesignReportDialog(QDialog):
    def __init__(self, parent=None):
        QDialog.__init__(self, parent)
        self.ui = Ui_Dialog()
        self.ui.setupUi(self)
        self.mainController = parent
        self.setWindowTitle("Design Profile")
        self.ui.btn_browse.clicked.connect(lambda: self.getLogoFilePath(self.ui.lbl_browse))
        self.ui.btn_saveProfile.clicked.connect(self.saveUserProfile)
        self.ui.btn_useProfile.clicked.connect(self.useUserProfile)
        self.accepted.connect(self.save_inputSummary)

    def save_inputSummary(self):
        report_summary = self.get_report_summary()
        self.mainController.save_design(report_summary)

    def getLogoFilePath(self, lblwidget):
        self.ui.lbl_browse.clear()
        filename, _ = QFileDialog.getOpenFileName(self, 'Open File', " ", 'Images (*.png *.svg *.jpg)', None,
                                                  QFileDialog.DontUseNativeDialog)
        base = os.path.basename(str(filename))
        lblwidget.setText(base)
        self.desired_location(filename)

        return str(filename)

    def desired_location(self, filename):
        shutil.copyfile(filename, os.path.join(str(self.mainController.folder), "images_html", "cmpylogoFin.png"))

    def saveUserProfile(self):
        inputData = self.get_report_summary()
        filename, _ = QFileDialog.getSaveFileName(self, 'Save Files',
                                                  os.path.join(str(self.mainController.folder), "Profile"), '*.txt')
        infile = open(filename, 'w')
        pickle.dump(inputData, infile)
        infile.close()

    def get_report_summary(self):
        report_summary = {"ProfileSummary": {}}
        report_summary["ProfileSummary"]["CompanyName"] = str(self.ui.lineEdit_companyName.text())
        report_summary["ProfileSummary"]["CompanyLogo"] = str(self.ui.lbl_browse.text())
        report_summary["ProfileSummary"]["Group/TeamName"] = str(self.ui.lineEdit_groupName.text())
        report_summary["ProfileSummary"]["Designer"] = str(self.ui.lineEdit_designer.text())

        report_summary["ProjectTitle"] = str(self.ui.lineEdit_projectTitle.text())
        report_summary["Subtitle"] = str(self.ui.lineEdit_subtitle.text())
        report_summary["JobNumber"] = str(self.ui.lineEdit_jobNumber.text())
        report_summary["Client"] = str(self.ui.lineEdit_client.text())
        report_summary["AdditionalComments"] = str(self.ui.txt_additionalComments.toPlainText())

        return report_summary

    def useUserProfile(self):
        filename, _ = QFileDialog.getOpenFileName(self, 'Open Files',
                                                  os.path.join(str(self.mainController.folder), "Profile"),
                                                  "All Files (*)")
        if os.path.isfile(filename):
            outfile = open(filename, 'r')
            reportsummary = pickle.load(outfile)
            self.ui.lineEdit_companyName.setText(reportsummary["ProfileSummary"]['CompanyName'])
            self.ui.lbl_browse.setText(reportsummary["ProfileSummary"]['CompanyLogo'])
            self.ui.lineEdit_groupName.setText(reportsummary["ProfileSummary"]['Group/TeamName'])
            self.ui.lineEdit_designer.setText(reportsummary["ProfileSummary"]['Designer'])
        else:
            pass


class MainController(QMainWindow):
    closed = pyqtSignal()

    def __init__(self, folder):
        QMainWindow.__init__(self)
        self.ui = Ui_MainWindow()
        self.ui.setupUi(self)
        self.folder = folder

        self.get_columndata()
        self.get_beamdata()

        #self.ui.combo_beam_section.addItems(get_beamcombolist())
        #self.ui.combo_column_section.addItems(get_columncombolist())
        self.ui.combo_angle_section.addItems(get_anglecombolist())
        self.ui.combo_topangle_section.addItems(get_anglecombolist())

        self.ui.inputDock.setFixedSize(310, 710)

        self.grade_type = {'Please Select Type': '',
                           'HSFG': [8.8, 10.9],
                           'Bearing Bolt': [3.6, 4.6, 4.8, 5.6, 5.8, 6.8, 8.8, 9.8, 10.9, 12.9]}
        self.ui.combo_bolt_type.addItems(self.grade_type.keys())
        self.ui.combo_bolt_type.currentIndexChanged[str].connect(self.combotype_currentindexchanged)
        self.ui.combo_bolt_type.setCurrentIndex(0)

        self.ui.combo_connectivity.currentIndexChanged[str].connect(self.setimage_connection)
        self.retrieve_prevstate()

        self.ui.combo_connectivity.currentIndexChanged[str].connect(self.convert_col_combo_to_beam)

        self.ui.btnInput.clicked.connect(lambda: self.dockbtn_clicked(self.ui.inputDock))
        self.ui.btnOutput.clicked.connect(lambda: self.dockbtn_clicked(self.ui.outputDock))

        self.ui.btn3D.clicked.connect(self.call_3DModel)
        self.ui.chkBxBeam.clicked.connect(self.call_3DBeam)
        self.ui.chkBxCol.clicked.connect(self.call_3DColumn)
        self.ui.chkBxSeatAngle.clicked.connect(self.call_3DSeatAngle)

        validator = QIntValidator()
        self.ui.txt_fu.setValidator(validator)
        self.ui.txt_fy.setValidator(validator)

        dbl_validator = QDoubleValidator()
        self.ui.txt_shear_force.setValidator(dbl_validator)
        self.ui.txt_shear_force.setMaxLength(7)

        min_fu_value = 290
        max_fu_value = 590
        self.ui.txt_fu.editingFinished.connect(
            lambda: self.check_range(self.ui.txt_fu, self.ui.lbl_fu, min_fu_value, max_fu_value))

        min_fy_value = 165
        max_fy_value = 450
        self.ui.txt_fy.editingFinished.connect(
            lambda: self.check_range(self.ui.txt_fy, self.ui.lbl_fy, min_fy_value, max_fy_value))

        # Menu Bar and File Menu
        self.ui.action_save_front_view.triggered.connect(lambda: self.call_seatangle2D_Drawing("Front"))
        self.ui.action_save_side_view.triggered.connect(lambda: self.call_seatangle2D_Drawing("Side"))
        self.ui.action_save_top_view.triggered.connect(lambda: self.call_seatangle2D_Drawing("Top"))

        self.ui.action_quit_sa_design.setShortcut('Ctrl+Q')
        self.ui.action_quit_sa_design.setStatusTip('Exit application')
        self.ui.action_quit_sa_design.triggered.connect(qApp.quit)

        self.ui.action_create_design_report.triggered.connect(self.create_design_report)
        self.ui.action_save_log_messages.triggered.connect(self.save_log)
        self.ui.actionEnlarge_font_size.triggered.connect(self.showFontDialogue)
        self.ui.actionZoom_in.triggered.connect(self.callZoomin)
        self.ui.actionZoom_out.triggered.connect(self.callZoomout)
        self.ui.action_save_3D_model.triggered.connect(self.save3DcadImages)
        self.ui.action_save_CAD_image.triggered.connect(self.save_cadImages)
        self.ui.actionPan.triggered.connect(self.call_Pannig)
        self.ui.action_save_input.triggered.connect(self.save_design_inputs)
        self.ui.action_load_input.triggered.connect(self.load_design_inputs)

        # Graphics menu
        self.ui.actionBeam_2.triggered.connect(self.call_3DBeam)
        self.ui.actionColumn_2.triggered.connect(self.call_3DColumn)
        self.ui.actionSeatAngle_2.triggered.connect(self.call_3DSeatAngle)
        self.ui.actionShow_All.triggered.connect(lambda: self.call_3DModel(True))
        self.ui.actionChange_Background.triggered.connect(self.showColorDialog)

        self.ui.menuView.addAction(self.ui.inputDock.toggleViewAction())
        self.ui.menuView.addAction(self.ui.outputDock.toggleViewAction())
        self.ui.btn_CreateDesign.clicked.connect(self.create_design_report)  # Saves the design report
        self.ui.btn_SaveMessages.clicked.connect(self.save_log)

        self.ui.btn_front.clicked.connect(lambda: self.call_seatangle2D_Drawing("Front"))
        self.ui.btn_side.clicked.connect(lambda: self.call_seatangle2D_Drawing("Side"))
        self.ui.btn_top.clicked.connect(lambda: self.call_seatangle2D_Drawing("Top"))

        self.ui.btn_Reset.clicked.connect(self.resetbtn_clicked)
        self.ui.btn_Design.clicked.connect(self.design_btnclicked)

        # Osdag logo for html
        self.ui.btn_Design.clicked.connect(self.osdag_header)

        # Help button
        self.ui.actionAbout_Osdag.triggered.connect(self.open_osdag)
        self.ui.actionVideo_Tutorials.triggered.connect(self.tutorials)
        self.ui.actionSample_Reports.triggered.connect(self.sample_report)
        self.ui.actionSampe_Problems.triggered.connect(self.sample_problem)
        self.ui.actionAsk_Us_a_Question.triggered.connect(self.open_question)

        from osdagMainSettings import backend_name

        self.display, _ = self.init_display(backend_str=backend_name())
        self.ui.action_design_preferences.triggered.connect(self.design_preferences)

        # self.ui.btnSvgSave.clicked.connect(self.save3DcadImages)

        self.connectivity = None
        self.fuse_model = None
        self.disableViewButtons()
        self.resultObj = None
        self.uiObj = None
        self.connection = "SeatedAngle"
        self.designPrefDialog = DesignPreferences(self)

    def get_columndata(self):
        """Fetch  old and new column sections from "Intg_osdag" database.
        Returns:

        """
        columndata = get_columncombolist()
        old_colList = get_oldcolumncombolist()
        self.ui.combo_column_section.addItems(columndata)
        self.color_oldDB_sections(old_colList, columndata, self.ui.combo_column_section)

    def get_beamdata(self):
        """Fetch old and new beam sections from "Intg_osdag" database
        Returns:

        """
        beamdata = get_beamcombolist()
        old_beamList = get_oldbeamcombolist()
        self.ui.combo_beam_section.addItems(beamdata)
        self.color_oldDB_sections(old_beamList, beamdata, self.ui.combo_beam_section)

    def color_oldDB_sections(self, old_section, intg_section, combo_section):
        """display old sections in red color.

        Args:
            old_section(str): Old sections from IS 808 1984
            intg_section(str): Revised sections from IS 808 2007
            combo_section(QcomboBox): Beam/Column dropdown list

        Returns:

        """
        for col in old_section:
            if col in intg_section:
                indx = intg_section.index(str(col))
                combo_section.setItemData(indx, QBrush(QColor("red")), Qt.TextColorRole)


    def osdag_header(self):
        image_path = os.path.abspath(os.path.join(os.getcwd(), os.path.join("ResourceFiles", "Osdag_header.png")))
        shutil.copyfile(image_path, os.path.join(str(self.folder), "images_html", "Osdag_header.png"))

    def fetchBeamPara(self):
        beam_sec = self.ui.combo_beam_section.currentText()
        dict_beam_data = get_beamdata(beam_sec)
        return dict_beam_data

    def fetchColumnPara(self):
        column_sec = self.ui.combo_column_section.currentText()
        loc = self.ui.combo_connectivity.currentText()
        if loc == "Beam-Beam":
            dict_col_data = get_beamdata(column_sec)
        else:
            dict_col_data = get_columndata(column_sec)
        return dict_col_data

    def fetch_angle_para(self):
        angle_sec = self.ui.combo_angle_section.currentText()
        dict_angle_data = get_angledata(angle_sec)
        return dict_angle_data

    def fetch_top_angle_para(self):
        if self.ui.combo_topangle_section.currentText() is not None:
            angle_sec = self.ui.combo_topangle_section.currentText()
            dict_top_angle = get_angledata(angle_sec)
        else:
            dict_top_angle = {}
        return dict_top_angle

    def showFontDialogue(self):
        font, ok = QFontDialog.getFont()
        if ok:
            self.ui.inputDock.setFont(font)
            self.ui.outputDock.setFont(font)
            self.ui.textEdit.setFont(font)

    def callZoomin(self):
        self.display.ZoomFactor(2)

    def callZoomout(self):
        self.display.ZoomFactor(0.5)

    def callRotation(self):
        self.display.Rotation(15, 0)

    def call_Pannig(self):
        self.display.Pan(50, 0)

    def save_cadImages(self):
        files_types = "PNG (*.png);;JPEG (*.jpeg);;TIFF (*.tiff);;BMP(*.bmp)"
        fileName, _ = QFileDialog.getSaveFileName(self, 'Export', os.path.join(str(self.folder), "untitled.png"),
                                                  files_types)
        fName = str(fileName)
        file_extension = fName.split(".")[-1]

        if file_extension == 'png' or file_extension == 'jpeg' or file_extension == 'bmp' or file_extension == 'tiff':
            self.display.ExportToImage(fName)
            QMessageBox.about(self, 'Information', "File saved")

    def disableViewButtons(self):
        """
        Disables the all buttons in toolbar
        """
        self.ui.btn_front.setEnabled(False)
        self.ui.btn_side.setEnabled(False)
        self.ui.btn_top.setEnabled(False)
        self.ui.btn3D.setEnabled(False)
        self.ui.chkBxBeam.setEnabled(False)
        self.ui.chkBxCol.setEnabled(False)
        self.ui.chkBxSeatAngle.setEnabled(False)
        self.ui.btn_CreateDesign.setEnabled(False)
        self.ui.btn_SaveMessages.setEnabled(False)

        # Disable Menubar
        self.ui.action_save_input.setEnabled(False)
        self.ui.action_save_log_messages.setEnabled(False)
        self.ui.action_create_design_report.setEnabled(False)
        self.ui.action_save_3D_model.setEnabled(False)
        self.ui.action_save_CAD_image.setEnabled(False)
        self.ui.action_save_front_view.setEnabled(False)
        self.ui.action_save_top_view.setEnabled(False)
        self.ui.action_save_side_view.setEnabled(False)
        self.ui.menuGraphics.setEnabled(False)

    def enableViewButtons(self):
        """
        Enables the all buttons in toolbar
        """
        self.ui.btn_front.setEnabled(True)
        self.ui.btn_side.setEnabled(True)
        self.ui.btn_top.setEnabled(True)
        self.ui.btn3D.setEnabled(True)
        self.ui.chkBxBeam.setEnabled(True)
        self.ui.chkBxCol.setEnabled(True)
        self.ui.chkBxSeatAngle.setEnabled(True)
        self.ui.btn_CreateDesign.setEnabled(True)
        self.ui.btn_SaveMessages.setEnabled(True)

        self.ui.menuFile.setEnabled(True)
        self.ui.action_save_input.setEnabled(True)
        self.ui.action_save_log_messages.setEnabled(True)
        self.ui.action_create_design_report.setEnabled(True)
        self.ui.action_save_3D_model.setEnabled(True)
        self.ui.action_save_CAD_image.setEnabled(True)
        self.ui.action_save_front_view.setEnabled(True)
        self.ui.action_save_top_view.setEnabled(True)
        self.ui.action_save_side_view.setEnabled(True)
        self.ui.menuGraphics.setEnabled(True)
        self.ui.menuView.setEnabled(True)
        self.ui.menuEdit.setEnabled(True)

    def convert_col_combo_to_beam(self):
        loc = self.ui.combo_connectivity.currentText()
        if loc == "Column flange-Beam flange":
            self.ui.combo_beam_section.setCurrentIndex(0)
            self.ui.combo_column_section.setCurrentIndex(0)
            self.ui.combo_bolt_diameter.setCurrentIndex(0)
            self.ui.combo_angle_section.setCurrentIndex(0)
            self.ui.combo_bolt_type.setCurrentIndex(0)
            self.ui.combo_bolt_grade.setCurrentIndex(0)
            self.ui.txt_fu.clear()
            self.ui.txt_fy.clear()
            self.ui.txt_shear_force.clear()

            self.ui.combo_topangle_section.setCurrentIndex(0)

            self.ui.txt_bolt_shear_capacity.clear()
            self.ui.txt_bolt_bearing_capacity.clear()
            self.ui.txt_bolt_capacity.clear()
            self.ui.txt_no_bolts.clear()
            self.ui.txt_bolt_group_capacity.clear()
            self.ui.txt_bolt_rows.clear()
            self.ui.txt_bolt_cols.clear()
            self.ui.txt_bolt_pitch.clear()
            self.ui.txt_bolt_gauge.clear()
            self.ui.txt_end_distance.clear()
            self.ui.txt_edge_distance.clear()
            self.ui.txt_seat_length.clear()
            self.ui.txt_moment_capacity.clear()
            self.ui.txt_moment_demand.clear()
            self.ui.txt_seat_shear_capacity.clear()
            self.ui.txt_seat_shear_demand.clear()
            self.ui.txt_beam_shear_strength.clear()
            self.ui.txt_top_angle.clear()
            self.ui.txt_seat_angle.clear()
        else:
            self.ui.combo_beam_section.setCurrentIndex(0)
            self.ui.combo_column_section.setCurrentIndex(0)
            self.ui.combo_bolt_diameter.setCurrentIndex(0)
            self.ui.combo_angle_section.setCurrentIndex(0)
            self.ui.combo_bolt_type.setCurrentIndex(0)
            self.ui.combo_bolt_grade.setCurrentIndex(0)
            self.ui.txt_fu.clear()
            self.ui.txt_fy.clear()
            self.ui.txt_shear_force.clear()

            self.ui.combo_topangle_section.setCurrentIndex(0)

            self.ui.txt_bolt_shear_capacity.clear()
            self.ui.txt_bolt_bearing_capacity.clear()
            self.ui.txt_bolt_capacity.clear()
            self.ui.txt_no_bolts.clear()
            self.ui.txt_bolt_group_capacity.clear()
            self.ui.txt_bolt_rows.clear()
            self.ui.txt_bolt_cols.clear()
            self.ui.txt_bolt_pitch.clear()
            self.ui.txt_bolt_gauge.clear()
            self.ui.txt_end_distance.clear()
            self.ui.txt_edge_distance.clear()
            self.ui.txt_seat_length.clear()
            self.ui.txt_moment_capacity.clear()
            self.ui.txt_moment_demand.clear()
            self.ui.txt_seat_shear_capacity.clear()
            self.ui.txt_seat_shear_demand.clear()
            self.ui.txt_beam_shear_strength.clear()
            self.ui.txt_top_angle.clear()
            self.ui.txt_seat_angle.clear()

    def retrieve_prevstate(self):
        uiObj = self.get_prevstate()
        if uiObj != None:
            self.ui.combo_connectivity.setCurrentIndex(
                self.ui.combo_connectivity.findText(str(uiObj['Member']['Connectivity'])))

            if uiObj['Member']['Connectivity'] == 'Beam-Beam':
                self.ui.lbl_beam.setText('Secondary beam *')
                self.ui.lbl_column.setText('Primary beam *')
                self.ui.combo_column_section.addItems(get_beamcombolist())

            self.ui.combo_beam_section.setCurrentIndex(
                self.ui.combo_beam_section.findText(uiObj['Member']['BeamSection']))
            self.ui.combo_column_section.setCurrentIndex(
                self.ui.combo_column_section.findText(uiObj['Member']['ColumnSection']))

            self.ui.txt_fu.setText(str(uiObj['Member']['fu (MPa)']))
            self.ui.txt_fy.setText(str(uiObj['Member']['fy (MPa)']))

            self.ui.txt_shear_force.setText(str(uiObj['Load']['ShearForce (kN)']))

            self.ui.combo_bolt_diameter.setCurrentIndex(
                self.ui.combo_bolt_diameter.findText(str(uiObj['Bolt']['Diameter (mm)'])))
            combo_type_index = self.ui.combo_bolt_type.findText(str(uiObj['Bolt']['Type']))
            self.ui.combo_bolt_type.setCurrentIndex(combo_type_index)
            self.combotype_currentindexchanged(str(uiObj['Bolt']['Type']))
            combo_grade_index = self.ui.combo_bolt_grade.findText(str(uiObj['Bolt']['Grade']))
            self.ui.combo_bolt_grade.setCurrentIndex(combo_grade_index)
            combo_seat_angle_index = self.ui.combo_angle_section.findText(str(uiObj['Angle']['AngleSection']))
            self.ui.combo_angle_section.setCurrentIndex(combo_seat_angle_index)
            combo_top_angle_index = self.ui.combo_topangle_section.findText(str(uiObj['Angle']['TopAngleSection']))
            self.ui.combo_topangle_section.setCurrentIndex(combo_top_angle_index)

    def setimage_connection(self):
        """
        Setting image to connectivity.
        """
        self.ui.lbl_connectivity.show()
        loc = self.ui.combo_connectivity.currentText()
        if loc == "Column flange-Beam web":
            pixmap = QPixmap(":/newPrefix/images/colF2.png")
            pixmap.scaledToHeight(60)
            pixmap.scaledToWidth(50)
            self.ui.lbl_connectivity.setPixmap(pixmap)
        elif loc == "Column web-Beam flange":
            picmap = QPixmap(":/newPrefix/images/colW3.png")
            picmap.scaledToHeight(60)
            picmap.scaledToWidth(50)
            self.ui.lbl_connectivity.setPixmap(picmap)
        elif loc == "Column flange-Beam flange":
            pixmap = QPixmap(":/newPrefix/images/colF2.png")
            pixmap.scaledToHeight(60)
            pixmap.scaledToWidth(50)
            self.ui.lbl_connectivity.setPixmap(pixmap)
        else:
            self.ui.lbl_connectivity.hide()

        return True

    def getuser_inputs(self):
        """(nothing) -> Dictionary

        Returns the dictionary object with the user input fields for designing fin plate connection

        """
        uiObj = {"Bolt": {}}
        uiObj["Bolt"]["Diameter (mm)"] = self.ui.combo_bolt_diameter.currentText()
        uiObj["Bolt"]["Grade"] = self.ui.combo_bolt_grade.currentText()
        uiObj["Bolt"]["Type"] = str(self.ui.combo_bolt_type.currentText())

        uiObj['Member'] = {}
        uiObj['Member']['BeamSection'] = str(self.ui.combo_beam_section.currentText())
        uiObj['Member']['ColumnSection'] = str(self.ui.combo_column_section.currentText())
        uiObj['Member']['Connectivity'] = str(self.ui.combo_connectivity.currentText())
        uiObj['Member']['fu (MPa)'] = self.ui.txt_fu.text()
        uiObj['Member']['fy (MPa)'] = self.ui.txt_fy.text()

        uiObj['Load'] = {}
        uiObj['Load']['ShearForce (kN)'] = (self.ui.txt_shear_force.text())

        uiObj['Angle'] = {}
        uiObj['Angle']['AngleSection'] = str(self.ui.combo_angle_section.currentText())

        uiObj['Angle']['TopAngleSection'] = str(self.ui.combo_topangle_section.currentText())

        return uiObj

    def save_design_inputs(self):

        fileName, _ = QFileDialog.getSaveFileName(self,
                                                  "Save Design", os.path.join(str(self.folder), "untitled.osi"),
                                                  "Input Files(*.osi)")

        if not fileName:
            return

        try:
            out_file = open(str(fileName), 'wb')

        except IOError:
            QMessageBox.information(self, "Unable to open file",
                                    "There was an error opening \"%s\"" % fileName)
            return

        # yaml.dump(self.uiObj,out_file,allow_unicode=True, default_flow_style=False)
        json.dump(self.uiObj, out_file)

        out_file.close()

        pass

    def load_design_inputs(self):

        fileName, _ = QFileDialog.getOpenFileName(self, "Open Design", str(self.folder), "All Files(*)")
        if not fileName:
            return
        try:
            in_file = open(str(fileName), 'rb')

        except IOError:
            QMessageBox.information(self, "Unable to open file",
                                    "There was an error opening \"%s\"" % fileName)
            return
        uiObj = json.load(in_file)
        self.setDictToUserInputs(uiObj)

    def save_inputs(self, uiObj):
        """(Dictionary)--> None

        """
        file_name = os.path.join("Connections", "Shear", "SeatedAngle", "sa_input.txt")
        inputFile = QFile(file_name)
        if not inputFile.open(QFile.WriteOnly | QFile.Text):
            QMessageBox.warning(self, "Application",
                                "Cannot write file %s:\n%s." % (inputFile, file.errorString()))
        pickle.dump(uiObj, inputFile)

    def get_prevstate(self):
        """
        
        Returns:

        """
        file_name = os.path.join("Connections", "Shear", "SeatedAngle", "sa_input.txt")

        if os.path.isfile(file_name):
            fileObject = open(file_name, 'r')
            uiObj = pickle.load(fileObject)
            return uiObj
        else:
            return None

    def create_design_report(self):
        design_report_dialog = DesignReportDialog(self)
        design_report_dialog.show()

    def save_design(self, report_summary):
        filename = os.path.join(str(self.folder), "images_html", "Html_Report.html")
        file_name = str(filename)

        self.commLogicObj.call_designReport(file_name, report_summary)

        # Creates PDF
        if sys.platform == ("win32" or "win64"):
            path_wkhtmltopdf = r'C:\Program Files (x86)\wkhtmltopdf\bin\wkhtmltopdf.exe'
        else:
            path_wkhtmltopdf = r'/usr/bin/wkhtmltopdf'
        config = pdfkit.configuration(wkhtmltopdf=path_wkhtmltopdf)
        options = {
            'margin-bottom': '10mm',
            'footer-right': '[page]'
        }
        file_type = "PDF(*.pdf)"
        fname, _ = QFileDialog.getSaveFileName(self, "Save File As", self.folder + "/", file_type)
        fname = str(fname)
        flag = True
        if fname == '':
            flag = False
            return flag
        else:
            pdfkit.from_file(filename, fname, configuration=config, options=options)
            QMessageBox.about(self, 'Information', "Report Saved")

    def save_log(self):

        fileName, pat = QFileDialog.getSaveFileName(self, "Save File As", os.path.join(str(self.folder), "LogMessages"),
                                                    "Text files (*.txt)")
        return self.save_file(fileName + ".txt")

    def save_file(self, fileName):
        """(file open for writing)-> boolean
        """
        fname = QFile(fileName)

        if not fname.open(QFile.WriteOnly | QFile.Text):
            QMessageBox.warning(self, "Application",
                                "Cannot write file %s:\n%s." % (fileName, fname.errorString()))
            return False

        outf = QTextStream(fname)
        QApplication.setOverrideCursor(Qt.WaitCursor)
        outf << self.ui.textEdit.toPlainText()
        QApplication.restoreOverrideCursor()

    def resetbtn_clicked(self):
        """(NoneType) -> NoneType
        
        Resets all fields in input as well as output window        
        """
        # Input
        self.ui.combo_beam_section.setCurrentIndex(0)
        self.ui.combo_column_section.setCurrentIndex(0)
        self.ui.combo_connectivity.setCurrentIndex(0)
        self.ui.txt_fu.clear()
        self.ui.txt_fy.clear()

        self.ui.txt_shear_force.clear()

        self.ui.combo_bolt_diameter.setCurrentIndex(0)
        self.ui.combo_bolt_grade.setCurrentIndex(0)
        self.ui.combo_bolt_type.setCurrentIndex(0)

        self.ui.combo_angle_section.setCurrentIndex(0)

        # Output
        self.ui.txt_seat_length.clear()
        self.ui.txt_moment_demand.clear()
        self.ui.txt_moment_capacity.clear()
        self.ui.txt_seat_shear_demand.clear()
        self.ui.txt_seat_shear_capacity.clear()
        self.ui.txt_beam_shear_strength.clear()
        self.ui.txt_top_angle.clear()
        self.ui.txt_seat_angle.clear()

        self.ui.txt_bolt_shear_capacity.clear()
        self.ui.txt_bolt_bearing_capacity.clear()
        self.ui.txt_bolt_capacity.clear()
        self.ui.txt_bolt_group_capacity.clear()
        self.ui.txt_no_bolts.clear()
        self.ui.txt_bolt_rows.clear()
        self.ui.txt_bolt_cols.clear()
        self.ui.txt_bolt_pitch.clear()
        self.ui.txt_bolt_gauge.clear()
        self.ui.txt_end_distance.clear()
        self.ui.txt_edge_distance.clear()

        # ------ Erase Display
        self.display.EraseAll()

    def dockbtn_clicked(self, widget):
        """(QWidget) -> NoneType

        This method dock and undock widget(QdockWidget)
        """
        flag = widget.isHidden()
        if flag:
            widget.show()
        else:
            widget.hide()

    def combotype_currentindexchanged(self, index):
        """(Number) -> NoneType
        """
        items = self.grade_type[str(index)]

        self.ui.combo_bolt_grade.clear()
        strItems = []
        for val in items:
            strItems.append(str(val))

        self.ui.combo_bolt_grade.addItems(strItems)

    def check_range(self, widget, lblwidget, min_value, max_value):
        """(QlineEdit, QLabel, Number, Number)---> NoneType
        Validating F_u(ultimate Strength) and F_y (Yield Strength) textfields
        """
        textStr = widget.text()
        val = int(textStr)
        if val < min_value or val > max_value:
            QMessageBox.about(self, 'Error', 'Please Enter a value between %s-%s' % (min_value, max_value))
            widget.clear()
            widget.setFocus()
            palette = QPalette()
            palette.setColor(QPalette.Foreground, Qt.red)
            lblwidget.setPalette(palette)
        else:
            palette = QPalette()
            lblwidget.setPalette(palette)

    def display_output(self, outputObj):
        """(dictionary) --> NoneType
        Setting design result values to the respective textboxes in the output window
        """
        for k in outputObj.keys():
            for key in outputObj[k].keys():
                if outputObj[k][key] == "":
                    resultObj = outputObj
                else:
                    resultObj = outputObj

        bolt_shear_capacity = resultObj['Bolt']['Shear Capacity (kN)']
        self.ui.txt_bolt_shear_capacity.setText(str(bolt_shear_capacity))

        bolt_bearing_capacity = resultObj['Bolt']['Bearing Capacity (kN)']
        self.ui.txt_bolt_bearing_capacity.setText(str(bolt_bearing_capacity))

        bolt_capacity = resultObj['Bolt']['Capacity of Bolt (kN)']
        self.ui.txt_bolt_capacity.setText(str(bolt_capacity))

        no_of_bolts = resultObj['Bolt']['No. of Bolts Provided']
        self.ui.txt_no_bolts.setText(str(no_of_bolts))
        bolt_grp_capacity = resultObj['Bolt']['Bolt group capacity (kN)']
        self.ui.txt_bolt_group_capacity.setText(str(bolt_grp_capacity))

        no_of_rows = resultObj['Bolt']['No. of Row']
        self.ui.txt_bolt_rows.setText(str(no_of_rows))

        no_of_cols = resultObj['Bolt']['No. of Column']
        self.ui.txt_bolt_cols.setText(str(no_of_cols))

        pitch_dist = resultObj['Bolt']['Pitch Distance (mm)']
        self.ui.txt_bolt_pitch.setText(str(pitch_dist))

        gauge_dist = resultObj['Bolt']['Gauge Distance (mm)']
        self.ui.txt_bolt_gauge.setText(str(gauge_dist))

        end_dist = resultObj['Bolt']['End Distance (mm)']
        self.ui.txt_end_distance.setText(str(end_dist))
        #
        edge_dist = resultObj['Bolt']['Edge Distance (mm)']
        self.ui.txt_edge_distance.setText(str(edge_dist))

        angle_length = resultObj['SeatAngle']['Length (mm)']
        self.ui.txt_seat_length.setText(str(angle_length))

        moment_demand = resultObj['SeatAngle']['Moment Demand (kN-mm)']
        self.ui.txt_moment_demand.setText(str(moment_demand))

        moment_capacity = resultObj['SeatAngle']['Moment Capacity (kN-mm)']
        self.ui.txt_moment_capacity.setText(str(moment_capacity))

        shear_demand = resultObj['SeatAngle']['Shear Demand (kN)']
        self.ui.txt_seat_shear_demand.setText(str(shear_demand))

        angle_shear_capacity = resultObj['SeatAngle']['Shear Capacity (kN)']
        self.ui.txt_seat_shear_capacity.setText(str(angle_shear_capacity))

        beam_shear_strength = resultObj['SeatAngle']['Beam Shear Strength (kN)']
        self.ui.txt_beam_shear_strength.setText(str(beam_shear_strength))

        top_angle = resultObj['SeatAngle']['Top Angle']
        self.ui.txt_top_angle.setText(str(top_angle))

        seat_angle = self.uiObj['Angle']["AngleSection"]
        self.ui.txt_seat_angle.setText(str(seat_angle))

    def displaylog_totextedit(self, commLogicObj):
        """
        This method displaying Design messages(log messages)to textedit widget.
        """
        fname = str(commLogicObj.call_saveMessages())
        afile = QFile(fname)

        if not afile.open(QIODevice.ReadOnly):  # ReadOnly
            QMessageBox.information(None, 'info', afile.errorString())

        stream = QTextStream(afile)
        self.ui.textEdit.clear()
        self.ui.textEdit.setHtml(stream.readAll())
        vscrollBar = self.ui.textEdit.verticalScrollBar()
        vscrollBar.setValue(vscrollBar.maximum())
        afile.close()

    def boltHeadThick_Calculation(self, boltDia):
        """
        This routine takes the bolt diameter and return bolt head thickness as per IS:3757(1989)
       
       bolt Head Dia
        <-------->
        __________
        |        | | T = Thickness
        |________| |
           |  |
           |  |
           |  |
        
        """
        boltHeadThick = {5: 4, 6: 5, 8: 6, 10: 7, 12: 8, 16: 10, 20: 12.5, 22: 14, 24: 15, 27: 17, 30: 18.7, 36: 22.5}
        return boltHeadThick[boltDia]

    def boltHeadDia_Calculation(self, boltDia):
        """
        This routine takes the bolt diameter and return bolt head diameter as per IS:3757(1989)
       
       bolt Head Dia
        <-------->
        __________
        |        |
        |________|
           |  |
           |  |
           |  |
        
        """
        boltHeadDia = {5: 7, 6: 8, 8: 10, 10: 15, 12: 20, 16: 27, 20: 34, 22: 36, 24: 41, 27: 46, 30: 50, 36: 60}
        return boltHeadDia[boltDia]

    def boltLength_Calculation(self, boltDia):
        """
        This routine takes the bolt diameter and return bolt head diameter as per IS:3757(1985)
       
       bolt Head Dia
        <-------->
        __________  ______
        |        |    |
        |________|    | 
           |  |       |
           |  |       |
           |  |       |
           |  |       | 
           |  |       |  l= length
           |  |       |
           |  |       |
           |  |       |
           |__|    ___|__ 
        
        """
        boltHeadDia = {5: 40, 6: 40, 8: 40, 10: 40, 12: 40, 16: 50, 20: 50, 22: 50, 24: 50, 27: 60, 30: 65, 36: 75}

        return boltHeadDia[boltDia]

    def nutThick_Calculation(self, boltDia):
        """
        Returns the thickness of the nut depending upon the nut diameter as per IS1363-3(2002)
        """
        nutDia = {5: 5, 6: 5.65, 8: 7.15, 10: 8.75, 12: 11.3, 16: 15, 20: 17.95, 22: 19.0, 24: 21.25, 27: 23, 30: 25.35,
                  36: 30.65}

        return nutDia[boltDia]

    def init_display(self, backend_str=None, size=(1024, 768)):

        from OCC.Display.backend import load_backend, get_qt_modules

        used_backend = load_backend(backend_str)

        global display, start_display, app, _, USED_BACKEND
        if 'qt' in used_backend:
            from OCC.Display.qtDisplay import qtViewer3d
            QtCore, QtGui, QtWidgets, QtOpenGL = get_qt_modules()

        from OCC.Display.qtDisplay import qtViewer3d
        self.ui.modelTab = qtViewer3d(self)

        self.setWindowTitle("Seated Angle Connection")
        self.ui.mytabWidget.resize(size[0], size[1])
        self.ui.mytabWidget.addTab(self.ui.modelTab, "")

        self.ui.modelTab.InitDriver()
        display = self.ui.modelTab._display

        # background gradient
        display.set_bg_gradient_color(23, 1, 32, 23, 1, 32)
        # display_2d.set_bg_gradient_color(255,255,255,255,255,255)
        display.display_trihedron()
        display.View.SetProj(1, 1, 1)

        def centerOnScreen(self):
            """Centers the window on the screen."""
            resolution = QtGui.QDesktopWidget().screenGeometry()
            self.move((resolution.width() / 2) - (self.frameSize().width() / 2),
                      (resolution.height() / 2) - (self.frameSize().height() / 2))

        def start_display():
            self.ui.modelTab.raise_()

        return display, start_display

    def showColorDialog(self):

        col = QColorDialog.getColor()
        colorTup = col.getRgb()
        r = colorTup[0]
        g = colorTup[1]
        b = colorTup[2]
        self.display.set_bg_gradient_color(r, g, b, 255, 255, 255)

    def call_3DModel(self):
        """
        This routine responsible for displaying 3D Cad model
        :param: boolean
        :return:
        """
        self.display.EraseAll()
        if self.ui.btn3D.isChecked:
            self.ui.chkBxCol.setChecked(Qt.Unchecked)
            self.ui.chkBxBeam.setChecked(Qt.Unchecked)
            self.ui.chkBxSeatAngle.setChecked(Qt.Unchecked)
        self.commLogicObj.display_3DModel("Model")

    def call_3DBeam(self):
        """
        Creating and displaying 3D Beam
        """
        self.display.EraseAll()
        self.ui.chkBxBeam.setChecked(Qt.Checked)
        if self.ui.chkBxBeam.isChecked():
            self.ui.chkBxCol.setChecked(Qt.Unchecked)
            self.ui.chkBxSeatAngle.setChecked(Qt.Unchecked)
            self.ui.btn3D.setChecked(Qt.Unchecked)
            self.ui.mytabWidget.setCurrentIndex(0)

        self.commLogicObj.display_3DModel("Beam")

    def call_3DColumn(self):
        """
        """
        self.display.EraseAll()
        self.ui.chkBxCol.setChecked(Qt.Checked)
        if self.ui.chkBxCol.isChecked():
            self.ui.chkBxBeam.setChecked(Qt.Unchecked)
            self.ui.chkBxSeatAngle.setChecked(Qt.Unchecked)
            self.ui.btn3D.setChecked(Qt.Unchecked)
            self.ui.mytabWidget.setCurrentIndex(0)
        self.commLogicObj.display_3DModel("Column")

    def call_3DSeatAngle(self):
        """Displaying Seat Angle in 3D
        """
        self.display.EraseAll()
        self.ui.chkBxSeatAngle.setChecked(Qt.Checked)
        if self.ui.chkBxSeatAngle.isChecked():
            self.ui.chkBxBeam.setChecked(Qt.Unchecked)
            self.ui.chkBxCol.setChecked(Qt.Unchecked)
            self.ui.btn3D.setChecked(Qt.Unchecked)
            self.ui.mytabWidget.setCurrentIndex(0)
        self.commLogicObj.display_3DModel("SeatAngle")

    def unchecked_allChkBox(self):

        self.ui.btn3D.setChecked(Qt.Unchecked)
        self.ui.chkBxBeam.setChecked(Qt.Unchecked)
        self.ui.chkBxCol.setChecked(Qt.Unchecked)
        self.ui.chkBxSeatAngle.setChecked(Qt.Unchecked)

    def validate_inputs_on_design_button(self):
        flag = True
        if self.ui.combo_connectivity.currentIndex() == 0:
            QMessageBox.about(self,"Information", "Please select connectivity")
            flag = False
        state = self.setimage_connection()
        if state is True:
            if self.ui.combo_connectivity.currentText() == "Column flange-Beam flange" or self.ui.combo_connectivity.currentText() == "Column web-Beam flange":
                if self.ui.combo_beam_section.currentIndex() == 0:
                    QMessageBox.about(self, "Information", "Please select beam section")
                    flag = False
                if self.ui.combo_column_section.currentIndex() == 0:
                    QMessageBox.about(self, "Information", "Please select column section")
                    flag = False
            else:
                pass

        if self.ui.txt_fu.text() == '' or float(self.ui.txt_fu.text()) == 0:
            QMessageBox.about(self, "Information", "Please select Ultimate strength of steel")
            flag = False

        elif self.ui.txt_fy.text() == '' or float(self.ui.txt_fy.text()) == 0:
            QMessageBox.about(self, "Information", "Please select Yield strength of steel")
            flag = False

        elif self.ui.txt_shear_force.text() == '' or float(self.ui.txt_shear_force.text()) == str(0):
            QMessageBox.about(self, "Information", "Please select Factored shear load")
            flag = False

        elif self.ui.combo_bolt_diameter.currentIndex() == 0:
            QMessageBox.about(self, "Information", "Please select Diameter of bolt")
            flag = False

        elif self.ui.combo_bolt_type.currentIndex() == 0:
            QMessageBox.about(self, "Information", "Please select Type of bolt")
            flag = False

        elif self.ui.combo_angle_section.currentIndex() == 0:
            QMessageBox.about(self, "Information", "Please select Angle section")
            flag = False

        elif self.ui.combo_topangle_section.currentIndex() ==0:
            QMessageBox.about(self, "Information", "Please select Top angle section")
            flag = False
        return flag

    def designParameters(self):
        """
        This routine returns the necessary design parameters.
        """
        self.uiObj = self.getuser_inputs()
        if self.designPrefDialog.saved is not True:
            design_pref = self.designPrefDialog.set_default_para()
        else:
            design_pref = self.designPrefDialog.saved_designPref  # self.designPrefDialog.save_designPref_para()
        self.uiObj.update(design_pref)


        dictbeamdata = self.fetchBeamPara()
        dictcoldata = self.fetchColumnPara()
        dict_angledata = self.fetch_angle_para()
        dict_topangledata = self.fetch_top_angle_para()

        loc = str(self.ui.combo_connectivity.currentText())
        component = "Model"
        bolt_dia = int(self.uiObj["Bolt"]["Diameter (mm)"])

        bolt_R = self.boltHeadDia_Calculation(bolt_dia) / 2
        bolt_T = self.boltHeadThick_Calculation(bolt_dia)
        bolt_Ht = self.boltLength_Calculation(bolt_dia)
        nut_T = self.nutThick_Calculation(bolt_dia)  # bolt_dia = nut_dia
        return [self.uiObj, dictbeamdata, dictcoldata, dict_angledata,
                dict_topangledata, loc, component, bolt_R, bolt_T,
                bolt_Ht, nut_T]

    def design_btnclicked(self):
        """
        """
        self.display.EraseAll()
        if self.validate_inputs_on_design_button() is not True:
            return
        self.alist = self.designParameters()
        self.ui.outputDock.setFixedSize(310, 710)
        self.enableViewButtons()
        self.unchecked_allChkBox()
        self.commLogicObj = CommonDesignLogic(self.alist[0], self.alist[1], self.alist[2], self.alist[3],
                                              self.alist[4], self.alist[5], self.alist[6], self.alist[7],
                                              self.alist[8], self.alist[9], self.alist[10], self.display,
                                              self.folder, self.connection)

        self.resultObj = self.commLogicObj.resultObj
        alist = self.resultObj.values()
        self.display_output(self.resultObj)
        self.displaylog_totextedit(self.commLogicObj)
        isempty = [True if val != '' else False for ele in alist for val in ele.values()]

        if isempty[0] is True:
            status = self.resultObj['SeatAngle']['status']
            self.commLogicObj.call_3DModel(status)
            if status is True:
                self.call_seatangle2D_Drawing("All")
            else:
                pass
        else:
            pass

    def create2Dcad(self, connectivity):
        """ Returns the fuse model of finplate
        """
        cadlist = self.connectivity.get_models()
        final_model = cadlist[0]
        for model in cadlist[1:]:
            final_model = BRepAlgoAPI_Fuse(model, final_model).Shape()
        return final_model

        # Export to IGS,STEP,STL,BREP

    def save3DcadImages(self):
        if self.connectivity == None:
            self.connectivity = self.create3DColWebBeamWeb()
        if self.fuse_model == None:
            self.fuse_model = self.create2Dcad(self.connectivity)
        shape = self.fuse_model

        files_types = "IGS (*.igs);;STEP (*.stp);;STL (*.stl);;BREP(*.brep)"
        fileName = QFileDialog.getSaveFileName(self, 'Export', os.path.join(str(self.folder), "untitled.igs"),
                                               files_types)

        fName = str(fileName)
        file_extension = fName.split(".")[-1]

        if file_extension == 'igs':
            IGESControl.IGESControl_Controller().Init()
            iges_writer = IGESControl.IGESControl_Writer()
            iges_writer.AddShape(shape)
            iges_writer.Write(fName)

        elif file_extension == 'brep':
            BRepTools.breptools.Write(shape, fName)

        elif file_extension == 'stp':
            # initialize the STEP exporter
            step_writer = STEPControl_Writer()
            Interface_Static_SetCVal("write.step.schema", "AP203")

            # transfer shapes and write file
            step_writer.Transfer(shape, STEPControl_AsIs)
            status = step_writer.Write(fName)

            assert (status == IFSelect_RetDone)

        else:
            stl_writer = StlAPI_Writer()
            stl_writer.SetASCIIMode(True)
            stl_writer.Write(shape, fName)

        QMessageBox.about(self, 'Information', "File saved")

    def call_seatangle2D_Drawing(self, view):
        """ This routine saves the 2D SVG image as per the connectivity selected
            SVG image created through svgwrite package which takes design INPUT and OUTPUT parameters from Finplate GUI.
        """
        self.ui.chkBxSeatAngle.setChecked(Qt.Unchecked)
        self.ui.chkBxBeam.setChecked(Qt.Unchecked)
        self.ui.chkBxCol.setChecked(Qt.Unchecked)
        self.ui.btn3D.setChecked(Qt.Unchecked)
        status = self.resultObj['SeatAngle']['status']
        if status is True:
            if view != 'All':

                if view == "Front":
                    filename = os.path.join(self.folder, "images_html", "seatFront.svg")

                elif view == "Side":
                    filename = os.path.join(self.folder, "images_html", "seatSide.svg")

                else:
                    filename = os.path.join(self.folder, "images_html", "seatTop.svg")

                svg_file = SvgWindow()
                svg_file.call_svgwindow(filename, view, self.folder)

            else:
                fname = ''
                self.commLogicObj.call2D_Drawing(view, fname, self.folder)
        else:
            pass

    def closeEvent(self, event):
        """
        Closing Seated angle window
        :param event:
        :return:
        """
        uiInput = self.getuser_inputs()
        self.save_inputs(uiInput)
        reply = QMessageBox.question(self, 'Message',
                                     "Are you sure to quit?", QMessageBox.Yes, QMessageBox.No)

        if reply == QMessageBox.Yes:
            self.closed.emit()
            event.accept()
        else:
            event.ignore()

    def about_osdag(self):
        dialog = MyAboutOsdag(self)
        dialog.show()

    def open_osdag(self):
        self.about_osdag()

    def tutorials(self):
        dialog = MyTutorials(self)
        dialog.show()

    def open_tutorials(self):
        self.tutorials()

    def ask_questions(self):
        dialog = MyAskQuestion(self)
        dialog.show()

    def open_question(self):
        self.ask_questions()

    def sample_report(self):
        root_path = os.path.join(os.path.dirname(__file__), '..', '..', '..', 'Sample_Folder', 'Sample_Report')
        for pdf_file in os.listdir(root_path):
            if pdf_file.endswith('.pdf'):
                if sys.platform == "nt":
                    os.startfile("%s/%s" % (root_path, pdf_file))
                else:
                    opener = "open" if sys.platform == "darwin" else "xdg-open"
                    subprocess.call([opener, "%s/%s" % (root_path, pdf_file)])

    def sample_problem(self):
        root_path = os.path.join(os.path.dirname(__file__), '..', '..', '..', 'Sample_Folder', 'Sample_Problems')
        for pdf_file in os.listdir(root_path):
            if pdf_file.endswith('.pdf'):
                if sys.platform == "nt":
                    os.startfile("%s/%s" % (root_path, pdf_file))
                else:
                    opener = "open" if sys.platform == "darwin" else "xdg-open"
                    subprocess.call([opener, "%s/%s" % (root_path, pdf_file)])

    def design_preferences(self):
        self.designPrefDialog.show()

    def bolt_hole_clearance(self):
        self.designPrefDialog.set_bolthole_clearance()

    def call_boltFu(self):
        self.designPrefDialog.set_boltFu()


def set_osdaglogger():
    global logger
    if logger == None:
        logger = logging.getLogger("osdag")
    else:
        for handler in logger.handlers[:]:
            logger.removeHandler(handler)

    logger.setLevel(logging.DEBUG)
    fh = logging.FileHandler("./Connections/Shear/SeatedAngle/seatangle.log", mode="a")

    formatter = logging.Formatter('''
      <div  class="LOG %(levelname)s">
          <span class="DATE">%(asctime)s</span>
          <span class="LEVEL">%(levelname)s</span>
          <span class="MSG">%(message)s</span>
      </div>''')
    formatter.datefmt = '%a, %d %b %Y %H:%M:%S'
    fh.setFormatter(formatter)
    logger.addHandler(fh)


def launchSeatedAngleController(osdagMainWindow, folder):
    set_osdaglogger()
    rawLogger = logging.getLogger("raw")
    rawLogger.setLevel(logging.INFO)
    # For the following to work, set the working directory of seat_angle_main.py to the root Osdag folder
    fh = logging.FileHandler("./Connections/Shear/SeatedAngle/seatangle.log", mode="w")
    formatter = logging.Formatter('''%(message)s''')
    fh.setFormatter(formatter)
    rawLogger.addHandler(fh)
    rawLogger.info('''<link rel="stylesheet" type="text/css" href="Connections/Shear/SeatedAngle/log.css"/>''')
    module_setup()

    window = MainController(folder)
    osdagMainWindow.hide()
    window.show()
    window.closed.connect(osdagMainWindow.show)


if __name__ == '__main__':
    set_osdaglogger()
    rawLogger = logging.getLogger("raw")
    rawLogger.setLevel(logging.INFO)
    # For the following to work, set the working directory of seat_angle_main.py to the root Osdag folder
    # TODO make paths platform agnostic
    fh = logging.FileHandler("./Connections/Shear/SeatedAngle/seatangle.log", mode="w")
    formatter = logging.Formatter('''%(message)s''')
    fh.setFormatter(formatter)
    rawLogger.addHandler(fh)
    rawLogger.info('''<link rel="stylesheet" type="text/css" href="Connections/Shear/SeatedAngle/log.css"/>''')
    app = QApplication(sys.argv)
    module_setup()
    # workspace_folder_path, _ = QFileDialog.getSaveFileName('Select Workspace Directory', "F:\Osdag_workspace")
    workspace_folder_path = 'F:\Osdag_workspace\seated_angle'
    if not os.path.exists(workspace_folder_path):
        os.mkdir(workspace_folder_path, 0755)
    image_folder_path = os.path.join(workspace_folder_path, 'images_html')
    if not os.path.exists(image_folder_path):
        os.mkdir(image_folder_path, 0755)
    window = MainController(workspace_folder_path)
    window.show()
    sys.exit(app.exec_())<|MERGE_RESOLUTION|>--- conflicted
+++ resolved
@@ -92,15 +92,6 @@
 
         """
         uiObj = self.main_controller.getuser_inputs()
-<<<<<<< HEAD
-=======
-        if str(uiObj["Bolt"]["Diameter (mm)"]) == 'Diameter of Bolt':
-            clearance = 0
-        else:
-            boltDia = int(uiObj["Bolt"]["Diameter (mm)"])
-            clearance = str(self.get_clearance(boltDia))
-            #self.ui.txt_boltHoleClearance.setText(clearance)
->>>>>>> 4a75ae73
         if uiObj["Bolt"]["Grade"] == '':
             pass
         else:
