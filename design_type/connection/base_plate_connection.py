--- conflicted
+++ resolved
@@ -1743,29 +1743,6 @@
 
         # Gusset Plate
         print(self.gusset_along_flange)
-<<<<<<< HEAD
-        print(self.gusset_plate_length)
-        print(self.gusset_plate_height)
-        print(self.gusset_plate_thick)
-
-        print(self.gusset_plate_thick)  # Thickness (mm)
-        print(self.shear_on_gusset)  # Shear Demand (kN)
-        print(self.shear_capacity_gusset)  # Shear Capacity (kN)
-        print(self.moment_on_gusset)  # Moment Demand (kN-m)
-        print(self.moment_capacity_gusset)  # Moment Capacity (kN-m)
-
-        # Stiffener Plate
-        print(self.gusset_along_web)
-        print(self.stiffener_plate_length)
-        print(self.stiffener_plate_height)
-        print(self.stiffener_plate_thick)
-
-        print(self.stiffener_plate_thick)  # Thickness (mm)
-        print(self.shear_on_stiffener)  # Shear Demand (kN)
-        print(self.shear_capacity_stiffener)  # Shear Capacity (kN)
-        print(self.moment_on_stiffener)  # Moment Demand (kN-m)
-        print(self.moment_capacity_stiffener)  # Moment Capacity (kN-m)
-=======
         if self.gusset_along_flange == 'Yes':
             print(self.gusset_plate_length)
             print(self.gusset_plate_height)
@@ -1789,19 +1766,15 @@
             print(self.shear_capacity_stiffener)  # Shear Capacity (kN)
             print(self.moment_on_stiffener)  # Moment Demand (kN-m)
             print(self.moment_capacity_stiffener)  # Moment Capacity (kN-m)
->>>>>>> 2bc34779
 
 
         # Weld
 
         print(self.weld_size_flange if self.weld_type != 'Butt Weld' else '')  # Size at Flange (mm)
         print(self.weld_size_web if self.weld_type != 'Butt Weld' else '')  # Size at Web (mm)
-<<<<<<< HEAD
-        print(self.weld_size_stiffener if self.weld_type != 'Butt Weld' else '')  # Size at Gusset/Stiffener (mm)
-=======
+
         if self.gusset_along_flange == 'Yes':
             print(self.weld_size_stiffener if self.weld_type != 'Butt Weld' else '')  # Size at Gusset/Stiffener (mm)
->>>>>>> 2bc34779
 
         # this might not be required
         # print(self.weld_size if self.weld_type != 'Butt Weld' else '')  # Weld size (mm)
