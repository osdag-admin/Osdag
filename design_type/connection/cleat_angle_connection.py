--- conflicted
+++ resolved
@@ -439,14 +439,14 @@
             flag = True
 
         if flag and flag1:
-            self.set_input_values(self, design_dictionary, window)
+            self.set_input_values(self, design_dictionary)
         else:
             pass
 
     def module_name(self):
         return KEY_DISP_CLEATANGLE
 
-    def set_input_values(self, design_dictionary, window):
+    def set_input_values(self, design_dictionary):
         print(design_dictionary)
 
         super(CleatAngleConnection,self).set_input_values(self, design_dictionary)
@@ -463,13 +463,6 @@
 
         self.check_available_cleat_thk(self)
 
-<<<<<<< HEAD
-        if self.design_status:
-            self.commLogicObj = CommonDesignLogic(window.display, window.folder, self.module, self.mainmodule)
-            status = self.design_status
-            self.commLogicObj.call_3DModel(status, CleatAngleConnection)
-=======
->>>>>>> f6ddb666
 
     def check_available_cleat_thk(self):
         self.sptd_leg.thickness = []
