from design_type.connection.shear_connection import ShearConnection

import time
from PyQt5.QtWidgets import QMessageBox
from PyQt5 import QtCore, QtGui, QtWidgets
from utils.common.component import Bolt, Plate, Weld
# from gui.ui_summary_popup import Ui_Dialog
from design_report.reportGenerator_latex import CreateLatex
from utils.common.component import *
from cad.common_logic import CommonDesignLogic
from utils.common.material import *
from Common import *
from utils.common.load import Load
import yaml
from design_report.reportGenerator import save_html
from Report_functions import *
import os
import shutil
import logging
from PyQt5.QtCore import QFile, pyqtSignal, QTextStream, Qt, QIODevice
from PyQt5.QtCore import QRegExp
from PyQt5.QtGui import QBrush
from PyQt5.QtGui import QColor
from PyQt5.QtGui import QDoubleValidator, QIntValidator, QPixmap, QPalette
from PyQt5.QtGui import QTextCharFormat
from PyQt5.QtGui import QTextCursor
from PyQt5.QtWidgets import QMainWindow, QDialog, QFontDialog, QApplication, QFileDialog, QColorDialog,QMessageBox
import pickle
import pdfkit
import configparser
import cairosvg
from io import StringIO

#from ...gui.newnew import Ui_Form
#newnew_object = Ui_Form()

# connectivity = "column_flange_beam_web"
# supporting_member_section = "HB 400"
# supported_member_section = "MB 300"
# fy = 250.0
# fu = 410.0
# shear_force = 100.0
# axial_force=100.0
# bolt_diameter = 24.0
# bolt_type = "friction_grip"
# bolt_grade = 8.8
# plate_thickness = 10.0
# weld_size = 6
# material_grade = "E 250 (Fe 410 W)B"
# material = Material(material_grade)


class FinPlateConnection(ShearConnection):

    def __init__(self):
        super(FinPlateConnection, self).__init__()
        self.min_plate_height = 0.0
        self.max_plate_height = 0.0
        self.res_force = 0.0
        self.weld_connecting_plates=[]
        self.design_status = False

    def set_osdaglogger(key):

        """
        Function to set Logger for FinPlate Module
        """

        # @author Arsil Zunzunia
        global logger
        logger = logging.getLogger('osdag')

        logger.setLevel(logging.DEBUG)
        handler = logging.StreamHandler()
        # handler.setLevel(logging.DEBUG)
        formatter = logging.Formatter(fmt='%(asctime)s - %(name)s - %(levelname)s - %(message)s', datefmt='%H:%M:%S')

        handler.setFormatter(formatter)
        logger.addHandler(handler)
        handler = logging.FileHandler('logging_text.log')

        # handler.setLevel(logging.DEBUG)
        formatter = logging.Formatter(fmt='%(asctime)s - %(name)s - %(levelname)s - %(message)s', datefmt='%H:%M:%S')
        handler.setFormatter(formatter)
        logger.addHandler(handler)
        # handler.setLevel(logging.INFO)
        # formatter = logging.Formatter(fmt='%(asctime)s - %(name)s - %(levelname)s - %(message)s', datefmt='%H:%M:%S')
        # handler.setFormatter(formatter)
        # logger.addHandler(handler)
        handler = OurLog(key)
        # handler.setLevel(logging.DEBUG)
        formatter = logging.Formatter(fmt='%(asctime)s - %(name)s - %(levelname)s - %(message)s', datefmt='%H:%M:%S')
        handler.setFormatter(formatter)
        logger.addHandler(handler)

    def module_name(self):
        return KEY_DISP_FINPLATE

    def input_values(self, existingvalues={}):

        '''
        Fuction to return a list of tuples to be displayed as the UI.(Input Dock)
        '''

        # @author: Amir, Umair
        self.module = KEY_DISP_FINPLATE

        options_list = []

        if KEY_CONN in existingvalues:
            existingvalue_key_conn = existingvalues[KEY_CONN]
        else:
            existingvalue_key_conn = ''

        if KEY_SUPTNGSEC in existingvalues:
           existingvalue_key_suptngsec = existingvalues[KEY_SUPTNGSEC]
        else:
            existingvalue_key_suptngsec = ''

        if KEY_SUPTDSEC in existingvalues:
            existingvalue_key_suptdsec = existingvalues[KEY_SUPTDSEC]
        else:
            existingvalue_key_suptdsec = ''

        if KEY_MATERIAL in existingvalues:
            existingvalue_key_mtrl = existingvalues[KEY_MATERIAL]
        else:
            existingvalue_key_mtrl = ''

        if KEY_SHEAR in existingvalues:
            existingvalue_key_versh = existingvalues[KEY_SHEAR]
        else:
            existingvalue_key_versh = ''

        if KEY_AXIAL in existingvalues:
            existingvalue_key_axial = existingvalues[KEY_AXIAL]
        else:
            existingvalue_key_axial = ''

        if KEY_D in existingvalues:
            existingvalue_key_d = existingvalues[KEY_D]
        else:
            existingvalue_key_d = ''

        if KEY_TYP in existingvalues:
            existingvalue_key_typ = existingvalues[KEY_TYP]
        else:
            existingvalue_key_typ = ''

        if KEY_GRD in existingvalues:
            existingvalue_key_grd = existingvalues[KEY_GRD]
        else:
            existingvalue_key_grd = ''

        if KEY_PLATETHK in existingvalues:
            existingvalue_key_platethk = existingvalues[KEY_PLATETHK]
        else:
            existingvalue_key_platethk = ''

        t16 = (KEY_MODULE, KEY_DISP_FINPLATE, TYPE_MODULE, None, None)
        options_list.append(t16)

        t1 = (None, DISP_TITLE_CM, TYPE_TITLE, None, None)
        options_list.append(t1)

        t2 = (KEY_CONN, KEY_DISP_CONN, TYPE_COMBOBOX, existingvalue_key_conn, VALUES_CONN)
        options_list.append(t2)

        t15 = (KEY_IMAGE, None, TYPE_IMAGE, None, "./ResourceFiles/images/fin_cf_bw.png")
        options_list.append(t15)

        t3 = (KEY_SUPTNGSEC, KEY_DISP_COLSEC, TYPE_COMBOBOX, existingvalue_key_suptngsec, connectdb("Columns"))
        options_list.append(t3)

        t4 = (KEY_SUPTDSEC, KEY_DISP_BEAMSEC, TYPE_COMBOBOX, existingvalue_key_suptdsec, connectdb("Beams"))
        options_list.append(t4)

        t5 = (KEY_MATERIAL, KEY_DISP_MATERIAL, TYPE_COMBOBOX, existingvalue_key_mtrl, VALUES_MATERIAL)
        options_list.append(t5)

        t6 = (None, DISP_TITLE_FSL, TYPE_TITLE, None, None)
        options_list.append(t6)

        t7 = (KEY_SHEAR, KEY_DISP_SHEAR, TYPE_TEXTBOX, existingvalue_key_versh, None)
        options_list.append(t7)

        t8 = (KEY_AXIAL, KEY_DISP_AXIAL, TYPE_TEXTBOX, existingvalue_key_axial, None)
        options_list.append(t8)

        t9 = (None, DISP_TITLE_BOLT, TYPE_TITLE, None, None)
        options_list.append(t9)

        t10 = (KEY_D, KEY_DISP_D, TYPE_COMBOBOX_CUSTOMIZED, existingvalue_key_d, VALUES_D)
        options_list.append(t10)

        t11 = (KEY_TYP, KEY_DISP_TYP, TYPE_COMBOBOX, existingvalue_key_typ, VALUES_TYP)
        options_list.append(t11)

        t12 = (KEY_GRD, KEY_DISP_GRD, TYPE_COMBOBOX_CUSTOMIZED, existingvalue_key_grd, VALUES_GRD)
        options_list.append(t12)

        t13 = (None, DISP_TITLE_PLATE, TYPE_TITLE, None, None)
        options_list.append(t13)

        t14 = (KEY_PLATETHK, KEY_DISP_PLATETHK, TYPE_COMBOBOX_CUSTOMIZED, existingvalue_key_platethk, VALUES_PLATETHK)
        options_list.append(t14)

        return options_list

    def spacing(self, status):

        spacing = []

        t9 = (KEY_OUT_PITCH, KEY_OUT_DISP_PITCH, TYPE_TEXTBOX, self.plate.pitch_provided if status else '')
        spacing.append(t9)

        t10 = (KEY_OUT_END_DIST, KEY_OUT_DISP_END_DIST, TYPE_TEXTBOX, self.plate.end_dist_provided if status else '')
        spacing.append(t10)

        t11 = (KEY_OUT_GAUGE, KEY_OUT_DISP_GAUGE, TYPE_TEXTBOX, self.plate.gauge_provided if status else '')
        spacing.append(t11)

        t12 = (KEY_OUT_EDGE_DIST, KEY_OUT_DISP_EDGE_DIST, TYPE_TEXTBOX, self.plate.edge_dist_provided if status else '')
        spacing.append(t12)

        return spacing

    def capacities(self, status):

        capacities = []

        t17 = (KEY_OUT_PLATE_SHEAR, KEY_OUT_DISP_PLATE_SHEAR, TYPE_TEXTBOX, round(self.plate.shear_yielding_capacity,2) if status else '')
        capacities.append(t17)

        t18 = (KEY_OUT_PLATE_BLK_SHEAR, KEY_OUT_DISP_PLATE_BLK_SHEAR, TYPE_TEXTBOX, round(self.plate.block_shear_capacity,2) if status else '')
        capacities.append(t18)

        t19 = (KEY_OUT_PLATE_MOM_DEMAND, KEY_OUT_DISP_PLATE_MOM_DEMAND, TYPE_TEXTBOX, round(self.plate.moment_demand/1000000,2) if status else '')
        capacities.append(t19)

        t20 = (KEY_OUT_PLATE_MOM_CAPACITY, KEY_OUT_DISP_PLATE_MOM_CAPACITY, TYPE_TEXTBOX, round(self.plate.moment_capacity/1000000,2) if status else '')
        capacities.append(t20)

        return capacities

    def output_values(self, flag):
        '''
        Fuction to return a list of tuples to be displayed as the UI.(Output Dock)
        '''

        # @author: Umair

        out_list = []

        t1 = (None, DISP_TITLE_BOLT, TYPE_TITLE, None)
        out_list.append(t1)

        t2 = (KEY_OUT_D_PROVIDED, KEY_OUT_DISP_D_PROVIDED, TYPE_TEXTBOX, self.bolt.bolt_diameter_provided if flag else '')
        out_list.append(t2)

        t3 = (KEY_OUT_GRD_PROVIDED, KEY_OUT_DISP_GRD_PROVIDED, TYPE_TEXTBOX, self.bolt.bolt_grade_provided if flag else '')

        out_list.append(t3)

        t4 = (KEY_OUT_BOLT_SHEAR, KEY_OUT_DISP_BOLT_SHEAR, TYPE_TEXTBOX,  round(self.bolt.bolt_shear_capacity/1000,2) if flag else '')
        out_list.append(t4)

        bolt_bearing_capacity_disp = ''
        if flag is True:
            if self.bolt.bolt_bearing_capacity is not VALUE_NOT_APPLICABLE:
                bolt_bearing_capacity_disp = round(self.bolt.bolt_bearing_capacity / 1000, 2)
                pass
            else:
                bolt_bearing_capacity_disp = self.bolt.bolt_bearing_capacity

        t5 = (KEY_OUT_BOLT_BEARING, KEY_OUT_DISP_BOLT_BEARING, TYPE_TEXTBOX, bolt_bearing_capacity_disp if flag else '')
        out_list.append(t5)

        t6 = (KEY_OUT_BOLT_CAPACITY, KEY_OUT_DISP_BOLT_CAPACITY, TYPE_TEXTBOX, round(self.bolt.bolt_capacity/1000,2) if flag else '')
        out_list.append(t6)

        t21 = (KEY_OUT_BOLT_FORCE, KEY_OUT_DISP_BOLT_FORCE, TYPE_TEXTBOX, round(self.plate.bolt_force / 1000, 2) if flag else '')
        out_list.append(t21)

        t7 = (KEY_OUT_BOLT_LINE, KEY_OUT_DISP_BOLT_LINE, TYPE_TEXTBOX, self.plate.bolt_line if flag else '')
        out_list.append(t7)

        t8 = (KEY_OUT_BOLTS_ONE_LINE, KEY_OUT_DISP_BOLTS_ONE_LINE, TYPE_TEXTBOX, self.plate.bolts_one_line if flag else '')
        out_list.append(t8)

        # t21 = (KEY_OUT_SPACING, KEY_OUT_DISP_SPACING, TYPE_OUT_BUTTON, ['Spacing Details', self.spacing])
        # out_list.append(t21)

        t9 = (KEY_OUT_PITCH, KEY_OUT_DISP_PITCH, TYPE_TEXTBOX, self.plate.pitch_provided if flag else '')
        out_list.append(t9)

        t10 = (KEY_OUT_END_DIST, KEY_OUT_DISP_END_DIST, TYPE_TEXTBOX, self.plate.end_dist_provided if flag else '')
        out_list.append(t10)

        t11 = (KEY_OUT_GAUGE, KEY_OUT_DISP_GAUGE, TYPE_TEXTBOX, self.plate.gauge_provided if flag else '')
        out_list.append(t11)

        t12 = (KEY_OUT_EDGE_DIST, KEY_OUT_DISP_EDGE_DIST, TYPE_TEXTBOX, self.plate.edge_dist_provided if flag else '')
        out_list.append(t12)

        t13 = (None, DISP_TITLE_PLATE, TYPE_TITLE, None)
        out_list.append(t13)

        t14 = (KEY_OUT_PLATETHK, KEY_OUT_DISP_PLATETHK, TYPE_TEXTBOX, self.plate.thickness_provided if flag else '')
        out_list.append(t14)

        t15 = (KEY_OUT_PLATE_HEIGHT, KEY_OUT_DISP_PLATE_HEIGHT, TYPE_TEXTBOX, self.plate.height if flag else '')
        out_list.append(t15)

        t16 = (KEY_OUT_PLATE_LENGTH, KEY_OUT_DISP_PLATE_LENGTH, TYPE_TEXTBOX, self.plate.length if flag else '')
        out_list.append(t16)

        t17 = (KEY_OUT_PLATE_SHEAR, KEY_OUT_DISP_PLATE_SHEAR, TYPE_TEXTBOX, round(self.plate.shear_yielding_capacity,2) if flag else '')
        out_list.append(t17)

        t18 = (KEY_OUT_PLATE_BLK_SHEAR, KEY_OUT_DISP_PLATE_BLK_SHEAR, TYPE_TEXTBOX, round(self.plate.block_shear_capacity,2) if flag else '')
        out_list.append(t18)

        t19 = (KEY_OUT_PLATE_MOM_DEMAND, KEY_OUT_DISP_PLATE_MOM_DEMAND, TYPE_TEXTBOX, round(self.plate.moment_demand/1000000,2) if flag else '')
        out_list.append(t19)

        t20 = (KEY_OUT_PLATE_MOM_CAPACITY, KEY_OUT_DISP_PLATE_MOM_CAPACITY, TYPE_TEXTBOX, round(self.plate.moment_capacity/1000000,2) if flag else '')
        out_list.append(t20)

        # t22 = (KEY_OUT_PLATE_CAPACITIES, KEY_OUT_DISP_PLATE_CAPACITIES, TYPE_OUT_BUTTON, ['Capacity Details', self.capacities])
        # out_list.append(t22)

        t13 = (None, DISP_TITLE_WELD, TYPE_TITLE, None)
        out_list.append(t13)

        t14 = (KEY_OUT_WELD_SIZE, KEY_OUT_DISP_WELD_SIZE, TYPE_TEXTBOX, self.weld.size if flag else '')
        out_list.append(t14)

        t15 = (KEY_OUT_WELD_STRENGTH, KEY_OUT_DISP_WELD_STRENGTH, TYPE_TEXTBOX, round(self.weld.strength,2) if flag else '')
        out_list.append(t15)

        t16 = (KEY_OUT_WELD_STRESS, KEY_OUT_DISP_WELD_STRESS, TYPE_TEXTBOX, round(self.weld.stress,2) if flag else '')
        out_list.append(t16)

        return out_list

    def func_for_validation(self, window, design_dictionary):
        self.design_status = False
        flag = False
        flag1 = False
        flag2=False
        option_list = self.input_values(self)
        missing_fields_list = []
        for option in option_list:
            if option[2] == TYPE_TEXTBOX:
                if design_dictionary[option[0]] == '':
                    missing_fields_list.append(option[1])
            elif option[2] == TYPE_COMBOBOX and option[0] != KEY_CONN:
                val = option[4]
                if design_dictionary[option[0]] == val[0]:
                    missing_fields_list.append(option[1])
            elif option[2] == TYPE_COMBOBOX_CUSTOMIZED:
                if design_dictionary[option[0]] == []:
                    missing_fields_list.append(option[1])
            # elif option[2] == TYPE_MODULE:
            #     if design_dictionary[option[0]] == "Fin Plate":

        if design_dictionary[KEY_CONN] == 'Beam-Beam':
            primary = design_dictionary[KEY_SUPTNGSEC]
            secondary = design_dictionary[KEY_SUPTDSEC]
            conn = sqlite3.connect(PATH_TO_DATABASE)
            cursor = conn.execute("SELECT D FROM BEAMS WHERE Designation = ( ? ) ", (primary,))
            lst = []
            rows = cursor.fetchall()
            for row in rows:
                lst.append(row)
            p_val = lst[0][0]
            cursor2 = conn.execute("SELECT D FROM BEAMS WHERE Designation = ( ? )", (secondary,))
            lst1 = []
            rows1 = cursor2.fetchall()
            for row1 in rows1:
                lst1.append(row1)
            s_val = lst1[0][0]
            if p_val <= s_val:
                QMessageBox.about(window, 'Information',
                                  "Secondary beam depth is higher than clear depth of primary beam web "
                                  "(No provision in Osdag till now)")
            else:
                flag1 = True

        elif design_dictionary[KEY_CONN] == 'Column web-Beam web':
            primary = design_dictionary[KEY_SUPTNGSEC]
            secondary = design_dictionary[KEY_SUPTDSEC]
            conn = sqlite3.connect(PATH_TO_DATABASE)
            cursor = conn.execute("SELECT D, T, R1, R2 FROM COLUMNS WHERE Designation = ( ? ) ", (primary,))
            p_beam_details = cursor.fetchone()
            p_val = p_beam_details[0] - 2*p_beam_details[1] - p_beam_details[2] - p_beam_details[3]
            cursor2 = conn.execute("SELECT B FROM BEAMS WHERE Designation = ( ? )", (secondary,))

            s_beam_details = cursor2.fetchone()
            s_val = s_beam_details[0]
            print(p_val,s_val)
            if p_val <= s_val:
                QMessageBox.about(window, 'Information',
                                  "Secondary beam width is higher than clear depth of primary column web "
                                  "(No provision in Osdag till now)")
            else:
                flag1 = True
        else:
            flag1 = True

        selected_plate_thk = list(np.float_(design_dictionary[KEY_PLATETHK]))
        supported_section = Beam(designation=design_dictionary[KEY_SUPTDSEC],material_grade=design_dictionary[KEY_MATERIAL])
        available_plates = [i for i in selected_plate_thk if i >= supported_section.web_thickness]
        if not available_plates:
            QMessageBox.about(window, 'Information',
                              "Plate thickness should be greater than suppported section web thicknesss.")
        else:
            flag2=True
        if len(missing_fields_list) > 0:
            QMessageBox.information(window, "Information",
                                    generate_missing_fields_error_string(missing_fields_list))
            # flag = False
        else:
            flag = True

        if flag and flag1 and flag2:
            self.set_input_values(self, design_dictionary, window)
        else:
            pass

    def warn_text(self):

        """
        Function to give logger warning when any old value is selected from Column and Beams table.
        """

        # @author Arsil Zunzunia
        global logger
        red_list = red_list_function()
        if self.supported_section.designation in red_list or self.supporting_section.designation in red_list:
            logger.warning(
                " : You are using a section (in red color) that is not available in latest version of IS 808")
            logger.info(
                " : You are using a section (in red color) that is not available in latest version of IS 808")

    def set_input_values(self, design_dictionary, window):

        print(design_dictionary)

        super(FinPlateConnection,self).set_input_values(self, design_dictionary)

        self.start_time = time.time()
        self.module = design_dictionary[KEY_MODULE]

        self.plate = Plate(thickness=design_dictionary.get(KEY_PLATETHK, None),
                           material_grade=design_dictionary[KEY_PLATE_MATERIAL], gap=design_dictionary[KEY_DP_DETAILING_GAP])

        self.weld = Weld(material_grade=design_dictionary[KEY_MATERIAL],material_g_o=design_dictionary[KEY_DP_WELD_MATERIAL_G_O],fabrication = design_dictionary[KEY_DP_WELD_FAB])
        print("input values are set. Doing preliminary member checks")
        self.member_capacity(self)

        if self.design_status:
            self.commLogicObj = CommonDesignLogic(window.display, window.folder, self.module, self.mainmodule)
            status = self.design_status
            self.commLogicObj.call_3DModel(status, FinPlateConnection)

    def member_capacity(self):
        # print(KEY_CONN,VALUES_CONN_1,self.supported_section.type)
        if self.connectivity in VALUES_CONN_1:
            if self.supported_section.type == "Rolled":
                length = self.supported_section.depth
            else:
                length = self.supported_section.depth - (2*self.supported_section.flange_thickness)    # -(2*self.supported_section.root_radius)
        else:

            length = self.supported_section.depth - self.supported_section.notch_ht

        self.supported_section.shear_yielding(length=length, thickness=self.supported_section.web_thickness, fy=self.supported_section.fy)
        self.supported_section.tension_yielding(length=length, thickness=self.supported_section.web_thickness, fy=self.supported_section.fy)

        print(self.supported_section.shear_yielding_capacity, self.load.shear_force,
              self.supported_section.tension_yielding_capacity, self.load.axial_force)

        if self.supported_section.shear_yielding_capacity > self.load.shear_force and \
                self.supported_section.tension_yielding_capacity > self.load.axial_force:

            print("preliminary member check is satisfactory. Checking available plate Thickness")
            self.thickness_possible = [i for i in self.plate.thickness if i >= self.supported_section.web_thickness]

            if not self.thickness_possible:
                logger.error(": Plate thickness should be greater than suppported section web thicknesss.")
            else:
                print("Selecting bolt diameter")
                self.select_bolt_dia(self)

        else:
            # self.design_status = False
            logger.warning(" : shear yielding capacity {} and/or tension yielding capacity {} is less "
                           "than applied loads, Please select larger sections or decrease loads"
                            .format(self.supported_section.shear_yielding_capacity,
                                    self.supported_section.tension_yielding_capacity))
            print("failed in preliminary member checks. Select larger sections or decrease loads")
            self.thickness_possible = [i for i in self.plate.thickness if i >= self.supported_section.web_thickness]

            if not self.thickness_possible:
                logger.error(": Plate thickness should be greater than suppported section web thicknesss.")
            else:
                print("Selecting bolt diameter")
                self.select_bolt_dia(self)
            # self.select_bolt_dia(self)

    def select_bolt_dia(self):
        self.min_plate_height = self.supported_section.min_plate_height()
        self.max_plate_height = self.supported_section.max_plate_height(self.connectivity, 50.0)

        self.res_force = math.sqrt(self.load.shear_force ** 2 + self.load.axial_force ** 2) * 1000

        self.plate.thickness_provided = min(self.thickness_possible)
        bolts_required_previous = 2
        bolt_diameter_previous = self.bolt.bolt_diameter[-1]
        self.bolt.bolt_grade_provided = self.bolt.bolt_grade[-1]
        count = 0

        self.bolt_conn_plates_t_fu_fy = []
        self.bolt_conn_plates_t_fu_fy.append((self.plate.thickness_provided, self.plate.fu, self.plate.fy))
        self.bolt_conn_plates_t_fu_fy.append((self.supported_section.web_thickness, self.supported_section.fu, self.supported_section.fy))

        bolt_force_previous = 0.0


        for self.bolt.bolt_diameter_provided in reversed(self.bolt.bolt_diameter):
            self.bolt.calculate_bolt_spacing_limits(bolt_diameter_provided=self.bolt.bolt_diameter_provided,
                                                    conn_plates_t_fu_fy=self.bolt_conn_plates_t_fu_fy)

            self.bolt.calculate_bolt_capacity(bolt_diameter_provided=self.bolt.bolt_diameter_provided,
                                              bolt_grade_provided=self.bolt.bolt_grade_provided,
                                              conn_plates_t_fu_fy=self.bolt_conn_plates_t_fu_fy,
                                              n_planes=1)

            self.plate.get_web_plate_details(bolt_dia=self.bolt.bolt_diameter_provided,
                                             web_plate_h_min=self.min_plate_height,
                                             web_plate_h_max=self.max_plate_height,
                                             bolt_capacity=self.bolt.bolt_capacity,
                                             min_edge_dist=self.bolt.min_edge_dist_round,
                                             min_gauge=self.bolt.min_gauge_round,
                                             max_spacing=self.bolt.max_spacing_round,
                                             max_edge_dist=self.bolt.max_edge_dist_round,
                                             shear_load=self.load.shear_force * 1000,
                                             axial_load=self.load.axial_force * 1000, gap=self.plate.gap,
                                             shear_ecc=True, bolt_line_limit=2)

            # self.plate.bolts_required = max(int(math.ceil(self.res_force / self.bolt.bolt_capacity)), 2)
            # [bolt_line, bolts_one_line, web_plate_h] = \
            #     self.plate.get_web_plate_l_bolts_one_line(self.max_plate_height, self.min_plate_height, self.plate.bolts_required,
            #                                         self.bolt.min_edge_dist_round, self.bolt.min_gauge_round)
            # self.plate.bolts_required = bolt_line * bolts_one_line
            print(1, self.plate.bolt_force, self.bolt.bolt_capacity, self.bolt.bolt_diameter_provided, self.plate.bolts_required, self.plate.bolts_one_line)
            if self.plate.design_status is True:
                if self.plate.bolts_required > bolts_required_previous and count >= 1:
                    self.bolt.bolt_diameter_provided = bolt_diameter_previous
                    self.plate.bolts_required = bolts_required_previous
                    self.plate.bolt_force = bolt_force_previous
                    break
                bolts_required_previous = self.plate.bolts_required
                bolt_diameter_previous = self.bolt.bolt_diameter_provided
                bolt_force_previous = self.plate.bolt_force
                count += 1
            else:
                pass
        bolt_capacity_req = self.bolt.bolt_capacity

        if self.plate.design_status is False:
            self.design_status = False
            logger.error(self.plate.reason)
        else:
            self.get_bolt_grade(self,bolt_capacity_req)

    def get_bolt_grade(self,bolt_capacity_req):
        print(self.design_status, "Getting bolt grade")
        bolt_grade_previous = self.bolt.bolt_grade[-1]

        for self.bolt.bolt_grade_provided in reversed(self.bolt.bolt_grade):
            count = 1
            self.bolt.calculate_bolt_spacing_limits(bolt_diameter_provided=self.bolt.bolt_diameter_provided,
                                                    conn_plates_t_fu_fy=self.bolt_conn_plates_t_fu_fy)

            self.bolt.calculate_bolt_capacity(bolt_diameter_provided=self.bolt.bolt_diameter_provided,
                                              bolt_grade_provided=self.bolt.bolt_grade_provided,
                                              conn_plates_t_fu_fy=self.bolt_conn_plates_t_fu_fy,
                                              n_planes=1)

            print(self.bolt.bolt_grade_provided, self.bolt.bolt_capacity, self.plate.bolt_force)

            bolt_capacity_reduced = self.plate.get_bolt_red(self.plate.bolts_one_line,
                                                            self.plate.gauge_provided, self.plate.bolt_line, self.plate.pitch_provided,self.bolt.bolt_capacity,
                                                            self.bolt.bolt_diameter_provided)
            if bolt_capacity_reduced < self.plate.bolt_force and count >= 1:
                self.bolt.bolt_grade_provided = bolt_grade_previous
                break
            bolts_required_previous = self.plate.bolts_required
            bolt_grade_previous = self.bolt.bolt_grade_provided
            count += 1

        self.bolt.design_status = True
        self.get_fin_plate_details(self)

    def get_fin_plate_details(self):

        print(self.design_status,"getting fin plate details")
        self.bolt.calculate_bolt_spacing_limits(bolt_diameter_provided=self.bolt.bolt_diameter_provided,
                                                conn_plates_t_fu_fy=self.bolt_conn_plates_t_fu_fy)

        self.bolt.calculate_bolt_capacity(bolt_diameter_provided=self.bolt.bolt_diameter_provided,
                                          bolt_grade_provided=self.bolt.bolt_grade_provided,
                                          conn_plates_t_fu_fy=self.bolt_conn_plates_t_fu_fy,
                                          n_planes=1)

        self.plate.get_web_plate_details(bolt_dia=self.bolt.bolt_diameter_provided,
                                         web_plate_h_min=self.min_plate_height, web_plate_h_max=self.max_plate_height,
                                         bolt_capacity=self.bolt.bolt_capacity,
                                         min_edge_dist=self.bolt.min_edge_dist_round,
                                         min_gauge=self.bolt.min_gauge_round, max_spacing=self.bolt.max_spacing_round,
                                         max_edge_dist=self.bolt.max_edge_dist_round, shear_load=self.load.shear_force*1000,
                                         axial_load=self.load.axial_force*1000, gap=self.plate.gap,
                                         shear_ecc=True, bolt_line_limit=2)

        if self.plate.design_status is False:
            self.design_status = False
            logger.error(self.plate.reason)

        else:
            self.get_plate_thickness(self)

    def get_plate_thickness(self):

        for self.plate.thickness_provided in self.thickness_possible:
            if self.connectivity in VALUES_CONN_1:
                self.weld_connecting_plates = [self.supporting_section.flange_thickness, self.plate.thickness_provided]
            else:
                self.weld_connecting_plates = [self.supporting_section.web_thickness, self.plate.thickness_provided]
            [available_welds,weld_size_min,weld_size_max] = self.get_available_welds(self,self.weld_connecting_plates)
            if available_welds:
                self.plate_shear_checks(self)
                if self.plate.design_status is True:
                    self.design_weld(self, available_welds)
                    if self.weld.design_status is True:
                        break
            else:
                logger.error(": For given members and %2.2f mm thick plate, weld sizes should be of range "
                         "%2.2f mm and  %2.2f mm " %self.plate.thickness_provided % weld_size_min
                             % weld_size_max)
                logger.info(": Cannot design weld with available welds ")

        self.plate_shear_checks(self)

        if self.plate.design_status is False:
            plate_shear_capacity = min(self.plate.block_shear_capacity, self.plate.shear_rupture_capacity,
                                       self.plate.shear_yielding_capacity)
            if self.load.shear_force > plate_shear_capacity:
                self.design_status = False
                logger.error(":shear capacity of the plate is less than the applied shear force, %2.2f kN [cl. 6.4.1]"
                             % self.load.shear_force)
                logger.warning(":Shear capacity of plate is %2.2f kN" % plate_shear_capacity)
                logger.info(": Increase the plate thickness")

            if self.plate.moment_capacity < self.plate.moment_demand:
                self.design_status = False
                logger.error(": Plate moment capacity is less than the moment demand [cl. 8.2.1.2]")
                logger.warning(": Re-design with increased plate dimensions")

    def section_block_shear_capacity(self):
        #################################
        # Block Shear Check for supporting section
        #################################
        edge_dist_rem = self.plate.edge_dist_provided + self.plate.gap
        # design_status_block_shear = False
        # while design_status_block_shear is False:
        #     print(design_status_block_shear)
        #     print(0, self.bolt.max_end_dist, self.plate.end_dist_provided, self.bolt.max_spacing_round, self.plate.pitch_provided)
        #     Avg_a = 2 * (self.plate.end_dist_provided + self.plate.gap + (self.plate.bolt_line - 1) * self.plate.pitch_provided)\
        #             * self.supporting_section.web_thickness
        #     Avn_a = 2 * (self.plate.end_dist_provided + (self.plate.bolt_line - 1) * self.plate.pitch_provided
        #              - (self.plate.bolt_line - 0.5) * self.bolt.dia_hole) * self.supporting_section.web_thickness
        #     Atg_a = ((self.plate.bolts_one_line - 1) * self.plate.pitch_provided)\
        #             * self.supporting_section.web_thickness
        #     Atn_a = ((self.plate.bolts_one_line - 1) * self.plate.pitch_provided -
        #              (self.plate.bolt_line - 1) * self.bolt.dia_hole) * \
        #             self.supporting_section.web_thickness
        #
        #     Avg_s = (self.plate.edge_dist_provided + (self.plate.bolts_one_line - 1) * self.plate.gauge_provided)\
        #             * self.supporting_section.web_thickness
        #     Avn_s = ((self.plate.edge_dist_provided + (self.plate.bolts_one_line - 1) * self.plate.gauge_provided)
        #              - (self.plate.bolts_one_line - 0.5) * self.bolt.dia_hole) * self.supporting_section.web_thickness
        #
        #     Atg_s = ((self.plate.bolt_line - 1) * self.plate.pitch_provided + self.plate.end_dist_provided + self.plate.gap)\
        #             * self.supporting_section.web_thickness
        #     Atn_s = ((self.plate.bolt_line - 1) * self.plate.pitch_provided -
        #              (self.plate.bolt_line - 0.5) * self.bolt.dia_hole + self.plate.end_dist_provided + self.plate.gap) * \
        #             self.supporting_section.web_thickness
        #
        #     # return [Avg_a, Avn_a, Atg_a, Atn_a], [Avg_s, Avn_s, Atg_s, Atn_s]
        #
        #     self.supporting_section.block_shear_capacity_axial = self.block_shear_strength_section(A_vg=Avg_a, A_vn=Avn_a, A_tg=Atg_a,
        #                                                                             A_tn=Atn_a,
        #                                                                             f_u=self.supporting_section.fu,
        #                                                                             f_y=self.supporting_section.fy)
        #
        #     self.supporting_section.block_shear_capacity_shear = self.block_shear_strength_section(A_vg=Avg_s, A_vn=Avn_s, A_tg=Atg_s,
        #                                                                             A_tn=Atn_s,
        #                                                                             f_u=self.supporting_section.fu,
        #                                                                             f_y=self.supporting_section.fy)
        #
        #     if self.supporting_section.block_shear_capacity_axial < self.load.axial_force*1000 or \
        #             self.supporting_section.block_shear_capacity_shear < self.load.shear_force*1000:
        #         if self.bolt.max_spacing_round >= self.plate.gauge_provided + 5 and \
        #                 self.bolt.max_end_dist >= self.plate.edge_dist_provided + 5:  # increase thickness todo
        #             if self.plate.bolt_line == 1:
        #                 self.plate.edge_dist_provided += 5
        #             else:
        #                 self.plate.gauge_provided += 5
        #         else:
        #             break
        #     else:
        #         design_status_block_shear = True

    def plate_shear_checks(self):
        edge_dist_rem = self.plate.edge_dist_provided + self.plate.gap
        self.plate.blockshear(numrow=self.plate.bolts_one_line, numcol=self.plate.bolt_line, pitch=self.plate.pitch_provided,
                              gauge=self.plate.gauge_provided, thk=self.plate.thickness_provided, end_dist=self.plate.end_dist_provided,
                              edge_dist=edge_dist_rem, dia_hole=self.bolt.dia_hole,
                              fy=self.supported_section.fy, fu=self.supported_section.fu)

        self.plate.shear_yielding(self.plate.height, self.plate.thickness_provided, self.plate.fy)

        self.plate.shear_rupture_b(self.plate.height, self.plate.thickness_provided, self.plate.bolts_one_line,
                                       self.bolt.dia_hole, self.plate.fu)

        plate_shear_capacity = min(self.plate.block_shear_capacity, self.plate.shear_rupture_capacity,
                                   self.plate.shear_yielding_capacity)

        if self.load.shear_force > plate_shear_capacity:
            self.plate.design_status = False
        else:
            self.plate.design_status = True

        self.plate.get_moment_cacacity(self.plate.fy, self.plate.thickness_provided, self.plate.height)

        if self.plate.moment_capacity < self.plate.moment_demand:
            self.plate.design_status = False
        else:
            self.plate.design_status = True

    def get_available_welds(self, connecting_members=[]):

        weld_size_max = min(connecting_members)

        weld_size_min = IS800_2007.cl_10_5_2_3_min_weld_size(connecting_members[0], connecting_members[1])

        if weld_size_max == weld_size_min:
            logger.info("Minimum weld size given in Table 21 of IS800:2007 is greater than or equal to thickness of thinner connecting plate")
            logger.info("Thicker plate shall be adequately preheated to prevent cracking of the weld")

        available_welds = list([x for x in ALL_WELD_SIZES if (weld_size_min <= x <= weld_size_max)])
        return available_welds,weld_size_min,weld_size_max

    def design_weld(self,available_welds):
        self.weld.size = available_welds[0]
        while self.plate.height <= self.max_plate_height+10:
            self.weld.length = self.plate.height
            weld_throat = IS800_2007.cl_10_5_3_2_fillet_weld_effective_throat_thickness(
                fillet_size=self.weld.size, fusion_face_angle=90)
            self.weld.eff_length = IS800_2007.cl_10_5_4_1_fillet_weld_effective_length(
                fillet_size=self.weld.size, available_length=self.weld.length)
            self.weld.get_weld_strength(connecting_fu=[self.supporting_section.fu, self.weld.fu],
                                                weld_fabrication=self.weld.fabrication,
                                                t_weld=self.weld.size, weld_angle=90)
            Ip_weld = 2 * self.weld.eff_length ** 3 / 12
            y_max = self.weld.eff_length / 2
            x_max = 0
            force_l = self.load.shear_force * 1000
            force_w = 0.00
            force_t = self.plate.moment_demand
            print(self.weld.strength)
            self.weld.get_weld_stress(force_l, force_w, force_t, Ip_weld, y_max,
                                                        x_max, 2*self.weld.eff_length)
            print(self.weld.strength, self.weld.stress)
            if self.weld.strength > self.weld.stress:
                break
            else:
                t_weld_req = self.weld.size * self.weld.stress / self.weld.strength
                print("thicknessreq",t_weld_req)
                updated_weld_list = list([x for x in available_welds if (t_weld_req <= x)])
                print(updated_weld_list)
                if not updated_weld_list:
                    self.plate.height += 10
                    self.weld.size = available_welds[0]
                    logger.warning('weld stress is guiding plate height, trying with length %2.2f mm' % self.plate.height)
                else:
                    self.weld.size = updated_weld_list[0]

        print(self.weld.size, self.weld.length)
        if self.weld.strength < self.weld.stress:
            t_weld_req = self.weld.size * self.weld.stress / self.weld.strength
            self.weld.design_status = False
            logger.error(": Weld thickness is not sufficient [cl. 10.5.7, IS 800:2007]")
            logger.warning(": Minimum weld thickness required is %2.2f mm " % t_weld_req)
            logger.info(": Should increase length of weld/fin plate")
        else:
            self.weld.design_status = True

        self.recalculating_bolt_values(self)

    def recalculating_bolt_values(self):
        self.bolt_conn_plates_t_fu_fy = []
        self.bolt_conn_plates_t_fu_fy.append((self.plate.thickness_provided, self.plate.fu,self.plate.fy))
        self.bolt_conn_plates_t_fu_fy.append((self.supported_section.web_thickness, self.supported_section.fu,self.supported_section.fy))

        self.bolt.calculate_bolt_spacing_limits(self.bolt.bolt_diameter_provided,conn_plates_t_fu_fy=self.bolt_conn_plates_t_fu_fy)
        self.bolt.calculate_bolt_capacity(self.bolt.bolt_diameter_provided,self.bolt.bolt_grade_provided,conn_plates_t_fu_fy=self.bolt_conn_plates_t_fu_fy,n_planes=1)
        self.get_design_status(self)
        print("--- %s seconds ---" % (time.time() - self.start_time))

    def get_design_status(self):
        if self.plate.design_status is True and self.weld.design_status is True:

            self.design_status = True
            logger.info("=== End Of Design ===")

    def save_design(self,popup_summary):
        # bolt_list = str(*self.bolt.bolt_diameter, sep=", ")
        self.report_input = \
            {KEY_MODULE: self.module,
            KEY_MAIN_MODULE: self.mainmodule,
            KEY_CONN: self.connectivity,
            KEY_DISP_SHEAR: self.load.shear_force,
            "Supporting Section Details":"TITLE",
            "Column Details": r'/ResourceFiles/images/ColumnsBeams".png',
            "Supported Section Details": "TITLE",
            "Beam Details": r'/ResourceFiles/images/ColumnsBeams".png',
            "Bolt Details":"TITLE",
            KEY_DISP_D: str(self.bolt.bolt_diameter),
            KEY_DISP_GRD: str(self.bolt.bolt_grade),
            KEY_DISP_TYP: self.bolt.bolt_type,
            KEY_DISP_DP_BOLT_HOLE_TYPE: self.bolt.bolt_hole_type,
            KEY_DISP_DP_BOLT_SLIP_FACTOR: self.bolt.mu_f,
            KEY_DISP_DP_DETAILING_EDGE_TYPE: self.bolt.edge_type,
            KEY_DISP_DP_DETAILING_GAP: self.plate.gap,
            KEY_DISP_DP_DETAILING_CORROSIVE_INFLUENCES: self.bolt.corrosive_influences,
            "Weld Details":"TITLE",
            KEY_DISP_DP_WELD_TYPE: "Fillet",
            KEY_DISP_DP_WELD_FAB: self.weld.fabrication,
            KEY_DISP_DP_WELD_MATERIAL_G_O: self.weld.fu}

        self.report_supporting = {KEY_DISP_SUPTNGSEC:self.supporting_section.designation,
                                    KEY_DISP_MATERIAL:self.supporting_section.material,
                                    KEY_DISP_FU:self.supporting_section.fu,
                                    KEY_DISP_FY:self.supporting_section.fy,
                                    'Mass': self.supporting_section.mass,
                                    'Area(cm2) - A': self.supporting_section.area,
                                    'D(mm)': self.supporting_section.depth,
                                    'B(mm)': self.supporting_section.flange_width,
                                    't(mm)': self.supporting_section.web_thickness,
                                    'T(mm)': self.supporting_section.flange_thickness,
                                    'FlangeSlope': self.supporting_section.flange_slope,
                                    'R1(mm)': self.supporting_section.root_radius,
                                    'R2(mm)': self.supporting_section.toe_radius,
                                    'Iz(cm4)': self.supporting_section.mom_inertia_z,
                                    'Iy(cm4)': self.supporting_section.mom_inertia_y,
                                    'rz(cm)': self.supporting_section.rad_of_gy_z,
                                    'ry(cm)': self.supporting_section.rad_of_gy_y,
                                    'Zz(cm3)': self.supporting_section.elast_sec_mod_z,
                                    'Zy(cm3)': self.supporting_section.elast_sec_mod_y,
                                    'Zpz(cm3)': self.supporting_section.plast_sec_mod_z,
                                    'Zpy(cm3)': self.supporting_section.elast_sec_mod_y}

        self.report_supported = {
                                KEY_DISP_SUPTDSEC: self.supported_section.designation,
                                KEY_DISP_MATERIAL: self.supported_section.material,
                                KEY_DISP_FU: self.supported_section.fu,
                                KEY_DISP_FY: self.supported_section.fy,
                                'Mass': self.supported_section.mass,
                                'Area(cm2) - A': round(self.supported_section.area,2),
                                'D(mm)': self.supported_section.depth,
                                'B(mm)': self.supported_section.flange_width,
                                't(mm)': self.supported_section.web_thickness,
                                'T(mm)': self.supported_section.flange_thickness,
                                'FlangeSlope': self.supported_section.flange_slope,
                                'R1(mm)': self.supported_section.root_radius,
                                'R2(mm)': self.supported_section.toe_radius,
                                'Iz(cm4)': self.supported_section.mom_inertia_z,
                                'Iy(cm4)': self.supported_section.mom_inertia_y,
                                'rz(cm)': self.supported_section.rad_of_gy_z,
                                'ry(cm)': self.supported_section.rad_of_gy_y,
                                'Zz(cm3)': self.supported_section.elast_sec_mod_z,
                                'Zy(cm3)': self.supported_section.elast_sec_mod_y,
                                'Zpz(cm3)': self.supported_section.plast_sec_mod_z,
                                'Zpy(cm3)': self.supported_section.elast_sec_mod_y}
        self.report_result = \
            {KEY_MODULE_STATUS: self.design_status,
                KEY_BOLT_STATUS: self.bolt.design_status,
                KEY_OUT_BOLT_SHEAR: self.bolt.bolt_shear_capacity,
                KEY_OUT_BOLT_BEARING: self.bolt.bolt_bearing_capacity,
                KEY_OUT_BOLT_CAPACITY: self.bolt.bolt_capacity,
                KEY_OUT_BOLTS_REQUIRED: self.plate.bolts_required,
                KEY_OUT_BOLT_GRP_CAPACITY: self.bolt.bolt_capacity*self.plate.bolts_required,
                KEY_OUT_BOLTS_ONE_LINE: self.plate.bolts_one_line,
                KEY_OUT_BOLT_LINE: self.plate.bolt_line,
                KEY_OUT_PITCH: self.plate.pitch_provided,
                KEY_OUT_MIN_PITCH: self.bolt.min_pitch,

                KEY_OUT_EDGE_DIST: self.plate.edge_dist_provided,
                KEY_OUT_MIN_EDGE_DIST: self.bolt.min_edge_dist,
                KEY_OUT_MAX_EDGE_DIST: self.bolt.max_edge_dist,

                KEY_OUT_END_DIST: self.plate.end_dist_provided,

                KEY_OUT_GAUGE: self.plate.gauge_provided,
                KEY_OUT_MIN_GAUGE: self.bolt.min_gauge,
                KEY_OUT_MAX_SPACING: self.bolt.max_spacing,

                KEY_OUT_GRD_PROVIDED: self.bolt.bolt_fu,
                KEY_OUT_D_PROVIDED: self.bolt.bolt_diameter_provided,
                KEY_OUT_KB: 0.519,
                KEY_OUT_BOLT_HOLE: 26,
                KEY_OUT_WELD_SIZE: self.weld.size,
                KEY_OUT_WELD_STRESS: self.weld.stress,
                KEY_OUT_WELD_STRENGTH: self.weld.strength,
                KEY_DP_WELD_MATERIAL_G_O: self.weld.fu,
                KEY_OUT_WELD_LENGTH: self.weld.length,
                KEY_OUT_WELD_LENGTH_EFF: self.weld.eff_length,
                KEY_PLATE_MIN_HEIGHT: self.min_plate_height,
                KEY_PLATE_MAX_HEIGHT: self.max_plate_height,
                KEY_OUT_PLATE_MOM_DEMAND: self.plate.moment_demand,
                KEY_OUT_PLATE_MOM_CAPACITY: self.plate.moment_capacity,
                KEY_OUT_PLATE_HEIGHT: self.plate.height,
                KEY_OUT_PLATE_LENGTH: self.plate.length,
                KEY_OUT_PLATE_BLK_SHEAR: self.plate.block_shear_capacity,
                KEY_PLATE_MATERIAL: self.plate.fy,
                KEY_OUT_PLATETHK: self.plate.thickness_provided}


        self.report_check = []
        connecting_plates = [self.plate.thickness_provided,self.supported_section.web_thickness]

        bolt_shear_capacity_kn = round(self.bolt.bolt_capacity/1000,2)
        bolt_bearing_capacity_kn = round(self.bolt.bolt_capacity / 1000, 2)
        bolt_capacity_kn = round(self.bolt.bolt_capacity / 1000, 2)
        kb_disp= round(self.bolt.kb,2)
        kh_disp = round(self.bolt.kh, 2)
        bolt_force_kn=round(self.plate.bolt_force,2)
        bolt_capacity_red_kn=round(self.plate.bolt_capacity_red,2)
        if self.bolt.bolt_type == TYP_BEARING:
            t1 = (KEY_OUT_DISP_BOLT_SHEAR, '', bolt_shear_prov(self.bolt.fu,1,self.bolt.bolt_net_area,
                                                               self.bolt.gamma_mb,bolt_shear_capacity_kn), '')
            self.report_check.append(t1)
            t2 = (KEY_OUT_DISP_BOLT_BEARING, '', bolt_bearing_prov(kb_disp,self.bolt.bolt_diameter_provided,
                                                                   self.bolt_conn_plates_t_fu_fy,self.bolt.gamma_mb,
                                                                   bolt_bearing_capacity_kn), '')
            self.report_check.append(t2)
            t3 = (KEY_OUT_DISP_BOLT_CAPACITY, '',
                  bolt_capacity_prov(bolt_shear_capacity_kn,bolt_bearing_capacity_kn,bolt_capacity_kn),
                  '')
            self.report_check.append(t3)
        else:

            t4 = (KEY_OUT_DISP_BOLT_SLIP, '',
                  HSFG_bolt_capacity_prov(mu_f=self.bolt.mu_f,n_e=1,K_h=kh_disp,fub = self.bolt.fu,
                                          Anb= self.bolt.bolt_net_area,gamma_mf=self.bolt.gamma_mf,
                                          capacity=bolt_capacity_kn),'')
            self.report_check.append(t4)

        t5 = (DISP_NUM_OF_BOLTS, get_trial_bolts(self.load.shear_force,self.load.axial_force,bolt_capacity_kn), self.plate.bolts_required, '')
        self.report_check.append(t5)
        t6 = (DISP_NUM_OF_COLUMNS, '', self.plate.bolt_line, '')
        self.report_check.append(t6)
        t7 = (DISP_NUM_OF_ROWS, '', self.plate.bolts_one_line, '')
        self.report_check.append(t7)
        t1 = (DISP_MIN_PITCH, min_pitch(self.bolt.bolt_diameter_provided),
              self.plate.pitch_provided, get_pass_fail(self.bolt.min_pitch, self.plate.pitch_provided,relation='lesser'))
        self.report_check.append(t1)
        t1 = (DISP_MAX_PITCH, max_pitch(connecting_plates),
              self.plate.pitch_provided, get_pass_fail(self.bolt.max_spacing, self.plate.pitch_provided,relation='greater'))
        self.report_check.append(t1)
        t2 = (DISP_MIN_GAUGE, min_pitch(self.bolt.bolt_diameter_provided),
              self.plate.gauge_provided, get_pass_fail(self.bolt.min_gauge, self.plate.gauge_provided,relation="lesser"))
        self.report_check.append(t2)
        t2 = (DISP_MAX_GAUGE, max_pitch(connecting_plates),
              self.plate.gauge_provided, get_pass_fail(self.bolt.max_spacing, self.plate.gauge_provided,relation="greater"))
        self.report_check.append(t2)
        t3 = (DISP_MIN_END, min_edge_end(self.bolt.d_0, self.bolt.edge_type),
              self.plate.end_dist_provided, get_pass_fail(self.bolt.min_end_dist, self.plate.end_dist_provided,relation='lesser'))
        self.report_check.append(t3)
        t4 = (DISP_MAX_END, max_edge_end(self.plate.fy, self.plate.thickness_provided),
              self.plate.end_dist_provided, get_pass_fail(self.bolt.max_end_dist, self.plate.end_dist_provided,relation='greater'))
        self.report_check.append(t4)
        t3 = (DISP_MIN_EDGE, min_edge_end(self.bolt.d_0, self.bolt.edge_type),
              self.plate.edge_dist_provided, get_pass_fail(self.bolt.min_edge_dist, self.plate.edge_dist_provided,relation='lesser'))
        self.report_check.append(t3)
        t4 = (DISP_MAX_EDGE, max_edge_end(self.plate.fy, self.plate.thickness_provided),
              self.plate.edge_dist_provided, get_pass_fail(self.bolt.max_edge_dist, self.plate.edge_dist_provided,relation="greater"))
        self.report_check.append(t4)
        t5=(KEY_OUT_DISP_BOLT_CAPACITY, bolt_force_kn,bolt_capacity_red_kn,
            get_pass_fail(bolt_force_kn,bolt_capacity_red_kn,relation="lesser"))
        self.report_check.append(t5)
         # KEY_OUT_PLATE_BLK_SHEAR,
         # KEY_OUT_PLATE_HEIGHT,
         # KEY_OUT_PLATE_MOM_CAPACITY,
         # KEY_OUT_WELD_LENGTH_EFF,
         # KEY_OUT_WELD_STRENGTH]

        # folder = self.select_workspace_folder(self)
        # print(folder)
        Disp_3D_image = "./ResourceFiles/images/3d.png"

        config = configparser.ConfigParser()
        config.read_file(open(r'Osdag.config'))
        desktop_path = config.get("desktop_path", "path1")
        print("desk:", desktop_path)
        print(sys.path[0])
        rel_path = str(sys.path[0])
        rel_path = rel_path.replace("\\", "/")

        file_type = "PDF (*.pdf)"
        filename = QFileDialog.getSaveFileName(QFileDialog(), "Save File As", os.path.join(str(' '), "untitled.pdf"), file_type)
        print(filename, "hhhhhhhhhhhhhhhhhhhhhhhhhhh")
        # filename = os.path.join(str(folder), "images_html", "TexReport")
        file_name = str(filename)
        print(file_name, "hhhhhhhhhhhhhhhhhhhhhhhhhhh")
        fname_no_ext = filename[0].split(".")[0]
        print(fname_no_ext, "hhhhhhhhhhhhhhhhhhhhhhhhhhh")
        CreateLatex.save_latex(CreateLatex(), self.report_result, self.report_input, self.report_check,
                               self.report_supporting,
                               self.report_supported, popup_summary, fname_no_ext, ' ', rel_path, Disp_3D_image)

<<<<<<< HEAD
    def select_workspace_folder(self):
        # This function prompts the user to select the workspace folder and returns the name of the workspace folder
        config = configparser.ConfigParser()
        config.read_file(open(r'Osdag.config'))
        desktop_path = config.get("desktop_path", "path1")
        folder = QFileDialog.getExistingDirectory(None, "Select Workspace Folder (Don't use spaces in the folder name)",
                                                  desktop_path)
        return folder

    def call_3DModel(self, ui, bgcolor):
        '''
        This routine responsible for displaying 3D Cad model
        :param flag: boolean
        :return:
        '''
        if ui.btn3D.isChecked:
            ui.chkBxCol.setChecked(Qt.Unchecked)
            ui.chkBxBeam.setChecked(Qt.Unchecked)
            ui.chkBxFinplate.setChecked(Qt.Unchecked)
        ui.commLogicObj.display_3DModel("Model", bgcolor)

    def call_3DBeam(self, ui, bgcolor):
        '''
        Creating and displaying 3D Beam
        '''
        ui.chkBxBeam.setChecked(Qt.Checked)
        if ui.chkBxBeam.isChecked():
            ui.chkBxCol.setChecked(Qt.Unchecked)
            ui.chkBxFinplate.setChecked(Qt.Unchecked)
            ui.btn3D.setChecked(Qt.Unchecked)
            ui.mytabWidget.setCurrentIndex(0)

        ui.commLogicObj.display_3DModel("Beam", bgcolor)

    def call_3DColumn(self, ui, bgcolor):
        '''
        '''
        ui.chkBxCol.setChecked(Qt.Checked)
        if ui.chkBxCol.isChecked():
            ui.chkBxBeam.setChecked(Qt.Unchecked)
            ui.chkBxFinplate.setChecked(Qt.Unchecked)
            ui.btn3D.setChecked(Qt.Unchecked)
            ui.mytabWidget.setCurrentIndex(0)
        ui.commLogicObj.display_3DModel("Column", bgcolor)

    def call_3DFinplate(self, ui, bgcolor):
        '''
        Displaying FinPlate in 3D
        '''
        ui.chkBxFinplate.setChecked(Qt.Checked)
        if ui.chkBxFinplate.isChecked():
            ui.chkBxBeam.setChecked(Qt.Unchecked)
            ui.chkBxCol.setChecked(Qt.Unchecked)
            ui.mytabWidget.setCurrentIndex(0)
            ui.btn3D.setChecked(Qt.Unchecked)

        ui.commLogicObj.display_3DModel("Plate", bgcolor)

    def unchecked_allChkBox(self, ui):
        '''
        This routine is responsible for unchecking all checkboxes in GUI
        '''

        ui.btn3D.setChecked(Qt.Unchecked)
        ui.chkBxBeam.setChecked(Qt.Unchecked)
        ui.chkBxCol.setChecked(Qt.Unchecked)
        ui.chkBxFinplate.setChecked(Qt.Unchecked)

    def showColorDialog(self, ui):

        col = QColorDialog.getColor()
        colorTup = col.getRgb()
        r = colorTup[0]
        g = colorTup[1]
        b = colorTup[2]
        ui.display.set_bg_gradient_color([r, g, b], [255, 255, 255])

    def generate_3D_Cad_image(self, ui, folder):

        # folder = self.select_workspace_folder(self)

        # status = self.resultObj['Bolt']['status']
        if self.design_status is True:
            self.call_3DModel(self, ui, "gradient_bg")
            data = os.path.join(str(folder), "images_html", "3D_Model.png")
            ui.display.ExportToImage(data)
            ui.display.FitAll()
        else:
            pass

        return data
=======
    # def select_workspace_folder(self):
    #     # This function prompts the user to select the workspace folder and returns the name of the workspace folder
    #     config = configparser.ConfigParser()
    #     config.read_file(open(r'Osdag.config'))
    #     desktop_path = config.get("desktop_path", "path1")
    #     folder = QFileDialog.getExistingDirectory(None, "Select Workspace Folder (Don't use spaces in the folder name)",
    #                                               desktop_path)
    #     return folder
    #
    # def call_3DModel(self, ui, bgcolor):
    #     '''
    #     This routine responsible for displaying 3D Cad model
    #     :param flag: boolean
    #     :return:
    #     '''
    #     if ui.btn3D.isChecked:
    #         ui.chkBxCol.setChecked(Qt.Unchecked)
    #         ui.chkBxBeam.setChecked(Qt.Unchecked)
    #         ui.chkBxFinplate.setChecked(Qt.Unchecked)
    #     ui.commLogicObj.display_3DModel("Model", bgcolor)
    #
    # def call_3DBeam(self, ui, bgcolor):
    #     '''
    #     Creating and displaying 3D Beam
    #     '''
    #     ui.chkBxBeam.setChecked(Qt.Checked)
    #     if ui.chkBxBeam.isChecked():
    #         ui.chkBxCol.setChecked(Qt.Unchecked)
    #         ui.chkBxFinplate.setChecked(Qt.Unchecked)
    #         ui.btn3D.setChecked(Qt.Unchecked)
    #         ui.mytabWidget.setCurrentIndex(0)
    #
    #     ui.commLogicObj.display_3DModel("Beam", bgcolor)
    #
    # def call_3DColumn(self, ui, bgcolor):
    #     '''
    #     '''
    #     ui.chkBxCol.setChecked(Qt.Checked)
    #     if ui.chkBxCol.isChecked():
    #         ui.chkBxBeam.setChecked(Qt.Unchecked)
    #         ui.chkBxFinplate.setChecked(Qt.Unchecked)
    #         ui.btn3D.setChecked(Qt.Unchecked)
    #         ui.mytabWidget.setCurrentIndex(0)
    #     ui.commLogicObj.display_3DModel("Column", bgcolor)
    #
    # def call_3DFinplate(self, ui, bgcolor):
    #     '''
    #     Displaying FinPlate in 3D
    #     '''
    #     ui.chkBxFinplate.setChecked(Qt.Checked)
    #     if ui.chkBxFinplate.isChecked():
    #         ui.chkBxBeam.setChecked(Qt.Unchecked)
    #         ui.chkBxCol.setChecked(Qt.Unchecked)
    #         ui.mytabWidget.setCurrentIndex(0)
    #         ui.btn3D.setChecked(Qt.Unchecked)
    #
    #     ui.commLogicObj.display_3DModel("Plate", bgcolor)
    #
    # def unchecked_allChkBox(self, ui):
    #     '''
    #     This routine is responsible for unchecking all checkboxes in GUI
    #     '''
    #
    #     ui.btn3D.setChecked(Qt.Unchecked)
    #     ui.chkBxBeam.setChecked(Qt.Unchecked)
    #     ui.chkBxCol.setChecked(Qt.Unchecked)
    #     ui.chkBxFinplate.setChecked(Qt.Unchecked)
    #
    # def showColorDialog(self, ui):
    #
    #     col = QColorDialog.getColor()
    #     colorTup = col.getRgb()
    #     r = colorTup[0]
    #     g = colorTup[1]
    #     b = colorTup[2]
    #     ui.display.set_bg_gradient_color([r, g, b], [255, 255, 255])
    #
    # def generate_3D_Cad_image(self, ui, folder):
    #
    #     # folder = self.select_workspace_folder(self)
    #
    #     # status = self.resultObj['Bolt']['status']
    #     if self.design_status is True:
    #         self.call_3DModel(self, ui, "gradient_bg")
    #         data = os.path.join(str(folder), "images_html", "3D_Model.png")
    #         ui.display.ExportToImage(data)
    #         ui.display.FitAll()
    #     else:
    #         pass
    #
    #     return data
>>>>>>> ade6bea2



# For Command Line


# from ast import literal_eval
#
# path = input("Enter the file location: ")
# with open(path, 'r') as f:
#     data = f.read()
#     d = literal_eval(data)
#     FinPlateConnection.set_input_values(FinPlateConnection(), d, False)<|MERGE_RESOLUTION|>--- conflicted
+++ resolved
@@ -1033,99 +1033,6 @@
                                self.report_supporting,
                                self.report_supported, popup_summary, fname_no_ext, ' ', rel_path, Disp_3D_image)
 
-<<<<<<< HEAD
-    def select_workspace_folder(self):
-        # This function prompts the user to select the workspace folder and returns the name of the workspace folder
-        config = configparser.ConfigParser()
-        config.read_file(open(r'Osdag.config'))
-        desktop_path = config.get("desktop_path", "path1")
-        folder = QFileDialog.getExistingDirectory(None, "Select Workspace Folder (Don't use spaces in the folder name)",
-                                                  desktop_path)
-        return folder
-
-    def call_3DModel(self, ui, bgcolor):
-        '''
-        This routine responsible for displaying 3D Cad model
-        :param flag: boolean
-        :return:
-        '''
-        if ui.btn3D.isChecked:
-            ui.chkBxCol.setChecked(Qt.Unchecked)
-            ui.chkBxBeam.setChecked(Qt.Unchecked)
-            ui.chkBxFinplate.setChecked(Qt.Unchecked)
-        ui.commLogicObj.display_3DModel("Model", bgcolor)
-
-    def call_3DBeam(self, ui, bgcolor):
-        '''
-        Creating and displaying 3D Beam
-        '''
-        ui.chkBxBeam.setChecked(Qt.Checked)
-        if ui.chkBxBeam.isChecked():
-            ui.chkBxCol.setChecked(Qt.Unchecked)
-            ui.chkBxFinplate.setChecked(Qt.Unchecked)
-            ui.btn3D.setChecked(Qt.Unchecked)
-            ui.mytabWidget.setCurrentIndex(0)
-
-        ui.commLogicObj.display_3DModel("Beam", bgcolor)
-
-    def call_3DColumn(self, ui, bgcolor):
-        '''
-        '''
-        ui.chkBxCol.setChecked(Qt.Checked)
-        if ui.chkBxCol.isChecked():
-            ui.chkBxBeam.setChecked(Qt.Unchecked)
-            ui.chkBxFinplate.setChecked(Qt.Unchecked)
-            ui.btn3D.setChecked(Qt.Unchecked)
-            ui.mytabWidget.setCurrentIndex(0)
-        ui.commLogicObj.display_3DModel("Column", bgcolor)
-
-    def call_3DFinplate(self, ui, bgcolor):
-        '''
-        Displaying FinPlate in 3D
-        '''
-        ui.chkBxFinplate.setChecked(Qt.Checked)
-        if ui.chkBxFinplate.isChecked():
-            ui.chkBxBeam.setChecked(Qt.Unchecked)
-            ui.chkBxCol.setChecked(Qt.Unchecked)
-            ui.mytabWidget.setCurrentIndex(0)
-            ui.btn3D.setChecked(Qt.Unchecked)
-
-        ui.commLogicObj.display_3DModel("Plate", bgcolor)
-
-    def unchecked_allChkBox(self, ui):
-        '''
-        This routine is responsible for unchecking all checkboxes in GUI
-        '''
-
-        ui.btn3D.setChecked(Qt.Unchecked)
-        ui.chkBxBeam.setChecked(Qt.Unchecked)
-        ui.chkBxCol.setChecked(Qt.Unchecked)
-        ui.chkBxFinplate.setChecked(Qt.Unchecked)
-
-    def showColorDialog(self, ui):
-
-        col = QColorDialog.getColor()
-        colorTup = col.getRgb()
-        r = colorTup[0]
-        g = colorTup[1]
-        b = colorTup[2]
-        ui.display.set_bg_gradient_color([r, g, b], [255, 255, 255])
-
-    def generate_3D_Cad_image(self, ui, folder):
-
-        # folder = self.select_workspace_folder(self)
-
-        # status = self.resultObj['Bolt']['status']
-        if self.design_status is True:
-            self.call_3DModel(self, ui, "gradient_bg")
-            data = os.path.join(str(folder), "images_html", "3D_Model.png")
-            ui.display.ExportToImage(data)
-            ui.display.FitAll()
-        else:
-            pass
-
-        return data
-=======
     # def select_workspace_folder(self):
     #     # This function prompts the user to select the workspace folder and returns the name of the workspace folder
     #     config = configparser.ConfigParser()
@@ -1217,7 +1124,6 @@
     #         pass
     #
     #     return data
->>>>>>> ade6bea2
 
 
 
