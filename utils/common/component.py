--- conflicted
+++ resolved
@@ -801,12 +801,8 @@
         print("web", gauge, edge_dist, web_plate_h)
         return gauge, edge_dist, web_plate_h
 
-<<<<<<< HEAD
-
-    def get_gauge_edge_dist_flange(self, flange_plate_h, bolts_one_line, edge_dist, max_spacing, max_edge_dist,web_thickness): #todo anjali
-=======
+
     def get_gauge_edge_dist_flange(self, flange_plate_h, bolts_one_line, edge_dist, max_spacing, max_edge_dist,web_thickness,root_radius): #todo anjali
->>>>>>> aeb3848f
         """
 
         :param web_plate_l: height of plate
