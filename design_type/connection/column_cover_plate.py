--- conflicted
+++ resolved
@@ -452,33 +452,7 @@
             print(1)
 
             #### Block shear capacity of web plate ###
-<<<<<<< HEAD
-                while self.web_plate.max_spacing_round >= self.web_plate.pitch_provided:
-                    #print(self.web_plate.max_spacing_round, self.web_plate.pitch_provided)
-                    Atg = (self.web_plate.edge_dist_provided + (
-                                self.web_plate.bolts_one_line - 1) * self.web_plate.gauge_provided) * self.web_plate.thickness_provided
-                    Atn = (self.web_plate.edge_dist_provided + (
-                                self.web_plate.bolts_one_line - 1) * self.web_plate.gauge_provided - (
-                                   self.web_plate.bolts_one_line - 0.5) * self.web_plate.dia_hole) * self.web_plate.thickness_provided
-                    Avg= ((self.web_plate.bolt_line - 1) * self.web_plate.pitch_provided + self.web_plate.end_dist_provided) * \
-                          self.web_plate.thickness_provided
-                    Avn = ((self.web_plate.bolt_line - 1) * self.web_plate.pitch_provided + (
-                                self.web_plate.bolt_line - 1) * self.web_plate.dia_hole + self.web_plate.end_dist_provided) * \
-                          self.web_plate.thickness_provided
-                    # print(self.web_plate.bolt_line, self.web_plate.pitch_provided, self.web_plate.bolt_line,
-                         # self.web_plate.dia_hole, self.web_plate.end_dist_provided, self.web_plate.thickness_provided)
-                    print(Avg,Avn,Atg,Atn)
-                    self.web_plate.block_shear_capacity = self.block_shear_strength_section(A_vg=Avg, A_vn=Avn, A_tg=Atg,
-                                                                                            A_tn=Atn,
-                                                                                            f_u=self.web_plate.fu,
-                                                                                            f_y=self.web_plate.fy)
-                    print(self.web_plate.thickness_provided, self.web_plate.block_shear_capacity, self.load.axial_force, self.web_plate.pitch_provided)
-                    if self.web_plate.block_shear_capacity < self.load.axial_force:  # increase thickness todo
-                        self.web_plate.pitch_provided += 5
-                        #print(Avg, Avn, Atg, Atn)
-                        # logger.error(": flange_plate_t is less than min_thk_flange_plate:")
-                        # logger.warning(": Minimum flange_plate_t required is %2.2f mm" % (min_thk_flange_plate))
-=======
+
             while design_status_block_shear == False:
                 print(design_status_block_shear)
                 print(0, self.web_plate.max_end_dist, self.web_plate.end_dist_provided, self.web_plate.max_spacing_round, self.web_plate.pitch_provided)
@@ -507,14 +481,11 @@
                             end_dist += 5
                         else:
                             pitch += 5
->>>>>>> 363f6c2f
+
                     else:
                         design_status_block_shear = False
                         break
-<<<<<<< HEAD
-            else:
-                break
-=======
+
                     #print(Avg, Avn, Atg, Atn)
                     # logger.error(": flange_plate_t is less than min_thk_flange_plate:")
                     # logger.warning(": Minimum flange_plate_t required is %2.2f mm" % (min_thk_flange_plate))
@@ -529,7 +500,7 @@
         self.web_plate.end_dist_provided = end_dist
         self.web_plate.gauge_provided = gauge
         self.web_plate.pitch_provided = pitch
->>>>>>> 363f6c2f
+
 
     #     self.section.shear_yielding_capacity =self.tension_member_design_due_to_yielding_of_gross_section(
     #         A_v=A_v_web,
