from design_type.connection.shear_connection import ShearConnection
from utils.common.component import *
from utils.common.component import Bolt, Plate, Weld
from Common import *
import sys
from Report_functions import *
from design_report.reportGenerator_latex import CreateLatex
from utils.common.load import Load
import logging

class CleatAngleConnection(ShearConnection):

    def __init__(self):
        super(CleatAngleConnection, self).__init__()
        self.sptd_leg_length = 0.0
        self.sptIng_leg_length = 0.0
        self.design_status = False

    ###############################################
    # Design Preference Functions Start
    ###############################################
    def tab_list(self):
        tabs = []

        t1 = (KEY_DISP_COLSEC, TYPE_TAB_1, self.tab_supporting_section)
        tabs.append(t1)

        t1 = (KEY_DISP_BEAMSEC, TYPE_TAB_1, self.tab_supported_section)
        tabs.append(t1)

        t6 = (DISP_TITLE_CLEAT, TYPE_TAB_1, self.tab_angle_section)
        tabs.append(t6)

        t2 = ("Bolt", TYPE_TAB_2, self.bolt_values)
        tabs.append(t2)

        t4 = ("Detailing", TYPE_TAB_2, self.detailing_values)
        tabs.append(t4)

        t5 = ("Design", TYPE_TAB_2, self.design_values)
        tabs.append(t5)

        return tabs

    def tab_value_changed(self):
        change_tab = []

        t1 = (KEY_DISP_COLSEC, [KEY_SUPTNGSEC_MATERIAL], [KEY_SUPTNGSEC_FU, KEY_SUPTNGSEC_FY],
              TYPE_TEXTBOX, self.get_fu_fy_I_section_suptng)
        change_tab.append(t1)

        t2 = (KEY_DISP_BEAMSEC, [KEY_SUPTDSEC_MATERIAL], [KEY_SUPTDSEC_FU, KEY_SUPTDSEC_FY],
              TYPE_TEXTBOX, self.get_fu_fy_I_section_suptd)
        change_tab.append(t2)

        t5 = (DISP_TITLE_CLEAT, ['Label_1', 'Label_2','Label_3'],
              ['Label_7', 'Label_8', 'Label_9', 'Label_10', 'Label_11', 'Label_12', 'Label_13', 'Label_14', 'Label_15',
               'Label_16', 'Label_17', 'Label_18', 'Label_19', 'Label_20', 'Label_21', 'Label_22', 'Label_23', KEY_IMAGE],
              TYPE_TEXTBOX, self.get_Angle_sec_properties)
        change_tab.append(t5)

        t6 = (DISP_TITLE_CLEAT, [KEY_ANGLE_LIST, KEY_CONNECTOR_MATERIAL],
              [KEY_ANGLE_SELECTED, KEY_CONNECTOR_FY, KEY_CONNECTOR_FU, 'Label_1', 'Label_2', 'Label_3', 'Label_4', 'Label_5', 'Label_7',
               'Label_8', 'Label_9','Label_10', 'Label_11', 'Label_12', 'Label_13', 'Label_14', 'Label_15', 'Label_16', 'Label_17',
               'Label_18','Label_19', 'Label_20', 'Label_21', 'Label_22', 'Label_23','Label_24', KEY_IMAGE], TYPE_TEXTBOX,
              self.get_new_angle_section_properties)
        change_tab.append(t6)


        t4 = (KEY_DISP_COLSEC, ['Label_1', 'Label_2', 'Label_3', 'Label_4', 'Label_5'],
              ['Label_11', 'Label_12', 'Label_13', 'Label_14', 'Label_15', 'Label_16', 'Label_17', 'Label_18',
               'Label_19', 'Label_20','Label_21','Label_22',KEY_IMAGE], TYPE_TEXTBOX, self.get_I_sec_properties)
        change_tab.append(t4)

        t5 = (KEY_DISP_BEAMSEC, ['Label_1', 'Label_2', 'Label_3', 'Label_4', 'Label_5'],
              ['Label_11', 'Label_12', 'Label_13', 'Label_14', 'Label_15', 'Label_16', 'Label_17', 'Label_18',
               'Label_19', 'Label_20','Label_21','Label_22',KEY_IMAGE], TYPE_TEXTBOX, self.get_I_sec_properties)
        change_tab.append(t5)

        t6 = (KEY_DISP_COLSEC, [KEY_SUPTNGSEC], [KEY_SOURCE], TYPE_TEXTBOX, self.change_source)
        change_tab.append(t6)

        t7 = (KEY_DISP_BEAMSEC, [KEY_SUPTDSEC], [KEY_SOURCE], TYPE_TEXTBOX, self.change_source)
        change_tab.append(t7)

        t8 = (DISP_TITLE_CLEAT, [KEY_ANGLE_SELECTED], [KEY_SOURCE], TYPE_TEXTBOX, self.change_source)
        change_tab.append(t8)

        return change_tab

    def input_dictionary_design_pref(self):
        design_input = []
        t1 = (KEY_DISP_COLSEC, TYPE_COMBOBOX, [KEY_SUPTNGSEC_MATERIAL])
        design_input.append(t1)

        # t1 = (KEY_DISP_COLSEC, TYPE_TEXTBOX, [KEY_SUPTNGSEC_FU, KEY_SUPTNGSEC_FY])
        # design_input.append(t1)

        t2 = (KEY_DISP_BEAMSEC, TYPE_COMBOBOX, [KEY_SUPTDSEC_MATERIAL])
        design_input.append(t2)

        # t2 = (KEY_DISP_BEAMSEC, TYPE_TEXTBOX, [KEY_SUPTDSEC_FU, KEY_SUPTDSEC_FY])
        # design_input.append(t2)
        t2 = (DISP_TITLE_CLEAT, TYPE_COMBOBOX, [KEY_CONNECTOR_MATERIAL])
        design_input.append(t2)

        t3 = ("Bolt", TYPE_COMBOBOX, [KEY_DP_BOLT_TYPE, KEY_DP_BOLT_HOLE_TYPE, KEY_DP_BOLT_SLIP_FACTOR])
        design_input.append(t3)

        t5 = ("Detailing", TYPE_COMBOBOX, [KEY_DP_DETAILING_EDGE_TYPE, KEY_DP_DETAILING_CORROSIVE_INFLUENCES])
        design_input.append(t5)

        t5 = ("Detailing", TYPE_TEXTBOX, [KEY_DP_DETAILING_GAP])
        design_input.append(t5)

        t6 = ("Design", TYPE_COMBOBOX, [KEY_DP_DESIGN_METHOD])
        design_input.append(t6)

        return design_input

    def input_dictionary_without_design_pref(self):
        design_input = []
        t1 = (KEY_MATERIAL, [KEY_SUPTNGSEC_MATERIAL, KEY_SUPTDSEC_MATERIAL], 'Input Dock')
        design_input.append(t1)

        t2 = (None, [KEY_DP_BOLT_TYPE, KEY_DP_BOLT_HOLE_TYPE, KEY_DP_BOLT_SLIP_FACTOR,
                     KEY_DP_DETAILING_EDGE_TYPE, KEY_DP_DETAILING_GAP,
                     KEY_DP_DETAILING_CORROSIVE_INFLUENCES, KEY_DP_DESIGN_METHOD, KEY_CONNECTOR_MATERIAL], '')
        design_input.append(t2)

        return design_input

    def refresh_input_dock(self):
        """

         :return: This function returns list of tuples which has keys that needs to be updated,
          on changing Keys in design preference (ex: adding a new section to database should reflect in input dock)

          [(Tab Name,  Input Dock Key, Input Dock Key type, design preference key, Master key, Value, Database Table Name)]
         """

        add_buttons = []

        t1 = (KEY_DISP_COLSEC, KEY_SUPTNGSEC, TYPE_COMBOBOX, KEY_SUPTNGSEC, KEY_CONN, VALUES_CONN_1, "Columns")
        add_buttons.append(t1)

        t1 = (KEY_DISP_COLSEC, KEY_SUPTNGSEC, TYPE_COMBOBOX, KEY_SUPTNGSEC, KEY_CONN, VALUES_CONN_2, "Beams")
        add_buttons.append(t1)

        t2 = (KEY_DISP_BEAMSEC, KEY_SUPTDSEC, TYPE_COMBOBOX, KEY_SUPTDSEC, None, None, "Beams")
        add_buttons.append(t2)

        t2 = (DISP_TITLE_CLEAT, KEY_ANGLE_LIST, TYPE_COMBOBOX_CUSTOMIZED, KEY_ANGLE_SELECTED, None, None, "Angles")
        add_buttons.append(t2)

        return add_buttons

    ####################################
    # Design Preference Functions End
    ####################################

    def input_values(self):

        self.module = KEY_DISP_CLEATANGLE

        options_list = []

        t1 = (None, DISP_TITLE_CM, TYPE_TITLE, None, True, 'No Validator')
        options_list.append(t1)

        t2 = (KEY_CONN, KEY_DISP_CONN, TYPE_COMBOBOX, VALUES_CONN, True, 'No Validator')
        options_list.append(t2)

        t3 = (KEY_IMAGE, None, TYPE_IMAGE, './ResourceFiles/images/fin_cf_bw.png', True, 'No Validator')
        options_list.append(t3)

        t4 = (KEY_SUPTNGSEC, KEY_DISP_COLSEC, TYPE_COMBOBOX, VALUES_COLSEC, True, 'No Validator')
        options_list.append(t4)

        t5 = (KEY_SUPTDSEC, KEY_DISP_BEAMSEC, TYPE_COMBOBOX, VALUES_BEAMSEC, True, 'No Validator')
        options_list.append(t5)

        t6 = (KEY_MATERIAL, KEY_DISP_MATERIAL, TYPE_COMBOBOX, VALUES_MATERIAL, True, 'No Validator')
        options_list.append(t6)

        t7 = (None, DISP_TITLE_FSL, TYPE_TITLE, None, True, 'No Validator')
        options_list.append(t7)

        t8 = (KEY_SHEAR, KEY_DISP_SHEAR, TYPE_TEXTBOX, None, True, 'No Validator')
        options_list.append(t8)

        t9 = (None, DISP_TITLE_BOLT, TYPE_TITLE, None, True, 'No Validator')
        options_list.append(t9)

        t10 = (KEY_D, KEY_DISP_D, TYPE_COMBOBOX_CUSTOMIZED, VALUES_D, True, 'No Validator')
        options_list.append(t10)

        t11 = (KEY_TYP, KEY_DISP_TYP, TYPE_COMBOBOX, VALUES_TYP, True, 'No Validator')
        options_list.append(t11)

        t12 = (KEY_GRD, KEY_DISP_GRD, TYPE_COMBOBOX_CUSTOMIZED, VALUES_GRD, True, 'No Validator')
        options_list.append(t12)

        t13 = (None, DISP_TITLE_CLEAT, TYPE_TITLE, None, True, 'No Validator')
        options_list.append(t13)

        t15 = (KEY_ANGLE_LIST, KEY_DISP_CLEATSEC, TYPE_COMBOBOX_CUSTOMIZED, VALUES_ANGLESEC, True, 'No Validator')
        options_list.append(t15)

        t16 = (KEY_MODULE, KEY_DISP_CLEATANGLE, TYPE_MODULE, None, True, 'No Validator')
        options_list.append(t16)

        return options_list

    @staticmethod
    def cleatsec_customized():
        a = VALUES_CLEAT_CUSTOMIZED
        return a

    # @staticmethod
    # def diam_bolt_customized():
    #     c = connectdb1()
    #     if "36" in c: c.remove("36")
    #     return c

    def customized_input(self):

        list1 = []
        t1 = (KEY_GRD, self.grdval_customized)
        list1.append(t1)
        t2 = (KEY_ANGLE_LIST, self.cleatsec_customized)
        list1.append(t2)
        t3 = (KEY_D, self.diam_bolt_customized)
        list1.append(t3)
        return list1

    def fn_conn_suptngsec_lbl(self):

        conn = self[0]
        if conn in VALUES_CONN_1:
            return KEY_DISP_COLSEC
        elif conn in VALUES_CONN_2:
            return KEY_DISP_PRIBM
        else:
            return ''

    def fn_conn_suptdsec_lbl(self):

        conn = self[0]
        if conn in VALUES_CONN_1:
            return KEY_DISP_BEAMSEC
        elif conn in VALUES_CONN_2:
            return KEY_DISP_SECBM
        else:
            return ''

    def fn_conn_suptngsec(self):

        conn = self[0]
        if conn in VALUES_CONN_1:
            return VALUES_COLSEC
        elif conn in VALUES_CONN_2:
            return VALUES_PRIBM
        else:
            return []

    def fn_conn_suptdsec(self):

        conn = self[0]
        if conn in VALUES_CONN_1:
            return VALUES_BEAMSEC
        elif conn in VALUES_CONN_2:
            return VALUES_SECBM
        else:
            return []

    def fn_conn_image(self):

        conn = self[0]
        if conn == VALUES_CONN[0]:
            return './ResourceFiles/images/fin_cf_bw.png'
        elif conn == VALUES_CONN[1]:
            return './ResourceFiles/images/fin_cw_bw.png'
        elif conn in VALUES_CONN_2:
            return './ResourceFiles/images/fin_beam_beam.png'
        else:
            return ''

    def input_value_changed(self):

        lst = []

        t1 = ([KEY_CONN], KEY_SUPTNGSEC, TYPE_LABEL, self.fn_conn_suptngsec_lbl)
        lst.append(t1)

        t2 = ([KEY_CONN], KEY_SUPTNGSEC, TYPE_COMBOBOX, self.fn_conn_suptngsec)
        lst.append(t2)

        t3 = ([KEY_CONN], KEY_SUPTDSEC, TYPE_LABEL, self.fn_conn_suptdsec_lbl)
        lst.append(t3)

        t4 = ([KEY_CONN], KEY_SUPTDSEC, TYPE_COMBOBOX, self.fn_conn_suptdsec)
        lst.append(t4)

        t5 = ([KEY_CONN], KEY_IMAGE, TYPE_IMAGE, self.fn_conn_image)
        lst.append(t5)

        t6 = ([KEY_MATERIAL], KEY_MATERIAL, TYPE_CUSTOM_MATERIAL, self.new_material)
        lst.append(t6)

        return lst

    def get_3d_components(self):
        components = []

        t1 = ('Model', self.call_3DModel)
        components.append(t1)

        t2 = ('Beam', self.call_3DBeam)
        components.append(t2)

        t3 = ('Column', self.call_3DColumn)
        components.append(t3)

        t4 = ('Cleat Angle', self.call_3DCleat)
        components.append(t4)

        return components

    def call_3DCleat(self, ui, bgcolor):
        from PyQt5.QtWidgets import QCheckBox
        from PyQt5.QtCore import Qt
        for chkbox in ui.frame.children():
            if chkbox.objectName() == 'Cleat Angle':
                continue
            if isinstance(chkbox, QCheckBox):
                chkbox.setChecked(Qt.Unchecked)
        ui.commLogicObj.display_3DModel("cleatAngle", bgcolor)

    def output_values(self, flag):
        """
        Function to return a list of tuples to be displayed as the UI.(Output Dock)
        """

        # @author: Umair

        out_list = []
        """"""""""""""""""""""""""""""""""""""""""""""""""""""
        """      Cleat Angle Properties: Start        """

        t20 = (None, DISP_OUT_TITLE_CLEAT, TYPE_TITLE, None, True)
        out_list.append(t20)

        t21 = (KEY_OUT_CLEAT_SECTION, KEY_OUT_DISP_CLEAT_SECTION, TYPE_TEXTBOX, self.cleat.designation if flag else '', True)
        out_list.append(t21)

        t15 = (KEY_OUT_CLEAT_HEIGHT, KEY_OUT_DISP_CLEAT_HEIGHT, TYPE_TEXTBOX, self.sptd_leg.height if flag else '', True)
        out_list.append(t15)

        t17 = (KEY_OUT_CLEAT_SHEAR, KEY_DISP_SHEAR_YLD, TYPE_TEXTBOX, round(self.sptd_leg.cleat_shear_capacity / 1000, 2) if flag else '', True)
        out_list.append(t17)

        t18 = (KEY_OUT_CLEAT_BLK_SHEAR, KEY_DISP_BLK_SHEAR, TYPE_TEXTBOX, round(self.sptd_leg.block_shear_capacity / 1000, 2) if flag else '', True)
        out_list.append(t18)

        t19 = (KEY_OUT_CLEAT_MOM_DEMAND, KEY_DISP_MOM_DEMAND, TYPE_TEXTBOX, round(self.sptd_leg.moment_demand / 1000000, 2) if flag else '', True)
        out_list.append(t19)
        #
        t20 = (KEY_OUT_CLEAT_MOM_CAPACITY, KEY_DISP_MOM_CAPACITY, TYPE_TEXTBOX, round(self.sptd_leg.cleat_moment_capacity / 1000000, 2) if flag else '', True)
        out_list.append(t20)

        """     Cleat Angle Properties: End                       """
        """"""""""""""""""""""""""""""""""""""""""""""""""""""""""""""
        """     Bolt Properties: Start                            """

        t1 = (None, DISP_TITLE_BOLT, TYPE_TITLE, None, True)
        out_list.append(t1)

        t2 = (KEY_OUT_D_PROVIDED, KEY_OUT_DISP_D_PROVIDED, TYPE_TEXTBOX, self.bolt.bolt_diameter_provided if flag else '', True)
        out_list.append(t2)

        t3 = (KEY_OUT_GRD_PROVIDED, KEY_OUT_DISP_PC_PROVIDED, TYPE_TEXTBOX, self.bolt.bolt_PC_provided if flag else '', True)
        out_list.append(t3)

        """"""""""""""""""""""""""""""""""""""""""""""""""""""""""""""
        """     Bolt Properties- Supported leg: Start             """

        t4 = (None, DISP_OUT_TITLE_SPTDLEG, TYPE_TITLE, None, True)
        out_list.append(t4)

        t9 = (KEY_OUT_BOLT_LINE, KEY_OUT_DISP_BOLT_LINE, TYPE_TEXTBOX, self.sptd_leg.bolt_line if flag else '', True)
        out_list.append(t9)

        t10 = (KEY_OUT_BOLTS_ONE_LINE, KEY_OUT_DISP_BOLTS_ONE_LINE, TYPE_TEXTBOX, self.sptd_leg.bolts_one_line if flag else '', True)
        out_list.append(t10)

        t8 = (KEY_OUT_BOLT_FORCE, KEY_OUT_DISP_BOLT_FORCE, TYPE_TEXTBOX, round(self.sptd_leg.bolt_force / 1000, 2) if flag else '', True)
        out_list.append(t8)

        t6 = (KEY_OUT_BOLT_CAPACITY_SPTD, KEY_OUT_DISP_BOLT_VALUE, TYPE_TEXTBOX, self.bolt_capacity_disp_sptd if flag else '', True)
        out_list.append(t6)

        t3_2 = (KEY_OUT_BOLT_IR_DETAILS_SPTD, KEY_OUT_DISP_BOLT_IR_DETAILS, TYPE_OUT_BUTTON, ['Details', self.bolt_capacity_details_supported], True)
        out_list.append(t3_2)

        t11 = (KEY_OUT_SPACING, KEY_OUT_DISP_SPACING, TYPE_OUT_BUTTON, ['Spacing Details', self.spacing], True)
        out_list.append(t11)

        """     Bolt Properties- Supported leg: End                """
        """"""""""""""""""""""""""""""""""""""""""""""""""""""""""""""
        """     Bolt Properties- Supporting leg: Start             """

        t12 = (None, DISP_OUT_TITLE_SPTINGLEG, TYPE_TITLE, None, True)
        out_list.append(t12)

        t17 = (KEY_OUT_SPTING_BOLT_LINE, KEY_OUT_DISP_BOLT_LINE, TYPE_TEXTBOX, self.spting_leg.bolt_line if flag else '', True)
        out_list.append(t17)

        t18 = (KEY_OUT_SPTING_BOLTS_ONE_LINE, KEY_OUT_DISP_BOLTS_ONE_LINE, TYPE_TEXTBOX, self.spting_leg.bolts_one_line if flag else '', True)
        out_list.append(t18)

        t16 = (KEY_OUT_SPTING_BOLT_FORCE, KEY_OUT_DISP_BOLT_FORCE, TYPE_TEXTBOX, round(self.spting_leg.bolt_force / 1000, 2) if flag else '', True)
        out_list.append(t16)

        t6 = (KEY_OUT_BOLT_CAPACITY_SPTING, KEY_OUT_DISP_BOLT_VALUE, TYPE_TEXTBOX, self.bolt_capacity_disp_spting if flag else '', True)
        out_list.append(t6)

        t3_2 = (KEY_OUT_BOLT_IR_DETAILS_SPTING, KEY_OUT_DISP_BOLT_IR_DETAILS, TYPE_OUT_BUTTON, ['Details', self.bolt_capacity_details_suporting], True)
        out_list.append(t3_2)

        t19 = (KEY_OUT_SPTING_SPACING, KEY_OUT_DISP_SPACING, TYPE_OUT_BUTTON, ['Spacing Details', self.spting_spacing], True)
        out_list.append(t19)

        """      Bolt Properties- Supporting leg: End        """
        """"""""""""""""""""""""""""""""""""""""""""""""""""""""

        return out_list

    def bolt_capacity_details_supported(self, flag):

        bolt_details_sptd = []

        t4 = (KEY_OUT_BOLT_SHEAR, KEY_OUT_DISP_BOLT_SHEAR, TYPE_TEXTBOX, round(self.bolt.bolt_shear_capacity/1000,2) if flag else '', True)
        bolt_details_sptd.append(t4)

        bolt_bearing_capacity_disp = ''
        if flag is True:
<<<<<<< HEAD
=======
            print("wats this",self.bolt.bolt_bearing_capacity)
>>>>>>> 24e8dba1
            if self.bolt.bolt_bearing_capacity != 'N/A':
                bolt_bearing_capacity_disp = round(self.bolt.bolt_bearing_capacity / 1000, 2)
            else:
                bolt_bearing_capacity_disp = self.bolt.bolt_bearing_capacity

        t5 = (KEY_OUT_BOLT_BEARING, KEY_OUT_DISP_BOLT_BEARING, TYPE_TEXTBOX, bolt_bearing_capacity_disp if flag else '', True)
        bolt_details_sptd.append(t5)

        t5_1 = (KEY_OUT_BETA_LJ, KEY_OUT_DISP_BETA_LJ, TYPE_TEXTBOX, round(self.beta_lj_sptd, 3) if flag and self.bolt.bolt_type == TYP_BEARING else 'N/A', True)
        bolt_details_sptd.append(t5_1)

        t5_2 = (KEY_OUT_BETA_LG, KEY_OUT_DISP_BETA_LG, TYPE_TEXTBOX, round(self.beta_lg_sptd, 3) if flag and self.bolt.bolt_type == TYP_BEARING else 'N/A', True)
        bolt_details_sptd.append(t5_2)

        t6 = (KEY_OUT_BOLT_CAPACITY, KEY_OUT_DISP_BOLT_VALUE, TYPE_TEXTBOX, self.bolt_capacity_disp_sptd if flag else '', True)
        bolt_details_sptd.append(t6)

        t21 = (KEY_OUT_BOLT_FORCE, KEY_OUT_DISP_BOLT_SHEAR_FORCE, TYPE_TEXTBOX, round(self.sptd_leg.bolt_force / 1000, 2) if flag else '', True)
        bolt_details_sptd.append(t21)

        return bolt_details_sptd

    def bolt_capacity_details_suporting(self, flag):

        bolt_details_spting = []

        t4 = (KEY_OUT_BOLT_SHEAR, KEY_OUT_DISP_BOLT_SHEAR, TYPE_TEXTBOX, round(self.bolt2.bolt_shear_capacity / 1000, 2) if flag else '', True)
        bolt_details_spting.append(t4)

        bolt_bearing_capacity_disp = ''
        if flag is True:
            if self.bolt.bolt_bearing_capacity != 'N/A':
                bolt_bearing_capacity_disp = round(self.bolt2.bolt_bearing_capacity / 1000, 2)
            else:
                bolt_bearing_capacity_disp = self.bolt2.bolt_bearing_capacity

        t5 = (KEY_OUT_BOLT_BEARING, KEY_OUT_DISP_BOLT_BEARING, TYPE_TEXTBOX, bolt_bearing_capacity_disp if flag else '', True)
        bolt_details_spting.append(t5)

        t5_1 = (KEY_OUT_BETA_LJ, KEY_OUT_DISP_BETA_LJ, TYPE_TEXTBOX, round(self.beta_lj_spting, 3) if flag and self.bolt.bolt_type == TYP_BEARING else 'N/A', True)
        bolt_details_spting.append(t5_1)

        t5_2 = (KEY_OUT_BETA_LG, KEY_OUT_DISP_BETA_LG, TYPE_TEXTBOX, round(self.beta_lg_spting, 3) if flag and self.bolt.bolt_type == TYP_BEARING else 'N/A', True)
        bolt_details_spting.append(t5_2)

        t6 = (KEY_OUT_BOLT_CAPACITY, KEY_OUT_DISP_BOLT_VALUE, TYPE_TEXTBOX, self.bolt_capacity_disp_spting if flag else '', True)
        bolt_details_spting.append(t6)

        t21 = (KEY_OUT_BOLT_FORCE, KEY_OUT_DISP_BOLT_SHEAR_FORCE, TYPE_TEXTBOX, round(self.spting_leg.bolt_force / 1000, 2) if flag else '', True)
        bolt_details_spting.append(t21)

        return bolt_details_spting

    def spacing(self, status):

        spacing = []

        t9 = (KEY_OUT_PITCH, KEY_OUT_DISP_PITCH, TYPE_TEXTBOX, self.sptd_leg.gauge_provided if status else '')
        spacing.append(t9)

        t10 = (KEY_OUT_END_DIST, KEY_OUT_DISP_END_DIST, TYPE_TEXTBOX, self.sptd_leg.edge_dist_provided if status else '')
        spacing.append(t10)

        gauge1 = (max(self.cleat.thickness + self.cleat.root_radius, self.sptd_leg.gap) + self.sptd_leg.end_dist_provided)

        t11 = (KEY_OUT_GAUGE1, KEY_OUT_DISP_GAUGE1, TYPE_TEXTBOX, gauge1 if status else '')
        spacing.append(t11)

        t11 = (KEY_OUT_GAUGE2, KEY_OUT_DISP_GAUGE2, TYPE_TEXTBOX, self.sptd_leg.pitch_provided if status else '')
        spacing.append(t11)

        edge = (self.cleat.leg_a_length - self.sptd_leg.pitch_provided * (self.sptd_leg.bolt_line - 1) - gauge1)

        t12 = (KEY_OUT_EDGE_DIST, KEY_OUT_DISP_EDGE_DIST, TYPE_TEXTBOX, edge if status else '')
        spacing.append(t12)

        return spacing

    def spting_spacing(self, status):

        spting_spacing = []

        t9 = (KEY_OUT_PITCH, KEY_OUT_DISP_PITCH, TYPE_TEXTBOX, self.spting_leg.gauge_provided if status else '')
        spting_spacing.append(t9)

        t10 = (KEY_OUT_END_DIST, KEY_OUT_DISP_END_DIST, TYPE_TEXTBOX, self.spting_leg.edge_dist_provided if status else '')
        spting_spacing.append(t10)

        gauge1 = (self.cleat.thickness + self.cleat.root_radius + self.spting_leg.end_dist_provided)

        t11 = (KEY_OUT_GAUGE1, KEY_OUT_DISP_GAUGE1, TYPE_TEXTBOX, gauge1 if status else '')
        spting_spacing.append(t11)

        t11 = (KEY_OUT_GAUGE2, KEY_OUT_DISP_GAUGE2, TYPE_TEXTBOX, self.spting_leg.pitch_provided if status else '')
        spting_spacing.append(t11)

        edge = (self.cleat.leg_a_length - self.spting_leg.pitch_provided * (self.spting_leg.bolt_line - 1) - gauge1)

        t12 = (KEY_OUT_EDGE_DIST, KEY_OUT_DISP_EDGE_DIST, TYPE_TEXTBOX, edge if status else '')
        spting_spacing.append(t12)

        return spting_spacing

    def set_osdaglogger(key):

        """
        Function to set Logger for FinPlate Module
        """

        # @author Arsil Zunzunia
        global logger
        logger = logging.getLogger('osdag')

        logger.setLevel(logging.DEBUG)
        handler = logging.StreamHandler()
        formatter = logging.Formatter(fmt='%(asctime)s - %(name)s - %(levelname)s - %(message)s', datefmt='%H:%M:%S')

        handler.setFormatter(formatter)
        logger.addHandler(handler)
        handler = logging.FileHandler('logging_text.log')

        formatter = logging.Formatter(fmt='%(asctime)s - %(name)s - %(levelname)s - %(message)s', datefmt='%H:%M:%S')
        handler.setFormatter(formatter)
        logger.addHandler(handler)

        if key is not None:
            handler = OurLog(key)
            formatter = logging.Formatter(fmt='%(asctime)s - %(name)s - %(levelname)s - %(message)s', datefmt='%H:%M:%S')
            handler.setFormatter(formatter)
            logger.addHandler(handler)

    def module_name(self):
        return KEY_DISP_CLEATANGLE

    def set_input_values(self, design_dictionary):
        print(design_dictionary)

        super(CleatAngleConnection,self).set_input_values(self, design_dictionary)
        self.module = design_dictionary[KEY_MODULE]
        self.cleat_list = design_dictionary[KEY_ANGLE_LIST]
        self.cleat_material_grade = design_dictionary[KEY_CONNECTOR_MATERIAL]
        print(self.cleat_list)
        self.bolt2 = Bolt(grade=design_dictionary[KEY_GRD], diameter=design_dictionary[KEY_D],
                         bolt_type=design_dictionary[KEY_TYP],
                         bolt_hole_type=design_dictionary[KEY_DP_BOLT_HOLE_TYPE],
                         edge_type=design_dictionary[KEY_DP_DETAILING_EDGE_TYPE],
                         mu_f=design_dictionary.get(KEY_DP_BOLT_SLIP_FACTOR, None),
                         corrosive_influences=design_dictionary[KEY_DP_DETAILING_CORROSIVE_INFLUENCES],
                         bolt_tensioning=design_dictionary[KEY_DP_BOLT_TYPE])

        self.sptd_leg = Plate(material_grade=design_dictionary[KEY_CONNECTOR_MATERIAL],gap=design_dictionary[KEY_DP_DETAILING_GAP])
        self.spting_leg = Plate(material_grade=design_dictionary[KEY_CONNECTOR_MATERIAL],gap=design_dictionary[KEY_DP_DETAILING_GAP])

        # logger.info("Input values are set. Checking if angle of required thickness is available")

        self.check_available_cleat_thk(self)

    def check_available_cleat_thk(self):
        self.sptd_leg.thickness_list = []
        self.cleat_list_thk = []
        min_thickness = self.supported_section.web_thickness / 2
        for designation in self.cleat_list:
            cleat = Angle(designation=designation, material_grade=self.cleat_material_grade)
            if cleat.thickness*2 >= self.supported_section.web_thickness:
                self.cleat_list_thk.append(designation)
                print("popped", designation)
                print(self.cleat_list_thk)
            else:
                if cleat.thickness not in self.sptd_leg.thickness_list:
                    self.sptd_leg.thickness_list.append(cleat.thickness)
                    print("added", designation, self.sptd_leg.thickness_list)

        if self.cleat_list_thk:
            # logger.info("Required cleat thickness available. Doing preliminary member checks")
            self.member_capacity(self)
        else:
            logger.error("Cleat Angle should have minimum thickness of %2.2f" % min_thickness)

    def member_capacity(self):
        super(CleatAngleConnection, self).member_capacity(self)
        self.supported_section.low_shear_capacity = round(0.6 * self.supported_section.shear_yielding_capacity, 2)
        if self.connectivity == VALUES_CONN_2[0]:
            if self.supported_section.shear_yielding_capacity / 1000 > self.load.shear_force:

                if self.load.shear_force <= min(round(0.15 * self.supported_section.shear_yielding_capacity / 1000, 0),
                                                40.0):
                    logger.warning(" : User input for shear force is very less compared to section capacity. "
                                   "Setting Shear Force value to 15% of supported beam shear capacity or 40kN, whichever is less.")
                    self.load.shear_force = min(round(0.15 * self.supported_section.shear_yielding_capacity / 1000, 0),
                                                40.0)

                print("preliminary member check is satisfactory. Checking available Bolt Diameters")
                self.supported_section.design_status = True
                self.select_bolt_dia_beam(self)

            else:
                self.design_status = False
                if self.supported_section.shear_yielding_capacity / 1000 < self.load.shear_force:
                    logger.error(" : Shear yielding capacity of supported section, {} kN is less "
                                 "than shear force, Please select larger sections or decrease loads"
                                 .format(round(self.supported_section.shear_yielding_capacity/1000, 2)))
                print("failed in preliminary member checks. Select larger sections or decrease loads")
        else:
            if self.supported_section.shear_yielding_capacity / 1000 > self.load.shear_force and \
                    self.supporting_section.tension_yielding_capacity / 1000 > self.load.shear_force:

                if self.load.shear_force <= min(round(0.15 * self.supported_section.shear_yielding_capacity / 1000, 0),
                                                40.0):
                    logger.warning(" : User input for shear force is very less compared to section capacity. "
                                   "Setting Shear Force value to 15% of supported beam shear capacity or 40kN, whichever is less.")
                    self.load.shear_force = min(round(0.15 * self.supported_section.shear_yielding_capacity / 1000, 0),
                                                40.0)

                print("preliminary member check is satisfactory. Checking available Bolt Diameters")
                self.select_bolt_dia_beam(self)

            else:
                self.design_status = False
                if self.supported_section.shear_yielding_capacity / 1000 < self.load.shear_force:
                    logger.error(" : Shear yielding capacity of supported section, {} kN is less "
                                 "than shear force, Please select larger sections or decrease loads"
                                 .format(round(self.supported_section.shear_yielding_capacity / 1000, 2)))
                if self.supporting_section.tension_yielding_capacity / 1000 < self.load.shear_force:
                    logger.error(" : Axial yielding capacity of supporting section, {} kN is less "
                                 "than shear force, Please select larger sections or decrease loads"
                                 .format(round(self.supporting_section.tension_yielding_capacity / 1000, 2)))
                print("failed in preliminary member checks. Select larger sections or decrease loads")

    def select_bolt_dia_beam(self):

        self.output = []
        trial = 0

        self.min_plate_height = self.supported_section.min_plate_height()
        print(self.min_plate_height, "is min height")
        self.max_plate_height = self.supported_section.max_plate_height(self.connectivity,
                                                                              self.supported_section.notch_ht)

        if self.connectivity == VALUES_CONN_1[0]:
            available_length = (self.supporting_section.flange_width - self.supported_section.web_thickness) / 2
        else:
            available_length = (self.supporting_section.depth - 2 * self.supporting_section.flange_thickness -
                                2 * self.supporting_section.root_radius - self.supported_section.web_thickness) / 2
        self.cleat_list_leg = []
        for designation in self.cleat_list_thk:
            cleat = Angle(designation=designation, material_grade=self.cleat_material_grade)
            if cleat.leg_a_length < available_length:
                self.cleat_list_leg.append(designation)

        for self.cleatangle in self.cleat_list_leg:
            self.cleat = Angle(designation=self.cleatangle, material_grade=self.cleat_material_grade)
            # self.sptd_leg.thickness_provided = self.cleat.thickness
            bolts_required_previous = 2
            self.bolt.bolt_PC_provided = self.bolt.bolt_grade[-1]
            count = 0

            self.sptd_bolt_conn_plates_t_fu_fy = []
            self.sptd_bolt_conn_plates_t_fu_fy.append((2*self.cleat.thickness, self.sptd_leg.fu, self.sptd_leg.fy))
            self.sptd_bolt_conn_plates_t_fu_fy.append((self.supported_section.web_thickness, self.supported_section.fu, self.supported_section.fy))

            """
            # while considering eccentricity, distance from bolt line to supporting member will be,
            # end_dist+gap or end_dist+root_radius+cleat_thickness, whichever is maximum
            # 
            """

            self.end_to_sptd = max(self.sptd_leg.gap, self.cleat.thickness + self.cleat.root_radius)

            for self.bolt.bolt_diameter_provided in reversed(self.bolt.bolt_diameter):
                self.bolt.calculate_bolt_spacing_limits(bolt_diameter_provided=self.bolt.bolt_diameter_provided,
                                                        conn_plates_t_fu_fy=self.sptd_bolt_conn_plates_t_fu_fy,n=2)

                self.bolt.calculate_bolt_capacity(bolt_diameter_provided=self.bolt.bolt_diameter_provided,
                                                  bolt_grade_provided=self.bolt.bolt_PC_provided,
                                                  conn_plates_t_fu_fy=self.sptd_bolt_conn_plates_t_fu_fy,
                                                  n_planes=2)
                print("Suptd bolt capacity: ", self.bolt.bolt_capacity)
                if self.bolt.bolt_type == TYP_BEARING:
                    self.l_j_sptd = self.sptd_leg.gauge_provided * (self.sptd_leg.bolts_one_line - 1)
                    self.t_sum_sptd = self.supported_section.web_thickness + 2 * self.cleat.thickness

                    self.beta_lj_sptd = IS800_2007.cl_10_3_3_1_bolt_long_joint(self.bolt.bolt_diameter_provided,
                                                                               self.l_j_sptd)
                    self.beta_lg_sptd = IS800_2007.cl_10_3_3_2_bolt_large_grip(self.bolt.bolt_diameter_provided,
                                                                               self.t_sum_sptd, self.l_j_sptd)
                else:
                    self.beta_lj_sptd = 1.0
                    self.beta_lg_sptd = 1.0
                print(self.min_plate_height,"is another min_height")
                self.sptd_leg.get_web_plate_details(bolt_dia=self.bolt.bolt_diameter_provided,
                                                 web_plate_h_min=self.min_plate_height,
                                                 web_plate_h_max=self.max_plate_height,
                                                 bolt_capacity=self.bolt.bolt_capacity,
                                                 min_edge_dist=self.bolt.min_edge_dist_round,
                                                 min_gauge=self.bolt.min_gauge_round,
                                                 max_spacing=self.bolt.max_spacing_round,
                                                 max_edge_dist=self.bolt.max_edge_dist_round,
                                                 shear_load=self.load.shear_force * 1000,
                                                 gap=self.end_to_sptd,
                                                 shear_ecc=True, bolt_line_limit=2,
                                                 beta_lg=self.beta_lg_sptd)
                # if self.connectivity in VALUES_CONN_1:
                if self.sptd_leg.length > self.cleat.leg_a_length:
                    self.sptd_leg.design_status = False

                    count = 0
                    continue
                else:
                    # self.cleat_angle_check(self)
                    self.sptd_leg.design_status = True
                print(1, self.sptd_leg.bolt_force, self.bolt.bolt_capacity, self.bolt.bolt_diameter_provided,
                      self.sptd_leg.bolts_required, self.sptd_leg.bolts_one_line)
                if self.sptd_leg.design_status is True:
                    if self.sptd_leg.bolts_required > bolts_required_previous and count >= 1:
                        self.bolt.bolt_diameter_provided = bolt_dia_previous
                        self.sptd_leg.length = length_previous
                        self.sptd_leg.height = height_previous
                        self.sptd_leg.bolt_line = bolt_line_previous
                        self.sptd_leg.bolts_one_line = bolts_one_line_previous
                        self.sptd_leg.bolts_required = bolts_required_previous
                        self.sptd_leg.bolt_capacity_red = bolt_capacity_red_previous
                        self.sptd_leg.bolt_force = vres_previous
                        self.sptd_leg.moment_demand = moment_demand_previous
                        self.sptd_leg.pitch_provided = pitch_previous
                        self.sptd_leg.gauge_provided = gauge_previous
                        self.sptd_leg.edge_dist_provided = edge_dist_previous
                        self.sptd_leg.end_dist_provided = end_dist_previous
                        self.beta_lj_sptd = beta_lj_sptd_previous
                        self.beta_lg_sptd = beta_lg_sptd_previous
                        break
                    bolt_dia_previous = self.bolt.bolt_diameter_provided
                    length_previous = self.sptd_leg.length
                    height_previous = self.sptd_leg.height
                    bolt_line_previous = self.sptd_leg.bolt_line
                    bolts_one_line_previous = self.sptd_leg.bolts_one_line
                    bolts_required_previous = self.sptd_leg.bolts_required
                    bolt_capacity_red_previous = self.sptd_leg.bolt_capacity_red
                    vres_previous = self.sptd_leg.bolt_force
                    moment_demand_previous = self.sptd_leg.moment_demand
                    pitch_previous = self.sptd_leg.pitch_provided
                    gauge_previous = self.sptd_leg.gauge_provided
                    edge_dist_previous = self.sptd_leg.edge_dist_provided
                    end_dist_previous = self.sptd_leg.end_dist_provided
                    beta_lj_sptd_previous = self.beta_lj_sptd
                    beta_lg_sptd_previous = self.beta_lg_sptd

                    count += 1
                else:
                    pass
            self.bolt.calculate_bolt_spacing_limits(bolt_diameter_provided=self.bolt.bolt_diameter_provided,
                                                    conn_plates_t_fu_fy=self.sptd_bolt_conn_plates_t_fu_fy,n=2)

            self.bolt.calculate_bolt_capacity(bolt_diameter_provided=self.bolt.bolt_diameter_provided,
                                              bolt_grade_provided=self.bolt.bolt_PC_provided,
                                              conn_plates_t_fu_fy=self.sptd_bolt_conn_plates_t_fu_fy,
                                              n_planes=2)
            if self.sptd_leg.length <= self.cleat.leg_a_length:
                # self.spting_leg.end_dist_provided = self.cleat.leg_a_length - self.cleat.thickness - self.cleat.root_radius - \
                #                             self.spting_leg.end_dist_provided
                self.sptd_leg.cleat_angle_check(self.sptd_leg.height, self.cleat.thickness, self.sptd_leg.bolts_one_line,
                                       self.sptd_leg.bolt_line, self.sptd_leg.gauge_provided,
                                       self.sptd_leg.edge_dist_provided, self.sptd_leg.pitch_provided,
                                       self.sptd_leg.end_dist_provided, self.bolt.dia_hole, self.sptd_leg.fu,
                                       self.sptd_leg.fy, self.sptd_leg.moment_demand, self.max_plate_height,
                                       self.load.shear_force * 1000)
                print("supd_des_st:", self.sptd_leg.design_status)
            else:
                self.sptd_leg.reason = (": Req leg length is {} and Available width on flange side is {}"
                                        .format(self.sptd_leg.length, self.cleat.leg_a_length))
                self.sptd_leg.design_status = False

            if self.sptd_leg.design_status is False:
                self.design_status = False
                # logger.error(self.sptd_leg.reason)
                supporting_leg_check = False

            else:
                supporting_leg_check = self.select_bolt_dia_supporting(self)

            if supporting_leg_check:
                trial += 1
                self.total_bolts_sptd = self.sptd_leg.bolts_one_line * self.sptd_leg.bolt_line
                self.total_bolts_spting = self.spting_leg.bolts_one_line * self.spting_leg.bolt_line

                ##### O U T P U T   D I C T I O N A R Y   F O R M A T #####
                row = [int(self.bolt.bolt_diameter_provided),   # 0-Bolt Diameter
                       self.bolt.bolt_PC_provided,              # 1-Bolt Grade
                       self.cleat.designation,                  # 2-Cleat Angle designation
                       self.cleat.thickness,                    # 3-Cleat Angle Thickness
                       self.cleat.leg_a_length,                 # 4-Cleat angle leg size
                       self.sptd_leg.bolts_one_line,            # 5-Bolt rows on cleat angle supported leg
                       self.sptd_leg.bolt_line,                 # 6-Bolt columns on cleat angle supported leg
                       self.sptd_leg.height,                    # 7-Length of the cleat angle
                       self.sptd_leg.bolt_force,                # 8-Bolt Force on supported leg
                       self.spting_leg.bolts_one_line,          # 9-Bolt rows on cleat angle supporting leg
                       self.spting_leg.bolt_line,               # 10-Bolt columns on cleat angle supporting leg
                       self.spting_leg.height,                  # 11-Length of the cleat angle
                       self.spting_leg.bolt_force,              # 12-Bolt Force on supporting leg
                       self.total_bolts_sptd,                   # 13-Total bolts on supported leg
                       self.total_bolts_spting,                 # 14-Total bolts on supporting leg
                       self.sptd_leg.pitch_provided,            # 15-Pitch provided on the supported leg
                       self.sptd_leg.gauge_provided,            # 16-Gauge provided on the supported leg
                       self.sptd_leg.end_dist_provided,         # 17-End Distance provided on the supported leg
                       self.sptd_leg.edge_dist_provided,        # 18-Edge Distance provided on the supported leg
                       self.spting_leg.pitch_provided,          # 19-Pitch provided on the supporting leg
                       self.spting_leg.gauge_provided,          # 20-Gauge provided on the supporting leg
                       self.spting_leg.end_dist_provided,       # 21-End Distance provided on the supporting leg
                       self.spting_leg.edge_dist_provided,      # 22-Edge Distance provided on the supporting leg
                       self.bolt.bolt_shear_capacity,           # 23-Bolt shear capacity on the supported leg
                       self.bolt.bolt_bearing_capacity,         # 24-Bolt bearing capacity on the supported leg
                       self.bolt2.bolt_shear_capacity,          # 25-Bolt shear capacity on the supporting leg
                       self.bolt2.bolt_bearing_capacity,        # 26-Bolt bearing capacity on the supporting leg
                       self.cleat.root_radius,                  # 27-Cleat angle root radius
                       self.sptd_leg.block_shear_capacity,      # 28-Cleat angle block shear capacity
                       self.sptd_leg.cleat_shear_capacity,      # 29-Cleat angle shear yielding capacity
                       self.sptd_leg.cleat_moment_capacity,     # 30-Cleat angle moment capacity
                       self.sptd_leg.moment_demand,             # 31-Cleat angle moment demand

                       trial]
                self.output.append(row)
                print("********* Trial {} ends here *************".format(trial))

        if self.output == []:
            self.design_status = False
            logger.info(": {}rows {}columns {}mm diameter bolts needs leg length of {}"
                        .format(self.sptd_leg.bolts_one_line, self.sptd_leg.bolt_line,
                                self.bolt.bolt_diameter_provided, self.sptd_leg.length))
            logger.info(": Available width on flange side is {}".format(self.cleat.leg_a_length))
            logger.error("The connection cannot be designed with provided bolt diameters or cleat angle list")
        else:
            self.select_optimum(self)

    def select_optimum(self):
        """This function sorts the list of available options and selects the combination with least leg size or
        thickness or number of bolts"""
        self.output.sort(key=lambda x: (x[4], x[3], x[13]))
        # print(self.output)
        print(self.output[0])

        self.bolt.bolt_diameter_provided = self.output[0][0]
        self.bolt.bolt_PC_provided = self.output[0][1]
        self.cleat.designation = self.output[0][2]
        self.cleat.thickness = self.output[0][3]
        self.cleat.leg_a_length = self.output[0][4]
        self.cleat.leg_b_length = self.output[0][4]
        self.sptd_leg.bolts_one_line = self.output[0][5]
        self.sptd_leg.bolt_line = self.output[0][6]
        self.sptd_leg.height = self.output[0][7]
        self.sptd_leg.bolt_force = self.output[0][8]
        self.spting_leg.bolts_one_line = self.output[0][9]
        self.spting_leg.bolt_line = self.output[0][10]
        self.spting_leg.height = self.output[0][11]
        self.spting_leg.bolt_force = self.output[0][12]
        self.total_bolts_sptd = self.output[0][13]
        self.total_bolts_spting = self.output[0][14]
        self.sptd_leg.pitch_provided = self.output[0][15]
        self.sptd_leg.gauge_provided = self.output[0][16]
        self.sptd_leg.end_dist_provided = self.output[0][17]
        self.sptd_leg.edge_dist_provided = self.output[0][18]
        self.spting_leg.pitch_provided = self.output[0][19]
        self.spting_leg.gauge_provided = self.output[0][20]
        self.spting_leg.end_dist_provided = self.output[0][21]
        self.spting_leg.edge_dist_provided = self.output[0][22]
        self.bolt.bolt_shear_capacity = self.output[0][23]
        self.bolt.bolt_bearing_capacity = self.output[0][24]
        self.bolt2.bolt_shear_capacity = self.output[0][25]
        self.bolt2.bolt_bearing_capacity = self.output[0][26]
        self.cleat.root_radius = self.output[0][27]
        self.sptd_leg.block_shear_capacity = self.output[0][28]
        self.sptd_leg.cleat_shear_capacity = self.output[0][29]
        self.sptd_leg.cleat_moment_capacity = self.output[0][30]
        self.sptd_leg.moment_demand = self.output[0][31]

        self.get_bolt_PC(self)

    def select_bolt_dia_supporting(self):

        self.supporting_leg_check = False

        self.spting_bolt_conn_plates_t_fu_fy = []
        self.spting_bolt_conn_plates_t_fu_fy.append((self.cleat.thickness, self.sptd_leg.fu, self.sptd_leg.fy))
        if self.connectivity == VALUES_CONN_1[0]:
            self.spting_bolt_conn_plates_t_fu_fy.append((self.supporting_section.flange_thickness,
                                                       self.supporting_section.fu, self.supporting_section.fy))
        else:
            self.spting_bolt_conn_plates_t_fu_fy.append((self.supporting_section.web_thickness,
                                                       self.supporting_section.fu, self.supporting_section.fy))

        """     
        # while considering eccentricity, distance from bolt line to supporting member will be,
        # end_dist+gap or end_dist+root_radius+cleat_thickness
        #
        """

        self.end_to_spting = self.cleat.thickness + self.cleat.root_radius
        # print(self.bolt.bolt_shear_capacity)
        self.bolt2.calculate_bolt_spacing_limits(bolt_diameter_provided=self.bolt.bolt_diameter_provided,
                                                conn_plates_t_fu_fy=self.spting_bolt_conn_plates_t_fu_fy,n=1)
        self.bolt2.calculate_bolt_capacity(bolt_diameter_provided=self.bolt.bolt_diameter_provided,
                                          bolt_grade_provided=self.bolt.bolt_PC_provided,
                                          conn_plates_t_fu_fy=self.spting_bolt_conn_plates_t_fu_fy,
                                          n_planes=1)
        if self.bolt.bolt_type == TYP_BEARING:
            self.l_j_spting = self.spting_leg.gauge_provided * (self.spting_leg.bolts_one_line - 1)
            if self.connectivity == VALUES_CONN_1[0]:
                self.t_sum_spting = self.supporting_section.flange_thickness + self.cleat.thickness
            else:
                self.t_sum_spting = self.supporting_section.web_thickness + self.cleat.thickness

            self.beta_lj_spting = IS800_2007.cl_10_3_3_1_bolt_long_joint(self.bolt.bolt_diameter_provided,
                                                                         self.l_j_spting)
            self.beta_lg_spting = IS800_2007.cl_10_3_3_2_bolt_large_grip(self.bolt.bolt_diameter_provided,
                                                                         self.t_sum_spting, self.l_j_spting)
        else:
            self.beta_lj_spting = 1.0
            self.beta_lg_spting = 1.0

        self.spting_leg.get_web_plate_details(bolt_dia=self.bolt.bolt_diameter_provided,
                                              web_plate_h_min=self.sptd_leg.height,
                                              web_plate_h_max=self.sptd_leg.height,
                                              bolt_capacity=self.bolt2.bolt_capacity,
                                              min_edge_dist=self.sptd_leg.edge_dist_provided,
                                              min_gauge=self.sptd_leg.gauge_provided,
                                              max_spacing=self.sptd_leg.gauge_provided,
                                              max_edge_dist=self.sptd_leg.edge_dist_provided,
                                              shear_load=self.load.shear_force * 1000 / 2,
                                              gap=self.end_to_spting,
                                              shear_ecc=True, bolt_line_limit=2,
                                              min_bolts_one_line=self.sptd_leg.bolts_one_line,
                                              min_bolt_line=self.sptd_leg.bolt_line,
                                              beta_lg=self.beta_lg_spting,
                                              min_end_dist=self.bolt.min_end_dist_round)
        if self.spting_leg.length > self.cleat.leg_a_length:
            # logger.info(": {}rows {}columns {}mm diameter bolts needs leg length of {}"
            #             .format(self.spting_leg.bolts_one_line, self.spting_leg.bolt_line,
            #                     self.bolt2.bolt_diameter_provided, self.spting_leg.length))
            # logger.info(": Available width of selected cleat angle leg is {}".format(self.cleat.leg_a_length))
            count = 0
            # continue
        print("Supporting leg side: ", self.spting_leg.design_status, self.spting_leg.bolt_force, self.bolt2.bolt_capacity,
              self.bolt2.bolt_diameter_provided, self.spting_leg.bolts_required, self.spting_leg.bolts_one_line)
        if self.spting_leg.design_status is False and self.cleat_list:
            self.cleat_list = [x for x in self.cleat_list if x != self.cleat.designation]
            if not self.cleat_list:
                self.design_status = False
            else:
                self.select_bolt_dia_beam(self)
        else:
            pass

        if self.spting_leg.length <= self.cleat.leg_a_length:
            # self.spting_leg.end_dist_provided = self.cleat.leg_a_length - self.cleat.thickness - self.cleat.root_radius - \
            #                                     self.spting_leg.end_dist_provided
            self.spting_leg.cleat_angle_check(self.spting_leg.height, self.cleat.thickness, self.spting_leg.bolts_one_line,
                                   self.spting_leg.bolt_line, self.spting_leg.gauge_provided,
                                   self.spting_leg.edge_dist_provided, self.spting_leg.pitch_provided,
                                   self.spting_leg.end_dist_provided, self.bolt2.dia_hole, self.spting_leg.fu,
                                   self.spting_leg.fy, self.spting_leg.moment_demand, self.max_plate_height,
                                   self.load.shear_force * 1000)
        else:
            self.spting_leg.reason = (": Req leg length is {} and available leg size of cleat angle is {}"
                                    .format(self.spting_leg.length, self.cleat.leg_a_length))
            self.spting_leg.design_status = False

        if self.spting_leg.design_status is False:
            self.design_status = False
            # logger.error(self.spting_leg.reason)

        else:
            self.design_status = True
            self.supporting_leg_check = True

        return self.supporting_leg_check

    def get_bolt_PC(self):
        print(self.design_status, "Getting bolt grade")
        self.sptd_leg_conn_plates_t_fu_fy = []
        self.sptd_leg_conn_plates_t_fu_fy.append((2 * self.cleat.thickness, self.sptd_leg.fu, self.sptd_leg.fy))
        self.sptd_leg_conn_plates_t_fu_fy.append(
            (self.supported_section.web_thickness, self.supported_section.fu, self.supported_section.fy))

        self.spting_leg_conn_plates_t_fu_fy = []
        self.spting_leg_conn_plates_t_fu_fy.append((self.cleat.thickness, self.sptd_leg.fu, self.sptd_leg.fy))
        if self.connectivity == VALUES_CONN_1[0]:
            self.spting_leg_conn_plates_t_fu_fy.append((self.supporting_section.flange_thickness,
                                                         self.supporting_section.fu, self.supporting_section.fy))
        else:
            self.spting_leg_conn_plates_t_fu_fy.append((self.supporting_section.web_thickness,
                                                         self.supporting_section.fu, self.supporting_section.fy))

        if self.bolt.bolt_type == TYP_BEARING:
            self.l_j_sptd = self.sptd_leg.gauge_provided * (self.sptd_leg.bolts_one_line - 1)
            self.t_sum_sptd = self.supported_section.web_thickness + 2 * self.cleat.thickness
            self.l_j_spting = self.spting_leg.gauge_provided * (self.spting_leg.bolts_one_line - 1)
            if self.connectivity == VALUES_CONN_1[0]:
                self.t_sum_spting = self.supporting_section.flange_thickness + self.cleat.thickness
            else:
                self.t_sum_spting = self.supporting_section.web_thickness + self.cleat.thickness

            self.beta_lj_sptd = IS800_2007.cl_10_3_3_1_bolt_long_joint(self.bolt.bolt_diameter_provided, self.l_j_sptd)
            self.beta_lg_sptd = IS800_2007.cl_10_3_3_2_bolt_large_grip(self.bolt.bolt_diameter_provided,
                                                                       self.t_sum_sptd, self.l_j_sptd)
            self.beta_lj_spting = IS800_2007.cl_10_3_3_1_bolt_long_joint(self.bolt.bolt_diameter_provided,
                                                                         self.l_j_spting)
            self.beta_lg_spting = IS800_2007.cl_10_3_3_2_bolt_large_grip(self.bolt.bolt_diameter_provided,
                                                                         self.t_sum_spting, self.l_j_spting)
        else:
            self.beta_lj_sptd = 1.0
            self.beta_lg_sptd = 1.0
            self.beta_lj_spting = 1.0
            self.beta_lg_spting = 1.0
        bolt_PC_previous = self.bolt.bolt_PC_provided
        for self.bolt.bolt_PC_provided in reversed(self.bolt.bolt_grade):
            # print(self.bolt.bolt_grade)
            self.bolt2.bolt_PC_provided = self.bolt.bolt_PC_provided
            # print(self.bolt2.bolt_PC_provided)
            count = 1
            self.bolt.calculate_bolt_capacity(bolt_diameter_provided=self.bolt.bolt_diameter_provided,
                                              bolt_grade_provided=self.bolt.bolt_PC_provided,
                                              conn_plates_t_fu_fy=self.sptd_leg_conn_plates_t_fu_fy,
                                              n_planes=2, e=self.sptd_leg.edge_dist_provided, p=self.sptd_leg.gauge_provided)


            self.bolt2.calculate_bolt_capacity(bolt_diameter_provided=self.bolt.bolt_diameter_provided,
                                               bolt_grade_provided=self.bolt.bolt_PC_provided,
                                               conn_plates_t_fu_fy=self.spting_leg_conn_plates_t_fu_fy,
                                               n_planes=1, e=self.spting_leg.edge_dist_provided, p=self.spting_leg.gauge_provided)
            # print(self.bolt.bolt_capacity, self.sptd_leg.bolt_force, self.bolt2.bolt_capacity, self.spting_leg.bolt_force)

            if (self.bolt.bolt_capacity * self.beta_lj_sptd * self.beta_lg_sptd < self.sptd_leg.bolt_force
                    or self.bolt2.bolt_capacity * self.beta_lj_spting * self.beta_lg_spting < self.spting_leg.bolt_force):
                self.bolt.bolt_PC_provided = bolt_PC_previous
                self.bolt2.bolt_PC_provided = bolt_PC_previous
                self.bolt.calculate_bolt_capacity(bolt_diameter_provided=self.bolt.bolt_diameter_provided,
                                                  bolt_grade_provided=self.bolt.bolt_PC_provided,
                                                  conn_plates_t_fu_fy=self.sptd_leg_conn_plates_t_fu_fy,
                                                  n_planes=2, e=self.sptd_leg.edge_dist_provided, p=self.sptd_leg.gauge_provided)
                self.bolt2.calculate_bolt_capacity(bolt_diameter_provided=self.bolt.bolt_diameter_provided,
                                                   bolt_grade_provided=self.bolt.bolt_PC_provided,
                                                   conn_plates_t_fu_fy=self.spting_leg_conn_plates_t_fu_fy,
                                                   n_planes=1, e=self.spting_leg.edge_dist_provided, p=self.spting_leg.gauge_provided)
                break
            bolt_PC_previous = self.bolt.bolt_PC_provided
            count += 1
        self.bolt.calculate_bolt_spacing_limits(bolt_diameter_provided=self.bolt.bolt_diameter_provided,
                                                conn_plates_t_fu_fy=self.sptd_leg_conn_plates_t_fu_fy,n=2)
        self.bolt2.calculate_bolt_spacing_limits(bolt_diameter_provided=self.bolt.bolt_diameter_provided,
                                                conn_plates_t_fu_fy=self.spting_leg_conn_plates_t_fu_fy,n=1)
        self.bolt_capacity_disp_sptd = round((self.bolt.bolt_capacity * self.beta_lj_sptd * self.beta_lg_sptd)/1000, 2)
        self.bolt_capacity_disp_spting = round((self.bolt2.bolt_capacity * self.beta_lj_spting * self.beta_lg_spting)/1000, 2)
        self.for_3D_view(self)

    def for_3D_view(self):
        self.design_status = True
        self.cleat.gauge_sptd = self.sptd_leg.gauge_provided
        self.cleat.pitch_sptd = self.sptd_leg.pitch_provided
        self.cleat.edge_sptd = self.sptd_leg.edge_dist_provided
        # self.cleat.end_sptd = self.sptd_leg.end_dist_provided
        self.cleat.end_sptd = self.cleat.leg_a_length - self.cleat.thickness - self.cleat.root_radius - self.sptd_leg.end_dist_provided
        self.cleat.bolt_lines_sptd = self.sptd_leg.bolt_line
        self.cleat.bolt_one_line_sptd = self.sptd_leg.bolts_one_line

        self.cleat.gauge_spting = self.spting_leg.gauge_provided
        self.cleat.pitch_spting = self.spting_leg.pitch_provided
        self.cleat.edge_spting = self.spting_leg.edge_dist_provided
        # self.cleat.end_spting = self.spting_leg.end_dist_provided
        self.cleat.end_spting = self.cleat.leg_a_length - self.cleat.thickness - self.cleat.root_radius - self.spting_leg.end_dist_provided
        self.cleat.bolt_lines_spting = self.spting_leg.bolt_line
        self.cleat.bolt_one_line_spting = self.spting_leg.bolts_one_line

        self.cleat.height = max(self.spting_leg.height, self.sptd_leg.height)
        self.cleat.gap = self.sptd_leg.gap
        logger.info("=== End Of Design ===")

    def save_design(self, popup_summary):
        super(CleatAngleConnection, self).save_design(self)
        gamma_m0 = IS800_2007.cl_5_4_1_Table_5["gamma_m0"]['yielding']
        # bolt_list = str(*self.bolt.bolt_diameter, sep=", ")

        self.report_cleat_angle = {KEY_DISP_SEC_PROFILE: "equaldp",
                                   # Image shall be save with this name.png in resource files
                                   KEY_DISP_SECSIZE_REPORT: self.cleat.designation,
                                   KEY_DISP_MATERIAL: self.cleat.material,
                                   KEY_DISP_FU: round(self.cleat.fu, 2),
                                   KEY_DISP_FY: round(self.cleat.fy, 2),
                                  KEY_REPORT_MASS: round(self.cleat.mass, 2),
                                   KEY_REPORT_AREA: round((self.cleat.area / 100), 2),
                                   KEY_REPORT_MAX_LEG_SIZE: round(self.cleat.max_leg, 2),
                                   KEY_REPORT_MIN_LEG_SIZE: round(self.cleat.min_leg, 2),
                                   KEY_REPORT_ANGLE_THK: round(self.cleat.thickness, 2),
                                   KEY_REPORT_R1: round(self.cleat.root_radius, 2),
                                   KEY_REPORT_R2: round(self.cleat.toe_radius, 2),
                                   KEY_REPORT_CY: round(self.cleat.Cy, 2),
                                   KEY_REPORT_CZ: round(self.cleat.Cz, 2),
                                   KEY_REPORT_IZ: round(self.cleat.mom_inertia_z / 10000, 2),
                                   KEY_REPORT_IY: round(self.cleat.mom_inertia_y / 10000, 2),
                                   KEY_REPORT_IU: round(self.cleat.mom_inertia_u / 10000, 2),
                                   KEY_REPORT_IV: round(self.cleat.mom_inertia_v / 10000, 2),
                                   KEY_REPORT_RZ: round(self.cleat.rad_of_gy_z / 10, 2),
                                   KEY_REPORT_RY: round((self.cleat.rad_of_gy_y) / 10, 2),
                                   KEY_REPORT_RU: round((self.cleat.rad_of_gy_u) / 10, 2),
                                   KEY_REPORT_RV: round((self.cleat.rad_of_gy_v) / 10, 2),
                                   KEY_REPORT_ZEZ: round(self.cleat.elast_sec_mod_z / 1000, 2),
                                   KEY_REPORT_ZEY: round(self.cleat.elast_sec_mod_y / 1000, 2),
                                   KEY_REPORT_ZPZ: round(self.cleat.plast_sec_mod_z / 1000, 2),
                                   KEY_REPORT_ZPY: round(self.cleat.elast_sec_mod_y / 1000, 2)}

        self.report_input = \
            {KEY_MAIN_MODULE: self.mainmodule,
            KEY_MODULE: self.module,
             KEY_CONN: self.connectivity,
             KEY_DISP_SHEAR: self.load.shear_force,
             "Supporting Section - Mechanical Properties": "TITLE",
             "Supporting Section Details": self.report_supporting,

             "Supported Section - Mechanical Properties": "TITLE",
             "Supported Section Details": self.report_supported,

             "Bolt Details - Input and Design Preference": "TITLE",
             KEY_DISP_D: str(list(np.int_(self.bolt.bolt_diameter))),
             KEY_DISP_GRD: str(self.bolt.bolt_grade),
             KEY_DISP_TYP: self.bolt.bolt_type,
             KEY_DISP_DP_BOLT_HOLE_TYPE: self.bolt.bolt_hole_type,
             KEY_DISP_DP_BOLT_SLIP_FACTOR_REPORT: self.bolt.mu_f,

             "Detailing - Design Preference": "TITLE",
             KEY_DISP_DP_DETAILING_EDGE_TYPE: self.bolt.edge_type,
             KEY_DISP_GAP: self.sptd_leg.gap,
             KEY_DISP_DP_DETAILING_CORROSIVE_INFLUENCES_BEAM: self.bolt.corrosive_influences,
             KEY_DISP_CLEAT_ANGLE_LIST: str(self.cleat_list),
             "Selected Section Details": self.report_cleat_angle
             }
        self.report_check = []

        t1 = ('Selected', 'Selected Member Data', '|p{5cm}|p{2cm}|p{2cm}|p{2cm}|p{4cm}|')
        self.report_check.append(t1)

        gamma_m0 = IS800_2007.cl_5_4_1_Table_5["gamma_m0"]['yielding']
        gamma_m1 = IS800_2007.cl_5_4_1_Table_5["gamma_m1"]['ultimate_stress']

        t1 = ('SubSection', 'Initial Section Check', '|p{4cm}|p{5cm}|p{5.5cm}|p{1.5cm}|')
        self.report_check.append(t1)

        a = self.supported_section
        h = a.web_height
        t = a.web_thickness
        t1 = (KEY_DISP_SHEAR_YLD, self.load.shear_force,
              cl_8_4_shear_yielding_capacity_member(h, t, a.fy, gamma_m0, round(a.shear_yielding_capacity / 1000, 2)),
              get_pass_fail(self.load.shear_force, round(a.shear_yielding_capacity / 1000, 2), relation="lesser"))
        self.report_check.append(t1)

        t1 = (KEY_DISP_ALLOW_SHEAR, self.load.shear_force,
              allow_shear_capacity(round(a.shear_yielding_capacity / 1000, 2), round(a.low_shear_capacity / 1000, 2)),
              get_pass_fail(self.load.shear_force, round(a.low_shear_capacity / 1000, 2), relation="lesser"))
        self.report_check.append(t1)

        if not self.cleat_list_thk:
            t1 = ('SubSection', 'Minimum Plate Thickness Check', '|p{4cm}|p{5cm}|p{5.5cm}|p{1.5cm}|')
            self.report_check.append(t1)
            t1 = (DISP_MIN_PLATE_THICK, min_plate_thk_req(self.supported_section.web_thickness),
                  self.cleat_list_thk[-1],'Fail')
            self.report_check.append(t1)

        elif self.supported_section.design_status is True:

            t1 = ('SubSection', 'Load Consideration', '|p{4cm}|p{5cm}|p{5.5cm}|p{1.5cm}|')
            self.report_check.append(t1)

            min_shear_load = min(40, round(0.15 * self.supported_section.shear_yielding_capacity / 0.6, 2))
            applied_shear_force = max(self.load.shear_force, min_shear_load)

            t1 = (KEY_DISP_APPLIED_SHEAR_LOAD, self.load.shear_force,
                  prov_shear_load(shear_input=self.load.shear_force, min_sc=min_shear_load,
                                  app_shear_load=applied_shear_force,
                                  shear_capacity_1=round(self.supported_section.shear_yielding_capacity / 1000, 2)), "")
            self.report_check.append(t1)


            for leg in [self.sptd_leg, self.spting_leg]:
                if leg == self.sptd_leg:
                    t1 = ('SubSection', 'Bolt Design - Connected to Beam', '|p{3cm}|p{5.5cm}|p{6cm}|p{1.5cm}|')
                    connecting_plates = [self.cleat.thickness, self.supported_section.web_thickness]
                    all_connecting_plates_tk = [i[0] for i in self.sptd_leg_conn_plates_t_fu_fy]
                    bolt=self.bolt
                    bolt_shear_capacity_kn = round(self.bolt.bolt_shear_capacity / 1000, 2)
                    if self.bolt.bolt_type == "Bearing Bolt":
                        bolt_bearing_capacity_kn = round(self.bolt.bolt_bearing_capacity / 1000, 2)
                    bolt_capacity_kn = round(self.bolt.bolt_capacity / 1000, 2)
                    bolt_force_kn = round(self.sptd_leg.bolt_force / 1000, 2)
                    bolt_capacity_red_kn = self.bolt_capacity_disp_sptd
                    n_planes=2
                    beta_lj = self.beta_lj_sptd
                    beta_lg = self.beta_lg_sptd
                else:
                    t1 = ('SubSection', 'Bolt Design - Connected to Column', '|p{3.5cm}|p{5cm}|p{6cm}|p{1.5cm}|')
                    if self.connectivity == VALUES_CONN_2[0]:
                        connecting_plates = [self.cleat.thickness, self.supporting_section.web_thickness]
                    else:
                        connecting_plates = [self.cleat.thickness, self.supporting_section.flange_thickness]
                    bolt=self.bolt2
                    all_connecting_plates_tk = [i[0] for i in self.spting_leg_conn_plates_t_fu_fy]
                    bolt_shear_capacity_kn = round(self.bolt2.bolt_shear_capacity / 1000, 2)
                    if self.bolt.bolt_type == "Bearing Bolt":
                        bolt_bearing_capacity_kn = round(self.bolt.bolt_bearing_capacity / 1000, 2)
                    bolt_capacity_kn = round(self.bolt2.bolt_capacity / 1000, 2)
                    bolt_force_kn = round(self.spting_leg.bolt_force / 1000, 2)
                    bolt_capacity_red_kn = self.bolt_capacity_disp_spting
                    n_planes=1
                    beta_lj = self.beta_lj_spting
                    beta_lg = self.beta_lg_spting
                self.report_check.append(t1)
                t1 = (KEY_DISP_D, '', bolt.bolt_diameter_provided, '')
                self.report_check.append(t1)
                t1 = (KEY_DISP_GRD, '', bolt.bolt_grade_provided, '')
                self.report_check.append(t1)
                t1 = (KEY_DISP_CLEATANGLE, '',self.cleat.designation,'')
                self.report_check.append(t1)
                t6 = (DISP_NUM_OF_COLUMNS, '', leg.bolt_line, '')
                self.report_check.append(t6)
                t7 = (DISP_NUM_OF_ROWS, '', leg.bolts_one_line, '')
                self.report_check.append(t7)
                t1 = (DISP_MIN_PITCH, cl_10_2_2_min_spacing(bolt.bolt_diameter_provided,'pitch'),
                      leg.gauge_provided,
                      get_pass_fail(bolt.min_pitch, leg.gauge_provided, relation='leq'))
                self.report_check.append(t1)
                if self.design_status is True:
                    t1 = (DISP_MAX_PITCH, cl_10_2_3_1_max_spacing(connecting_plates,'pitch'),
                          leg.gauge_provided,
                          get_pass_fail(bolt.max_spacing, leg.gauge_provided, relation='geq'))
                    self.report_check.append(t1)
                    t2 = (DISP_MIN_GAUGE, cl_10_2_2_min_spacing(bolt.bolt_diameter_provided,'gauge'),
                          leg.pitch_provided if leg.pitch_provided > 0 else 'N/A',
                          get_pass_fail(bolt.min_gauge, leg.pitch_provided, relation="leq"))
                    self.report_check.append(t2)
                    t2 = (DISP_MAX_GAUGE, cl_10_2_3_1_max_spacing(connecting_plates,'gauge'),
                          leg.pitch_provided if leg.pitch_provided > 0 else 'N/A',
                          get_pass_fail(bolt.max_spacing, leg.pitch_provided, relation="geq"))
                    self.report_check.append(t2)
                    t3 = (DISP_MIN_END, cl_10_2_4_2_min_edge_end_dist(d_0=bolt.dia_hole,
                                                                      edge_type=bolt.edge_type, parameter='end_dist'),
                          leg.edge_dist_provided,
                          get_pass_fail(bolt.min_end_dist, leg.edge_dist_provided, relation='leq'))
                    self.report_check.append(t3)
                    if leg == self.sptd_leg:
                        t4 = (DISP_MAX_END,
                              cl_10_2_4_3_max_edge_end_dist(self.bolt.single_conn_plates_t_fu_fy, bolt.corrosive_influences,
                                                            parameter='end_dist'),
                              leg.edge_dist_provided,
                              get_pass_fail(bolt.max_end_dist, leg.edge_dist_provided, relation='geq'))
                        self.report_check.append(t4)
                    else:
                        t4 = (DISP_MAX_END,
                              cl_10_2_4_3_max_edge_end_dist(self.bolt2.single_conn_plates_t_fu_fy, bolt.corrosive_influences,
                                                            parameter='end_dist'),
                              leg.edge_dist_provided,
                              get_pass_fail(bolt.max_end_dist, leg.edge_dist_provided, relation='geq'))
                        self.report_check.append(t4)
                    t3 = (DISP_MIN_EDGE, cl_10_2_4_2_min_edge_end_dist(d_0=bolt.dia_hole,
                                                                       edge_type=bolt.edge_type,
                                                                       parameter='edge_dist'),
                          leg.end_dist_provided,
                          get_pass_fail(bolt.min_edge_dist, leg.end_dist_provided, relation='leq'))
                    self.report_check.append(t3)
                    if leg == self.sptd_leg:
                        t4 = (DISP_MAX_EDGE,
                              cl_10_2_4_3_max_edge_end_dist(self.bolt.single_conn_plates_t_fu_fy, bolt.corrosive_influences,
                                                            parameter='edge_dist'),
                              leg.end_dist_provided,
                              get_pass_fail(bolt.max_edge_dist, leg.end_dist_provided, relation="geq"))
                    else:
                        t4 = (DISP_MAX_EDGE,
                              cl_10_2_4_3_max_edge_end_dist(self.bolt2.single_conn_plates_t_fu_fy,
                                                            bolt.corrosive_influences,
                                                            parameter='edge_dist'),
                              leg.end_dist_provided,
                              get_pass_fail(bolt.max_edge_dist, leg.end_dist_provided, relation="geq"))
                    self.report_check.append(t4)

                    leg.get_vres(leg.bolts_one_line, leg.pitch_provided, leg.gauge_provided, leg.bolt_line,
                                 self.load.shear_force, self.load.axial_force,
                                 ecc=(self.sptd_leg.edge_dist_provided+self.sptd_leg.gap), web_moment=0.0)

                    if leg == self.sptd_leg:
                        leg.get_vres(leg.bolts_one_line, leg.pitch_provided, leg.gauge_provided, leg.bolt_line,
                                     self.load.shear_force, self.load.axial_force,
                                     ecc=(self.sptd_leg.edge_dist_provided + self.sptd_leg.gap), web_moment=0.0)
                        t10 = (KEY_OUT_REQ_MOMENT_DEMAND_BOLT, '', moment_demand_req_bolt_force(
                            shear_load=round(self.load.shear_force, 2),
                            web_moment=0.0, ecc=self.sptd_leg.end_dist_provided+self.sptd_leg.gap,
                            moment_demand=round(leg.moment_demand, 2)), '')
                    else:
                        print("ecc",self.spting_leg.end_dist_provided + self.cleat.thickness + self.cleat.root_radius)
                        leg.get_vres(leg.bolts_one_line, leg.pitch_provided, leg.gauge_provided, leg.bolt_line,
                                     self.load.shear_force/2, self.load.axial_force/2,
                                     ecc=(self.spting_leg.end_dist_provided + self.cleat.thickness + self.cleat.root_radius), web_moment=0.0)
                        t10 = (KEY_OUT_REQ_MOMENT_DEMAND_BOLT, '', moment_demand_req_bolt_force(
                            shear_load=round(self.load.shear_force/2, 2),
                            web_moment=0.0, ecc=self.spting_leg.end_dist_provided + self.cleat.thickness + self.cleat.root_radius,
                            moment_demand=round(leg.moment_demand, 2)), '')

                    self.report_check.append(t10)

                    t10 = (KEY_OUT_REQ_PARA_BOLT, parameter_req_bolt_force(bolts_one_line=leg.bolts_one_line
                                                                           , gauge=leg.gauge_provided,
                                                                           ymax=round(leg.ymax, 2),
                                                                           xmax=round(leg.xmax, 2),
                                                                           bolt_line=leg.bolt_line,
                                                                           pitch=leg.pitch_provided,
                                                                           length_avail=leg.length_avail,
                                                                           conn='fin'), '', '')
                    self.report_check.append(t10)

                    t10 = (KEY_OUT_DISP_BOLT_FORCE, Vres_bolts(bolts_one_line=leg.bolts_one_line,
                                                          ymax=round(leg.ymax, 2),
                                                          xmax=round(leg.xmax, 2),
                                                          bolt_line=leg.bolt_line,
                                                          shear_load=round(self.load.shear_force, 2),
                                                          axial_load=round(self.load.axial_force, 2),
                                                          moment_demand=round(leg.moment_demand, 2),
                                                          r=round(leg.sigma_r_sq / 1000, 2),
                                                          vbv=round(leg.vbv, 2),
                                                          tmv=round(leg.tmv, 2),
                                                          tmh=round(leg.tmh, 2),
                                                          abh=round(leg.abh, 2),
                                                          vres=round(leg.bolt_force / 1000, 2)), '', '')
                    self.report_check.append(t10)
                    # else:
                    #     t3 = (KEY_OUT_BOLT_FORCE, force_in_bolt_due_to_load(P=round(self.load.shear_force, 2),
                    #                                                                 n=leg.bolts_one_line*leg.bolt_line,
                    #                                                                 T_ba=round(leg.bolt_force / 1000, 2),
                    #                                                                 load='shear'),'','')
                    #     self.report_check.append(t3)
                    if bolt.bolt_type == TYP_BEARING:

                        t1 = (KEY_OUT_DISP_BOLT_SHEAR, '',
                              cl_10_3_3_bolt_shear_capacity(bolt.bolt_fu, n_planes, bolt.bolt_net_area,
                                                            bolt.gamma_mb, bolt_shear_capacity_kn), '')
                        self.report_check.append(t1)
                        t8 = (KEY_DISP_KB, " ",
                              cl_10_3_4_calculate_kb(leg.edge_dist_provided, leg.gauge_provided,
                                                     bolt.dia_hole,
                                                     bolt.bolt_fu, bolt.fu_considered), '')
                        self.report_check.append(t8)
                        t2 = (KEY_OUT_DISP_BOLT_BEARING, '',
                              cl_10_3_4_bolt_bearing_capacity(bolt.kb, bolt.bolt_diameter_provided,
                                                              self.sptd_bolt_conn_plates_t_fu_fy, bolt.gamma_mb,
                                                              bolt_bearing_capacity_kn), '')
                        self.report_check.append(t2)
                        t3 = (KEY_OUT_DISP_BOLT_CAPACITY, '',
                              cl_10_3_2_bolt_capacity(bolt_shear_capacity_kn, bolt_bearing_capacity_kn, bolt_capacity_kn),
                              '')
                        self.report_check.append(t3)
                    else:
                        kh_disp = round(bolt.kh, 2)
                        t4 = (KEY_OUT_DISP_BOLT_SLIP_DR, '',
                              cl_10_4_3_HSFG_bolt_capacity(mu_f=bolt.mu_f, n_e=1, K_h=kh_disp, fub=bolt.bolt_fu,
                                                           Anb=bolt.bolt_net_area, gamma_mf=bolt.gamma_mf,
                                                           capacity=bolt_capacity_kn), '')
                        self.report_check.append(t4)

                    t10 = (KEY_OUT_LONG_JOINT, '',
                           cl_10_3_3_1_long_joint_bolted_prov(leg.bolt_line, leg.bolts_one_line,
                                                              leg.pitch_provided, leg.gauge_provided,
                                                              bolt.bolt_diameter_provided, bolt_capacity_kn,
                                                              bolt_capacity_red_kn, 'n_r'), "")
                    self.report_check.append(t10)

                    t10 = (KEY_OUT_LARGE_GRIP, '',
                           cl_10_3_3_2_large_grip_bolted_prov(sum(all_connecting_plates_tk),self.bolt.bolt_diameter_provided, beta_lg), "")
                    self.report_check.append(t10)

                    t13 = (KEY_OUT_BOLT_CAPACITY_REDUCED, '',bolt_red_capacity_prov(beta_lj, beta_lg,bolt_capacity_kn,
                                                                                    bolt_capacity_red_kn,'b'),
                           "")
                    self.report_check.append(t13)

                    t5 = (KEY_OUT_DISP_BOLT_CAPACITY, bolt_force_kn, bolt_capacity_red_kn,
                          get_pass_fail(bolt_force_kn, bolt_capacity_red_kn, relation="lesser"))
                    self.report_check.append(t5)
            ###################
            # Cleat angle checks
            ###################
            t1 = ('SubSection', 'Cleat Angle Check', '|p{3.5cm}|p{7.0cm}|p{4.5cm}|p{1cm}|')
            self.report_check.append(t1)

            t1 = (DISP_MIN_CLEAT_HEIGHT, min_plate_ht_req(self.supported_section.depth, self.min_plate_height),
                  self.sptd_leg.height,
                  get_pass_fail(self.min_plate_height, self.sptd_leg.height, relation="leq"))
            self.report_check.append(t1)
            if self.connectivity == VALUES_CONN_1:
                t1 = (DISP_MAX_CLEAT_HEIGHT, max_plate_ht_req(self.connectivity, self.supported_section.depth,
                                                              self.supported_section.flange_thickness,
                                                              self.supported_section.root_radius,
                                                              self.supported_section.notch_ht,
                                                              self.max_plate_height), self.sptd_leg.height,
                      get_pass_fail(self.max_plate_height, self.sptd_leg.height, relation="greater"))
                self.report_check.append(t1)
            else:
                t1 = (DISP_MAX_CLEAT_HEIGHT, max_plate_ht_req(self.connectivity, self.supporting_section.depth,
                                                              self.supporting_section.flange_thickness,
                                                              self.supporting_section.root_radius,
                                                              0.0,
                                                              self.max_plate_height), self.spting_leg.height,
                      get_pass_fail(self.max_plate_height, self.spting_leg.height, relation="greater"))
                self.report_check.append(t1)
            additional_length = max(self.sptd_leg.gap, self.cleat.thickness+self.cleat.root_radius)
            min_plate_length = additional_length + 2 * self.bolt.min_end_dist + \
                               (self.sptd_leg.bolt_line - 1) * self.bolt.min_pitch
            t1 = (DISP_MIN_LEG_LENGTH + ', on supported leg', min_angle_leg_length(self.bolt.min_pitch, self.bolt.min_end_dist,self.sptd_leg.gap,
                                                                                 self.cleat.thickness,self.cleat.root_radius,
                                                             self.sptd_leg.bolt_line, min_plate_length),
                  self.cleat.leg_a_length,
                  get_pass_fail(min_plate_length, self.cleat.leg_a_length, relation="lesser"))
            self.report_check.append(t1)

            t1 = (DISP_MIN_LEG_LENGTH + ', on supporting leg', min_angle_leg_length(self.bolt2.min_pitch, self.bolt2.min_end_dist,0.0,
                                                                                 self.cleat.thickness,self.cleat.root_radius,
                                                             self.spting_leg.bolt_line, min_plate_length),
                  self.cleat.leg_a_length,
                  get_pass_fail(min_plate_length, self.cleat.leg_a_length, relation="lesser"))
            self.report_check.append(t1)

            t1 = (DISP_MIN_CLEAT_THK, min_plate_thk_req(self.supported_section.web_thickness),
                  2*self.cleat.thickness,
                  get_pass_fail(self.supported_section.web_thickness, self.cleat.thickness*2,
                                relation="lesser"))
            self.report_check.append(t1)
            t1 = (KEY_DISP_SHEAR_YLD, '', cl_8_4_shear_yielding_capacity_member(h, t, self.cleat.fy, gamma_m0,
                                                                                round(self.sptd_leg.cleat_shear_capacity/1000,2)), '')
            self.report_check.append(t1)

            t1 = (KEY_DISP_PLATE_BLK_SHEAR_SHEAR, '',
                  cl_6_4_blockshear_capacity_member(Tdb=round(self.sptd_leg.block_shear_capacity / 1000, 2),
                                                    stress='shear'), '')
            self.report_check.append(t1)
            cleat_shear_capacity = min(self.sptd_leg.cleat_shear_capacity,self.sptd_leg.block_shear_capacity)
            t1 = (KEY_DISP_SHEAR_CAPACITY, self.load.shear_force,
                  cl_8_4_shear_capacity_member(round(self.sptd_leg.cleat_shear_capacity / 1000,2),
                                               0.0,
                                               round(self.sptd_leg.block_shear_capacity / 1000, 2),'full'),
                  get_pass_fail(self.load.shear_force, round(cleat_shear_capacity / 1000, 2), relation="lesser"))
            self.report_check.append(t1)
            cleat_plastic_section_modulus = 2*self.sptd_leg.height**2*self.cleat.thickness/4
            t1 = (KEY_OUT_DISP_PLATE_MOM_CAPACITY, round(self.sptd_leg.moment_demand/1000, 2),
                  cl_8_2_1_2_plastic_moment_capacity_member(beta_b=1.0, Z_p=round(cleat_plastic_section_modulus, 2),
                                                            f_y=self.cleat.fy,
                                                            gamma_m0=gamma_m0,
                                                            Pmc=round(self.sptd_leg.cleat_moment_capacity/1000000,2)),
                  get_pass_fail(self.sptd_leg.moment_demand, self.sptd_leg.cleat_moment_capacity, relation="lesser"))
            self.report_check.append(t1)

        Disp_2d_image = []
        Disp_3D_image = "/ResourceFiles/images/3d.png"
        rel_path = str(sys.path[0])
        rel_path = rel_path.replace("\\", "/")
        fname_no_ext = popup_summary['filename']
        CreateLatex.save_latex(CreateLatex(), self.report_input, self.report_check, popup_summary, fname_no_ext,
                               rel_path, Disp_2d_image, Disp_3D_image, module=self.module)
# if __name__ == '__main__':
#     app = QApplication(sys.argv)
#     folder = r'C:\Users\Deepthi\Desktop\OsdagWorkspace'
#     # # folder_path = r'C:\Users\Win10\Desktop'
#     # folder_path = r'C:\Users\pc\Desktop'
#     # window = MainController(Ui_ModuleWindow, FinPlateConnection, folder_path)
#     from gui.ui_template import Ui_ModuleWindow
#     ui2 = Ui_ModuleWindow()
#     ui2.setupUi(ui2, CleatAngleConnection, folder)
#     ui2.show()
#     # app.exec_()
#     # sys.exit(app.exec_())
#     try:
#         sys.exit(app.exec_())
#     except BaseException as e:
#         print("ERROR", e)<|MERGE_RESOLUTION|>--- conflicted
+++ resolved
@@ -445,10 +445,7 @@
 
         bolt_bearing_capacity_disp = ''
         if flag is True:
-<<<<<<< HEAD
-=======
             print("wats this",self.bolt.bolt_bearing_capacity)
->>>>>>> 24e8dba1
             if self.bolt.bolt_bearing_capacity != 'N/A':
                 bolt_bearing_capacity_disp = round(self.bolt.bolt_bearing_capacity / 1000, 2)
             else:
