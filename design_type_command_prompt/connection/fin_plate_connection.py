--- conflicted
+++ resolved
@@ -387,10 +387,7 @@
         self.module = design_dictionary[KEY_MODULE]
         self.plate = Plate(thickness=design_dictionary.get(KEY_PLATETHK, None),
                            material_grade=design_dictionary[KEY_MATERIAL], gap=design_dictionary[KEY_DP_DETAILING_GAP])
-<<<<<<< HEAD
-=======
-
->>>>>>> a43ec7aa
+
         self.weld = Weld(material_grade=design_dictionary[KEY_MATERIAL])
         print("input values are set. Doing preliminary member checks")
         self.member_capacity(self)
@@ -398,10 +395,7 @@
     def member_capacity(self):
         # print(KEY_CONN,VALUES_CONN_1,self.supported_section.build)
         if self.connectivity in VALUES_CONN_1:
-<<<<<<< HEAD
-=======
-
->>>>>>> a43ec7aa
+
             if self.supported_section.type == "Rolled":
                 length = self.supported_section.depth
             else:
