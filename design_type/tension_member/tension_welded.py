--- conflicted
+++ resolved
@@ -810,39 +810,31 @@
         t11 = (KEY_OUT_WELD_STRESS, KEY_OUT_DISP_WELD_STRESS, TYPE_TEXTBOX, round(self.weld.stress,2) if flag else '', True)
         out_list.append(t11)
 
-<<<<<<< HEAD
-        # t5 = (KEY_OUT_WELD_LENGTH, KEY_OUT_DISP_WELD_LENGTH, TYPE_TEXTBOX, round(self.weld.length,0) if flag else '')
-        # out_list.append(t5)
-
-        t13 = (KEY_OUT_WELD_LENGTH_EFF, KEY_OUT_DISP_WELD_LENGTH_EFF, TYPE_TEXTBOX, int(round(self.weld.length,0)) if flag else '')
-=======
-        t5 = (KEY_OUT_WELD_LENGTH, KEY_OUT_DISP_WELD_LENGTH, TYPE_TEXTBOX, self.weld.length if flag else '', True)
-        out_list.append(t5)
-
-        t13 = (KEY_OUT_WELD_LENGTH_EFF, KEY_OUT_DISP_WELD_LENGTH_EFF, TYPE_TEXTBOX, self.weld.effective if flag else '', True)
->>>>>>> e760e8f1
+# <<<<<<< HEAD
+#         # t5 = (KEY_OUT_WELD_LENGTH, KEY_OUT_DISP_WELD_LENGTH, TYPE_TEXTBOX, round(self.weld.length,0) if flag else '')
+#         # out_list.append(t5)
+#
+#         t13 = (KEY_OUT_WELD_LENGTH_EFF, KEY_OUT_DISP_WELD_LENGTH_EFF, TYPE_TEXTBOX, int(round(self.weld.length,0)) if flag else '')
+# =======
+#         t5 = (KEY_OUT_WELD_LENGTH, KEY_OUT_DISP_WELD_LENGTH, TYPE_TEXTBOX, self.weld.length if flag else '', True)
+#         out_list.append(t5)
+
+        t13 = (KEY_OUT_WELD_LENGTH_EFF, KEY_OUT_DISP_WELD_LENGTH_EFF, TYPE_TEXTBOX, int(round(self.weld.length,0)) if flag else '', True)
+
         out_list.append(t13)
 
         t18 = (None, DISP_TITLE_GUSSET_PLATE, TYPE_TITLE, None, True)
         out_list.append(t18)
 
-<<<<<<< HEAD
-        t19 = (KEY_OUT_PLATETHK, KEY_OUT_DISP_PLATETHK, TYPE_TEXTBOX, int(round(self.plate.thickness_provided,0)) if flag else '')
+
+        t19 = (KEY_OUT_PLATETHK, KEY_OUT_DISP_PLATETHK, TYPE_TEXTBOX, int(round(self.plate.thickness_provided,0)) if flag else '', True)
         out_list.append(t19)
 
-        t20 = (KEY_OUT_PLATE_HEIGHT, KEY_OUT_DISP_PLATE_MIN_HEIGHT, TYPE_TEXTBOX, int(round(self.plate.height,0)) if flag else '')
+        t20 = (KEY_OUT_PLATE_HEIGHT, KEY_OUT_DISP_PLATE_MIN_HEIGHT, TYPE_TEXTBOX, int(round(self.plate.height,0)) if flag else '', True)
         out_list.append(t20)
 
-        t21 = (KEY_OUT_PLATE_LENGTH, KEY_OUT_DISP_PLATE_MIN_LENGTH, TYPE_TEXTBOX, int(round(self.plate.length,0)) if flag else '')
-=======
-        t19 = (KEY_OUT_PLATETHK, KEY_OUT_DISP_PLATETHK, TYPE_TEXTBOX, self.plate.thickness_provided if flag else '', True)
-        out_list.append(t19)
-
-        t20 = (KEY_OUT_PLATE_HEIGHT, KEY_OUT_DISP_PLATE_MIN_HEIGHT, TYPE_TEXTBOX, self.plate.height if flag else '', True)
-        out_list.append(t20)
-
-        t21 = (KEY_OUT_PLATE_LENGTH, KEY_OUT_DISP_PLATE_MIN_LENGTH, TYPE_TEXTBOX, self.plate.length if flag else '', True)
->>>>>>> e760e8f1
+        t21 = (KEY_OUT_PLATE_LENGTH, KEY_OUT_DISP_PLATE_MIN_LENGTH, TYPE_TEXTBOX,int(round(self.plate.length,0)) if flag else '', True)
+
         out_list.append(t21)
 
         return out_list
