--- conflicted
+++ resolved
@@ -1586,10 +1586,7 @@
         if designation == 'Select Section':
             self.ui.clear_tab("Column")
             return
-<<<<<<< HEAD
-=======
-
->>>>>>> a43ec7aa
+
         col_list = []
         col_attributes = Section(designation, material_grade)
         Section.connect_to_database_update_other_attributes(col_attributes, table, designation)
