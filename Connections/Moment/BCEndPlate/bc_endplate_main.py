--- conflicted
+++ resolved
@@ -1318,11 +1318,7 @@
         self.ui.txt_crossGauge.clear()
         self.ui.txt_endDist.clear()
         self.ui.txt_edgeDist.clear()
-<<<<<<< HEAD
-
-
-=======
->>>>>>> 1e463791
+
         self.ui.btn_pitchDetail.setDisabled(True)
         self.ui.btn_plateDetail.setDisabled(True)
         self.ui.btn_plateDetail_2.setDisabled(True)
