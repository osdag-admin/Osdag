# -*- coding: utf-8 -*-

# Form implementation generated from reading ui file 'app/gui/ui_template.ui'
#
# Created by: PyQt5 UI code generator 5.13.0
#
# WARNING! All changes made in this file will be lost!\
from PyQt5.QtWidgets import QMessageBox, qApp, QScrollArea
from PyQt5.QtGui import QDoubleValidator, QIntValidator, QPixmap, QPalette
from PyQt5.QtCore import QFile, pyqtSignal, QTextStream, Qt, QIODevice,pyqtSlot
from PyQt5 import QtCore, QtGui, QtWidgets
from design_report import reportGenerator
from PyQt5.QtWidgets import QMainWindow, QDialog, QFontDialog, QApplication, QFileDialog, QColorDialog
from PyQt5.QtCore import QFile, pyqtSignal, QTextStream, Qt, QIODevice
from PyQt5.QtCore import QRegExp
from PyQt5.QtGui import QBrush, QImage
from PyQt5.QtGui import QColor
from PyQt5.QtGui import QDoubleValidator, QIntValidator, QPixmap, QPalette
from PyQt5.QtGui import QTextCharFormat
from PyQt5.QtGui import QTextCursor
from PyQt5.QtWidgets import QMainWindow, QDialog, QFontDialog, QApplication, QFileDialog, QColorDialog,QDialogButtonBox
from design_type.connection.column_cover_plate import ColumnCoverPlate
from PyQt5.QtGui import QStandardItem
import os
import yaml
import json
import logging
from drawing_2D.Svg_Window import SvgWindow
import sys
import sqlite3
import shutil
import openpyxl
import pdfkit
import configparser
import pickle
import cairosvg


from Common import *
from utils.common.component import Section,I_sectional_Properties
from utils.common.component import *
from .customized_popup import Ui_Popup
# from .ui_summary_popup import Ui_Dialog1
from .ui_design_preferences import Ui_Dialog

from gui.ui_summary_popup import Ui_Dialog1
from design_report.reportGenerator import save_html
from .ui_design_preferences import DesignPreferences
from design_type.connection.shear_connection import ShearConnection
from cad.common_logic import CommonDesignLogic
from OCC.Core.STEPControl import STEPControl_Writer, STEPControl_AsIs
from OCC.Core.Interface import Interface_Static_SetCVal
from OCC.Core.IFSelect import IFSelect_RetDone
from OCC.Core.StlAPI import StlAPI_Writer
from OCC.Core import BRepTools
from OCC.Core import IGESControl
from cad.cad3dconnection import cadconnection
from design_type.connection.fin_plate_connection import FinPlateConnection
from design_type.connection.column_cover_plate import ColumnCoverPlate
from design_type.connection.cleat_angle_connection import CleatAngleConnection
from design_type.connection.seated_angle_connection import SeatedAngleConnectionInput
from design_type.connection.end_plate_connection import EndPlateConnection
from design_type.connection.end_plate_connection import EndPlateConnection
from design_type.connection.beam_cover_plate import BeamCoverPlate
from design_type.connection.beam_end_plate import BeamEndPlate
from design_type.connection.column_end_plate import ColumnEndPlate

from cad.cad3dconnection import cadconnection


class Ui_ModuleWindow(QMainWindow):

    closed = pyqtSignal()
    def open_customized_popup(self, op, KEYEXISTING_CUSTOMIZED):
        """
        Function to connect the customized_popup with the ui_template file
        on clicking the customized option
        """

        # @author : Amir


        self.window = QtWidgets.QDialog()
        self.ui = Ui_Popup()
        self.ui.setupUi(self.window)
        self.ui.addAvailableItems(op, KEYEXISTING_CUSTOMIZED)
        self.window.exec()
        return self.ui.get_right_elements()

    def open_summary_popup(self, main):
        self.new_window = QtWidgets.QDialog()
        self.new_ui = Ui_Dialog1()
        self.new_ui.setupUi(self.new_window, main)
        self.new_ui.btn_browse.clicked.connect(lambda: self.getLogoFilePath(self.new_window, self.new_ui.lbl_browse))
        self.new_ui.btn_saveProfile.clicked.connect(lambda: self.saveUserProfile(self.new_window))
        self.new_ui.btn_useProfile.clicked.connect(lambda: self.useUserProfile(self.new_window))
        self.new_window.exec()
        # self.new_ui.btn_browse.clicked.connect(lambda: self.getLogoFilePath(self.new_ui.lbl_browse))
        # self.new_ui.btn_saveProfile.clicked.connect(self.saveUserProfile)
        # self.new_ui.btn_useProfile.clicked.connect(self.useUserProfile)

    def getLogoFilePath(self, window, lblwidget):

        self.new_ui.lbl_browse.clear()
        filename, _ = QFileDialog.getOpenFileName(window, "Open Image", os.path.join(str(' '), ''), "InputFiles(*.png *.svg *.jpg)")

        # filename, _ = QFileDialog.getOpenFileName(
        #     self, 'Open File', " ../../",
        #     'Images (*.png *.svg *.jpg)',
        #     None, QFileDialog.DontUseNativeDialog)
        flag = True
        if filename == '':
            flag = False
            return flag
        else:
            base = os.path.basename(str(filename))
            lblwidget.setText(base)
            base_type = base[-4:]
            self.desired_location(filename, base_type)

        return str(filename)

    def desired_location(self, filename, base_type):
        if base_type == ".svg":
            cairosvg.svg2png(file_obj=filename,
                             write_to=os.path.join(str(self.folder), "images_html", "cmpylogoFin.png"))
        else:
            shutil.copyfile(filename, os.path.join(str(self.folder), "images_html", "cmpylogoFin.png"))

    def saveUserProfile(self, window):

        flag = True
        inputData = self.getPopUpInputs()
        filename, _ = QFileDialog.getSaveFileName(window, 'Save Files',
                                                  os.path.join(str(self.folder), "Profile"), '*.txt')
        if filename == '':
            flag = False
            return flag
        else:
            infile = open(filename, 'w')
            yaml.dump(inputData, infile)
            infile.close()

    def getPopUpInputs(self):
        input_summary = {}
        input_summary["ProfileSummary"] = {}
        input_summary["ProfileSummary"]["CompanyName"] = str(self.new_ui.lineEdit_companyName.text())
        input_summary["ProfileSummary"]["CompanyLogo"] = str(self.new_ui.lbl_browse.text())
        input_summary["ProfileSummary"]["Group/TeamName"] = str(self.new_ui.lineEdit_groupName.text())
        input_summary["ProfileSummary"]["Designer"] = str(self.new_ui.lineEdit_designer.text())

        input_summary["ProjectTitle"] = str(self.new_ui.lineEdit_projectTitle.text())
        input_summary["Subtitle"] = str(self.new_ui.lineEdit_subtitle.text())
        input_summary["JobNumber"] = str(self.new_ui.lineEdit_jobNumber.text())
        input_summary["AdditionalComments"] = str(self.new_ui.txt_additionalComments.toPlainText())
        input_summary["Client"] = str(self.new_ui.lineEdit_client.text())

        return input_summary

    def useUserProfile(self, window):

        filename, _ = QFileDialog.getOpenFileName(window, 'Open Files',
                                                  os.path.join(str(self.folder), "Profile"),
                                                  '*.txt')
        if os.path.isfile(filename):
            outfile = open(filename, 'r')
            reportsummary = yaml.load(outfile)
            self.new_ui.lineEdit_companyName.setText(reportsummary["ProfileSummary"]['CompanyName'])
            self.new_ui.lbl_browse.setText(reportsummary["ProfileSummary"]['CompanyLogo'])
            self.new_ui.lineEdit_groupName.setText(reportsummary["ProfileSummary"]['Group/TeamName'])
            self.new_ui.lineEdit_designer.setText(reportsummary["ProfileSummary"]['Designer'])

        else:
            pass

    def setupUi(self, MainWindow, main,folder):
        self.folder = folder
        MainWindow.setObjectName("MainWindow")
        MainWindow.resize(1328, 769)
        icon = QtGui.QIcon()
        icon.addPixmap(QtGui.QPixmap(":/newPrefix/images/finwindow.png"), QtGui.QIcon.Normal, QtGui.QIcon.Off)
        MainWindow.setWindowIcon(icon)
        MainWindow.setIconSize(QtCore.QSize(20, 2))
        self.centralwidget = QtWidgets.QWidget(MainWindow)
        self.centralwidget.setObjectName("centralwidget")
        self.verticalLayout_2 = QtWidgets.QVBoxLayout(self.centralwidget)
        self.verticalLayout_2.setObjectName("verticalLayout_2")
        self.frame = QtWidgets.QFrame(self.centralwidget)
        self.frame.setMinimumSize(QtCore.QSize(0, 28))
        self.frame.setMaximumSize(QtCore.QSize(16777215, 28))
        self.frame.setFrameShape(QtWidgets.QFrame.NoFrame)
        self.frame.setFrameShadow(QtWidgets.QFrame.Raised)
        self.frame.setObjectName("frame")

        self.btnInput = QtWidgets.QToolButton(self.frame)
        self.btnInput.setGeometry(QtCore.QRect(0, 0, 28, 28))
        self.btnInput.setFocusPolicy(QtCore.Qt.TabFocus)
        self.btnInput.setLayoutDirection(QtCore.Qt.LeftToRight)
        icon1 = QtGui.QIcon()
        icon1.addPixmap(QtGui.QPixmap(":/newPrefix/images/input.png"), QtGui.QIcon.Normal, QtGui.QIcon.Off)
        self.btnInput.setIcon(icon1)
        self.btnInput.setIconSize(QtCore.QSize(18, 18))
        self.btnInput.setObjectName("btnInput")

        self.btnOutput = QtWidgets.QToolButton(self.frame)
        self.btnOutput.setGeometry(QtCore.QRect(30, 0, 28, 28))
        self.btnOutput.setFocusPolicy(QtCore.Qt.TabFocus)
        self.pushButton = QtWidgets.QPushButton(self.centralwidget)
        self.pushButton.setGeometry(QtCore.QRect(440, 412, 111, 51))
        self.pushButton.setObjectName("pushButton")
        icon2 = QtGui.QIcon()
        icon2.addPixmap(QtGui.QPixmap(":/newPrefix/images/output.png"), QtGui.QIcon.Normal, QtGui.QIcon.Off)
        self.btnOutput.setIcon(icon2)
        self.btnOutput.setIconSize(QtCore.QSize(18, 18))
        self.btnOutput.setObjectName("btnOutput")

        self.btnInput.clicked.connect(lambda: self.dockbtn_clicked(self.inputDock))
        self.btnOutput.clicked.connect(lambda: self.dockbtn_clicked(self.outputDock))

        self.btnTop = QtWidgets.QToolButton(self.frame)
        self.btnTop.setGeometry(QtCore.QRect(160, 0, 28, 28))
        self.btnTop.setFocusPolicy(QtCore.Qt.TabFocus)
        icon3 = QtGui.QIcon()
        icon3.addPixmap(QtGui.QPixmap(":/newPrefix/images/X-Y.png"), QtGui.QIcon.Normal, QtGui.QIcon.Off)
        self.btnTop.setIcon(icon3)
        self.btnTop.setIconSize(QtCore.QSize(22, 22))
        self.btnTop.setObjectName("btnTop")
        self.btnFront = QtWidgets.QToolButton(self.frame)
        self.btnFront.setGeometry(QtCore.QRect(100, 0, 28, 28))
        self.btnFront.setFocusPolicy(QtCore.Qt.TabFocus)
        icon4 = QtGui.QIcon()
        icon4.addPixmap(QtGui.QPixmap(":/newPrefix/images/Z-X.png"), QtGui.QIcon.Normal, QtGui.QIcon.Off)
        self.btnFront.setIcon(icon4)
        self.btnFront.setIconSize(QtCore.QSize(22, 22))
        self.btnFront.setObjectName("btnFront")
        self.btnSide = QtWidgets.QToolButton(self.frame)
        self.btnSide.setGeometry(QtCore.QRect(130, 0, 28, 28))
        self.btnSide.setFocusPolicy(QtCore.Qt.TabFocus)
        icon5 = QtGui.QIcon()
        icon5.addPixmap(QtGui.QPixmap(":/newPrefix/images/Z-Y.png"), QtGui.QIcon.Normal, QtGui.QIcon.Off)
        self.btnSide.setIcon(icon5)
        self.btnSide.setIconSize(QtCore.QSize(22, 22))
        self.btnSide.setObjectName("btnSide")
        self.btn3D = QtWidgets.QCheckBox(self.frame)
        self.btn3D.setGeometry(QtCore.QRect(230, 0, 90, 28))
        font = QtGui.QFont()
        font.setFamily("Arial")
        font.setPointSize(11)
        font.setBold(True)
        font.setItalic(False)
        font.setUnderline(False)
        font.setWeight(75)
        font.setStrikeOut(False)
        self.btn3D.setFont(font)
        self.btn3D.setFocusPolicy(QtCore.Qt.TabFocus)
        self.btn3D.setObjectName("btn3D")
        self.chkBxBeam = QtWidgets.QCheckBox(self.frame)
        self.chkBxBeam.setGeometry(QtCore.QRect(325, 0, 90, 29))
        font = QtGui.QFont()
        font.setFamily("Arial")
        font.setPointSize(11)
        font.setBold(True)
        font.setWeight(75)
        self.chkBxBeam.setFont(font)
        self.chkBxBeam.setFocusPolicy(QtCore.Qt.TabFocus)
        self.chkBxBeam.setObjectName("chkBxBeam")
        self.chkBxCol = QtWidgets.QCheckBox(self.frame)
        self.chkBxCol.setGeometry(QtCore.QRect(420, 0, 101, 29))
        font = QtGui.QFont()
        font.setFamily("Arial")
        font.setPointSize(11)
        font.setBold(True)
        font.setWeight(75)
        self.chkBxCol.setFont(font)
        self.chkBxCol.setFocusPolicy(QtCore.Qt.TabFocus)
        self.chkBxCol.setObjectName("chkBxCol")
        self.chkBxFinplate = QtWidgets.QCheckBox(self.frame)
        self.chkBxFinplate.setGeometry(QtCore.QRect(530, 0, 101, 29))
        font = QtGui.QFont()
        font.setFamily("Arial")
        font.setPointSize(11)
        font.setBold(True)
        font.setWeight(75)
        self.chkBxFinplate.setFont(font)
        self.chkBxFinplate.setFocusPolicy(QtCore.Qt.TabFocus)
        self.chkBxFinplate.setObjectName("chkBxFinplate")

        self.verticalLayout_2.addWidget(self.frame)
        self.splitter = QtWidgets.QSplitter(self.centralwidget)
        self.splitter.setOrientation(QtCore.Qt.Vertical)
        self.splitter.setObjectName("splitter")
        self.frame_2 = QtWidgets.QFrame(self.splitter)
        self.frame_2.setMinimumSize(QtCore.QSize(0, 100))
        self.frame_2.setFrameShape(QtWidgets.QFrame.Box)
        self.frame_2.setFrameShadow(QtWidgets.QFrame.Raised)
        self.frame_2.setLineWidth(1)
        self.frame_2.setMidLineWidth(1)
        self.frame_2.setObjectName("frame_2")
        self.verticalLayout = QtWidgets.QVBoxLayout(self.frame_2)
        self.verticalLayout.setContentsMargins(1, 1, 1, 1)
        self.verticalLayout.setObjectName("verticalLayout")
        self.mytabWidget = QtWidgets.QTabWidget(self.frame_2)
        self.mytabWidget.setMinimumSize(QtCore.QSize(0, 450))
        font = QtGui.QFont()
        font.setPointSize(8)
        font.setBold(True)
        font.setItalic(True)
        font.setWeight(75)
        self.mytabWidget.setFont(font)
        self.mytabWidget.setFocusPolicy(QtCore.Qt.NoFocus)
        self.mytabWidget.setStyleSheet("QTabBar::tab { height: 75px; width: 1px;  }")
        self.mytabWidget.setTabPosition(QtWidgets.QTabWidget.West)
        self.mytabWidget.setObjectName("mytabWidget")
        self.verticalLayout.addWidget(self.mytabWidget)
        self.textEdit = QtWidgets.QTextEdit(self.splitter)
        self.textEdit.setMinimumSize(QtCore.QSize(0, 125))
        self.textEdit.setMaximumSize(QtCore.QSize(16777215, 16777215))
        self.textEdit.setVerticalScrollBarPolicy(QtCore.Qt.ScrollBarAlwaysOn)
        self.textEdit.setReadOnly(True)
        self.textEdit.setOverwriteMode(True)
        self.textEdit.setObjectName("textEdit")

        main.set_osdaglogger(self.textEdit)
        # self.textEdit.setStyleSheet("QTextEdit {color:red}")
        self.verticalLayout_2.addWidget(self.splitter)
        MainWindow.setCentralWidget(self.centralwidget)
        self.menubar = QtWidgets.QMenuBar(MainWindow)
        self.menubar.setGeometry(QtCore.QRect(0, 0, 1328, 21))
        self.menubar.setStyleSheet("")
        self.menubar.setNativeMenuBar(False)
        self.menubar.setObjectName("menubar")
        self.menuFile = QtWidgets.QMenu(self.menubar)
        self.menuFile.setStyleSheet("QMenu {\n"
"    background-color:#b2bd84;\n"
"    border-color: black;\n"
"    border: 1px solid;\n"
"    margin: 2px; /* some spacing around the menu */\n"
"}\n"
"QMenu::separator {\n"
"    height: 1px;\n"
"    background: #825051;\n"
"    margin-left: 5px;\n"
"    margin-right: 5px;\n"
"}\n"
"\n"
"QMenu::item {\n"
"    color: black;\n"
"    padding: 2px 20px 2px 20px;\n"
"    border: 1px solid transparent; /* reserve space for selection border */\n"
"}\n"
"\n"
"QMenu::item:selected {\n"
"   color:white;\n"
"    border-color: darkblue;\n"
"    background: #825051;\n"
"    margin-left: 5px;\n"
"    margin-right: 5px;\n"
"}\n"
"")
        self.menuFile.setObjectName("menuFile")
        self.menuEdit = QtWidgets.QMenu(self.menubar)
        self.menuEdit.setStyleSheet("QMenu {\n"
"    background-color:#b2bd84;\n"
"    border-color: black;\n"
"    border: 1px solid;\n"
"    margin: 2px; /* some spacing around the menu */\n"
"}\n"
"QMenu::separator {\n"
"    height: 1px;\n"
"    background: #825051;\n"
"    margin-left: 5px;\n"
"    margin-right: 5px;\n"
"}\n"
"\n"
"QMenu::item {\n"
"    color: black;\n"
"    padding: 2px 20px 2px 20px;\n"
"    border: 1px solid transparent; /* reserve space for selection border */\n"
"}\n"
"\n"
"QMenu::item:selected {\n"
"   color:white;\n"
"    border-color: darkblue;\n"
"    background: #825051;\n"
"    margin-left: 5px;\n"
"    margin-right: 5px;\n"
"}\n"
"")
        self.menuEdit.setObjectName("menuEdit")
        self.menuView = QtWidgets.QMenu(self.menubar)
        self.menuView.setStyleSheet("QMenu {\n"
"    background-color:#b2bd84;\n"
"    border-color: black;\n"
"    border: 1px solid;\n"
"    margin: 2px; /* some spacing around the menu */\n"
"}\n"
"QMenu::separator {\n"
"    height: 1px;\n"
"    background: #825051;\n"
"    margin-left: 5px;\n"
"    margin-right: 5px;\n"
"}\n"
"\n"
"QMenu::item {\n"
"    color: black;\n"
"    padding: 2px 20px 2px 20px;\n"
"    border: 1px solid transparent; /* reserve space for selection border */\n"
"}\n"
"\n"
"QMenu::item:selected {\n"
"   color:white;\n"
"    border-color: darkblue;\n"
"    background: #825051;\n"
"    margin-left: 5px;\n"
"    margin-right: 5px;\n"
"}\n"
"")
        self.menuView.setObjectName("menuView")
        self.menuHelp = QtWidgets.QMenu(self.menubar)
        self.menuHelp.setStyleSheet("QMenu {\n"
"    background-color:#b2bd84;\n"
"    border-color: black;\n"
"    border: 1px solid;\n"
"    margin: 2px; /* some spacing around the menu */\n"
"}\n"
"QMenu::separator {\n"
"    height: 1px;\n"
"    background: #825051;\n"
"    margin-left: 5px;\n"
"    margin-right: 5px;\n"
"}\n"
"\n"
"QMenu::item {\n"
"    color: black;\n"
"    padding: 2px 20px 2px 20px;\n"
"    border: 1px solid transparent; /* reserve space for selection border */\n"
"}\n"
"\n"
"QMenu::item:selected {\n"
"   color:white;\n"
"    border-color: darkblue;\n"
"    background: #825051;\n"
"    margin-left: 5px;\n"
"    margin-right: 5px;\n"
"}\n"
"")
        self.menuHelp.setObjectName("menuHelp")
        self.menuGraphics = QtWidgets.QMenu(self.menubar)
        self.menuGraphics.setStyleSheet("QMenu {\n"
"    background-color:#b2bd84;\n"
"    border-color: black;\n"
"    border: 1px solid;\n"
"    margin: 2px; /* some spacing around the menu */\n"
"}\n"
"QMenu::separator {\n"
"    height: 1px;\n"
"    background: #825051;\n"
"    margin-left: 5px;\n"
"    margin-right: 5px;\n"
"}\n"
"\n"
"QMenu::item {\n"
"    color: black;\n"
"    padding: 2px 20px 2px 20px;\n"
"    border: 1px solid transparent; /* reserve space for selection border */\n"
"}\n"
"\n"
"QMenu::item:selected {\n"
"   color:white;\n"
"    border-color: darkblue;\n"
"    background: #825051;\n"
"    margin-left: 5px;\n"
"    margin-right: 5px;\n"
"}")
        self.menuGraphics.setObjectName("menuGraphics")
        MainWindow.setMenuBar(self.menubar)

# INPUT DOCK
#############
        # @author : Umair

        self.inputDock = QtWidgets.QDockWidget(MainWindow)
        sizePolicy = QtWidgets.QSizePolicy(QtWidgets.QSizePolicy.Preferred, QtWidgets.QSizePolicy.Preferred)
        sizePolicy.setHorizontalStretch(1)
        sizePolicy.setVerticalStretch(0)
        sizePolicy.setHeightForWidth(self.inputDock.sizePolicy().hasHeightForWidth())
        self.inputDock.setSizePolicy(sizePolicy)
        self.inputDock.setMinimumSize(QtCore.QSize(320, 710))
        self.inputDock.setMaximumSize(QtCore.QSize(310, 710))
        self.inputDock.setBaseSize(QtCore.QSize(310, 710))
        font = QtGui.QFont()
        font.setFamily("Arial")
        font.setPointSize(11)
        font.setBold(True)
        font.setItalic(False)
        font.setWeight(75)
        self.inputDock.setFont(font)
        self.inputDock.setFloating(False)
        self.inputDock.setFeatures(QtWidgets.QDockWidget.AllDockWidgetFeatures)
        self.inputDock.setObjectName("inputDock")
        self.dockWidgetContents = QtWidgets.QWidget()
        self.dockWidgetContents.setObjectName("dockWidgetContents")
        font = QtGui.QFont()
        font.setPointSize(11)
        font.setBold(False)
        font.setWeight(50)
        palette = QtGui.QPalette()
        brush = QtGui.QBrush(QtGui.QColor(0, 0, 127))
        brush.setStyle(QtCore.Qt.SolidPattern)
        palette.setBrush(QtGui.QPalette.Active, QtGui.QPalette.Link, brush)
        brush = QtGui.QBrush(QtGui.QColor(0, 0, 255))
        brush.setStyle(QtCore.Qt.SolidPattern)
        palette.setBrush(QtGui.QPalette.Inactive, QtGui.QPalette.Link, brush)
        brush = QtGui.QBrush(QtGui.QColor(0, 0, 255))
        brush.setStyle(QtCore.Qt.SolidPattern)
        palette.setBrush(QtGui.QPalette.Disabled, QtGui.QPalette.Link, brush)
        self.btn3D.setEnabled(False)
        self.chkBxBeam.setEnabled(False)
        self.chkBxCol.setEnabled(False)
        self.chkBxFinplate.setEnabled(False)

        option_list = main.input_values(self)
        _translate = QtCore.QCoreApplication.translate

        i = 0
        for option in option_list:
            lable = option[1]
            type = option[2]
            if type not in [TYPE_TITLE, TYPE_IMAGE, TYPE_MODULE, TYPE_IMAGE_COMPRESSION]:
                l = QtWidgets.QLabel(self.dockWidgetContents)
                l.setGeometry(QtCore.QRect(6, 10 + i, 120, 25))
                font = QtGui.QFont()
                font.setPointSize(11)
                font.setBold(False)
                font.setWeight(50)
                l.setFont(font)
                l.setObjectName(option[0] + "_label")
                l.setText(_translate("MainWindow", "<html><head/><body><p>" + lable + "</p></body></html>"))

            if type == TYPE_COMBOBOX or type == TYPE_COMBOBOX_CUSTOMIZED:
                combo = QtWidgets.QComboBox(self.dockWidgetContents)
                combo.setGeometry(QtCore.QRect(150, 10 + i, 160, 27))
                font = QtGui.QFont()
                font.setPointSize(11)
                font.setBold(False)
                font.setWeight(50)
                combo.setFont(font)
                combo.view().setVerticalScrollBarPolicy(Qt.ScrollBarAsNeeded)
                combo.setStyleSheet("QComboBox { combobox-popup: 0; }")
                combo.setMaxVisibleItems(5)
                combo.setObjectName(option[0])
                for item in option[4]:
                    combo.addItem(item)

            if type == TYPE_TEXTBOX:
                r = QtWidgets.QLineEdit(self.dockWidgetContents)
                r.setGeometry(QtCore.QRect(150, 10 + i, 160, 27))
                font = QtGui.QFont()
                font.setPointSize(11)
                font.setBold(False)
                font.setWeight(50)
                r.setFont(font)
                r.setObjectName(option[0])
                if option[0] in [KEY_MOMENT_MAJOR, KEY_MOMENT_MINOR] and module == KEY_DISP_BASE_PLATE:
                    r.setDisabled(True)

            if type == TYPE_MODULE:
                _translate = QtCore.QCoreApplication.translate
                MainWindow.setWindowTitle(_translate("MainWindow", option[1]))
                i = i - 30
                module = lable

            if type == TYPE_IMAGE:
                im = QtWidgets.QLabel(self.dockWidgetContents)
                im.setGeometry(QtCore.QRect(190, 10 + i, 70, 57))
                im.setObjectName(option[0])
                im.setScaledContents(True)
                pixmap = QPixmap(option[4])
                im.setPixmap(pixmap)
                i = i + 30

            if type == TYPE_IMAGE_COMPRESSION:
                imc = QtWidgets.QLabel(self.dockWidgetContents)
                imc.setGeometry(QtCore.QRect(130, 10 + i, 160, 150))
                imc.setObjectName(option[0])
                imc.setScaledContents(True)
                pixmapc = QPixmap(option[4])
                imc.setPixmap(pixmapc)
                i = i + 30

            if option[0] in [KEY_AXIAL, KEY_SHEAR]:
                key = self.dockWidgetContents.findChild(QtWidgets.QWidget, option[0])
                onlyInt = QIntValidator()
                key.setValidator(onlyInt)

            if type == TYPE_TITLE:
                q = QtWidgets.QLabel(self.dockWidgetContents)
                q.setGeometry(QtCore.QRect(3, 10 + i, 201, 25))
                font = QtGui.QFont()
                q.setFont(font)
                q.setObjectName("_title")
                q.setText(_translate("MainWindow",
                                     "<html><head/><body><p><span style=\" font-weight:600;\">" + lable + "</span></p></body></html>"))
            i = i + 30

        for option in option_list:
            key = self.dockWidgetContents.findChild(QtWidgets.QWidget, option[0])

            if option[0] in [KEY_SUPTNGSEC, KEY_SUPTDSEC, KEY_SECSIZE]:
                red_list_set = set(red_list_function())
                current_list_set = set(option[4])
                current_red_list = list(current_list_set.intersection(red_list_set))

                for value in current_red_list:
                    indx = option[4].index(str(value))
                    key.setItemData(indx, QBrush(QColor("red")), Qt.TextColorRole)

    # Customized option in Combobox
    ###############################
    # @author: Amir
        new_list = main.customized_input(main)
        print (new_list)
        data = {}

        for t in new_list:

            if t[0] in [KEY_PLATETHK, KEY_FLANGEPLATE_THICKNESS, KEY_ENDPLATE_THICKNESS, KEY_CLEATSEC] and (module not in [KEY_DISP_TENSION_WELDED, KEY_DISP_TENSION_BOLTED]):
                key_customized_1 = self.dockWidgetContents.findChild(QtWidgets.QWidget, t[0])
                key_customized_1.activated.connect(lambda: popup(key_customized_1, new_list))
                data[t[0] + "_customized"] = t[1]()
            elif t[0] == KEY_GRD and (module not in [KEY_DISP_TENSION_WELDED,KEY_DISP_BEAMCOVERPLATEWELD,KEY_DISP_COLUMNCOVERPLATEWELD]):
                key_customized_2 = self.dockWidgetContents.findChild(QtWidgets.QWidget, t[0])
                key_customized_2.activated.connect(lambda: popup(key_customized_2, new_list))
                data[t[0] + "_customized"] = t[1]()
            elif t[0] == KEY_D and (module not in [KEY_DISP_TENSION_WELDED,KEY_DISP_BEAMCOVERPLATEWELD,KEY_DISP_COLUMNCOVERPLATEWELD]):
                key_customized_3 = self.dockWidgetContents.findChild(QtWidgets.QWidget, t[0])
                key_customized_3.activated.connect(lambda: popup(key_customized_3, new_list))
                data[t[0] + "_customized"] = t[1]()
            elif t[0] == KEY_SECSIZE and (module in [KEY_DISP_COMPRESSION, KEY_DISP_TENSION_BOLTED, KEY_DISP_TENSION_WELDED]):
                key_customized_4 = self.dockWidgetContents.findChild(QtWidgets.QWidget, t[0])
                key_customized_4.activated.connect(lambda: popup(key_customized_4, new_list))
                data[t[0] + "_customized"] = t[1](self.dockWidgetContents.findChild(QtWidgets.QWidget,
                                                                                    KEY_SEC_PROFILE).currentText())

            elif t[0] in [KEY_WEBPLATE_THICKNESS] and (module not in [KEY_DISP_TENSION_BOLTED, KEY_DISP_TENSION_WELDED]):
                key_customized_5 = self.dockWidgetContents.findChild(QtWidgets.QWidget, t[0])
                key_customized_5.activated.connect(lambda: popup(key_customized_5, new_list))
                data[t[0] + "_customized"] = t[1]()

            else:
                pass

            # elif t[0] == KEY_SEC_PROFILE and (module == KEY_DISP_TENSION):
            #     key_customized_6 = self.dockWidgetContents.findChild(QtWidgets.QWidget, t[0])
            #     key_customized_6.activated.connect(lambda: popup(key_customized_6, new_list))
            #     data[t[0] + "_customized"] = t[1](self.dockWidgetContents.findChild(QtWidgets.QWidget,
            #                     KEY_SEC_PROFILE).currentText())



        def popup(key, for_custom_list):

            """
            Function for retaining the values in the popup once it is closed.
             """

            # @author: Amir

            for c_tup in for_custom_list:
                if c_tup[0] != key.objectName():
                    continue
                selected = key.currentText()
                f = c_tup[1]
                if c_tup[0] == KEY_SECSIZE and (module in [KEY_DISP_COMPRESSION, KEY_DISP_TENSION_BOLTED, KEY_DISP_TENSION_WELDED]):
                    options = f(self.dockWidgetContents.findChild(QtWidgets.QWidget, KEY_SEC_PROFILE).currentText())
                    existing_options = data[c_tup[0] + "_customized"]
                    if selected == "Customized":
                        data[c_tup[0] + "_customized"] = self.open_customized_popup(options, existing_options)
                        if data[c_tup[0] + "_customized"] == []:
                            data[c_tup[0] + "_customized"] = f(self.dockWidgetContents.findChild(QtWidgets.QWidget, KEY_SEC_PROFILE).currentText())
                            key.setCurrentIndex(0)
                    else:
                        data[c_tup[0] + "_customized"] = f(self.dockWidgetContents.findChild(QtWidgets.QWidget,
                            KEY_SEC_PROFILE).currentText())

                        input = f(self.dockWidgetContents.findChild(QtWidgets.QWidget,
                            KEY_SEC_PROFILE).currentText())
                        # input.remove('Select Section')
                        data[c_tup[0] + "_customized"] = input

                        # data[c_tup[0] + "_customized"] = f(self.dockWidgetContents.findChild(QtWidgets.QWidget,
                        #     KEY_SEC_PROFILE).currentText()).remove('Select Section')
                else:
                    options = f()
                    existing_options = data[c_tup[0] + "_customized"]
                    if selected == "Customized":
                       data[c_tup[0] + "_customized"] = self.open_customized_popup(options, existing_options)
                       if data[c_tup[0] + "_customized"] == []:
                           data[c_tup[0] + "_customized"] = f()
                           key.setCurrentIndex(0)
                    else:
                        data[c_tup[0] + "_customized"] = f()

    # Change in Ui based on Connectivity selection
    ##############################################

        updated_list = main.input_value_changed(main)
        if updated_list is None:
            pass
        else:
            for t in updated_list:
                key_changed = self.dockWidgetContents.findChild(QtWidgets.QWidget, t[0])
                self.on_change_connect(key_changed, updated_list, data)

        self.btn_Reset = QtWidgets.QPushButton(self.dockWidgetContents)
        self.btn_Reset.setGeometry(QtCore.QRect(30, 600, 100, 30))
        font = QtGui.QFont()
        font.setPointSize(12)
        font.setBold(True)
        font.setWeight(75)
        self.btn_Reset.setFont(font)
        self.btn_Reset.setAutoDefault(True)
        self.btn_Reset.setObjectName("btn_Reset")

        self.btn_Design = QtWidgets.QPushButton(self.dockWidgetContents)
        self.btn_Design.setGeometry(QtCore.QRect(140, 600, 100, 30))
        font = QtGui.QFont()
        font.setPointSize(12)
        font.setBold(True)
        font.setWeight(75)
        self.btn_Design.setFont(font)
        self.btn_Design.setAutoDefault(True)
        self.btn_Design.setObjectName("btn_Design")
        self.inputDock.setWidget(self.dockWidgetContents)
        MainWindow.addDockWidget(QtCore.Qt.DockWidgetArea(1), self.inputDock)

        # if module not in [KEY_DISP_BEAMCOVERPLATE, KEY_DISP_COLUMNCOVERPLATE]:
        #     key_changed = self.dockWidgetContents.findChild(QtWidgets.QWidget, KEY_CONN)
        #     key_changed.currentIndexChanged.connect(lambda: self.validate_beam_beam(key_changed))

# OUTPUT DOCK
#############
        """
        
        @author: Umair 
        
        """

        self.outputDock = QtWidgets.QDockWidget(MainWindow)
        sizePolicy = QtWidgets.QSizePolicy(QtWidgets.QSizePolicy.Preferred, QtWidgets.QSizePolicy.Preferred)
        sizePolicy.setHorizontalStretch(1)
        sizePolicy.setVerticalStretch(0)
        sizePolicy.setHeightForWidth(self.outputDock.sizePolicy().hasHeightForWidth())
        self.outputDock.setSizePolicy(sizePolicy)
        self.outputDock.setMinimumSize(QtCore.QSize(320, 710))
        self.outputDock.setMaximumSize(QtCore.QSize(310, 710))
        font = QtGui.QFont()
        font.setFamily("Arial")
        font.setPointSize(11)
        font.setBold(True)
        font.setWeight(75)
        self.outputDock.setFont(font)
        self.outputDock.setObjectName("outputDock")

        self.dockWidgetContents_out = QtWidgets.QWidget()
        self.dockWidgetContents_out.setObjectName("dockWidgetContents_out")

        out_widget = QtWidgets.QWidget(self.dockWidgetContents_out)
        out_widget.setGeometry(QtCore.QRect(0, 0, 320, 622))
        out_layout1 = QtWidgets.QVBoxLayout(out_widget)
        out_scroll = QScrollArea(out_widget)
        out_layout1.addWidget(out_scroll)
        out_scroll.setWidgetResizable(True)
        out_scrollcontent = QtWidgets.QWidget(out_scroll)
        out_layout2 = QtWidgets.QGridLayout(out_scrollcontent)
        out_scrollcontent.setLayout(out_layout2)
        out_list = main.output_values(main, False)
        _translate = QtCore.QCoreApplication.translate

        i = 0
        j = 1
        button_list = []
        for option in out_list:
            lable = option[1]
            type = option[2]
            if type not in [TYPE_TITLE, TYPE_IMAGE, TYPE_MODULE]:
                l = QtWidgets.QLabel(self.dockWidgetContents_out)
                l.setGeometry(QtCore.QRect(6, 10 + i, 120, 25))
                font = QtGui.QFont()
                font.setPointSize(11)
                font.setBold(False)
                font.setWeight(50)
                l.setFont(font)
                l.setObjectName(option[0] + "_label")
                l.setText(_translate("MainWindow", "<html><head/><body><p>" + lable + "</p></body></html>"))
                out_layout2.addWidget(l, j, 1, 1, 1)

            if type == TYPE_TEXTBOX:
                r = QtWidgets.QLineEdit(self.dockWidgetContents_out)
                r.setGeometry(QtCore.QRect(150, 10 + i, 160, 27))
                font = QtGui.QFont()
                font.setPointSize(11)
                font.setBold(False)
                font.setWeight(50)
                r.setFont(font)
                r.setObjectName(option[0])
                out_layout2.addWidget(r, j, 2, 1, 1)

            if type == TYPE_OUT_BUTTON:
                v = option[3]
                b = QtWidgets.QPushButton(self.dockWidgetContents_out)
                b.setGeometry(QtCore.QRect(150, 10 + i, 160, 27))
                font = QtGui.QFont()
                font.setPointSize(11)
                font.setBold(False)
                font.setWeight(50)
                b.setFont(font)
                b.setObjectName(option[0])
                b.setText(v[0])
                b.setDisabled(True)
                button_list.append(option)
                out_layout2.addWidget(b, j, 2, 1, 1)
                #b.clicked.connect(lambda: self.output_button_dialog(main, out_list))

            if type == TYPE_TITLE:
                q = QtWidgets.QLabel(self.dockWidgetContents_out)
                q.setGeometry(QtCore.QRect(3, 10 + i, 201, 25))
                font = QtGui.QFont()
                q.setFont(font)
                q.setObjectName("_title")
                q.setText(_translate("MainWindow",
                                     "<html><head/><body><p><span style=\" font-weight:600;\">" + lable + "</span></p></body></html>"))
                out_layout2.addWidget(q, j, 1, 2, 2)
                j = j + 1
            i = i + 30
            j = j + 1
        out_scroll.setWidget(out_scrollcontent)

        # common_button = QtWidgets.QPushButton()
        # d = {
        #     'Button_1': common_button,
        #     'Button_2': common_button,
        #     'Button_3': common_button,
        #     'Button_4': common_button,
        #     'Button_5': common_button,
        #     'Button_6': common_button
        # }
        #
        # print(button_list)

        # Case_1

        # for option in button_list:
        #     for i in d.keys():
        #         button = self.dockWidgetContents_out.findChild(QtWidgets.QWidget, option[0])
        #         if button not in d.values() and d[i] not in self.dockWidgetContents_out.children():
        #             d[i] = button
        # d['Button_1'].clicked.connect(lambda: self.output_button_dialog(main, button_list, d['Button_1']))
        # d['Button_2'].clicked.connect(lambda: self.output_button_dialog(main, button_list, d['Button_2']))
        # d['Button_3'].clicked.connect(lambda: self.output_button_dialog(main, button_list, d['Button_3']))
        # d['Button_4'].clicked.connect(lambda: self.output_button_dialog(main, button_list, d['Button_4']))
        # d['Button_5'].clicked.connect(lambda: self.output_button_dialog(main, button_list, d['Button_5']))
        # d['Button_6'].clicked.connect(lambda: self.output_button_dialog(main, button_list, d['Button_6']))

        # Case_2

        if button_list:
            for button_key in button_list:
                button = self.dockWidgetContents_out.findChild(QtWidgets.QWidget, button_key[0])
                self.output_button_connect(main, button_list, button)


            # if option[0] == KEY_WEB_SPACING:
            #     d['button_1'] =
            #     button_web_spacing = self.dockWidgetContents_out.findChild(QtWidgets.QWidget, option[0])
            #     print(button_web_spacing)
            #     button_web_spacing.clicked.connect(lambda: self.output_button_dialog(main, button_list, KEY_WEB_SPACING))
            # elif option[0] == KEY_WEB_CAPACITY:
            #     button_web_capacity = self.dockWidgetContents_out.findChild(QtWidgets.QWidget, option[0])
            #     print(button_web_capacity)
            #     button_web_capacity.clicked.connect(lambda: self.output_button_dialog(main, button_list, KEY_WEB_CAPACITY))

        # for i in range(len(button_connect)):
        #     button_connect[i].clicked.connect(lambda: self.output_button_dialog(main, button_list,
        #                                                                         button_connect[i].objectName()))

        # for button in self.dockWidgetContents_out.children():
        #     if button.objectName() == KEY


        self.outputDock.setWidget(self.dockWidgetContents_out)
        MainWindow.addDockWidget(QtCore.Qt.DockWidgetArea(2), self.outputDock)

        self.btn_CreateDesign = QtWidgets.QPushButton(self.dockWidgetContents_out)
        self.btn_CreateDesign.setGeometry(QtCore.QRect(50, 650, 200, 30))
        self.btn_CreateDesign.setAutoDefault(True)
        self.btn_CreateDesign.setObjectName("btn_CreateDesign")
        # self.btn_CreateDesign.clicked.connect(self.createDesignReport(main))

        self.actionInput = QtWidgets.QAction(MainWindow)
        icon7 = QtGui.QIcon()
        icon7.addPixmap(QtGui.QPixmap(":/images/input.png"), QtGui.QIcon.Normal, QtGui.QIcon.Off)
        self.actionInput.setIcon(icon7)
        self.actionInput.setObjectName("actionInput")
        self.actionInputwindow = QtWidgets.QAction(MainWindow)
        icon8 = QtGui.QIcon()
        icon8.addPixmap(QtGui.QPixmap(":/images/inputview.png"), QtGui.QIcon.Normal, QtGui.QIcon.Off)
        self.actionInputwindow.setIcon(icon8)
        self.actionInputwindow.setObjectName("actionInputwindow")
        self.actionNew = QtWidgets.QAction(MainWindow)
        font = QtGui.QFont()
        font.setFamily("DejaVu Sans")
        font.setBold(False)
        font.setItalic(False)
        font.setUnderline(False)
        font.setWeight(50)
        self.actionNew.setFont(font)
        self.actionNew.setObjectName("actionNew")
        self.action_load_input = QtWidgets.QAction(MainWindow)
        font = QtGui.QFont()
        font.setFamily("DejaVu Sans")
        font.setItalic(False)
        self.action_load_input.setFont(font)
        self.action_load_input.setObjectName("action_load_input")
        self.action_save_input = QtWidgets.QAction(MainWindow)
        font = QtGui.QFont()
        font.setFamily("DejaVu Sans")
        self.action_save_input.setFont(font)
        self.action_save_input.setObjectName("action_save_input")
        self.actionSave_As = QtWidgets.QAction(MainWindow)
        self.actionSave_As.setObjectName("actionSave_As")
        self.actionPrint = QtWidgets.QAction(MainWindow)
        self.actionPrint.setObjectName("actionPrint")
        self.actionCut = QtWidgets.QAction(MainWindow)
        font = QtGui.QFont()
        font.setFamily("DejaVu Sans")
        self.actionCut.setFont(font)
        self.actionCut.setObjectName("actionCut")
        self.actionCopy = QtWidgets.QAction(MainWindow)
        font = QtGui.QFont()
        font.setFamily("DejaVu Sans")
        self.actionCopy.setFont(font)
        self.actionCopy.setObjectName("actionCopy")
        self.actionPaste = QtWidgets.QAction(MainWindow)
        font = QtGui.QFont()
        font.setFamily("DejaVu Sans")
        self.actionPaste.setFont(font)
        self.actionPaste.setObjectName("actionPaste")
        self.actionInput_Browser = QtWidgets.QAction(MainWindow)
        self.actionInput_Browser = QtWidgets.QAction(MainWindow)
        self.actionInput_Browser.setObjectName("actionInput_Browser")
        self.actionOutput_Browser = QtWidgets.QAction(MainWindow)
        self.actionOutput_Browser.setObjectName("actionOutput_Browser")
        self.actionAbout_Osdag = QtWidgets.QAction(MainWindow)
        font = QtGui.QFont()
        font.setFamily("DejaVu Sans")
        self.actionAbout_Osdag.setFont(font)
        self.actionAbout_Osdag.setObjectName("actionAbout_Osdag")
        self.actionBeam = QtWidgets.QAction(MainWindow)
        self.actionBeam.setObjectName("actionBeam")
        self.actionColumn = QtWidgets.QAction(MainWindow)
        self.actionColumn.setObjectName("actionColumn")
        self.actionFinplate = QtWidgets.QAction(MainWindow)
        self.actionFinplate.setObjectName("actionFinplate")
        self.actionBolt = QtWidgets.QAction(MainWindow)
        self.actionBolt.setObjectName("actionBolt")
        self.action2D_view = QtWidgets.QAction(MainWindow)
        self.action2D_view.setObjectName("action2D_view")
        self.actionZoom_in = QtWidgets.QAction(MainWindow)
        font = QtGui.QFont()
        font.setFamily("DejaVu Sans")
        self.actionZoom_in.setFont(font)
        self.actionZoom_in.setObjectName("actionZoom_in")
        self.actionZoom_out = QtWidgets.QAction(MainWindow)
        font = QtGui.QFont()
        font.setFamily("DejaVu Sans")
        self.actionZoom_out.setFont(font)
        self.actionZoom_out.setObjectName("actionZoom_out")
        self.actionPan = QtWidgets.QAction(MainWindow)
        font = QtGui.QFont()
        font.setFamily("DejaVu Sans")
        self.actionPan.setFont(font)
        self.actionPan.setObjectName("actionPan")
        self.actionRotate_3D_model = QtWidgets.QAction(MainWindow)
        font = QtGui.QFont()
        font.setFamily("DejaVu Sans")
        self.actionRotate_3D_model.setFont(font)
        self.actionRotate_3D_model.setObjectName("actionRotate_3D_model")
        self.actionView_2D_on_XY = QtWidgets.QAction(MainWindow)
        self.actionView_2D_on_XY.setObjectName("actionView_2D_on_XY")
        self.actionView_2D_on_YZ = QtWidgets.QAction(MainWindow)
        self.actionView_2D_on_YZ.setObjectName("actionView_2D_on_YZ")
        self.actionView_2D_on_ZX = QtWidgets.QAction(MainWindow)
        self.actionView_2D_on_ZX.setObjectName("actionView_2D_on_ZX")
        self.actionModel = QtWidgets.QAction(MainWindow)
        self.actionModel.setObjectName("actionModel")
        self.actionEnlarge_font_size = QtWidgets.QAction(MainWindow)
        font = QtGui.QFont()
        font.setFamily("DejaVu Sans")
        self.actionEnlarge_font_size.setFont(font)
        self.actionEnlarge_font_size.setObjectName("actionEnlarge_font_size")
        self.actionReduce_font_size = QtWidgets.QAction(MainWindow)
        self.actionReduce_font_size.setObjectName("actionReduce_font_size")
        self.actionSave_3D_model = QtWidgets.QAction(MainWindow)
        font = QtGui.QFont()
        font.setFamily("DejaVu Sans")
        self.actionSave_3D_model.setFont(font)
        self.actionSave_3D_model.setObjectName("actionSave_3D_model")
        self.actionSave_current_image = QtWidgets.QAction(MainWindow)
        font = QtGui.QFont()
        font.setFamily("DejaVu Sans")
        self.actionSave_current_image.setFont(font)
        self.actionSave_current_image.setObjectName("actionSave_current_image")
        self.actionSave_log_messages = QtWidgets.QAction(MainWindow)
        font = QtGui.QFont()
        font.setFamily("DejaVu Sans")
        self.actionSave_log_messages.setFont(font)
        self.actionSave_log_messages.setObjectName("actionSave_log_messages")
        self.actionCreate_design_report = QtWidgets.QAction(MainWindow)
        font = QtGui.QFont()
        font.setFamily("DejaVu Sans")
        self.actionCreate_design_report.setFont(font)
        self.actionCreate_design_report.setObjectName("actionCreate_design_report")
        self.actionQuit_fin_plate_design = QtWidgets.QAction(MainWindow)
        self.actionQuit_fin_plate_design.setObjectName("actionQuit_fin_plate_design")
        self.actionSave_Front_View = QtWidgets.QAction(MainWindow)
        font = QtGui.QFont()
        font.setFamily("DejaVu Sans")
        self.actionSave_Front_View.setFont(font)
        self.actionSave_Front_View.setObjectName("actionSave_Front_View")
        self.actionSave_Top_View = QtWidgets.QAction(MainWindow)
        font = QtGui.QFont()
        font.setFamily("DejaVu Sans")
        self.actionSave_Top_View.setFont(font)
        self.actionSave_Top_View.setObjectName("actionSave_Top_View")
        self.actionSave_Side_View = QtWidgets.QAction(MainWindow)
        font = QtGui.QFont()
        font.setFamily("DejaVu Sans")
        self.actionSave_Side_View.setFont(font)
        self.actionSave_Side_View.setObjectName("actionSave_Side_View")
        self.actionChange_bg_color = QtWidgets.QAction(MainWindow)
        font = QtGui.QFont()
        font.setFamily("Verdana")
        self.actionChange_bg_color.setFont(font)
        self.actionChange_bg_color.setObjectName("actionChange_bg_color")
        self.actionShow_beam = QtWidgets.QAction(MainWindow)
        font = QtGui.QFont()
        font.setFamily("DejaVu Sans")
        font.setItalic(False)
        self.actionShow_beam.setFont(font)
        self.actionShow_beam.setObjectName("actionShow_beam")
        self.actionShow_column = QtWidgets.QAction(MainWindow)
        font = QtGui.QFont()
        font.setFamily("DejaVu Sans")
        self.actionShow_column.setFont(font)
        self.actionShow_column.setObjectName("actionShow_column")
        self.actionShow_finplate = QtWidgets.QAction(MainWindow)
        font = QtGui.QFont()
        font.setFamily("DejaVu Sans")
        self.actionShow_finplate.setFont(font)
        self.actionShow_finplate.setObjectName("actionShow_finplate")
        self.actionChange_background = QtWidgets.QAction(MainWindow)
        font = QtGui.QFont()
        font.setFamily("DejaVu Sans")
        self.actionChange_background.setFont(font)
        self.actionChange_background.setObjectName("actionChange_background")
        self.actionShow_all = QtWidgets.QAction(MainWindow)
        self.actionShow_all.setObjectName("actionShow_all")
        self.actionDesign_examples = QtWidgets.QAction(MainWindow)
        self.actionDesign_examples.setObjectName("actionDesign_examples")
        self.actionSample_Problems = QtWidgets.QAction(MainWindow)
        self.actionSample_Problems.setObjectName("actionSample_Problems")
        self.actionSample_Tutorials = QtWidgets.QAction(MainWindow)
        self.actionSample_Tutorials.setObjectName("actionSample_Tutorials")
        self.actionAbout_Osdag_2 = QtWidgets.QAction(MainWindow)
        self.actionAbout_Osdag_2.setObjectName("actionAbout_Osdag_2")
        self.actionOsdag_Manual = QtWidgets.QAction(MainWindow)
        self.actionOsdag_Manual.setObjectName("actionOsdag_Manual")
        self.actionAsk_Us_a_Question = QtWidgets.QAction(MainWindow)
        self.actionAsk_Us_a_Question.setObjectName("actionAsk_Us_a_Question")
        self.actionFAQ = QtWidgets.QAction(MainWindow)
        self.actionFAQ.setObjectName("actionFAQ")


        self.actionDesign_Preferences = QtWidgets.QAction(MainWindow)
        font = QtGui.QFont()
        font.setFamily("DejaVu Serif")
        self.actionDesign_Preferences.setFont(font)
        self.actionDesign_Preferences.setObjectName("actionDesign_Preferences")
        self.actionDesign_Preferences.triggered.connect(lambda: self.common_function_for_save_and_design(main, data, "Design_Pref"))
        self.actionDesign_Preferences.triggered.connect(lambda: self.combined_design_prefer(module))
        self.actionDesign_Preferences.triggered.connect(self.design_preferences)
        self.designPrefDialog = DesignPreferences(main)
        add_column = self.designPrefDialog.findChild(QtWidgets.QWidget, "pushButton_Add_"+KEY_DISP_COLSEC)
        add_beam = self.designPrefDialog.findChild(QtWidgets.QWidget, "pushButton_Add_"+KEY_DISP_BEAMSEC)


        if module not in [KEY_DISP_COLUMNCOVERPLATE, KEY_DISP_BEAMCOVERPLATE,KEY_DISP_COLUMNCOVERPLATEWELD,KEY_DISP_BEAMCOVERPLATEWELD, KEY_DISP_COMPRESSION, KEY_DISP_TENSION_BOLTED, KEY_DISP_TENSION_WELDED, KEY_DISP_BASE_PLATE,KEY_DISP_COLUMNENDPLATE]:
            column_index = self.dockWidgetContents.findChild(QtWidgets.QWidget, KEY_SUPTNGSEC).currentIndex()
            beam_index = self.dockWidgetContents.findChild(QtWidgets.QWidget, KEY_SUPTDSEC).currentIndex()
            add_column.clicked.connect(lambda: self.refresh_sections(column_index, "Supporting"))
            add_beam.clicked.connect(lambda: self.refresh_sections(beam_index, "Supported"))
        elif module == KEY_DISP_COLUMNCOVERPLATE:
            section_index = self.dockWidgetContents.findChild(QtWidgets.QWidget, KEY_SECSIZE).currentIndex()
            add_column.clicked.connect(lambda: self.refresh_sections(section_index, "Section_col"))
        elif module == KEY_DISP_BEAMCOVERPLATE and module == KEY_DISP_BEAMCOVERPLATEWELD:
            section_index = self.dockWidgetContents.findChild(QtWidgets.QWidget, KEY_SECSIZE).currentIndex()
            add_beam.clicked.connect(lambda: self.refresh_sections(section_index, "Section_bm"))

        elif module == KEY_DISP_COMPRESSION:
            pass
        self.designPrefDialog.rejected.connect(self.design_preferences)

        self.actionfinPlate_quit = QtWidgets.QAction(MainWindow)
        self.actionfinPlate_quit.setObjectName("actionfinPlate_quit")
        self.actio_load_input = QtWidgets.QAction(MainWindow)
        self.actio_load_input.setObjectName("actio_load_input")
        self.menuFile.addAction(self.action_load_input)
        self.menuFile.addSeparator()
        self.menuFile.addAction(self.action_save_input)
        self.menuFile.addAction(self.actionSave_log_messages)
        self.menuFile.addAction(self.actionCreate_design_report)
        self.menuFile.addSeparator()
        self.menuFile.addAction(self.actionSave_3D_model)
        self.menuFile.addAction(self.actionSave_current_image)
        self.menuFile.addSeparator()
        self.menuFile.addAction(self.actionSave_Front_View)
        self.menuFile.addAction(self.actionSave_Top_View)
        self.menuFile.addAction(self.actionSave_Side_View)
        self.menuFile.addSeparator()
        self.menuFile.addAction(self.actionfinPlate_quit)
        self.menuEdit.addAction(self.actionCut)
        self.menuEdit.addAction(self.actionCopy)
        self.menuEdit.addAction(self.actionPaste)
        self.menuEdit.addAction(self.actionDesign_Preferences)
        self.menuView.addAction(self.actionEnlarge_font_size)
        self.menuView.addSeparator()
        self.menuHelp.addAction(self.actionSample_Tutorials)
        self.menuHelp.addAction(self.actionDesign_examples)
        self.menuHelp.addSeparator()
        self.menuHelp.addAction(self.actionAsk_Us_a_Question)
        self.menuHelp.addAction(self.actionAbout_Osdag_2)
        self.menuGraphics.addSeparator()
        self.menuGraphics.addAction(self.actionZoom_in)
        self.menuGraphics.addAction(self.actionZoom_out)
        self.menuGraphics.addAction(self.actionPan)
        self.menuGraphics.addAction(self.actionRotate_3D_model)
        self.menuGraphics.addSeparator()
        self.menuGraphics.addAction(self.actionShow_beam)
        self.menuGraphics.addAction(self.actionShow_column)
        self.menuGraphics.addAction(self.actionShow_finplate)
        self.menuGraphics.addAction(self.actionShow_all)
        self.menuGraphics.addSeparator()
        self.menuGraphics.addAction(self.actionChange_background)
        self.menubar.addAction(self.menuFile.menuAction())
        self.menubar.addAction(self.menuEdit.menuAction())
        self.menubar.addAction(self.menuView.menuAction())
        self.menubar.addAction(self.menuGraphics.menuAction())
        self.menubar.addAction(self.menuHelp.menuAction())

        self.retranslateUi()
        self.mytabWidget.setCurrentIndex(-1)
        QtCore.QMetaObject.connectSlotsByName(MainWindow)
        self.action_save_input.triggered.connect(lambda: self.common_function_for_save_and_design(main, data, "Save"))
        self.btn_Design.clicked.connect(lambda: self.common_function_for_save_and_design(main, data, "Design"))
        self.action_load_input.triggered.connect(lambda: self.loadDesign_inputs(option_list, data, new_list, main))
        # self.action_load_input.triggered.connect(lambda: main.loadDesign_inputs(main, self, option_list, data, new_list))

        self.btn_Reset.clicked.connect(lambda: self.reset_fn(option_list, out_list, new_list, data))
        # self.btn_Reset.clicked.connect(lambda: self.reset_fn(option_list, out_list))
        # self.btn_Reset.clicked.connect(lambda: self.reset_popup(new_list, data))
        # self.btn_Design.clicked.connect(self.osdag_header)
        self.actionShow_beam.triggered.connect(lambda: main.call_3DBeam(self,"gradient_bg"))
        self.actionShow_column.triggered.connect(lambda: main.call_3DColumn(self,"gradient_bg"))
        self.actionShow_finplate.triggered.connect(lambda: main.call_3DFinplate(self,"gradient_bg"))
        self.actionShow_all.triggered.connect(lambda: main.call_3DModel(self,"gradient_bg"))
        self.actionChange_background.triggered.connect(lambda: main.showColorDialog(self))
        self.actionSave_3D_model.triggered.connect(self.save3DcadImages)
        self.btn3D.clicked.connect(lambda: main.call_3DModel(main,self,"gradient_bg"))
        self.chkBxBeam.clicked.connect(lambda: main.call_3DBeam(main, self,"gradient_bg"))
        self.chkBxCol.clicked.connect(lambda: main.call_3DColumn(main,self,"gradient_bg"))
        self.chkBxFinplate.clicked.connect(lambda: main.call_3DFinplate(main, self,"gradient_bg"))
        self.btn_CreateDesign.clicked.connect(lambda:self.open_summary_popup(main))
        self.actionSave_current_image.triggered.connect(lambda: self.save_cadImages(main))

        from osdagMainSettings import backend_name
        self.display, _ = self.init_display(backend_str=backend_name())

        self.connectivity = None
        self.fuse_model = None
        # self.disableViewButtons()
        # self.resultObj = None
        # self.uiObj = None

    def showColorDialog(self):

        col = QColorDialog.getColor()
        colorTup = col.getRgb()
        r = colorTup[0]
        g = colorTup[1]
        b = colorTup[2]
        self.display.set_bg_gradient_color([r, g, b], [255, 255, 255])

    def init_display(self, backend_str=None, size=(1024, 768)):

        from OCC.Display.backend import load_backend, get_qt_modules

        used_backend = load_backend(backend_str)

        global display, start_display, app, _, USED_BACKEND
        if 'qt' in used_backend:
            from OCC.Display.qtDisplay import qtViewer3d
            QtCore, QtGui, QtWidgets, QtOpenGL = get_qt_modules()

        # from OCC.Display.pyqt4Display import qtViewer3d
        from OCC.Display.qtDisplay import qtViewer3d
        self.modelTab = qtViewer3d(self)

        # self.setWindowTitle("Osdag Fin Plate")
        self.mytabWidget.resize(size[0], size[1])
        self.mytabWidget.addTab(self.modelTab, "")

        self.modelTab.InitDriver()
        display = self.modelTab._display

        # background gradient
        display.set_bg_gradient_color([23, 1, 32], [23, 1, 32])
        # # display_2d.set_bg_gradient_color(255,255,255,255,255,255)
        display.display_triedron()
        # display.display_triedron()
        display.View.SetProj(1, 1, 1)

        def centerOnScreen(self):
            '''Centers the window on the screen.'''
            resolution = QtGui.QDesktopWidget().screenGeometry()
            self.move((resolution.width() / 2) - (self.frameSize().width() / 2),
                      (resolution.height() / 2) - (self.frameSize().height() / 2))

        def start_display():
            self.modelTab.raise_()

        return display, start_display

    # def save_cadImages(self,main):
    #     """Save CAD Model in image formats(PNG,JPEG,BMP,TIFF)
    #
    #     Returns:
    #
    #     """
    #
    #     if main.design_status is True:
    #
    #         files_types = "PNG (*.png);;JPEG (*.jpeg);;TIFF (*.tiff);;BMP(*.bmp)"
    #         fileName, _ = QFileDialog.getSaveFileName(self, 'Export', os.path.join(str(self.folder), "untitled.png"),
    #                                                   files_types)
    #         fName = str(fileName)
    #         file_extension = fName.split(".")[-1]
    #
    #         if file_extension == 'png' or file_extension == 'jpeg' or file_extension == 'bmp' or file_extension == 'tiff':
    #             self.display.ExportToImage(fName)
    #             QMessageBox.about(self, 'Information', "File saved")
    #     else:
    #         self.actionSave_current_image.setEnabled(False)
    #         QMessageBox.about(self, 'Information', 'Design Unsafe: CAD image cannot be saved')


    def save3DcadImages(self):
        status = True
        if status is True:
            if self.fuse_model is None:
                self.fuse_model = CommonDesignLogic.create2Dcad(self.commLogicObj)
            shape = self.fuse_model

            files_types = "IGS (*.igs);;STEP (*.stp);;STL (*.stl);;BREP(*.brep)"

            fileName, _ = QFileDialog.getSaveFileName(self, 'Export', os.path.join(str(self.folder), "untitled.igs"),
                                                      files_types)
            fName = str(fileName)

            flag = True
            if fName == '':
                flag = False
                return flag
            else:
                file_extension = fName.split(".")[-1]

                if file_extension == 'igs':
                    IGESControl.IGESControl_Controller().Init()
                    iges_writer = IGESControl.IGESControl_Writer()
                    iges_writer.AddShape(shape)
                    iges_writer.Write(fName)

                elif file_extension == 'brep':

                    BRepTools.breptools.Write(shape, fName)

                elif file_extension == 'stp':
                    # initialize the STEP exporter
                    step_writer = STEPControl_Writer()
                    Interface_Static_SetCVal("write.step.schema", "AP203")

                    # transfer shapes and write file
                    step_writer.Transfer(shape, STEPControl_AsIs)
                    status = step_writer.Write(fName)

                    assert (status == IFSelect_RetDone)

                else:
                    stl_writer = StlAPI_Writer()
                    stl_writer.SetASCIIMode(True)
                    stl_writer.Write(shape, fName)

                self.fuse_model = None

                QMessageBox.about(self, 'Information', "File saved")
        else:
            self.actionSave_3D_model.setEnabled(False)
            QMessageBox.about(self,'Information', 'Design Unsafe: 3D Model cannot be saved')

    # def generate_3D_Cad_image(self,main):
    #
    #     # status = self.resultObj['Bolt']['status']
    #     if main.design_status is True:
    #         main.call_3DModel(main, self,"gradient_bg")
    #         data = os.path.join(str(self.folder), "images_html", "3D_Model.png")
    #         self.display.ExportToImage(data)
    #         self.display.FitAll()
    #     else:
    #         pass
    #
    #     return data

    def on_change_connect(self, key_changed, updated_list, data):
        key_changed.currentIndexChanged.connect(lambda: self.change(key_changed, updated_list, data))

    def change(self, k1, new, data):

        """
        @author: Umair
        """
        for tup in new:
            (object_name, k2_key, typ, f) = tup
            if object_name != k1.objectName():
                continue
            if typ == TYPE_LABEL:
                k2_key = k2_key + "_label"
            k2 = self.dockWidgetContents.findChild(QtWidgets.QWidget, k2_key)
            if object_name not in [KEY_END2, KEY_SEC_PROFILE]:
                val = f(k1.currentText())
                k2.clear()
            elif object_name == KEY_SEC_PROFILE:
                val = f(k1.currentText())
                k2.setCurrentIndex(0)
            elif object_name == KEY_END2:
                key_end1 = self.dockWidgetContents.findChild(QtWidgets.QWidget, KEY_END1)
                val = f(k1.currentText(), key_end1.currentText())
                k2.clear()
            if typ == TYPE_COMBOBOX:
                k2.clear()
                for values in val:
                    k2.addItem(values)
                    k2.setCurrentIndex(0)
                if k2_key in [KEY_SUPTNGSEC, KEY_SUPTDSEC, KEY_SECSIZE]:
                    red_list_set = set(red_list_function())
                    current_list_set = set(val)
                    current_red_list = list(current_list_set.intersection(red_list_set))
                    for value in current_red_list:
                        indx = val.index(str(value))
                        k2.setItemData(indx, QBrush(QColor("red")), Qt.TextColorRole)
            elif typ == TYPE_COMBOBOX_CUSTOMIZED:
                data[k2_key+"_customized"] = val
            elif typ == TYPE_LABEL:
                k2.setText(val)
            elif typ == TYPE_IMAGE:
                pixmap1 = QPixmap(val)
                k2.setPixmap(pixmap1)
            elif typ == TYPE_TEXTBOX:
                if val:
                    k2.setEnabled(True)
                else:
                    k2.setDisabled(True)
            else:
                pass

    # Function for Reset Button
    '''
    @author: Umair, Amir 
    '''

    def reset_fn(self, op_list, out_list, new_list, data):

        # For input dock

        for op in op_list:
            widget = self.dockWidgetContents.findChild(QtWidgets.QWidget, op[0])
            if op[2] == TYPE_COMBOBOX or op[2] == TYPE_COMBOBOX_CUSTOMIZED:
                widget.setCurrentIndex(0)
            elif op[2] == TYPE_TEXTBOX:
                widget.setText('')
            else:
                pass

        # For list in Customized combobox

        for custom_combo in new_list:
            data[custom_combo[0] + "_customized"] = custom_combo[1]()

        # For output dock

        for out in out_list:
            widget = self.dockWidgetContents_out.findChild(QtWidgets.QWidget, out[0])
            if out[2] == TYPE_TEXTBOX:
                widget.setText('')
            else:
                pass

        self.display.EraseAll()

        self.btn3D.setEnabled(False)
        self.chkBxBeam.setEnabled(False)
        self.chkBxCol.setEnabled(False)
        self.chkBxFinplate.setEnabled(False)
        self.btn3D.setChecked(Qt.Unchecked)
        self.chkBxBeam.setChecked(Qt.Unchecked)
        self.chkBxCol.setChecked(Qt.Unchecked)
        self.chkBxFinplate.setChecked(Qt.Unchecked)

# Function for Design Button
    '''
    @author: Umair 
    '''

    def design_fn(self, op_list, data_list):
        design_dictionary = {}
        for op in op_list:
            widget = self.dockWidgetContents.findChild(QtWidgets.QWidget, op[0])
            if op[2] == TYPE_COMBOBOX:
                des_val = widget.currentText()
                d1 = {op[0]: des_val}
            elif op[2] == TYPE_MODULE:
                des_val = op[1]
                module = op[1]
                d1 = {op[0]: des_val}
            elif op[2] == TYPE_COMBOBOX_CUSTOMIZED:
                des_val = data_list[op[0]+"_customized"]
                d1 = {op[0]: des_val}
            elif op[2] == TYPE_TEXTBOX:
                des_val = widget.text()
                d1 = {op[0]: des_val}
            else:
                d1 = {}
            design_dictionary.update(d1)

        if self.designPrefDialog.flag:

            if module not in [KEY_DISP_COLUMNCOVERPLATE,KEY_DISP_COLUMNCOVERPLATEWELD, KEY_DISP_BEAMCOVERPLATE,KEY_DISP_BEAMCOVERPLATEWELD, KEY_DISP_COMPRESSION, KEY_DISP_TENSION_BOLTED,KEY_DISP_TENSION_WELDED]:
                tab_Column = self.designPrefDialog.findChild(QtWidgets.QWidget, KEY_DISP_COLSEC)
                key_material_column = tab_Column.findChild(QtWidgets.QWidget, KEY_SUPTNGSEC_MATERIAL).currentText()
                if key_material_column == "Custom":
                    material_fu_column = tab_Column.findChild(QtWidgets.QWidget, KEY_SUPTNGSEC_FU).text()
                    material_fy_column = tab_Column.findChild(QtWidgets.QWidget, KEY_SUPTNGSEC_FY).text()
                    material_column = "Custom"+" "+str(material_fu_column)+" "+str(material_fy_column)
                else:
                    material_column = key_material_column
                tab_Beam = self.designPrefDialog.findChild(QtWidgets.QWidget, KEY_DISP_BEAMSEC)
                key_material_beam = tab_Beam.findChild(QtWidgets.QWidget, KEY_SUPTDSEC_MATERIAL).currentText()
                if key_material_beam == "Custom":
                    material_fu_beam = tab_Beam.findChild(QtWidgets.QWidget, KEY_SUPTDSEC_FU).text()
                    material_fy_beam = tab_Beam.findChild(QtWidgets.QWidget, KEY_SUPTDSEC_FY).text()
                    material_beam = "Custom"+" "+str(material_fu_beam)+" "+str(material_fy_beam)
                else:
                    material_beam = key_material_beam
                d2 = {KEY_SUPTNGSEC_MATERIAL: material_column, KEY_SUPTDSEC_MATERIAL: material_beam}
                design_dictionary.update(d2)
            elif module == KEY_DISP_COMPRESSION:
                key = self.dockWidgetContents.findChild(QtWidgets.QWidget, KEY_SEC_PROFILE)
                section = key.currentText()
                if section == 'Beams':
                    tab_Beam = self.designPrefDialog.findChild(QtWidgets.QWidget, KEY_DISP_BEAMSEC)
                    material_fu_beam = tab_Beam.findChild(QtWidgets.QWidget, KEY_SUPTDSEC_FU).text()
                    material_fy_beam = tab_Beam.findChild(QtWidgets.QWidget, KEY_SUPTDSEC_FY).text()
                    material_beam = str(material_fu_beam) + "," + str(material_fy_beam)
                    d2 = {KEY_SUPTDSEC_MATERIAL: material_beam}
                    design_dictionary.update(d2)

                elif section == 'Columns':
                    tab_Column = self.designPrefDialog.findChild(QtWidgets.QWidget, KEY_DISP_COLSEC)
                    material_fu_column = tab_Column.findChild(QtWidgets.QWidget, KEY_SUPTNGSEC_FU).text()
                    material_fy_column = tab_Column.findChild(QtWidgets.QWidget, KEY_SUPTNGSEC_FY).text()
                    material_column = str(material_fu_column)+","+str(material_fy_column)
                    d2 = {KEY_SUPTNGSEC_MATERIAL: material_column}
                    design_dictionary.update(d2)

                elif section in ['Angles', 'Back to Back Angles', 'Star Angles', 'Channels', 'Back to Back Channels']:
                    pass
        else:
            common_material = self.dockWidgetContents.findChild(QtWidgets.QWidget, KEY_MATERIAL).currentText()
            if module not in [KEY_DISP_COLUMNCOVERPLATE, KEY_DISP_BEAMCOVERPLATE, KEY_DISP_COMPRESSION, KEY_DISP_TENSION_BOLTED,KEY_DISP_TENSION_WELDED]:
                d2 = {KEY_SUPTNGSEC_MATERIAL: common_material, KEY_SUPTDSEC_MATERIAL: common_material}
                design_dictionary.update(d2)
            elif module == KEY_DISP_COMPRESSION:
                key = self.dockWidgetContents.findChild(QtWidgets.QWidget, KEY_SEC_PROFILE)
                section = key.currentText()
                if section == 'Beams':
                    d2 = {KEY_SUPTDSEC_MATERIAL: common_material}
                    design_dictionary.update(d2)
                elif section == 'Columns':
                    d2 = {KEY_SUPTNGSEC_MATERIAL: common_material}
                    design_dictionary.update(d2)
                elif section in ['Angles', 'Back to Back Angles', 'Star Angles', 'Channels', 'Back to Back Channels']:
                    pass

        design_dictionary.update(self.designPrefDialog.save_designPref_para(module))
        self.design_inputs = design_dictionary

    # def pass_d(self, main, design_dictionary):
    #     """
    #     It sets key variable textEdit and passes it to warn text function present in tension_bolted.py for logger
    #      """
    #
    #     # @author Arsil Zunzunia
    #
    #     key = self.centralwidget.findChild(QtWidgets.QWidget, "textEdit")
    #
    #     main.warn_text(main)
        # main.set_input_values(main, design_dictionary)
# Function for saving inputs in a file
    '''
    @author: Umair 
    '''
    def saveDesign_inputs(self):
        fileName, _ = QFileDialog.getSaveFileName(self,
                                                  "Save Design", os.path.join(self.folder, "untitled.osi"),
                                                  "Input Files(*.osi)")
        if not fileName:
            return
        try:
            with open(fileName, 'w') as input_file:
                yaml.dump(self.design_inputs, input_file)
        except Exception as e:
            QMessageBox.warning(self, "Application",
                                "Cannot write file %s:\n%s" % (fileName, str(e)))
            return
    def return_class(self,name):
        if name == KEY_DISP_FINPLATE:
            return FinPlateConnection
        elif name == KEY_DISP_ENDPLATE:
            return EndPlateConnection
        elif name == KEY_DISP_COLUMNCOVERPLATE:
            return ColumnCoverPlate
        # elif name == KEY_DISP_COLUMNCOVERPLATEWELD:
        #     return ColumnCoverPlateWeld
        elif name == KEY_DISP_BEAMCOVERPLATE:
            return BeamCoverPlate
        # elif name == KEY_DISP_BEAMCOVERPLATEWELD:
        #     return BeamCoverPlateWeld
        elif name == KEY_DISP_BEAMENDPLATE:
            return BeamEndPlate
        elif name == KEY_DISP_COLUMNENDPLATE:
            return ColumnEndPlate
# Function for getting inputs from a file
    '''
    @author: Umair 
    '''

    def loadDesign_inputs(self, op_list, data, new, main):
        fileName, _ = QFileDialog.getOpenFileName(self, "Open Design", os.path.join(str(self.folder)), "InputFiles(*.osi)")
        if not fileName:
            return
        try:
            in_file = str(fileName)
            with open(in_file, 'r') as fileObject:
                uiObj = yaml.load(fileObject)
            module = uiObj[KEY_MODULE]

            # module_class = self.return_class(module)

            selected_module = main.module_name(main)
            if selected_module == module:
                self.setDictToUserInputs(uiObj, op_list, data, new, module)
            else:
                QMessageBox.information(self, "Information",
                                        "Please load the appropriate Input")

                return
        except IOError:
            QMessageBox.information(self, "Unable to open file",
                                    "There was an error opening \"%s\"" % fileName)
            return

# Function for loading inputs from a file to Ui
    '''
    @author: Umair 
    '''

    def setDictToUserInputs(self, uiObj, op_list, data, new, module):
        for op in op_list:
            key_str = op[0]
            key = self.dockWidgetContents.findChild(QtWidgets.QWidget, key_str)
            if op[2] == TYPE_COMBOBOX:
                if key_str in uiObj.keys():
                    index = key.findText(uiObj[key_str], QtCore.Qt.MatchFixedString)
                    if index >= 0:
                        key.setCurrentIndex(index)
            elif op[2] == TYPE_TEXTBOX:
                key.setText(uiObj[key_str])
            elif op[2] == TYPE_COMBOBOX_CUSTOMIZED:
                if key_str in uiObj.keys():
                    for n in new:
                        if n[0] == key_str:
                            if module in [KEY_DISP_TENSION_BOLTED, KEY_DISP_TENSION_WELDED] and key_str == KEY_SECSIZE:
                                if uiObj[key_str] != n[1](uiObj[KEY_SEC_PROFILE]):
                                    data[key_str + "_customized"] = uiObj[key_str]
                                    key.setCurrentIndex(1)
                                else:
                                    pass
                            else:
                                if uiObj[key_str] != n[1]():
                                    data[key_str + "_customized"] = uiObj[key_str]
                                    key.setCurrentIndex(1)
                                else:
                                    pass
            else:
                pass

# Function for Input Validation
#
#                 for value in red_list:
#                     indx = option[4].index(str(value))
#                     key.setItemData(indx, QBrush(QColor("red")), Qt.TextColorRole)
#
#             elif option[0] == KEY_SUPTDSEC:
#
#                 v = "Beams"
#
#                 red_list = connect_for_red(v)
#
#                 print(red_list)
#
#                 for value in red_list:
#                     indx = option[4].index(str(value))
#
#                     key.setItemData(indx, QBrush(QColor("red")), Qt.TextColorRole)
#
#     def select_workspace_folder(self):
#         # This function prompts the user to select the workspace folder and returns the name of the workspace folder
#         config = configparser.ConfigParser()
#         config.read_file(open(r'Osdag.config'))
#         desktop_path = config.get("desktop_path", "path1")
#         folder = QFileDialog.getExistingDirectory(None, "Select Workspace Folder (Don't use spaces in the folder name)",
#                                                   desktop_path)
#         return folder
    def common_function_for_save_and_design(self, main, data, trigger_type):

        # @author: Amir

        option_list = main.input_values(self)
        self.design_fn(option_list, data)

        if trigger_type == "Save":
            self.saveDesign_inputs()
        elif trigger_type == "Design_Pref":
            pass
        else:
            main.func_for_validation(main, self, self.design_inputs)
            status = main.design_status
            print(status)

            # main.set_input_values(main, self.design_inputs, self)
            # DESIGN_FLAG = 'True'

            out_list = main.output_values(main, status)
            for option in out_list:
                if option[2] == TYPE_TEXTBOX:
                    txt = self.dockWidgetContents_out.findChild(QtWidgets.QWidget, option[0])
                    txt.setText(str(option[3]))
                elif option[2] == TYPE_OUT_BUTTON:
                    self.dockWidgetContents_out.findChild(QtWidgets.QWidget, option[0]).setEnabled(True)

            # if status is True and main.module == "Fin Plate":
            #     self.commLogicObj = cadconnection.commonfile(cadconnection, main.mainmodule, self.display, self.folder,
            #                                                  main.module)


            if status is True and (main.module == KEY_DISP_FINPLATE or main.module == KEY_DISP_BEAMCOVERPLATE or main.module == KEY_DISP_CLEATANGLE):
                self.commLogicObj = CommonDesignLogic(self.display, self.folder, main.module, main.mainmodule)
                status = main.design_status
                self.commLogicObj.call_3DModel(status, module_class)
                # self.callFin2D_Drawing("All")
                self.btn3D.setEnabled(True)
                self.chkBxBeam.setEnabled(True)
                self.chkBxCol.setEnabled(True)
                self.chkBxFinplate.setEnabled(True)
                self.actionShow_all.setEnabled(True)
                self.actionShow_beam.setEnabled(True)
                self.actionShow_column.setEnabled(True)
                self.actionShow_finplate.setEnabled(True)
                # image = main.generate_3D_Cad_image(main, self, self.folder)
                fName = str('./ResourceFiles/images/3d.png')
                file_extension = fName.split(".")[-1]
                if file_extension == 'png':
                    self.display.ExportToImage(fName)

            else:
                self.btn3D.setEnabled(False)
                self.chkBxBeam.setEnabled(False)
                self.chkBxCol.setEnabled(False)
                self.chkBxFinplate.setEnabled(False)
                self.actionShow_all.setEnabled(False)
                self.actionShow_beam.setEnabled(False)
                self.actionShow_column.setEnabled(False)
                self.actionShow_finplate.setEnabled(False)


    def osdag_header(self):
        image_path = os.path.abspath(os.path.join(os.getcwd(), os.path.join("ResourceFiles\images", "OsdagHeader.png")))
        image_path2 = os.path.abspath(os.path.join(os.getcwd(), os.path.join("ResourceFiles\images", "ColumnsBeams.png")))

        shutil.copyfile(image_path, os.path.join(str(self.folder), "images_html", "OsdagHeader.png"))
        shutil.copyfile(image_path2, os.path.join(str(self.folder), "images_html", "ColumnsBeams.png"))

    def output_button_connect(self, main, button_list, b):
        b.clicked.connect(lambda: self.output_button_dialog(main, button_list, b))

    def output_button_dialog(self, main, button_list, button):
        dialog = QtWidgets.QDialog()
        dialog.resize(350, 170)
        dialog.setFixedSize(dialog.size())
        dialog.setObjectName("Dialog")

        layout1 = QtWidgets.QVBoxLayout(dialog)
        scroll = QScrollArea(dialog)
        layout1.addWidget(scroll)
        scroll.setWidgetResizable(True)
        scrollcontent = QtWidgets.QWidget(scroll)
        layout2 = QtWidgets.QGridLayout(scrollcontent)
        scrollcontent.setLayout(layout2)

        for op in button_list:
            if op[0] == button.objectName():
                tup = op[3]
                title = tup[0]
                fn = tup[1]
                dialog.setWindowTitle(title)
                i = 0
                j = 1
                for option in fn(main, main.design_status):
                    lable = option[1]
                    type = option[2]
                    _translate = QtCore.QCoreApplication.translate
                    if type not in [TYPE_TITLE, TYPE_IMAGE, TYPE_MODULE]:
                        l = QtWidgets.QLabel()
                        l.setGeometry(QtCore.QRect(10, 10 + i, 120, 25))
                        font = QtGui.QFont()
                        font.setPointSize(9)
                        font.setBold(False)
                        font.setWeight(50)
                        l.setFont(font)
                        l.setObjectName(option[0] + "_label")
                        l.setText(_translate("MainWindow", "<html><head/><body><p>" + lable + "</p></body></html>"))
                        layout2.addWidget(l, j, 1, 1, 1)

                    if type == TYPE_TEXTBOX:
                        r = QtWidgets.QLineEdit()
                        r.setGeometry(QtCore.QRect(160, 10 + i, 160, 27))
                        font = QtGui.QFont()
                        font.setPointSize(11)
                        font.setBold(False)
                        font.setWeight(50)
                        r.setFont(font)
                        r.setObjectName(option[0])
                        r.setText(str(option[3]))
                        layout2.addWidget(r, j, 2, 1, 1)
                    j = j + 1
                    i = i + 30
                scroll.setWidget(scrollcontent)
                dialog.exec()

    def refresh_sections(self, prev, section):

        connectivity = self.dockWidgetContents.findChild(QtWidgets.QWidget, KEY_CONN)
        supporting_section = self.dockWidgetContents.findChild(QtWidgets.QWidget, KEY_SUPTNGSEC)
        supported_section = self.dockWidgetContents.findChild(QtWidgets.QWidget, KEY_SUPTDSEC)
        section_size = self.dockWidgetContents.findChild(QtWidgets.QWidget, KEY_SECSIZE)

        Columns = connectdb("Columns")
        Beams = connectdb("Beams")
        red_list_set = set(red_list_function())

        if section == "Supporting":
            supporting_section.clear()
            if connectivity.currentText() in VALUES_CONN_1:
                for item in Columns:
                    supporting_section.addItem(item)
                current_list_set = set(Columns)
                current_red_list = list(current_list_set.intersection(red_list_set))
                for value in current_red_list:
                    indx = Columns.index(str(value))
                    supporting_section.setItemData(indx, QBrush(QColor("red")), Qt.TextColorRole)

            elif connectivity.currentText() in VALUES_CONN_2:
                for item in Beams:
                    supporting_section.addItem(item)
                current_list_set = set(Beams)
                current_red_list = list(current_list_set.intersection(red_list_set))
                for value in current_red_list:
                    indx = Beams.index(str(value))
                    supporting_section.setItemData(indx, QBrush(QColor("red")), Qt.TextColorRole)
            text = self.designPrefDialog.findChild(QtWidgets.QWidget, KEY_SUPTNGSEC_DESIGNATION).text()
            text_index = supporting_section.findText(text, QtCore.Qt.MatchFixedString)
            if text_index:
                supporting_section.setCurrentIndex(text_index)
            else:
                supporting_section.setCurrentIndex(prev)

        if section == "Supported":
            supported_section.clear()

            for item in Beams:
                supported_section.addItem(item)
            current_list_set = set(Beams)
            current_red_list = list(current_list_set.intersection(red_list_set))
            for value in current_red_list:
                indx = Beams.index(str(value))
                supported_section.setItemData(indx, QBrush(QColor("red")), Qt.TextColorRole)
            text = self.designPrefDialog.findChild(QtWidgets.QWidget, KEY_SUPTDSEC_DESIGNATION).text()
            text_index = supported_section.findText(text, QtCore.Qt.MatchFixedString)
            if text_index:
                supported_section.setCurrentIndex(text_index)
            else:
                supported_section.setCurrentIndex(prev)

        if section == "Section_col":
            section_size.clear()
            for item in Columns:
                section_size.addItem(item)
            current_list_set = set(Columns)
            current_red_list = list(current_list_set.intersection(red_list_set))
            for value in current_red_list:
                indx = Columns.index(str(value))
                section_size.setItemData(indx, QBrush(QColor("red")), Qt.TextColorRole)
            text = self.designPrefDialog.findChild(QtWidgets.QWidget, KEY_SUPTNGSEC_DESIGNATION).text()
            text_index = section_size.findText(text, QtCore.Qt.MatchFixedString)
            if text_index:
                section_size.setCurrentIndex(text_index)
            else:
                section_size.setCurrentIndex(prev)

        if section == "Section_bm":
            section_size.clear()
            for item in Beams:
                section_size.addItem(item)
            current_list_set = set(Beams)
            current_red_list = list(current_list_set.intersection(red_list_set))
            for value in current_red_list:
                indx = Beams.index(str(value))
                section_size.setItemData(indx, QBrush(QColor("red")), Qt.TextColorRole)
            text = self.designPrefDialog.findChild(QtWidgets.QWidget, KEY_SUPTDSEC_DESIGNATION).text()
            text_index = section_size.findText(text, QtCore.Qt.MatchFixedString)
            if text_index:
                section_size.setCurrentIndex(text_index)
            else:
                section_size.setCurrentIndex(prev)




# Function for warning about structure

    # def warning_function(self, main, design_dictionary):
    #     key = self.centralwidget.findChild(QtWidgets.QWidget, "textEdit")
    #     main.warn_text(main, key, design_dictionary)

# Function for error if any field is missing

    def generate_missing_fields_error_string(self, missing_fields_list):


        """

        Args:
            missing_fields_list: list of fields that are not selected or entered

        Returns:
            error string that has to be displayed

        """
        # The base string which should be displayed

        # @author: Amir

        information = "Please input the following required field"
        if len(missing_fields_list) > 1:
            # Adds 's' to the above sentence if there are multiple missing input fields
            information += "s"
        information += ": "

        # Loops through the list of the missing fields and adds each field to the above sentence with a comma

        for item in missing_fields_list:
            information = information + item + ", "

        # Removes the last comma
        information = information[:-2]
        information += "."

        return information

# Function for validation in beam-beam structure

    def validate_beam_beam(self, key):

        # @author: Arsil

        if key.currentIndex() == 2:
            key2 = self.dockWidgetContents.findChild(QtWidgets.QWidget, KEY_SUPTNGSEC)
            key3 = self.dockWidgetContents.findChild(QtWidgets.QWidget, KEY_SUPTDSEC)
            key2.currentIndexChanged.connect(lambda: self.primary_secondary_beam_comparison(key, key2, key3))
            key3.currentIndexChanged.connect(lambda: self.primary_secondary_beam_comparison(key, key2, key3))




    def retranslateUi(self):
        _translate = QtCore.QCoreApplication.translate
        self.btnInput.setToolTip(_translate("MainWindow", "Left Dock"))
        self.btnInput.setText(_translate("MainWindow", "input"))
        self.btnOutput.setToolTip(_translate("MainWindow", "Right Dock"))
        self.btnOutput.setText(_translate("MainWindow", "..."))
        self.btnTop.setToolTip(_translate("MainWindow", "Top View"))
        self.btnTop.setText(_translate("MainWindow", "..."))
        self.btnFront.setToolTip(_translate("MainWindow", "Front View"))
        self.btnFront.setText(_translate("MainWindow", "..."))
        self.btnSide.setToolTip(_translate("MainWindow", "Side View"))
        self.btnSide.setText(_translate("MainWindow", "..."))
        self.btn3D.setToolTip(_translate("MainWindow", "3D Model"))
        self.btn3D.setText(_translate("MainWindow", "Model"))
        self.chkBxBeam.setToolTip(_translate("MainWindow", "Beam only"))
        self.chkBxBeam.setText(_translate("MainWindow", "Beam"))
        self.chkBxCol.setToolTip(_translate("MainWindow", "Column only"))
        self.chkBxCol.setText(_translate("MainWindow", "Column"))
        self.chkBxFinplate.setToolTip(_translate("MainWindow", "Finplate only"))
        self.chkBxFinplate.setText(_translate("MainWindow", "Fin Plate"))
        self.menuFile.setTitle(_translate("MainWindow", "File"))
        self.menuEdit.setTitle(_translate("MainWindow", "Edit"))
        self.menuView.setTitle(_translate("MainWindow", "View"))
        self.menuHelp.setTitle(_translate("MainWindow", "Help"))
        self.menuGraphics.setTitle(_translate("MainWindow", "Graphics"))
        self.inputDock.setWindowTitle(_translate("MainWindow", "Input dock"))
        self.pushButton.setText(_translate("MainWindow", "PushButton"))
        self.btn_Reset.setToolTip(_translate("MainWindow", "Alt+R"))
        self.btn_Reset.setText(_translate("MainWindow", "Reset"))
        self.btn_Reset.setShortcut(_translate("MainWindow", "Alt+R"))
        self.btn_Design.setToolTip(_translate("MainWindow", "Alt+D"))
        self.btn_Design.setText(_translate("MainWindow", "Design"))
        self.btn_Design.setShortcut(_translate("MainWindow", "Alt+D"))

        self.outputDock.setWindowTitle(_translate("MainWindow", "Output dock"))
        self.btn_CreateDesign.setText(_translate("MainWindow", "Create design report"))
        self.actionInput.setText(_translate("MainWindow", "Input"))
        self.actionInput.setToolTip(_translate("MainWindow", "Input browser"))
        self.actionInputwindow.setText(_translate("MainWindow", "inputwindow"))
        self.actionNew.setText(_translate("MainWindow", "New"))
        self.actionNew.setShortcut(_translate("MainWindow", "Ctrl+N"))
        self.action_load_input.setText(_translate("MainWindow", "Load input"))
        self.action_load_input.setShortcut(_translate("MainWindow", "Ctrl+L"))
        self.action_save_input.setText(_translate("MainWindow", "Save input"))
        self.action_save_input.setIconText(_translate("MainWindow", "Save input"))
        self.action_save_input.setShortcut(_translate("MainWindow", "Ctrl+S"))
        self.actionSave_As.setText(_translate("MainWindow", "Save As"))
        self.actionPrint.setText(_translate("MainWindow", "Print"))
        self.actionCut.setText(_translate("MainWindow", "Cut"))
        self.actionCut.setShortcut(_translate("MainWindow", "Ctrl+X"))
        self.actionCopy.setText(_translate("MainWindow", "Copy"))
        self.actionCopy.setShortcut(_translate("MainWindow", "Ctrl+C"))
        self.actionPaste.setText(_translate("MainWindow", "Paste"))
        self.actionPaste.setShortcut(_translate("MainWindow", "Ctrl+V"))
        self.actionInput_Browser.setText(_translate("MainWindow", "Input Browser"))
        self.actionOutput_Browser.setText(_translate("MainWindow", "Output Browser"))
        self.actionAbout_Osdag.setText(_translate("MainWindow", "About Osdag"))
        self.actionBeam.setText(_translate("MainWindow", "Beam"))
        self.actionColumn.setText(_translate("MainWindow", "Column"))
        self.actionFinplate.setText(_translate("MainWindow", "Finplate"))
        self.actionBolt.setText(_translate("MainWindow", "Bolt"))
        self.action2D_view.setText(_translate("MainWindow", "2D view"))
        self.actionZoom_in.setText(_translate("MainWindow", "Zoom in"))
        self.actionZoom_out.setText(_translate("MainWindow", "Zoom out"))
        self.actionPan.setText(_translate("MainWindow", "Pan"))
        self.actionRotate_3D_model.setText(_translate("MainWindow", "Rotate 3D model"))
        self.actionView_2D_on_XY.setText(_translate("MainWindow", "View 2D on XY"))
        self.actionView_2D_on_YZ.setText(_translate("MainWindow", "View 2D on YZ"))
        self.actionView_2D_on_ZX.setText(_translate("MainWindow", "View 2D on ZX"))
        self.actionModel.setText(_translate("MainWindow", "Model"))
        self.actionEnlarge_font_size.setText(_translate("MainWindow", "Font"))
        self.actionReduce_font_size.setText(_translate("MainWindow", "Reduce font size"))
        self.actionSave_3D_model.setText(_translate("MainWindow", "Save 3D model "))
        self.actionSave_3D_model.setShortcut(_translate("MainWindow", "Alt+3"))
        self.actionSave_current_image.setText(_translate("MainWindow", "Save CAD image "))
        self.actionSave_current_image.setShortcut(_translate("MainWindow", "Alt+I"))
        self.actionSave_log_messages.setText(_translate("MainWindow", "Save log messages"))
        self.actionSave_log_messages.setShortcut(_translate("MainWindow", "Alt+M"))
        self.actionCreate_design_report.setText(_translate("MainWindow", "Create design report"))
        self.actionCreate_design_report.setShortcut(_translate("MainWindow", "Alt+C"))
        self.actionQuit_fin_plate_design.setText(_translate("MainWindow", "Quit fin plate design"))
        self.actionSave_Front_View.setText(_translate("MainWindow", "Save front view"))
        self.actionSave_Front_View.setShortcut(_translate("MainWindow", "Alt+Shift+F"))
        self.actionSave_Top_View.setText(_translate("MainWindow", "Save top view"))
        self.actionSave_Top_View.setShortcut(_translate("MainWindow", "Alt+Shift+T"))
        self.actionSave_Side_View.setText(_translate("MainWindow", "Save side view"))
        self.actionSave_Side_View.setShortcut(_translate("MainWindow", "Alt+Shift+S"))
        self.actionChange_bg_color.setText(_translate("MainWindow", "Change bg color"))
        self.actionShow_beam.setText(_translate("MainWindow", "Show beam"))
        self.actionShow_beam.setShortcut(_translate("MainWindow", "Alt+Shift+B"))
        self.actionShow_column.setText(_translate("MainWindow", "Show column"))
        self.actionShow_column.setShortcut(_translate("MainWindow", "Alt+Shift+C"))
        self.actionShow_finplate.setText(_translate("MainWindow", "Show finplate"))
        self.actionShow_finplate.setShortcut(_translate("MainWindow", "Alt+Shift+A"))
        self.actionChange_background.setText(_translate("MainWindow", "Change background"))
        self.actionShow_all.setText(_translate("MainWindow", "Show all"))
        self.actionShow_all.setShortcut(_translate("MainWindow", "Alt+Shift+M"))
        self.actionDesign_examples.setText(_translate("MainWindow", "Design Examples"))
        self.actionSample_Problems.setText(_translate("MainWindow", "Sample Problems"))
        self.actionSample_Tutorials.setText(_translate("MainWindow", "Video Tutorials"))
        self.actionAbout_Osdag_2.setText(_translate("MainWindow", "About Osdag"))
        self.actionOsdag_Manual.setText(_translate("MainWindow", "Osdag Manual"))
        self.actionAsk_Us_a_Question.setText(_translate("MainWindow", "Ask Us a Question"))
        self.actionFAQ.setText(_translate("MainWindow", "FAQ"))
        self.actionDesign_Preferences.setText(_translate("MainWindow", "Design Preferences"))
        self.actionDesign_Preferences.setShortcut(_translate("MainWindow", "Alt+P"))
        self.actionfinPlate_quit.setText(_translate("MainWindow", "Quit"))
        self.actionfinPlate_quit.setShortcut(_translate("MainWindow", "Shift+Q"))
        self.actio_load_input.setText(_translate("MainWindow", "Load input"))
        self.actio_load_input.setShortcut(_translate("MainWindow", "Ctrl+L"))
        print("Done")

# Function for hiding and showing input and output dock

    def dockbtn_clicked(self, widget):

        '''(QWidget) -> None
        This method dock and undock widget(QdockWidget)
        '''

        flag = widget.isHidden()
        if (flag):
            widget.show()
        else:
            widget.hide()

# Function for showing design-preferences popup

    def design_preferences(self):
        self.designPrefDialog.exec()

# Function for getting input for design preferences from input dock
    '''
    @author: Umair 
    '''

    def combined_design_prefer(self, module):
        self.designPrefDialog.flag = True
        key_1 = self.dockWidgetContents.findChild(QtWidgets.QWidget, KEY_CONN)
        key_2 = self.dockWidgetContents.findChild(QtWidgets.QWidget, KEY_SUPTNGSEC)
        key_3 = self.dockWidgetContents.findChild(QtWidgets.QWidget, KEY_SUPTDSEC)
        key_4 = self.dockWidgetContents.findChild(QtWidgets.QWidget, KEY_MATERIAL)
        key_5 = self.dockWidgetContents.findChild(QtWidgets.QWidget, KEY_SECSIZE)
        key_6 = self.dockWidgetContents.findChild(QtWidgets.QWidget, KEY_SEC_PROFILE)

        tab_Column = self.designPrefDialog.ui.tabWidget.findChild(QtWidgets.QWidget, KEY_DISP_COLSEC)
        tab_Beam = self.designPrefDialog.ui.tabWidget.findChild(QtWidgets.QWidget, KEY_DISP_BEAMSEC)
        tab_Angle = self.designPrefDialog.ui.tabWidget.findChild(QtWidgets.QWidget, DISP_TITLE_ANGLE)

        tab_Bolt = self.designPrefDialog.ui.tabWidget.findChild(QtWidgets.QWidget, "Bolt")
        tab_Weld = self.designPrefDialog.ui.tabWidget.findChild(QtWidgets.QWidget, "Weld")
        tab_Detailing = self.designPrefDialog.ui.tabWidget.findChild(QtWidgets.QWidget, "Detailing")
        tab_Design = self.designPrefDialog.ui.tabWidget.findChild(QtWidgets.QWidget, "Design")
        tab_Connector = self.designPrefDialog.ui.tabWidget.findChild(QtWidgets.QWidget, "Connector")

        table_1 = "Columns"
        table_2 = "Beams"
        material_grade = key_4.currentText()
        material = Material(material_grade)
        tab_Bolt.findChild(QtWidgets.QWidget, KEY_DP_BOLT_MATERIAL_G_O).setText(str(material.fu))
        tab_Weld.findChild(QtWidgets.QWidget, KEY_DP_WELD_MATERIAL_G_O).setText(str(material.fu))
<<<<<<< HEAD

        if module not in [KEY_DISP_BASE_PLATE,KEY_DISP_TENSION_BOLTED,KEY_DISP_TENSION_WELDED]:
=======
        if module not in [KEY_DISP_TENSION_BOLTED, KEY_DISP_TENSION_WELDED]:
>>>>>>> f6ddb666
            material_connector = tab_Connector.findChild(QtWidgets.QWidget, KEY_PLATE_MATERIAL)
            material_connector.setCurrentText(str(material_grade))

            def f(material_g):
                m = Material(material_g)
                tab_Connector.findChild(QtWidgets.QWidget, KEY_PLATE_FU).setText(str(m.fu))
                tab_Connector.findChild(QtWidgets.QWidget, KEY_PLATE_FY).setText(str(m.fy))

            material_connector.currentIndexChanged.connect(lambda: f(material_connector.currentText()))
            tab_Connector.findChild(QtWidgets.QWidget, KEY_PLATE_FU).setText(str(material.fu))
            tab_Connector.findChild(QtWidgets.QWidget, KEY_PLATE_FY).setText(str(material.fy))
        else:
            pass

        if module == KEY_DISP_COLUMNCOVERPLATE:
            designation_col = key_5.currentText()
            if key_5.currentIndex() != 0:
                self.designPrefDialog.column_preferences(designation_col, table_1, material_grade)
        elif module == KEY_DISP_BEAMCOVERPLATE:
            designation_bm = key_5.currentText()
            if key_5.currentIndex() != 0:
                self.designPrefDialog.beam_preferences(designation_bm, material_grade)
        elif module == KEY_DISP_COMPRESSION:
            designation = self.design_inputs[KEY_SECSIZE]
            if key_6.currentIndex() == 0:
                self.designPrefDialog.ui.tabWidget.removeTab(
                    self.designPrefDialog.ui.tabWidget.indexOf(tab_Column))
                self.designPrefDialog.ui.tabWidget.removeTab(
                    self.designPrefDialog.ui.tabWidget.indexOf(tab_Angle))
                if tab_Beam is not None:
                    self.designPrefDialog.ui.tabWidget.insertTab(0, tab_Beam, KEY_DISP_BEAMSEC)
                self.designPrefDialog.beam_preferences(designation[0], material_grade)
                designation_list = tab_Beam.findChild(QtWidgets.QWidget, KEY_SUPTDSEC)
                designation_list.setCurrentIndex(0)
                designation_list.clear()
                for item in designation:
                    designation_list.addItem(item)
                designation_list.currentIndexChanged.connect(lambda: self.designPrefDialog.beam_preferences(
                    designation_list.currentText() if designation_list.currentText() else 'JB 150', material_grade))
            elif key_6.currentIndex() == 1:
                self.designPrefDialog.ui.tabWidget.removeTab(
                    self.designPrefDialog.ui.tabWidget.indexOf(tab_Beam))
                self.designPrefDialog.ui.tabWidget.removeTab(
                    self.designPrefDialog.ui.tabWidget.indexOf(tab_Angle))
                self.designPrefDialog.column_preferences(designation[0], table_1, material_grade)
                if tab_Column is not None:
                    self.designPrefDialog.ui.tabWidget.insertTab(0, tab_Column, KEY_DISP_COLSEC)
                designation_list = tab_Column.findChild(QtWidgets.QWidget, KEY_SUPTNGSEC)
                designation_list.setCurrentIndex(0)
                designation_list.clear()
                for item in designation:
                    designation_list.addItem(item)
                designation_list.currentIndexChanged.connect(lambda: self.designPrefDialog.column_preferences(
                    designation_list.currentText() if designation_list.currentText() else 'HB 150', table_1, material_grade))
            elif key_6.currentIndex() in [2, 4, 6]:
                self.designPrefDialog.ui.tabWidget.removeTab(
                    self.designPrefDialog.ui.tabWidget.indexOf(tab_Beam))
                self.designPrefDialog.ui.tabWidget.removeTab(
                    self.designPrefDialog.ui.tabWidget.indexOf(tab_Column))
                if tab_Angle is not None:
                    self.designPrefDialog.ui.tabWidget.insertTab(0, tab_Angle, DISP_TITLE_ANGLE)
                # self.designPrefDialog.ui.tabWidget.removeTab(
                #     self.designPrefDialog.ui.tabWidget.indexOf(tab_Beam))
                # table_c = "Angles"
            elif key_6.currentIndex() in [3, 5]:
                pass
                # self.designPrefDialog.ui.tabWidget.removeTab(
                #     self.designPrefDialog.ui.tabWidget.indexOf(tab_Beam))
                # table_c = "Channels"

            # designation_col = 'JB 150'
            # designation_col = 'HB 150'
            # designation_col = '20 20 X 3'
            # designation_col = 'JC 100'
            # if key_5.currentIndex() == 0:
            # if designation_col[0] == 'Select Section':
            #     print(designation_col[1])
            # else:
            #     print(designation_col[0])
            # self.designPrefDialog.column_preferences(designation_col[0], table_c, material_grade)


        elif module == KEY_DISP_BASE_PLATE:
            bp_list = []
            anchor_dia = self.design_inputs[KEY_DIA_ANCHOR][0]
            anchor_typ = self.design_inputs[KEY_TYP_ANCHOR]
            designation_col = key_2.currentText()
            self.designPrefDialog.column_preferences(designation_col, table_1, material_grade)
            self.designPrefDialog.anchor_bolt_preferences(anchor_dia, anchor_typ)
            bp_material = tab_Base_Plate.findChild(QtWidgets.QWidget, KEY_BASE_PLATE_MATERIAL)
            bp_material.setText(str(material_grade))
            bp_fu = tab_Base_Plate.findChild(QtWidgets.QWidget, KEY_BASE_PLATE_FU)
            bp_list.append(bp_fu)
            bp_fu.setText(str(material.fu))
            bp_fy = tab_Base_Plate.findChild(QtWidgets.QWidget, KEY_BASE_PLATE_FY)
            bp_list.append(bp_fy)
            bp_fy.setText(str(material.fy))

            for bp in bp_list:
                if bp.text() != "":
                    self.designPrefDialog.fu_fy_validation_connect(bp_list, bp)


<<<<<<< HEAD
        elif module not in [KEY_DISP_COLUMNCOVERPLATE, KEY_DISP_BEAMCOVERPLATE, KEY_DISP_COMPRESSION, KEY_DISP_TENSION_WELDED, KEY_DISP_TENSION_BOLTED,
                            KEY_DISP_BASE_PLATE]:
=======

        elif module not in [KEY_DISP_COLUMNCOVERPLATE, KEY_DISP_BEAMCOVERPLATEWELD, KEY_DISP_BEAMCOVERPLATE, KEY_DISP_COMPRESSION, KEY_DISP_TENSION_BOLTED,
                            KEY_DISP_TENSION_WELDED, KEY_DISP_BASE_PLATE]:

>>>>>>> f6ddb666
            conn = key_1.currentText()

            if conn in VALUES_CONN_1:
                self.designPrefDialog.column_preferences(key_2.currentText(), table_1, material_grade)
                self.designPrefDialog.beam_preferences(key_3.currentText(), material_grade)
                column_material = tab_Column.findChild(QtWidgets.QWidget, KEY_SUPTNGSEC_MATERIAL)
                column_material.currentIndexChanged.connect(lambda: self.designPrefDialog.column_preferences(
                    key_2.currentText(), table_1, column_material.currentText()))
                beam_material = tab_Beam.findChild(QtWidgets.QWidget, KEY_SUPTDSEC_MATERIAL)
                beam_material.currentIndexChanged.connect(lambda: self.designPrefDialog.beam_preferences(
                    key_3.currentText(), beam_material.currentText()))

            elif conn in VALUES_CONN_2:
                self.designPrefDialog.ui.tabWidget.setTabText(
                    self.designPrefDialog.ui.tabWidget.indexOf(tab_Column), KEY_DISP_PRIBM)
                self.designPrefDialog.ui.tabWidget.setTabText(
                    self.designPrefDialog.ui.tabWidget.indexOf(tab_Beam), KEY_DISP_SECBM)
                self.designPrefDialog.column_preferences(key_2.currentText(), table_2, material_grade)
                self.designPrefDialog.beam_preferences(key_3.currentText(), material_grade)
                column_material = tab_Column.findChild(QtWidgets.QWidget, KEY_SUPTNGSEC_MATERIAL)
                column_material.currentIndexChanged.connect(lambda: self.designPrefDialog.column_preferences(
                    key_2.currentText(), table_2, column_material.currentText()))
                beam_material = tab_Beam.findChild(QtWidgets.QWidget, KEY_SUPTDSEC_MATERIAL)
                beam_material.currentIndexChanged.connect(lambda: self.designPrefDialog.beam_preferences(
                    key_3.currentText(), beam_material.currentText()))

    def create_design_report(self):
        self.create_report.show()

    def closeEvent(self, event):
        '''
        Closing module window.
        '''
        reply = QMessageBox.question(self, 'Message',
                                     "Are you sure you want to quit?", QMessageBox.Yes, QMessageBox.No)

        if reply == QMessageBox.Yes:
            self.closed.emit()
            event.accept()
        else:
            event.ignore()


from . import icons_rc
if __name__ == '__main__':
    # set_osdaglogger()

    import sys
    app = QtWidgets.QApplication(sys.argv)
    MainWindow = QtWidgets.QMainWindow()
    ui = Ui_ModuleWindow()
    ui.setupUi(MainWindow)
    MainWindow.show()
    sys.exit(app.exec_())<|MERGE_RESOLUTION|>--- conflicted
+++ resolved
@@ -1680,6 +1680,12 @@
             # if status is True and main.module == "Fin Plate":
             #     self.commLogicObj = cadconnection.commonfile(cadconnection, main.mainmodule, self.display, self.folder,
             #                                                  main.module)
+            if self.design_inputs[KEY_MODULE] == KEY_DISP_FINPLATE:
+                module_class = FinPlateConnection
+            elif self.design_inputs[KEY_MODULE] == KEY_DISP_CLEATANGLE:
+                module_class = CleatAngleConnection
+            elif self.design_inputs[KEY_MODULE] == KEY_DISP_BEAMCOVERPLATE:
+                module_class = BeamCoverPlate
 
 
             if status is True and (main.module == KEY_DISP_FINPLATE or main.module == KEY_DISP_BEAMCOVERPLATE or main.module == KEY_DISP_CLEATANGLE):
@@ -2082,12 +2088,10 @@
         material = Material(material_grade)
         tab_Bolt.findChild(QtWidgets.QWidget, KEY_DP_BOLT_MATERIAL_G_O).setText(str(material.fu))
         tab_Weld.findChild(QtWidgets.QWidget, KEY_DP_WELD_MATERIAL_G_O).setText(str(material.fu))
-<<<<<<< HEAD
+
 
         if module not in [KEY_DISP_BASE_PLATE,KEY_DISP_TENSION_BOLTED,KEY_DISP_TENSION_WELDED]:
-=======
-        if module not in [KEY_DISP_TENSION_BOLTED, KEY_DISP_TENSION_WELDED]:
->>>>>>> f6ddb666
+
             material_connector = tab_Connector.findChild(QtWidgets.QWidget, KEY_PLATE_MATERIAL)
             material_connector.setCurrentText(str(material_grade))
 
@@ -2191,15 +2195,12 @@
                     self.designPrefDialog.fu_fy_validation_connect(bp_list, bp)
 
 
-<<<<<<< HEAD
-        elif module not in [KEY_DISP_COLUMNCOVERPLATE, KEY_DISP_BEAMCOVERPLATE, KEY_DISP_COMPRESSION, KEY_DISP_TENSION_WELDED, KEY_DISP_TENSION_BOLTED,
-                            KEY_DISP_BASE_PLATE]:
-=======
-
-        elif module not in [KEY_DISP_COLUMNCOVERPLATE, KEY_DISP_BEAMCOVERPLATEWELD, KEY_DISP_BEAMCOVERPLATE, KEY_DISP_COMPRESSION, KEY_DISP_TENSION_BOLTED,
+
+
+        if module not in [KEY_DISP_COLUMNCOVERPLATE, KEY_DISP_BEAMCOVERPLATEWELD, KEY_DISP_BEAMCOVERPLATE, KEY_DISP_COMPRESSION, KEY_DISP_TENSION_BOLTED,
                             KEY_DISP_TENSION_WELDED, KEY_DISP_BASE_PLATE]:
 
->>>>>>> f6ddb666
+
             conn = key_1.currentText()
 
             if conn in VALUES_CONN_1:
