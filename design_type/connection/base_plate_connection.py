"""

@Author:    Danish Ansari - Osdag Team, IIT Bombay
@Co-author: Aditya Pawar, Project Intern, MIT College (Aurangabad)


@Module - Base Plate Connection
           - Pinned Base Plate (welded and bolted) [Axial + Shear]
           - Gusseted Base Plate [Moment (major and minor axis) + Axial + Shear]
           - Base Plate for hollow sections [Moment (major and minor axis) + Axial + Shear]


@Reference(s): 1) IS 800: 2007, General construction in steel - Code of practice (Third revision)
               2) IS 808: 1989, Dimensions for hot rolled steel beam, column, channel, and angle sections and
                                it's subsequent revision(s)
               3) IS 2062: 2011, Hot rolled medium and high tensile structural steel - specification
               4) IS 5624: 1993, Foundation bolts
               5) IS 456: 2000, Plain and reinforced concrete - code of practice
               6) Design of Steel Structures by N. Subramanian (Fifth impression, 2019, Chapter 15)
               7) Limit State Design of Steel Structures by S K Duggal (second edition, Chapter 11)

     other     8)  Column Bases - Omer Blodgett (chapter 3)
  references   9) AISC Design Guide 1 - Base Plate and Anchor Rod Design

"""

# Importing modules from the project directory

from design_type.connection.moment_connection import MomentConnection
from utils.common.is800_2007 import IS800_2007
from utils.common.other_standards import IS_5624_1993
from utils.common.component import *
from utils.common.material import *
from utils.common.common_calculation import *
from Common import *
from utils.common.load import Load
from utils.common.other_standards import *
from design_report.reportGenerator import save_html


import logging



class BasePlateConnection(MomentConnection, IS800_2007, IS_5624_1993, IS1367_Part3_2002, Column):
    """
    Perform stress analyses --> design base plate and anchor bolt--> provide connection detailing.

    Attributes:
                connectivity (str): type of base plate connection (pinned - welded, pinned - bolted,
                                    gusseted, hollow section).
                end_condition (str): assume end condition based on base plate type.
                    Assumption(s):
                                1) End condition is 'Pinned' for welded and bolted base plate.
                                2) End condition is 'Fixed' for gusseted and hollow section type base plate.

                column_section (str): column section [Ref: IS 808: 1989, and it's subsequent revision(s),
                                any new section data added by the user using the 'add section' feature from Osdag GUI.
                material (str): material grade of the column section [Ref: IS 2062: 2011, table 2].

                load_axial (float): Axial compressive load (concentric to column axis).
                load_shear (float): Shear/horizontal load.
                load_moment_major (float): Bending moment acting along the major (z-z) axis of the column.
                load_moment_minor (float): Bending moment acting along the minor (y-y) axis of the column.

                anchor_dia (str): diameter of the anchor bolt [Ref: IS 5624: 1993, page 5].
                anchor_type (str): type of the anchor bolt [Ref: IS 5624: 1993, Annex A, clause 4].

                footing_grade (str): grade of footing material (concrete) [Ref: IS 456: 2000, table 2].

                dp_column_designation (str): designation of the column as per IS 808.
                dp_column_type (str): type of manufacturing of the coulmn section (rolled, built-up, welded etc.).
                dp_column_source (str): source of the database of the column section.
                                        [Osdag/ResourceFiles/Database/Intg_osdag.sqite].
                dp_column_material (str): material grade of the column section [Ref: IS 2062: 2011].
                dp_column_fu (float): ultimate strength of the column section (default if not overwritten).
                dp_column_fy (float): yield strength of the column section (default if not overwritten).

                dp_bp_material (str): material grade of the base plate [Ref: IS 2062: 2011].
                dp_bp_fu (float): ultimate strength of the base plate (default if not overwritten).
                dp_bp_fy (float): yield strength of the base plate (default if not overwritten).
                    Assumption: The ultimate and yield strength values of base plare are assumed to be same as the
                                parent (column) material unless and untill overwritten in the design preferences,
                                with suitable validation.

                dp_anchor_designation (str): designation of the anchor bolt as per IS 5624: 1993, clause 5.
                dp_anchor_type (str): type of the anchor bolt [Ref: IS 5624: 1993, Annex A, clause 4].
                dp_anchor_hole (str): type of hole 'Standard' or 'Over-sized'.
                dp_anchor_fu_overwrite (float): ultimate strength of the anchor bolt corresponding to its grade.
                dp_anchor_friction (float): coefficient of friction between the anchor bolt and the footing material.

                dp_weld_fab (str): type of weld fabrication, 'Shop Weld' or 'Field Weld'.
                dp_weld_fu_overwrite (float): ultimate strength of the weld material.

                dp_detail_edge_type (str): type of edge preparation, 'a - hand flame cut' or 'b - Machine flame cut'.
                dp_detail_is_corrosive (str): is environment corrosive, 'Yes' or 'No'.

                dp_design_method (str): design philosophy used 'Limit State Design'.
                dp_bp_method (str): analysis method used for base plate 'Effective Area Method'

                gamma_m0 (float): partial safety factor for material - resistance governed by yielding or buckling.
                gamma_m1 (float): partial safety factor for material - resistance governed by ultimate stress.
                gamma_mb (float): partial safety factor for material - resistance of connection - bolts.
                gamma_mw (float): partial safety factor for material - resistance of connection - weld.

                bearing_strength_concrete (float)

    """

    def __init__(self):
        """Initialize all attributes."""
        super(BasePlateConnection, self).__init__()

        # attributes for input dock UI
        self.connectivity = ""
        self.end_condition = ""
        self.column_section = ""
        self.material = ""

        self.load_axial = 0.0
        self.load_shear = 0.0
        self.load_moment_major = 0.0
        self.load_moment_minor = 0.0

        self.anchor_dia = []
        self.anchor_type = ""
        self.anchor_grade = []
        self.anchor_fu_fy = []

        self.footing_grade = 0.0

        self.weld_type = 'Butt Weld'

        # attributes for design preferences
        self.dp_column_designation = ""  # dp for column
        self.dp_column_type = ""
        self.dp_column_source = ""
        self.dp_column_material = ""
        self.dp_column_fu = 0.0
        self.dp_column_fy = 0.0

        self.dp_bp_material = ""  # dp for base plate
        self.dp_bp_fu = 0.0
        self.dp_bp_fy = 0.0

        self.dp_anchor_designation = ""  # dp for anchor bolt
        self.dp_anchor_type = ""
        self.dp_anchor_hole = "Standard"
        self.dp_anchor_length = 0
        self.dp_anchor_fu_overwrite = 0.0
        self.dp_anchor_friction = 0.0

        self.dp_weld_fab = "Shop Weld"  # dp for weld
        self.dp_weld_fu_overwrite = 0.0

        self.dp_detail_edge_type = "b - Machine flame cut"  # dp for detailing
        self.dp_detail_is_corrosive = "No"

        self.dp_design_method = "Limit State Design"  # dp for design
        self.dp_bp_method = "Effective Area Method"

        # other attributes
        self.gamma_m0 = 0.0
        self.gamma_m1 = 0.0
        self.gamma_mb = 0.0
        self.gamma_mw = 0.0

        # self.column_properties = Column(designation=self.dp_column_designation, material_grade=self.dp_column_material)
        self.column_D = 0.0
        self.column_bf = 0.0
        self.column_tf = 0.0
        self.column_tw = 0.0
        self.column_r1 = 0.0
        self.column_r2 = 0.0

        self.bearing_strength_concrete = 0.0
        self.w = 0.0
        self.min_area_req = 0.0
        self.effective_bearing_area = 0.0
        self.projection = 0.0
        self.plate_thk = 0.0
        self.standard_plate_thk = []
        self.neglect_anchor_dia = []
        self.anchor_bolt = ''
        self.anchor_dia_provided = 'M8'
        self.anchor_length_min = 1
        self.anchor_length_max = 1
        self.anchor_length_provided = 1
        self.anchor_nos_provided = 0
        self.anchor_hole_dia = 0.0
        self.bp_length_min = 0.0
        self.bp_width_min = 0.0
        self.bp_length_provided = 0.0
        self.bp_width_provided = 0.0
        self.end_distance = 0.0
        self.end_distance_max = 0.0
        self.edge_distance = 0.0
        self.edge_distance_max = 0.0
        self.pitch_distance = 0.0
        self.gauge_distance = 0.0
        self.bp_area_provided = 0.0
        self.anchor_area = self.bolt_area(self.table1(self.anchor_dia_provided)[0])  # TODO check if this works
        self.shear_capacity_anchor = 0.0
        self.bearing_capacity_anchor = 0.0
        self.anchor_capacity = 0.0
        self.combined_capacity_anchor = 0.0

        self.length_available_total = 0.0
        self.effective_length_flange = 0.0
        self.total_eff_len_gusset_available = 0.0
        self.effective_length_web = 0.0
        self.load_axial_flange = 0.0
        self.load_axial_web = 0.0
        self.strength_unit_len_flange = 0.0
        self.strength_unit_len_web = 0.0
        self.weld_size = 0.0
        self.weld_size_flange = 0.0
        self.weld_size_web = 0.0
        self.gusset_along_flange = 'No'
        self.gusset_along_web = 'No'
        self.gusset_plate_length = 0.0
        self.stiffener_plate_length = 0.0
        self.gusset_outstand_length = 0.0
        self.stiffener_outstand_length = 0.0
        self.gusset_fy = self.dp_column_fy
        self.stiffener_fy = self.dp_column_fy
        self.epsilon = 1
        self.gusset_plate_thick = 0.0
        self.stiffener_plate_thick = 0.0
        self.gusset_plate_height = 0.0
        self.stiffener_plate_height = 0.0

        self.shear_on_gusset = 0.0
        self.moment_on_gusset = 0.0
        self.shear_capacity_gusset = 0.0
        self.z_e_gusset = 0.0
        self.moment_capacity_gusset = 0.0

        self.shear_on_stiffener = 0.0
        self.moment_on_stiffener = 0.0
        self.shear_capacity_stiffener = 0.0
        self.z_e_stiffener = 0.0
        self.moment_capacity_stiffener = 0.0

        self.weld_size_gusset = 0.0
        self.weld_size_gusset_vertical = 0.0
        self.weld_size_stiffener = 0.0

        self.eccentricity_zz = 0.0
        self.sigma_max_zz = 0.0
        self.sigma_min_zz = 0.0
        self.critical_xx = 0.0
        self.sigma_xx = 0.0
        self.ze_zz = 0.0
        self.critical_M_xx = 0.0
        self.n = 1
        self.anchor_area_tension = 0.0
        self.f = 0.0
        self.y = 0.0
        self.tension_demand_anchor = 0.0
        self.tension_capacity_anchor = 0.0
        self.tension_bolts_req = 1

        self.safe = True

    def set_osdaglogger(key):
        """
        Set logger for Base Plate Module.
        """
        global logger
        logger = logging.getLogger('osdag')

        logger.setLevel(logging.DEBUG)
        handler = logging.StreamHandler()
        formatter = logging.Formatter(fmt='%(asctime)s - %(name)s - %(levelname)s - %(message)s', datefmt='%H:%M:%S')

        handler.setFormatter(formatter)
        logger.addHandler(handler)
        handler = logging.FileHandler('logging_text.log')

        formatter = logging.Formatter(fmt='%(asctime)s - %(name)s - %(levelname)s - %(message)s', datefmt='%H:%M:%S')
        handler.setFormatter(formatter)
        logger.addHandler(handler)

        if key is not None:
            handler = OurLog(key)
            formatter = logging.Formatter(fmt='%(asctime)s - %(name)s - %(levelname)s - %(message)s', datefmt='%H:%M:%S')
            handler.setFormatter(formatter)
            logger.addHandler(handler)

    def module_name(self):
        """
        Call the Base Plate Module key for displaying the module name.
        """
        return KEY_DISP_BASE_PLATE

    def input_values(self, existingvalues={}):
        """
        Return a-list of tuple, used to create the Base Plate input dock U.I in Osdag design window.
        """

        self.module = KEY_DISP_BASE_PLATE

        options_list = []

        if KEY_DISP_CONN in existingvalues:
            existingvalue_key_conn = existingvalues[KEY_DISP_CONN]
        else:
            existingvalue_key_conn = ''

        if KEY_SUPTNGSEC in existingvalues:  # this might not be required
            existingvalue_key_suptngsec = existingvalues[KEY_SUPTNGSEC]
        else:
            existingvalue_key_suptngsec = ''

        if KEY_SUPTDSEC in existingvalues:
            existingvalue_key_suptdsec = existingvalues[KEY_SUPTDSEC]
        else:
            existingvalue_key_suptdsec = ''

        if KEY_MATERIAL in existingvalues:
            existingvalue_key_mtrl = existingvalues[KEY_MATERIAL]
        else:
            existingvalue_key_mtrl = ''

        if KEY_AXIAL in existingvalues:
            existingvalue_key_axial = existingvalues[KEY_AXIAL]
        else:
            existingvalue_key_axial = ''

        if KEY_MOMENT in existingvalues:
            existingvalue_key_versh = existingvalues[KEY_MOMENT]
        else:
            existingvalue_key_versh = ''

        if KEY_SHEAR in existingvalues:
            existingvalue_key_versh = existingvalues[KEY_SHEAR]
        else:
            existingvalue_key_versh = ''

        if KEY_DIA_ANCHOR in existingvalues:
            existingvalue_key_d = existingvalues[KEY_DIA_ANCHOR]
        else:
            existingvalue_key_d = ''

        # if KEY_TYP in existingvalues:
        #     existingvalue_key_typ = existingvalues[KEY_TYP]
        # else:
        #     existingvalue_key_typ = ''

        # if KEY_GRD in existingvalues:
        #     existingvalue_key_grd = existingvalues[KEY_GRD]
        # else:
        #     existingvalue_key_grd = ''

        t1 = (None, DISP_TITLE_CM, TYPE_TITLE, None, None)
        options_list.append(t1)

        t2 = (KEY_MODULE, KEY_DISP_BASE_PLATE, TYPE_MODULE, None, None)
        options_list.append(t2)

        t3 = (KEY_CONN, KEY_DISP_CONN, TYPE_COMBOBOX, existingvalue_key_conn, VALUES_CONN_BP)
        options_list.append(t3)

        t4 = (KEY_IMAGE, None, TYPE_IMAGE, None, "./ResourceFiles/images/base_plate.png")
        options_list.append(t4)

        t5 = (KEY_END_CONDITION, KEY_DISP_END_CONDITION, TYPE_NOTE, existingvalue_key_conn, 'Pinned')
        options_list.append(t5)

        t6 = (KEY_SUPTNGSEC, KEY_DISP_COLSEC, TYPE_COMBOBOX, existingvalue_key_suptngsec,
              connectdb("Columns"))  # this might not be required
        options_list.append(t6)

        # t4 = (KEY_SUPTDSEC, KEY_DISP_BEAMSEC, TYPE_COMBOBOX, existingvalue_key_suptdsec, connectdb("Columns"))
        # options_list.append(t4)

        t7 = (KEY_MATERIAL, KEY_DISP_MATERIAL, TYPE_COMBOBOX, existingvalue_key_mtrl, VALUES_MATERIAL)
        options_list.append(t7)

        t8 = (None, DISP_TITLE_FSL, TYPE_TITLE, None, None)
        options_list.append(t8)

        t9 = (KEY_AXIAL, KEY_DISP_AXIAL, TYPE_TEXTBOX, existingvalue_key_axial, None)
        options_list.append(t9)

        t10 = (KEY_SHEAR, KEY_DISP_SHEAR, TYPE_TEXTBOX, existingvalue_key_versh, None)
        options_list.append(t10)

        t11 = (KEY_MOMENT, KEY_DISP_MOMENT, '', existingvalue_key_axial, None)
        options_list.append(t11)

        t12 = (KEY_MOMENT_MAJOR, KEY_DISP_MOMENT_MAJOR, TYPE_TEXTBOX, existingvalue_key_conn, None)
        options_list.append(t12)

        t13 = (KEY_MOMENT_MINOR, KEY_DISP_MOMENT_MINOR, TYPE_TEXTBOX, existingvalue_key_conn, None)
        options_list.append(t13)

        t14 = (None, DISP_TITLE_ANCHOR_BOLT, TYPE_TITLE, None, None)
        options_list.append(t14)

        t15 = (KEY_DIA_ANCHOR, KEY_DISP_DIA_ANCHOR, TYPE_COMBOBOX_CUSTOMIZED, existingvalue_key_d, VALUES_DIA_ANCHOR)
        options_list.append(t15)

        t16 = (KEY_TYP_ANCHOR, KEY_DISP_TYP_ANCHOR, TYPE_COMBOBOX, existingvalue_key_d, VALUES_TYP_ANCHOR)
        options_list.append(t16)

        t17 = (KEY_GRD_ANCHOR, KEY_DISP_GRD_ANCHOR, TYPE_COMBOBOX_CUSTOMIZED, existingvalue_key_d, VALUES_GRD_ANCHOR)
        options_list.append(t17)

        t18 = (None, DISP_TITLE_FOOTING, TYPE_TITLE, None, None)
        options_list.append(t18)

        t19 = (KEY_GRD_FOOTING, KEY_DISP_GRD_FOOTING, TYPE_COMBOBOX, existingvalue_key_d, VALUES_GRD_FOOTING)
        options_list.append(t19)

        t20 = (None, DISP_TITLE_WELD, TYPE_TITLE, None)
        options_list.append(t20)

        t21 = (KEY_WELD_TYPE, KEY_DISP_WELD_TYPE, TYPE_COMBOBOX, existingvalue_key_d, VALUES_WELD_TYPE)
        options_list.append(t21)

        # t11 = (KEY_TYP, KEY_DISP_TYP, TYPE_COMBOBOX, existingvalue_key_typ, VALUES_TYP)
        # options_list.append(t11)

        # t12 = (KEY_GRD, KEY_DISP_GRD, TYPE_COMBOBOX_CUSTOMIZED, existingvalue_key_grd, VALUES_GRD)
        # options_list.append(t12)

        # t13 = (None, DISP_TITLE_PLATE, TYPE_TITLE, None, None)
        # options_list.append(t13)

        # t14 = (KEY_PLATETHK, KEY_DISP_PLATETHK, TYPE_COMBOBOX_CUSTOMIZED, existingvalue_key_platethk, VALUES_PLATETHK)
        # options_list.append(t14)

        return options_list

    def output_values(self, flag):
        out_list = []

        t1 = (None, DISP_TITLE_ANCHOR_BOLT, TYPE_TITLE, None)
        out_list.append(t1)

        t2 = (KEY_DIA_ANCHOR, KEY_DISP_DIA_ANCHOR, TYPE_TEXTBOX, self.anchor_dia_provided if flag else '')
        out_list.append(t2)

        t3 = (KEY_GRD_ANCHOR, KEY_DISP_GRD_ANCHOR, TYPE_TEXTBOX, self.anchor_grade if flag else '')
        out_list.append(t3)

        t4 = (KEY_DP_ANCHOR_BOLT_LENGTH, KEY_DISP_DP_ANCHOR_BOLT_LENGTH, TYPE_TEXTBOX,
              self.anchor_length_provided if flag else '')
        out_list.append(t4)

        t5 = (KEY_OUT_ANCHOR_BOLT_SHEAR, KEY_OUT_DISP_ANCHOR_BOLT_SHEAR, TYPE_TEXTBOX,
              self.shear_capacity_anchor if flag else '')
        out_list.append(t5)

        t6 = (KEY_OUT_ANCHOR_BOLT_BEARING, KEY_OUT_DISP_ANCHOR_BOLT_BEARING, TYPE_TEXTBOX,
              self.bearing_capacity_anchor if flag else '')
        out_list.append(t6)

        t7 = (KEY_OUT_ANCHOR_BOLT_CAPACITY, KEY_OUT_DISP_ANCHOR_BOLT_CAPACITY, TYPE_TEXTBOX,
              self.anchor_capacity if flag else '')
        out_list.append(t7)

        t8 = (KEY_OUT_ANCHOR_BOLT_COMBINED, KEY_OUT_DISP_ANCHOR_BOLT_COMBINED, TYPE_TEXTBOX,
              self.combined_capacity_anchor if flag else '')
        out_list.append(t8)

        t20 = (KEY_OUT_ANCHOR_BOLT_TENSION, KEY_OUT_DISP_ANCHOR_BOLT_TENSION, TYPE_TEXTBOX,
               self.tension_capacity_anchor if flag and self.connectivity == 'Gusseted Base Plate' else '')
        out_list.append(t20)

        t9 = (None, KEY_DISP_BASE_PLATE, TYPE_TITLE, None)
        out_list.append(t9)

        t10 = (KEY_OUT_BASEPLATE_THICKNNESS, KEY_OUT_DISP_BASEPLATE_THICKNNESS, TYPE_TEXTBOX,
               self.plate_thk if flag else '')
        out_list.append(t10)

        t11 = (KEY_OUT_BASEPLATE_LENGTH, KEY_OUT_DISP_BASEPLATE_LENGTH, TYPE_TEXTBOX,
               self.bp_length_provided if flag else '')
        out_list.append(t11)

        t12 = (KEY_OUT_BASEPLATE_WIDTH, KEY_OUT_DISP_BASEPLATE_WIDTH, TYPE_TEXTBOX,
               self.bp_width_provided if flag else '')
        out_list.append(t12)

        t13 = (None, DISP_TITLE_DETAILING, TYPE_TITLE, None)
        out_list.append(t13)

        t14 = (KEY_OUT_DETAILING_NO_OF_ANCHOR_BOLT, KEY_OUT_DISP_DETAILING_NO_OF_ANCHOR_BOLT, TYPE_TEXTBOX,
               self.anchor_nos_provided if flag else '')
        out_list.append(t14)

        t21 = (KEY_OUT_DETAILING_PITCH_DISTANCE, KEY_OUT_DISP_DETAILING_PITCH_DISTANCE, TYPE_TEXTBOX,
               self.end_distance if flag else '')
        out_list.append(t21)

        t22 = (KEY_OUT_DETAILING_GAUGE_DISTANCE, KEY_OUT_DISP_DETAILING_GAUGE_DISTANCE, TYPE_TEXTBOX,
               self.end_distance if flag else '')
        out_list.append(t22)

        t15 = (KEY_OUT_DETAILING_END_DISTANCE, KEY_OUT_DISP_DETAILING_END_DISTANCE, TYPE_TEXTBOX,
               self.end_distance if flag else '')
        out_list.append(t15)

        t16 = (KEY_OUT_DETAILING_EDGE_DISTANCE, KEY_OUT_DISP_DETAILING_EDGE_DISTANCE, TYPE_TEXTBOX,
               self.edge_distance if flag else '')
        out_list.append(t16)

        t17 = (KEY_OUT_DETAILING_PROJECTION, KEY_OUT_DISP_DETAILING_PROJECTION, TYPE_TEXTBOX,
               self.projection if flag and self.connectivity == 'Welded-Slab Base' else '')
        out_list.append(t17)

        t23 = (None, DISP_TITLE_GUSSET_PLATE, TYPE_TITLE, None)
        out_list.append(t23)

        t24 = (KEY_OUT_GUSSET_PLATE_THICKNNESS, KEY_OUT_DISP_GUSSET_PLATE_THICKNESS, TYPE_TEXTBOX,
               self.gusset_plate_thick if flag and self.gusset_along_flange == 'Yes' else '')
        out_list.append(t24)

        t25 = (KEY_OUT_GUSSET_PLATE_SHEAR_DEMAND, KEY_OUT_DISP_GUSSET_PLATE_SHEAR_DEMAND, TYPE_TEXTBOX,
               self.shear_on_gusset if flag and self.gusset_along_flange == 'Yes' else '')
        out_list.append(t25)

        t26 = (KEY_OUT_GUSSET_PLATE_SHEAR, KEY_OUT_DISP_GUSSET_PLATE_SHEAR, TYPE_TEXTBOX,
               self.shear_capacity_gusset if flag and self.gusset_along_flange == 'Yes' else '')
        out_list.append(t26)

        t27 = (KEY_OUT_GUSSET_PLATE_MOMENT_DEMAND, KEY_OUT_DISP_GUSSET_PLATE_MOMENT_DEMAND, TYPE_TEXTBOX,
               self.moment_on_gusset if flag and self.gusset_along_flange == 'Yes' else '')
        out_list.append(t27)

        t28 = (KEY_OUT_GUSSET_PLATE_MOMENT, KEY_OUT_DISP_GUSSET_PLATE_MOMENT, TYPE_TEXTBOX,
               self.moment_capacity_gusset if flag and self.gusset_along_flange == 'Yes' else '')
        out_list.append(t28)

        t29 = (None, DISP_TITLE_STIFFENER_PLATE, TYPE_TITLE, None)
        out_list.append(t29)

        t30 = (KEY_OUT_STIFFENER_PLATE_THICKNNESS, KEY_OUT_DISP_STIFFENER_PLATE_THICKNESS, TYPE_TEXTBOX,
               self.stiffener_plate_thick if flag and self.gusset_along_web == 'Yes' else '')
        out_list.append(t30)

        t31 = (KEY_OUT_STIFFENER_PLATE_SHEAR_DEMAND, KEY_OUT_DISP_STIFFENER_PLATE_SHEAR_DEMAND, TYPE_TEXTBOX,
               self.shear_on_stiffener if flag and self.gusset_along_web == 'Yes' else '')
        out_list.append(t31)

        t32 = (KEY_OUT_STIFFENER_PLATE_SHEAR, KEY_OUT_DISP_STIFFENER_PLATE_SHEAR, TYPE_TEXTBOX,
               self.shear_capacity_stiffener if flag and self.gusset_along_web == 'Yes' else '')
        out_list.append(t32)

        t33 = (KEY_OUT_STIFFENER_PLATE_MOMENT_DEMAND, KEY_OUT_DISP_STIFFENER_PLATE_MOMENT_DEMAND, TYPE_TEXTBOX,
               self.moment_on_stiffener if flag and self.gusset_along_web == 'Yes' else '')
        out_list.append(t33)

        t34 = (KEY_OUT_STIFFENER_PLATE_MOMENT, KEY_OUT_DISP_STIFFENER_PLATE_MOMENT, TYPE_TEXTBOX,
               self.moment_capacity_stiffener if flag and self.gusset_along_web == 'Yes' else '')
        out_list.append(t34)

        t18 = (None, DISP_TITLE_WELD, TYPE_TITLE, None)
        out_list.append(t18)

        # t19 = (KEY_OUT_WELD_SIZE, KEY_OUT_DISP_WELD_SIZE, TYPE_TEXTBOX,
        #        self.weld_size if flag and self.weld_type != 'Butt Weld' else '')
        # out_list.append(t19)

        t20 = (KEY_OUT_WELD_SIZE_FLANGE, KEY_OUT_DISP_WELD_SIZE_FLANGE, TYPE_TEXTBOX,
               self.weld_size_flange if flag and self.weld_type != 'Butt Weld' else '')
        out_list.append(t20)

        t21 = (KEY_OUT_WELD_SIZE_WEB, KEY_OUT_DISP_WELD_SIZE_WEB, TYPE_TEXTBOX,
               self.weld_size_web if flag and self.weld_type != 'Butt Weld' else '')
        out_list.append(t21)

        t22 = (KEY_OUT_WELD_SIZE_STIFFENER, KEY_OUT_DISP_WELD_SIZE_STIFFENER, TYPE_TEXTBOX,
               self.weld_size_stiffener if flag and self.weld_type != 'Butt Weld' and self.gusset_along_flange == 'Yes' else '')
        out_list.append(t22)

        return out_list

    def major_minor(self):
        if self in ['Bolted-Slab Base', 'Gusseted Base Plate', 'Hollow Section']:
            return True
        else:
            return False

    def label_end_condition(self):
        if self in ['Gusseted Base Plate', 'Hollow Section']:
            return 'Fixed'
        else:
            return 'Pinned'

    def out_weld(self):
        if self == 'Butt Weld':
            return True
        else:
            return False

    def out_anchor_tension(self):
        if self != 'Gusseted Base Plate':
            return True
        else:
            return False

    def out_detail_projection(self):
        if self != 'Welded-Slab Base':
            return True
        else:
            return False

    def out_anchor_combined(self):
        if self != 'Welded-Slab Base':
            return True
        else:
            return False

    def input_value_changed(self):

        lst = []

        t1 = (KEY_CONN, KEY_MOMENT_MAJOR, TYPE_TEXTBOX, self.major_minor)
        lst.append(t1)

        t2 = (KEY_CONN, KEY_MOMENT_MINOR, TYPE_TEXTBOX, self.major_minor)
        lst.append(t2)

        t3 = (KEY_CONN, KEY_END_CONDITION, TYPE_NOTE, self.label_end_condition)
        lst.append(t3)

        # t4 = (KEY_WELD_TYPE, KEY_OUT_WELD_SIZE, TYPE_OUT_DOCK, self.out_weld)
        # lst.append(t4)
        #
        # t5 = (KEY_WELD_TYPE, KEY_OUT_WELD_SIZE, TYPE_OUT_LABEL, self.out_weld)
        # lst.append(t5)

        t12 = (KEY_WELD_TYPE, KEY_OUT_WELD_SIZE_FLANGE, TYPE_OUT_DOCK, self.out_weld)
        lst.append(t12)

        t13 = (KEY_WELD_TYPE, KEY_OUT_WELD_SIZE_FLANGE, TYPE_OUT_LABEL, self.out_weld)
        lst.append(t13)

        t14 = (KEY_WELD_TYPE, KEY_OUT_WELD_SIZE_WEB, TYPE_OUT_DOCK, self.out_weld)
        lst.append(t14)

        t15 = (KEY_WELD_TYPE, KEY_OUT_WELD_SIZE_WEB, TYPE_OUT_LABEL, self.out_weld)
        lst.append(t15)

        t16 = (KEY_WELD_TYPE, KEY_OUT_WELD_SIZE_STIFFENER, TYPE_OUT_DOCK, self.out_weld)
        lst.append(t16)

        t17 = (KEY_WELD_TYPE, KEY_OUT_WELD_SIZE_STIFFENER, TYPE_OUT_LABEL, self.out_weld)
        lst.append(t17)

        t6 = (KEY_CONN, KEY_OUT_ANCHOR_BOLT_TENSION, TYPE_OUT_DOCK, self.out_anchor_tension)
        lst.append(t6)

        t7 = (KEY_CONN, KEY_OUT_ANCHOR_BOLT_TENSION, TYPE_OUT_LABEL, self.out_anchor_tension)
        lst.append(t7)

        t8 = (KEY_CONN, KEY_OUT_DETAILING_PROJECTION, TYPE_OUT_DOCK, self.out_detail_projection)
        lst.append(t8)

        t9 = (KEY_CONN, KEY_OUT_DETAILING_PROJECTION, TYPE_OUT_LABEL, self.out_detail_projection)
        lst.append(t9)

        t10 = (KEY_CONN, KEY_OUT_ANCHOR_BOLT_COMBINED, TYPE_OUT_DOCK, self.out_anchor_combined)
        lst.append(t10)

        t11 = (KEY_CONN, KEY_OUT_ANCHOR_BOLT_COMBINED, TYPE_OUT_LABEL, self.out_anchor_combined)
        lst.append(t11)

        return lst

    @staticmethod
    def diam_bolt_customized():
        c = connectdb2()
        return c

    @staticmethod
    def grdval_customized():
        b = VALUES_GRD_CUSTOMIZED
        return b

    def customized_input(self):

        list1 = []
        t1 = (KEY_DIA_ANCHOR, self.diam_bolt_customized)
        list1.append(t1)
        t2 = (KEY_GRD_ANCHOR, self.grdval_customized)
        list1.append(t2)

        return list1

    def func_for_validation(self, design_dictionary):
        all_errors = []
        self.design_status = False
        flag = False
        option_list = self.input_values(self)
        missing_fields_list = []
        if design_dictionary[KEY_CONN] == 'Welded-Slab Base':
            design_dictionary[KEY_MOMENT_MAJOR] = 'Disabled'
            design_dictionary[KEY_MOMENT_MINOR] = 'Disabled'
        for option in option_list:
            if option[2] == TYPE_TEXTBOX:
                if design_dictionary[option[0]] == '':
                    missing_fields_list.append(option[1])
            elif option[2] == TYPE_COMBOBOX and option[0] != KEY_CONN:
                val = option[4]
                if design_dictionary[option[0]] == val[0]:
                    missing_fields_list.append(option[1])
            elif option[2] == TYPE_COMBOBOX_CUSTOMIZED:
                if design_dictionary[option[0]] == []:
                    missing_fields_list.append(option[1])

        if len(missing_fields_list) > 0:
            error = self.generate_missing_fields_error_string(self,missing_fields_list)
            all_errors.append(error)
            # flag = False
        else:
            flag = True

        if flag:
            print(design_dictionary)
            # self.set_input_values(self, design_dictionary)
            self.bp_parameters(self, design_dictionary)
        else:
            all_errors



    def tab_list(self):
        self.design_button_status = False

        tabs = []

        t0 = (KEY_DISP_COLSEC, TYPE_TAB_1, self.tab_column_section)
        tabs.append(t0)

        t5 = ("Base Plate", TYPE_TAB_2, self.tab_bp)
        tabs.append(t5)

        t1 = ("Anchor Bolt", TYPE_TAB_2, self.anchor_bolt_values)
        tabs.append(t1)

        t2 = ("Weld", TYPE_TAB_2, self.weld_values)
        tabs.append(t2)

        t3 = ("Detailing", TYPE_TAB_2, self.detailing_values)
        tabs.append(t3)

        t4 = ("Design", TYPE_TAB_2, self.design_values)
        tabs.append(t4)

        # t5 = ("Connector", TYPE_TAB_2, self.connector_values)
        # tabs.append(t5)

        return tabs

    @staticmethod
    def anchor_bolt_values():
        anchor_bolt = []

        t1 = (KEY_DP_ANCHOR_BOLT_DESIGNATION, KEY_DISP_DESIGNATION, TYPE_TEXTBOX, '')
        anchor_bolt.append(t1)

        t2 = (KEY_DP_ANCHOR_BOLT_TYPE, KEY_DISP_DP_ANCHOR_BOLT_TYPE, TYPE_TEXTBOX, '')
        anchor_bolt.append(t2)

        t3 = (KEY_DP_ANCHOR_BOLT_GALVANIZED, KEY_DISP_DP_ANCHOR_BOLT_GALVANIZED, TYPE_COMBOBOX, ['Yes', 'No'])
        anchor_bolt.append(t3)

        t4 = (
            KEY_DP_ANCHOR_BOLT_HOLE_TYPE, KEY_DISP_DP_ANCHOR_BOLT_HOLE_TYPE, TYPE_COMBOBOX, ['Standard', 'Over-sized'])
        anchor_bolt.append(t4)

        t5 = (KEY_DP_ANCHOR_BOLT_LENGTH, KEY_DISP_DP_ANCHOR_BOLT_LENGTH, TYPE_TEXTBOX, '')
        anchor_bolt.append(t5)

        t6 = (KEY_DP_ANCHOR_BOLT_MATERIAL_G_O, KEY_DISP_DP_ANCHOR_BOLT_MATERIAL_G_O, TYPE_TEXTBOX, '')
        anchor_bolt.append(t6)

        t7 = (KEY_DP_ANCHOR_BOLT_FRICTION, KEY_DISP_DP_ANCHOR_BOLT_FRICTION, TYPE_TEXTBOX, '0.30')
        anchor_bolt.append(t7)

        return anchor_bolt

    @staticmethod
    def tab_bp():
        tab_bp = []
        t1 = (KEY_BASE_PLATE_MATERIAL, KEY_DISP_BASE_PLATE_MATERIAL, TYPE_TEXTBOX, None)
        tab_bp.append(t1)

        t2 = (KEY_BASE_PLATE_FU, KEY_DISP_BASE_PLATE_FU, TYPE_TEXTBOX, None)
        tab_bp.append(t2)

        t3 = (KEY_BASE_PLATE_FY, KEY_DSIP_BASE_PLATE_FY, TYPE_TEXTBOX, None)
        tab_bp.append(t3)

        return tab_bp

    @staticmethod
    def detailing_values():
        detailing = []

        t1 = (KEY_DP_DETAILING_EDGE_TYPE, KEY_DISP_DP_DETAILING_EDGE_TYPE, TYPE_COMBOBOX, [
            'a - Sheared or hand flame cut', 'b - Rolled, machine-flame cut, sawn and planed'])
        detailing.append(t1)

        t3 = (KEY_DP_DETAILING_CORROSIVE_INFLUENCES, KEY_DISP_DP_DETAILING_CORROSIVE_INFLUENCES, TYPE_COMBOBOX,
              ['No', 'Yes'])
        detailing.append(t3)

        t4 = ["textBrowser", "", TYPE_TEXT_BROWSER, DETAILING_DESCRIPTION]
        detailing.append(t4)

        return detailing

    @staticmethod
    def design_values():

        design = []

        t1 = (KEY_DP_DESIGN_METHOD, KEY_DISP_DP_DESIGN_METHOD, TYPE_COMBOBOX, ['Limit State Design',
                                                                               'Limit State (Capacity based) Design',
                                                                               'Working Stress Design'])
        design.append(t1)

        t2 = (KEY_DP_DESIGN_BASE_PLATE, KEY_DISP_DP_DESIGN_BASE_PLATE, TYPE_COMBOBOX, ['Effective Area Method'])
        design.append(t2)

        return design

    @staticmethod
    def tab_column_section():
        supporting_section = []
        t1 = (KEY_SUPTNGSEC_DESIGNATION, KEY_DISP_SUPTNGSEC_DESIGNATION, TYPE_TEXTBOX, None)
        supporting_section.append(t1)

        t2 = (None, KEY_DISP_MECH_PROP, TYPE_TITLE, None)
        supporting_section.append(t2)

        # material = connectdb("Material", call_type="popup")
        # material.append('Custom')
        t34 = (KEY_SUPTNGSEC_MATERIAL, KEY_DISP_MATERIAL, TYPE_TEXTBOX, None)
        supporting_section.append(t34)

        # t3 = (KEY_SUPTNGSEC_FU, KEY_DISP_SUPTNGSEC_FU, TYPE_TEXTBOX, None)
        # supporting_section.append(t3)

        # t4 = (KEY_SUPTNGSEC_FY, KEY_DISP_SUPTNGSEC_FY, TYPE_TEXTBOX, None)
        # supporting_section.append(t4)

        t5 = (None, KEY_DISP_DIMENSIONS, TYPE_TITLE, None)
        supporting_section.append(t5)

        t6 = (KEY_SUPTNGSEC_DEPTH, KEY_DISP_SUPTNGSEC_DEPTH, TYPE_TEXTBOX, None)
        supporting_section.append(t6)

        t7 = (KEY_SUPTNGSEC_FLANGE_W, KEY_DISP_SUPTNGSEC_FLANGE_W, TYPE_TEXTBOX, None)
        supporting_section.append(t7)

        t8 = (KEY_SUPTNGSEC_FLANGE_T, KEY_DISP_SUPTNGSEC_FLANGE_T, TYPE_TEXTBOX, None)
        supporting_section.append(t8)

        t9 = (KEY_SUPTNGSEC_WEB_T, KEY_DISP_SUPTNGSEC_WEB_T, TYPE_TEXTBOX, None)
        supporting_section.append(t9)

        t10 = (KEY_SUPTNGSEC_FLANGE_S, KEY_DISP_SUPTNGSEC_FLANGE_S, TYPE_TEXTBOX, None)
        supporting_section.append(t10)

        t11 = (KEY_SUPTNGSEC_ROOT_R, KEY_DISP_SUPTNGSEC_ROOT_R, TYPE_TEXTBOX, None)
        supporting_section.append(t11)

        t12 = (KEY_SUPTNGSEC_TOE_R, KEY_DISP_SUPTNGSEC_TOE_R, TYPE_TEXTBOX, None)
        supporting_section.append(t12)

        t13 = (None, None, TYPE_BREAK, None)
        supporting_section.append(t13)

        t14 = (KEY_SUPTNGSEC_TYPE, KEY_DISP_SUPTNGSEC_TYPE, TYPE_COMBOBOX, ['Rolled', 'Welded'])
        supporting_section.append(t14)

        # t18 = (None, None, TYPE_ENTER, None)
        # supporting_section.append(t18)

        t18 = (None, None, TYPE_ENTER, None)
        supporting_section.append(t18)

        t3 = (KEY_SUPTNGSEC_FU, KEY_DISP_SUPTNGSEC_FU, TYPE_TEXTBOX, None)
        supporting_section.append(t3)

        # t15 = (KEY_SUPTNGSEC_MOD_OF_ELAST, KEY_SUPTNGSEC_DISP_MOD_OF_ELAST, TYPE_TEXTBOX, None)
        # supporting_section.append(t15)
        #
        # t16 = (KEY_SUPTNGSEC_MOD_OF_RIGID, KEY_SUPTNGSEC_DISP_MOD_OF_RIGID, TYPE_TEXTBOX, None)
        # supporting_section.append(t16)

        t17 = (None, KEY_DISP_SEC_PROP, TYPE_TITLE, None)
        supporting_section.append(t17)

        t18 = (KEY_SUPTNGSEC_MASS, KEY_DISP_SUPTNGSEC_MASS, TYPE_TEXTBOX, None)
        supporting_section.append(t18)

        t19 = (KEY_SUPTNGSEC_SEC_AREA, KEY_DISP_SUPTNGSEC_SEC_AREA, TYPE_TEXTBOX, None)
        supporting_section.append(t19)

        t20 = (KEY_SUPTNGSEC_MOA_LZ, KEY_DISP_SUPTNGSEC_MOA_LZ, TYPE_TEXTBOX, None)
        supporting_section.append(t20)

        t21 = (KEY_SUPTNGSEC_MOA_LY, KEY_DISP_SUPTNGSEC_MOA_LY, TYPE_TEXTBOX, None)
        supporting_section.append(t21)

        t22 = (KEY_SUPTNGSEC_ROG_RZ, KEY_DISP_SUPTNGSEC_ROG_RZ, TYPE_TEXTBOX, None)
        supporting_section.append(t22)

        t23 = (KEY_SUPTNGSEC_ROG_RY, KEY_DISP_SUPTNGSEC_ROG_RY, TYPE_TEXTBOX, None)
        supporting_section.append(t23)

        t24 = (KEY_SUPTNGSEC_EM_ZZ, KEY_DISP_SUPTNGSEC_EM_ZZ, TYPE_TEXTBOX, None)
        supporting_section.append(t24)

        t25 = (KEY_SUPTNGSEC_EM_ZY, KEY_DISP_SUPTNGSEC_EM_ZY, TYPE_TEXTBOX, None)
        supporting_section.append(t25)

        t26 = (KEY_SUPTNGSEC_PM_ZPZ, KEY_DISP_SUPTNGSEC_PM_ZPZ, TYPE_TEXTBOX, None)
        supporting_section.append(t26)

        t27 = (KEY_SUPTNGSEC_PM_ZPY, KEY_DISP_SUPTNGSEC_PM_ZPY, TYPE_TEXTBOX, None)
        supporting_section.append(t27)

        t28 = (None, None, TYPE_BREAK, None)
        supporting_section.append(t28)

        t29 = (KEY_SUPTNGSEC_SOURCE, KEY_DISP_SUPTNGSEC_SOURCE, TYPE_TEXTBOX, None)
        supporting_section.append(t29)

        # t30 = (None, None, TYPE_ENTER, None)
        # supporting_section.append(t30)

        t30 = (None, None, TYPE_ENTER, None)
        supporting_section.append(t30)

        t4 = (KEY_SUPTNGSEC_FY, KEY_DISP_SUPTNGSEC_FY, TYPE_TEXTBOX, None)
        supporting_section.append(t4)

        # t31 = (KEY_SUPTNGSEC_POISSON_RATIO, KEY_DISP_SUPTNGSEC_POISSON_RATIO, TYPE_TEXTBOX, None)
        # supporting_section.append(t31)
        #
        # t32 = (KEY_SUPTNGSEC_THERMAL_EXP, KEY_DISP_SUPTNGSEC_THERMAL_EXP, TYPE_TEXTBOX, None)
        # supporting_section.append(t32)

        t33 = (KEY_IMAGE, None, TYPE_IMAGE, None, None)
        supporting_section.append(t33)

        return supporting_section

    # def dia_to_len(self, d):
    #
    #     ob = IS_5624_1993()
    #     l = ob.table1(d)
    #     return l

    # Start of calculation

    def bp_parameters(self, design_dictionary):
        """ Initialize variables to use in calculation from input dock and design preference UI.

        Args: design dictionary based on the user inputs from the GUI

        Returns: None
        """
        # attributes of input dock
        self.mainmodule = "Moment Connection"
        self.connectivity = str(design_dictionary[KEY_CONN])
        self.end_condition = str(design_dictionary[KEY_END_CONDITION])
        self.column_section = str(design_dictionary[KEY_SUPTNGSEC])
        self.material = str(design_dictionary[KEY_MATERIAL])

        self.load_axial = float(design_dictionary[KEY_AXIAL])
        self.load_axial = self.load_axial * 10 ** 3  # N

        self.load_shear = float(design_dictionary[KEY_SHEAR])
        self.load_shear = self.load_shear * 10 ** 3  # N

        self.load_moment_major = float(design_dictionary[KEY_MOMENT_MAJOR] if design_dictionary[KEY_MOMENT_MAJOR] != 'Disabled' else 0)
        self.load_moment_major = self.load_moment_major * 10 ** 6  # N-mm

        self.load_moment_minor = float(design_dictionary[KEY_MOMENT_MINOR] if design_dictionary[KEY_MOMENT_MINOR] != 'Disabled' else 0)
        self.load_moment_minor = self.load_moment_minor * 10 ** 6  # N-mm

        self.anchor_dia = design_dictionary[KEY_DIA_ANCHOR]
        self.anchor_type = str(design_dictionary[KEY_TYP_ANCHOR])
        self.anchor_grade = design_dictionary[KEY_GRD_ANCHOR]

        self.footing_grade = str(design_dictionary[KEY_GRD_FOOTING])

        self.weld_type = str(design_dictionary[KEY_WELD_TYPE])

        # attributes of design preferences
        self.dp_column_designation = str(design_dictionary[KEY_SUPTNGSEC])
        self.dp_column_type = str(design_dictionary[KEY_SUPTNGSEC_TYPE])
        self.dp_column_source = str(design_dictionary[KEY_SUPTNGSEC_SOURCE])
        self.dp_column_material = str(design_dictionary[KEY_SUPTNGSEC_MATERIAL])
        self.dp_column_fu = float(design_dictionary[KEY_SUPTNGSEC_FU])
        self.dp_column_fy = float(design_dictionary[KEY_SUPTNGSEC_FY])

        self.dp_bp_material = str(design_dictionary[KEY_BASE_PLATE_MATERIAL])
        self.dp_bp_fu = float(design_dictionary[KEY_BASE_PLATE_FU])
        self.dp_bp_fy = float(design_dictionary[KEY_BASE_PLATE_FY])

        self.dp_anchor_designation = str(design_dictionary[KEY_DP_ANCHOR_BOLT_DESIGNATION])
        self.dp_anchor_type = str(design_dictionary[KEY_DP_ANCHOR_BOLT_TYPE])
        self.dp_anchor_hole = str(design_dictionary[KEY_DP_ANCHOR_BOLT_HOLE_TYPE])
        self.dp_anchor_length = int(design_dictionary[KEY_DP_ANCHOR_BOLT_LENGTH])
        self.dp_anchor_fu_overwrite = float(design_dictionary[KEY_DP_ANCHOR_BOLT_MATERIAL_G_O])
        self.dp_anchor_friction = float(design_dictionary[KEY_DP_ANCHOR_BOLT_FRICTION] if
                                        design_dictionary[KEY_DP_ANCHOR_BOLT_FRICTION] != "" else 0.30)

        self.dp_weld_fab = str(design_dictionary[KEY_DP_WELD_FAB])
        self.dp_weld_fu_overwrite = float(design_dictionary[KEY_DP_WELD_MATERIAL_G_O])

        self.dp_detail_edge_type = str(design_dictionary[KEY_DP_DETAILING_EDGE_TYPE])
        self.dp_detail_is_corrosive = str(design_dictionary[KEY_DP_DETAILING_CORROSIVE_INFLUENCES])

        self.dp_design_method = str(design_dictionary[KEY_DP_DESIGN_METHOD])
        self.dp_bp_method = str(design_dictionary[KEY_DP_DESIGN_BASE_PLATE])

        # properties of the column section

        self.column_properties = Column(designation=self.dp_column_designation, material_grade=self.dp_column_material)
        self.column_D = self.column_properties.depth
        self.column_bf = self.column_properties.flange_width
        self.column_tf = self.column_properties.flange_thickness
        self.column_tw = self.column_properties.web_thickness
        self.column_r1 = self.column_properties.root_radius
        self.column_r2 = self.column_properties.toe_radius

        # other attributes
        self.gamma_m0 = self.cl_5_4_1_Table_5["gamma_m0"]["yielding"]  # gamma_mo = 1.10
        self.gamma_m1 = self.cl_5_4_1_Table_5["gamma_m1"]["ultimate_stress"]  # gamma_m1 = 1.25
        self.gamma_mb = self.cl_5_4_1_Table_5["gamma_mb"][self.dp_weld_fab]  # gamma_mb = 1.25
        self.gamma_mw = self.cl_5_4_1_Table_5["gamma_mw"][self.dp_weld_fab]  # gamma_mw = 1.25 for 'Shop Weld' and 1.50 for 'Field Weld'

        self.safe = True

        self.bp_analyses_parameters(self)
        self.bp_analyses(self)
        print('mera 13')
        self.anchor_bolt_design(self)
        print('mera 0')
        self.design_weld(self)
        print('mera 1')
        self.design_gusset_plate(self)
        print('mera 2')

    def bp_analyses_parameters(self):
        """ initialize detailing parameters like the end/edge/pitch/gauge distances, anchor bolt diameter and grade,
         length and width of the base plate.
        These parameters are used to run the first iteration of the analyses and improvise accordingly.

        Args:

        Returns:
        """
        # select anchor bolt diameter [Reference: based on design experience, field conditions  and sample calculations]
        # the following list of diameters are neglected due its practical non acceptance/unavailability - 'M8', 'M10', 'M12', 'M16'
        # M20 and M24 are the preferred choices for the design

        self.anchor_dia = self.anchor_dia + ['M20', 'M24']  # adding M20 and M24 diameters if the list passed does not include them
        sort_bolt = filter(lambda x: 'M20' <= x <= self.anchor_dia[-1], self.anchor_dia)

        for i in sort_bolt:
            self.anchor_bolt = i  # anchor dia provided (str)
            break

        self.anchor_dia_provided = self.table1(self.anchor_bolt)[0]  # mm anchor dia provided (int)
        self.anchor_area = self.bolt_area(self.anchor_dia_provided)  # list of areas [shank area, thread area] mm^2

        # hole diameter
        self.anchor_hole_dia = self.cl_10_2_1_bolt_hole_size(self.anchor_dia_provided, self.dp_anchor_hole)  # mm

        # assign anchor grade from the selected list
        # trying the design with the highest selected grade
        self.anchor_grade = list(reversed(self.anchor_grade))
        for i in self.anchor_grade:
            self.anchor_grade = i
            break

        # TODO: self.anchor_fu should be passed to - DP anchor fu from here
        self.anchor_fu_fy = self.get_bolt_fu_fy(self.anchor_grade)  # returns a list with strength values - [bolt_fu, bolt_fy]

        # TODO add condition for number of anchor bolts depending on col depth and force
        # number of anchor bolts
        self.anchor_nos_provided = 4

        # perform detailing checks
        # Note: end distance is along the depth, whereas, the edge distance is along the flange, of the column section

        # end distance [Reference: Clause 10.2.4.2 and 10.2.4.3, IS 800:2007]
        self.end_distance = self.cl_10_2_4_2_min_edge_end_dist(self.anchor_dia_provided, self.dp_anchor_hole, self.dp_detail_edge_type)
        self.end_distance = round_up(self.end_distance, 5) + 15  # mm, adding 15 mm extra

        # TODO: add max end, edge distance check after the plate thk check
        # self.end_distance_max = self.cl_10_2_4_3_max_edge_dist([self.plate_thk], self.dp_bp_fy, self.dp_detail_is_corrosive)

        # edge distance [Reference: Clause 10.2.4.2 and 10.2.4.3, IS 800:2007]
        self.edge_distance = self.end_distance  # mm
        # self.edge_distance_max = self.end_distance_max

        # pitch and gauge distance [Reference: Clause 10.2.2 and 10.2.3.1, IS 800:2007]
        # TODO add pitch and gauge calc for bolts more than 4 nos
        if self.anchor_nos_provided == 4:
            self.pitch_distance = 0.0
            self.gauge_distance = self.pitch_distance
        else:
            pass

        # minimum required dimensions of the base plate [as per the detailing criteria]
        if self.connectivity == 'Welded-Slab Base' or 'Gusseted Base Plate':
            self.bp_length_min = round_up(self.column_D + 2 * (2 * self.end_distance), 5)  # mm
            self.bp_width_min = round_up(self.column_bf + 1.5 * self.edge_distance + 1.5 * self.edge_distance, 5)  # mm

        elif self.connectivity == 'Bolted-Slab Base':
            pass
        else:
            pass

    def bp_analyses(self):
        """ perform analyses of the base plate

        Args:

        Returns:

        # TODO: Write algorithm here
        """
        # bearing strength of concrete [Reference: Clause 7.4.1, IS 800:2007]
        self.bearing_strength_concrete = self.cl_7_4_1_bearing_strength_concrete(self.footing_grade)  # N/mm^2 or MPa

        # slab base analyses (pinned connection)
        if self.connectivity == 'Welded-Slab Base':

            # minimum required area for the base plate [bearing stress = axial force / area of the base]
            self.min_area_req = self.load_axial / self.bearing_strength_concrete  # mm^2

            # calculate projection by the 'Effective Area Method' [Reference: Clause 7.4.1.1, IS 800:2007]
            if self.dp_column_type == 'Rolled' or 'Welded':
                print('proioooooooooooo')

                self.projection = self.calculate_c(self.column_bf, self.column_D, self.column_tw, self.column_tf, self.min_area_req,
                                                   self.anchor_hole_dia)  # mm
                print('fdddddddddddddd', self.projection)
                self.projection = max(self.projection, self.end_distance)  # projection should at-least be equal to the end distance
            else:
                pass
            if self.projection <= 0:
                self.safe = False
                logger.error(": [Analysis Error] The value of the projection (c) as per the Effective Area Method is {} mm. [Reference:"
                             " Clause 7.4.1.1, IS 800: 2007]".format(self.projection))
                logger.warning(": [Analysis Error] The computed value of the projection is not suitable for performing the design.")
                logger.info(": [Analysis Error] Check the column section and its properties.")
                logger.info(": Re-design the connection")
            else:
                pass

            self.bp_length_provided = self.column_D + 2 * self.projection + 2 * self.end_distance  # mm
            self.bp_width_provided = self.column_bf + 2 * self.projection + 2 * self.end_distance  # mm

            # check for the provided area against the minimum required area
            self.bp_area_provided = self.bp_length_provided * self.bp_width_provided  # mm^2

            # checking if the provided dimensions (length and width) are sufficient
            bp_dimensions = [self.bp_length_provided, self.bp_width_provided]

            n = 1
            while self.bp_area_provided < self.min_area_req:
                bp_update_dimensions = [bp_dimensions[-2], [-1]]

                for i in bp_update_dimensions:
                    i += 25
                    bp_dimensions.append(i)
                    i += 1

                self.bp_area_provided = bp_dimensions[-2] * bp_dimensions[-1]  # mm^2, area according to the desired length and width
                n += 1

            self.bp_length_provided = bp_dimensions[-2]  # mm, updated length if while loop is True
            self.bp_width_provided = bp_dimensions[-1]  # mm, updated width if while loop is True
            self.bp_area_provided = self.bp_length_provided * self.bp_width_provided  # mm^2, update area if while loop is True

            # actual bearing pressure acting on the provided area of the base plate
            self.w = self.load_axial / self.bp_area_provided  # N/mm^2 (MPa)

            # design of plate thickness
            # thickness of the base plate [Reference: Clause 7.4.3.1, IS 800:2007]
            self.plate_thk = self.projection * (math.sqrt((2.5 * self.w * self.gamma_m0) / self.dp_bp_fy))  # mm

        elif self.connectivity == 'Gusseted Base Plate':

            self.eccentricity_zz = self.load_moment_major / self.load_axial  # mm, eccentricity about major (z-z) axis

            # Defining cases: Case 1: e <= L/6        (compression throughout the BP)
            #                 Case 2: L/6 < e < L/3   (compression throughout + moderate tension/uplift in the anchor bolts)
            #                 Case 3: e >= L/3        (compression + high tension/uplift in the anchor bolts)

            if self.eccentricity_zz <= self.bp_length_min / 6:  # Case 1

                self.gusseted_bp_case = 'Case1'

                # fixing length and width of the base plate
                width_min = 2 * self.load_axial / (self.bp_length_min * self.bearing_strength_concrete)  # mm
                if width_min < self.bp_width_min:
                    width_min = self.bp_width_min
                else:
                    pass

                self.bp_length_provided = max(self.bp_length_min, width_min)  # mm, assigning maximum dimension to length
                self.bp_width_provided = min(self.bp_length_min, width_min)  # mm, assigning minimum dimension to width
                self.bp_area_provided = self.bp_length_provided * self.bp_width_provided  # mm^2

                # calculating the maximum and minimum bending stresses
                self.ze_zz = self.bp_width_provided * self.bp_length_provided ** 2 / 6  # mm^3, elastic section modulus of plate (BL^2/6)

                self.sigma_max_zz = (self.load_axial / self.bp_area_provided) + (self.load_moment_major / self.ze_zz)  # N/mm^2
                self.sigma_min_zz = (self.load_axial / self.bp_area_provided) - (self.load_moment_major / self.ze_zz)  # N/mm^2

                # calculating moment at the critical section

                # Assumption: the critical section (critical_xx) acts at a distance of 0.95 times the column depth, along the depth
                self.critical_xx = (self.bp_length_provided - 0.95 * self.column_D) / 2  # mm
                self.sigma_xx = (self.sigma_max_zz - self.sigma_min_zz) * (self.bp_length_provided - self.critical_xx) / \
                                self.bp_length_provided
                self.sigma_xx = self.sigma_xx + self.sigma_min_zz  # N/mm^2, bending stress at the critical section

                self.critical_M_xx = (self.sigma_xx * self.critical_xx ** 2 / 2) + \
                                     (0.5 * self.critical_xx * (self.sigma_max_zz - self.sigma_xx) * (2 / 3) * self.critical_xx)
                # N-mm, bending moment at critical section

                # equating critical moment with critical moment to compute the required minimum plate thickness
                # Assumption: The bending capacity of the plate is (M_d = 1.5*fy*Z_e/gamma_m0) [Reference: Clause 8.2.1.2, IS 800:2007]
                # Assumption: Z_e of the plate is = b*tp^2 / 6, where b = 1 for a cantilever strip of unit dimension

                self.plate_thk = math.sqrt((self.critical_M_xx * self.gamma_m0 * 6) / (1.5 * self.dp_bp_fy))  # mm

                self.tension_capacity_anchor = 0

            else:  # Case 2 and Case 3
                self.gusseted_bp_case = 'Case2&3'

                # fixing length and width of the base plate
                self.bp_length_provided = self.bp_length_min
                self.bp_width_provided = self.bp_width_min

                # calculating the distance (y) which lies under compression
                # Reference: Omer Blodgett, Column Bases, section 3.3, equation 13

                self.n = 2 * 10 ** 5 / (5000 * math.sqrt(self.cl_7_4_1_bearing_strength_concrete(self.footing_grade) / 0.45))
                self.anchor_area_tension = self.anchor_area[0] * (self.anchor_nos_provided / 2)  # mm^2, area of anchor under tension
                self.f = (self.bp_length_provided / 2) - self.end_distance  # mm

                k1 = 3 * (self.eccentricity_zz - self.bp_length_provided / 2)
                k2 = (6 * self.n * self.anchor_area_tension / self.bp_width_provided) * (self.f + self.eccentricity_zz)
                k3 = (self.bp_length_provided / 2 + self.f) * -k2

                # equation for finding 'y' is: y^3 + k1*y^2 + k2*y + k3 = 0
                roots = np.roots([1, k1, k2, k3])  # finding roots of the equation
                r_1 = roots[0]
                r_2 = roots[1]
                r_3 = roots[2]
                r = max(r_1, r_2, r_3)
                r = r.real  # separating the imaginary part

                self.y = round(r, 3)  # mm

                # finding maximum tension in the bolts for maximum permissible bearing stress (0.45*f_ck)
                self.tension_demand_anchor = ((self.bearing_strength_concrete * self.anchor_area_tension * self.n) / self.y) * \
                                             ((self.bp_length_provided / 2) + self.f - self.y)  # N
                self.tension_demand_anchor = round(self.tension_demand_anchor / 1000, 2)  # kN

                self.tension_capacity_anchor = self.cl_10_3_5_bearing_bolt_tension_resistance(self.anchor_fu_fy[0], self.anchor_fu_fy[1],
                                                                                              self.anchor_area[0], self.anchor_area[1],
                                                                                              safety_factor_parameter=self.dp_weld_fab)  # N
                self.tension_capacity_anchor = round(self.tension_capacity_anchor / 1000, 2)  # kN

                # design number of anchor bolts required to resist tension
                # Assumption: The minimum number of anchor bolts is 2, for stability purpose
                self.tension_bolts_req = max(self.tension_demand_anchor / self.tension_capacity_anchor, 2)

                if self.tension_bolts_req > 3:
                    self.safe = False
                    # TODO: Add log messages or update the design with more bolts
                else:
                    pass

                # computing the actual bending stress at the compression side
                # TODO: complete this check
                # self.flange_force_axial = self.dp_bp_fy * (self.column_bf * self.column_tf)  # N, load transferred by the flange
                # self.flange_force_moment = self.load_moment_major / (self.column_D - self.column_tf)  # N, tension acting at the flange
                # self.bp_area_compression = self.y * self.bp_width_provided  # mm^2, area of the base plate under compression

                # designing the plate thickness

                # finding the length of the critical section from the edge of the base plate
                self.critical_xx = (self.bp_length_provided - 0.95 * self.column_D) / 2  # mm
                if self.y > self.critical_xx:
                    self.critical_xx = self.critical_xx
                else:
                    self.critical_xx = self.y

                # moment acting at the critical section due to applied loads
                # Assumption: The moment acting at the critical section is taken as 0.45*f_ck*B*critical_xx (plastic moment)
                self.critical_M_xx = (self.critical_xx * self.bearing_strength_concrete * self.bp_width_provided) * \
                                     (self.critical_xx / 2)  # N-mm

                # equating critical moment with critical moment to compute the required minimum plate thickness
                # Assumption: The bending capacity of the plate is (M_d = 1.5*fy*Z_e/gamma_m0) [Reference: Clause 8.2.1.2, IS 800:2007]
                # Assumption: Z_e of the plate is = b*tp^2 / 6, where b = 1 for a cantilever strip of unit dimension

                self.plate_thk = math.sqrt((self.critical_M_xx * self.gamma_m0 * 6) / (1.5 * self.dp_bp_fy * self.bp_width_provided))  # mm

        elif self.connectivity == "Bolted-Slab Base":
            pass
        elif self.connectivity == "Hollow Section":
            pass

        # assign appropriate plate thickness

        self.plate_thk = max(self.plate_thk, self.column_tf)  # base plate thickness should be larger than the flange thickness

        # assigning plate thickness according to the available standard sizes
        # the thicknesses of the flats (in mm) listed below is obtained from SAIL's product brochure
        standard_plate_thk = [8, 10, 12, 14, 16, 18, 20, 22, 25, 28, 32, 36, 40, 45, 50, 56, 63, 75, 80, 90, 100, 110, 120]

        sort_plate = filter(lambda x: self.plate_thk <= x <= 120, standard_plate_thk)

        for i in sort_plate:
            self.plate_thk = i  # plate thickness provided (mm)
            break

    def anchor_bolt_design(self):
        """ Perform design checks for the anchor bolt

        Args:

        Returns:
        """
        # design strength of the anchor bolt [Reference: Clause 10.3.2, IS 800:2007; Section 3, IS 5624:1993]
        # Assumption: number of shear planes passing through - the thread is 1 (n_n) and through the shank is 0 (n_s)

        self.shear_capacity_anchor = self.cl_10_3_3_bolt_shear_capacity(self.dp_anchor_fu_overwrite, self.anchor_area[1],
                                                                        self.anchor_area[0], 1, 0, self.dp_weld_fab)
        self.shear_capacity_anchor = round(self.shear_capacity_anchor / 1000, 2)  # kN

        self.bearing_capacity_anchor = self.cl_10_3_4_bolt_bearing_capacity(self.dp_bp_fu, self.dp_anchor_fu_overwrite, self.plate_thk,
                                                                            self.anchor_dia_provided, self.end_distance,
                                                                            self.pitch_distance, self.dp_anchor_hole, self.dp_weld_fab)
        self.bearing_capacity_anchor = round(self.bearing_capacity_anchor / 1000, 2)  # kN

        self.anchor_capacity = min(self.shear_capacity_anchor, self.bearing_capacity_anchor)  # kN

        # information message to the user
        if self.load_shear > 0:
            logger.info(": [Anchor Bolt] The anchor bolt is not designed to resist any shear force")
        else:
            pass

        # combined shear + tension capacity check of the anchor bolts subjected to tension
        # Assumption: Although the anchor bolt does not carry any shear force, this check is made to ensure its serviceability
        # The anchor bolts under tension might be subjected to shear forces (accidentally) due to incorrect erection practice

        if self.connectivity == 'Gusseted Base Plate':

            if self.eccentricity_zz <= self.bp_length_min / 6:
                self.combined_capacity_anchor = 0

            else:
                v_sb = self.load_shear * 10 ** -3 / self.anchor_nos_provided  # kN
                v_db = self.anchor_capacity  # kN
                t_b = self.tension_demand_anchor / self.tension_bolts_req  # kN
                t_db = self.tension_capacity_anchor  # kN
                self.combined_capacity_anchor = self.cl_10_3_6_bearing_bolt_combined_shear_and_tension(v_sb, v_db, t_b, t_db)
                self.combined_capacity_anchor = round(self.combined_capacity_anchor, 3)

                if self.combined_capacity_anchor > 1.0:
                    self.safe = False
                    logger.error(": [Large Shear Force] The shear force acting on the base plate is large.")
                    logger.info(": [Large Shear Force] Provide shear key to safely transfer the shear force.")
                    logger.error(": [Anchor Bolt] The anchor bolt fails due to combined shear + tension [Reference: Clause 10.3.6, "
                                 "IS 800:2007].")
                else:
                    pass

        else:
            self.combined_capacity_anchor = 0

        if self.safe:
            pass
        else:
            logger.error(": [Anchor Bolt] Unexpected failure occurred.")
            logger.error(": [Anchor Bolt] Cannot compute capacity checks for the anchor bolt.")
            logger.info(": [Anchor Bolt] Check the input values and re-design the connection.")

        # validation of anchor bolt length [Reference: IS 5624:1993, Table 1]
        self.anchor_length_min = self.table1(self.anchor_bolt)[1]
        self.anchor_length_max = self.table1(self.anchor_bolt)[2]

        # design of anchor length [Reference: Design of Steel Structures by N. Subramanian 2nd. edition 2018, Example 15.5]
        if self.connectivity == 'Welded-Slab Base':
            self.anchor_length_provided = self.anchor_length_min  # mm

        # Equation: T_b = k * sqrt(fck) * (anchor_length_req)^1.5
        elif self.connectivity == 'Gusseted Base Plate':

            if self.eccentricity_zz <= self.bp_length_min / 6:
                self.anchor_length_provided = self.anchor_length_min  # mm

            else:
                # length of anchor for cast-in situ anchor bolts (k = 15.5)
                self.anchor_length_provided = (self.tension_capacity_anchor * 1000 /
                                               (15.5 * math.sqrt(self.bearing_strength_concrete / 0.45))) ** (1 / 1.5)  # mm
                self.anchor_length_provided = max(self.anchor_length_provided, self.anchor_length_min)

            logger.info(": [Anchor Bolt Length] The length of the anchor bolt is computed assuming the anchor bolt is casted in-situ"
                        " during the erection of the column.")

        elif self.connectivity == 'Bolted-Slab Base':
            pass
        elif self.connectivity == 'Hollow Section':
            pass

        # calling value of the anchor length from user from design preferences
        if self.dp_anchor_length == 0:
            self.anchor_length_provided = self.anchor_length_provided  # mm
        else:
            self.anchor_length_provided = self.dp_anchor_length

        if self.anchor_length_provided < self.anchor_length_min or self.anchor_length_provided > self.anchor_length_max:
            self.safe = False
            logger.error(": [Anchor Bolt] The length of the anchor bolt provided occurred out of the preferred range.")

        else:
            logger.info(": [Anchor Bolt] The preferred range of length for the anchor bolt of thread size {} is as follows:"
                        .format(self.anchor_dia_provided))
            logger.info(": [Anchor Bolt] Minimum length = {} mm, Maximum length = {} mm."
                        .format(self.anchor_length_min, self.anchor_length_max))
            logger.info(": [Anchor Bolt] The provided length of the anchor bolt is {} mm".format(self.anchor_length_provided))
            logger.info(": [Anchor Bolt] Designer/Erector should provide adequate anchorage depending on the availability "
                        "of standard lengths and sizes, satisfying the suggested range.")
            logger.info(": [Anchor Bolt] Reference: IS 5624:1993, Table 1.")

    def design_weld(self):
        """ design weld for the base plate

        Args:

        Returns:
        """
        # design the weld connecting the column to the base plate

        # design of fillet weld
        if self.weld_type == 'Fillet Weld':

            weld_fu = min(self.dp_weld_fu_overwrite, self.dp_column_fu)

            if self.dp_column_type == 'Rolled' or 'Welded':

                # defining the maximum limit of weld size that can be provided, which is equal to/less than the flange/web thickness
                weld_size_flange_max = round_down(self.column_tf, 2)  # mm
                weld_size_web_max = round_down(self.column_tw, 2)  # mm

                # available length for welding along the flange and web of the column, without the stiffeners
                length_available_flange = 2 * (
                            self.column_bf + (self.column_bf - self.column_tw - (2 * self.column_r1)))  # mm
                length_available_web = 2 * (self.column_D - (2 * self.column_tf) - (2 * self.column_r1))  # mm

                # total available length for welding along the perimeter of the column (flange + web)
                # self.length_available_total = length_available_flange + length_available_web

                # Note: The effective length of weld is calculated by assuming 1% reduction in length at each end return. Since, the
                # total number of end returns are 12, a total of 12% reduction (8% at flange and 4% at web) is incorporated into the
                # respective 'effective' lengths.
                self.effective_length_flange = length_available_flange - (0.08 * length_available_flange)  # mm
                self.effective_length_web = length_available_web - (0.04 * length_available_web)  # mm

                if self.connectivity == 'Welded-Slab Base' or 'Gusseted Base Plate':

                    if self.connectivity == 'Welded-Slab Base':
                        self.load_axial_flange = self.dp_column_fy * (
                                    self.column_bf * self.column_tf)  # N, load carried by each flange
                        self.load_axial_web = self.load_axial - (
                                    2 * self.load_axial_flange)  # N, load carried by the web

                        # strength of weld per unit length
                        self.strength_unit_len_flange = self.load_axial_flange / (
                                    self.effective_length_flange / 2)  # N/mm, at each flange
                        self.strength_unit_len_web = self.load_axial_web / self.effective_length_web  # N/mm, at web

                    else:
                        self.load_axial_flange = self.load_moment_major / (
                                    self.column_D - self.column_tf)  # N, tension in each flange due to moment
                        self.load_axial_web = 0  # N, load carried is assumed to be zero due to perfect bearing between the column and the base plate

                        # strength of weld per unit length
                        self.strength_unit_len_flange = self.load_axial_flange / (
                                    self.effective_length_flange / 2)  # N/mm

                    # calculate weld size required at the flange and the web
                    self.weld_size_flange = self.calc_weld_size_from_strength_per_unit_len(
                        self.strength_unit_len_flange,
                        [self.dp_weld_fu_overwrite, self.dp_column_fu],
                        [self.plate_thk, self.column_tf], self.dp_weld_fab)  # mm

                    if self.connectivity == 'Welded-Slab Base':
                        self.weld_size_web = self.calc_weld_size_from_strength_per_unit_len(self.strength_unit_len_web,
                                                                                            [self.dp_weld_fu_overwrite,
                                                                                             self.dp_column_fu],
                                                                                            [self.plate_thk,
                                                                                             self.column_tw],
                                                                                            self.dp_weld_fab)  # mm
                    else:
                        self.weld_size_web = self.weld_size_flange

                    # providing the size of the weld at the flange at-least equal to that at the web
                    # self.weld_size_flange = max(self.weld_size_flange, self.weld_size_web)

                    # check against maximum allowed size
                    # checking if gusset plates are required for providing extra length of weld
                    if self.weld_size_flange > weld_size_flange_max:
                        self.gusset_along_flange = 'Yes'

                        # length available on the gusset plate for welding, assuming 6 mm weld connecting the gusset to the column flange
                        len_gusset_available = self.bp_width_provided + (
                                    self.bp_width_provided - self.column_bf - 2 * 6)  # mm
                        eff_len_gusset_available = len_gusset_available - (
                                    0.04 * len_gusset_available)  # mm, effective length assuming 4% reduction

                        # for each column connected to the gusset plate
                        self.total_eff_len_gusset_available = (
                                                                          self.effective_length_flange / 2) + eff_len_gusset_available  # mm

                        # improvised weld size at flange after adding the gusset plate
                        self.strength_unit_len_flange = self.load_axial_flange / self.total_eff_len_gusset_available  # N/mm

                        self.weld_size_flange = self.calc_weld_size_from_strength_per_unit_len(
                            self.strength_unit_len_flange,
                            [self.dp_weld_fu_overwrite, self.dp_column_fu],
                            [self.plate_thk, self.column_tf], self.dp_weld_fab)

                    if self.weld_size_web > weld_size_web_max:
                        self.gusset_along_web = 'Yes'

                        self.weld_size_web = self.weld_size_flange

                    # defining conditions for providing gusset/stiffener plates for each connectivity
                    if self.connectivity == 'Welded-Slab Base':
                        if self.gusset_along_flange or self.gusset_along_web == 'Yes':
                            self.gusset_along_flange = 'Yes'
                            self.gusset_along_web = 'Yes'
                        else:
                            pass
                    else:
                        self.gusset_along_flange = 'Yes'
                        self.gusset_along_web = 'Yes'

                elif self.connectivity == "Hollow Section":
                    # TODO: add calculations for hollow sections
                    self.weld_size = 0

                else:
                    pass

            else:  # TODO: add checks for other type(s) of column section here (Example: built-up, star shaped etc.)
                pass

        # design of butt/groove weld
        else:
            self.weld_size_flange = self.column_tf  # mm
            self.weld_size_web = self.column_tw  # mm

    def design_gusset_plate(self):
        """ design the gusset and the stiffener plate

        Args:

        Returns:
        """
        if self.connectivity == 'Welded-Slab Base' or 'Gusseted Base Plate':

            if self.gusset_along_flange == 'Yes':

                # layout of the gusset and the stiffener plate
                self.gusset_plate_length = self.bp_width_provided  # mm (each), gusset plate is along the flange of the column
                self.stiffener_plate_length = (self.bp_length_provided - self.column_D) / 2  # mm (each), stiffener plate is across the flange of the column

                self.gusset_outstand_length = (self.gusset_plate_length - self.column_bf) / 2  # mm
                self.stiffener_outstand_length = self.stiffener_plate_length  # mm

                self.gusset_fy = self.dp_column_fy  # MPa
                self.stiffener_fy = self.dp_column_fy  # MPa
                self.epsilon = math.sqrt(250 / self.gusset_fy)

                # thickness of the gusset/stiffener plate as per Table 2 of IS 800:2007 [b/t_f <= 13.6 * epsilon]
                # considering the maximum outstanding length to calculate the thickness of the gusset/stiffener
                thk_req = (max(self.gusset_outstand_length, self.stiffener_outstand_length)) / (13.6 * self.epsilon)  # mm

                # gusset/stiffener plate should be at-least equal to the flange thickness
                self.gusset_plate_thick = round_up(thk_req, 2, self.column_tf)  # mm
                self.stiffener_plate_thick = self.gusset_plate_thick  # mm

                # update the length pf the stiffener plate
                self.stiffener_plate_length = self.stiffener_plate_length - self.gusset_plate_thick  # mm

                # height of the gusset/stiffener plate
                # the size of the landing is 100 mm along vertical dimension and 50 mm along horizontal dimension
                # the assumed inclination of the gusset/stiffener plate is 45 degrees
                self.stiffener_plate_height = self.stiffener_plate_length + 50  # mm
                self.gusset_plate_height = max((self.gusset_outstand_length + 50), self.stiffener_plate_height)  # mm

                # defining stresses for the connectivity types
                if self.connectivity == 'Welded-Slab Base':
                    self.sigma_max_zz = self.w
                    self.sigma_xx = self.w
                else:
                    if self.gusseted_bp_case == 'Case1':
                        self.sigma_max_zz = self.sigma_max_zz
                        self.sigma_xx = self.sigma_xx
                    else:
                        self.sigma_max_zz = 0.45 * self.bearing_strength_concrete
                        self.sigma_xx = 0.45 * self.bearing_strength_concrete

                # shear yielding and moment capacity checks for the gusset/stiffener plates

                # gusset plate

                # shear and moment acting on the gusset plate
                self.shear_on_gusset = self.sigma_xx * self.gusset_outstand_length * self.gusset_plate_height  # for each gusset plate
                self.shear_on_gusset = round((self.shear_on_gusset / 1000), 3)  # kN

                self.moment_on_gusset = self.sigma_xx * self.gusset_plate_height * self.gusset_outstand_length ** 2 * 0.5
                self.moment_on_gusset = round((self.moment_on_gusset * 10 ** -6), 3)  # kN-m

                # shear yielding capacity and moment capacity of the gusset plate
                self.shear_capacity_gusset = IS800_2007.cl_8_4_design_shear_strength(self.gusset_plate_height * self.gusset_plate_thick,
                                                                                     self.gusset_fy)
                self.shear_capacity_gusset = round((self.shear_capacity_gusset / 1000), 3)  # kN

                self.z_e_gusset = (self.gusset_plate_thick * self.gusset_plate_height ** 2) / 6  # mm^3

                self.moment_capacity_gusset = IS800_2007.cl_8_2_1_2_design_moment_strength(self.z_e_gusset, 0, self.gusset_fy,
                                                                                           section_class='semi-compact')
                self.moment_capacity_gusset = round((self.moment_capacity_gusset * 10 ** -6), 3)  # kN-m

                # checks
                if self.shear_on_gusset > (0.6 * self.shear_capacity_gusset):
                    self.design_status = False
                else:
                    pass

                if self.moment_on_gusset > self.moment_capacity_gusset:
                    self.design_status = False
                else:
                    pass

                # stiffener plate

                # shear and moment acting on the stiffener plate
                self.shear_on_stiffener = ((self.sigma_max_zz + self.sigma_xx) / 2) * self.stiffener_plate_length * self.stiffener_plate_height
                self.shear_on_stiffener = round((self.shear_on_stiffener / 1000), 3)  # kN

                self.moment_on_stiffener = (self.sigma_xx * self.stiffener_plate_height * self.stiffener_plate_length ** 2 * 0.5) + \
                                           (0.5 * self.stiffener_plate_length * (self.sigma_max_zz - self.sigma_xx) * self.stiffener_plate_height *
                                            (2 / 3) * self.stiffener_plate_length)
                self.moment_on_stiffener = round((self.moment_on_stiffener * 10 ** -6), 3)  # kN-m

                # shear yielding capacity and moment capacity of the stiffener plate
                self.shear_capacity_stiffener = IS800_2007.cl_8_4_design_shear_strength(self.stiffener_plate_height * self.stiffener_plate_thick,
                                                                                        self.stiffener_fy)
                self.shear_capacity_stiffener = round((self.shear_capacity_stiffener / 1000), 3)  # kN

                self.z_e_stiffener = (self.stiffener_plate_thick * self.stiffener_plate_height ** 2) / 6  # mm^3
                self.moment_capacity_stiffener = IS800_2007.cl_8_2_1_2_design_moment_strength(self.z_e_stiffener, 0, self.stiffener_fy,
                                                                                              section_class='semi-compact')
                self.moment_capacity_stiffener = round((self.moment_capacity_stiffener * 10 ** -6), 3)  # kN-m
                # checks
                if self.shear_on_stiffener > (0.6 * self.shear_capacity_stiffener):
                    self.design_status = False
                else:
                    pass

                if self.moment_on_stiffener > self.moment_capacity_stiffener:
                    self.design_status = False
                else:
                    pass

                # weld size on the gusset and the stiffener plates
                self.weld_size_gusset = self.weld_size_flange  # mm
                self.weld_size_gusset_vertical = 6  # mm
                self.weld_size_stiffener = self.weld_size_web  # mm

        else:
            pass

        # end of calculation
        if self.safe:
            self.design_status = True
            logger.info(": Overall base plate connection design is safe")
            logger.debug(": =========End Of design===========")
        else:
            logger.info(": Overall base plate connection design is unsafe")
            logger.debug(": =========End Of design===========")

        # printing values for output dock

        # anchor bolt
        print(self.anchor_dia_provided)
        print(self.anchor_grade)
        print(self.anchor_length_provided)  # Length (mm)
        print(self.shear_capacity_anchor)
        print(self.bearing_capacity_anchor)
        print(self.anchor_capacity)  # Bolt capacity (kN)
        print(self.combined_capacity_anchor)  # Combined capacity (kN)
        if self.connectivity == 'Gusseted Base Plate':
            print(self.tension_capacity_anchor)  # Tension capacity (kN) (show only for 'Gusseted Base Plate' connectivity)
        else:
            pass

        # base plate
        print(self.plate_thk)  # Thickness (mm)
        print(self.bp_length_provided)  # Length (mm)
        print(self.bp_width_provided)  # Width (mm)

        # Gusset Plate (this section and subsection is only for 'Gusseted Base Plate' connectivity)

        # details coming soon...

        # detailing
        print(self.anchor_nos_provided)
        print(self.pitch_distance)  # Pitch Distance (mm) (show only when this value is not 'Null')
        print(self.gauge_distance)  # Gauge Distance (mm) mm (show only when this value is not 'Null')
        print(self.end_distance)  # mm
        print(self.edge_distance)  # mm
        if self.connectivity == 'Welded-Slab Base':
            print(self.projection)  # mm (show only for 'Welded-Slab Base' connectivity)
        else:
            pass

        # Gusset/Stiffener Plate
        # Details tab (this is supposed to be taken from Osdag 2 - details to be given soon)

        # Gusset Plate
        print(self.gusset_plate_thick)  # Thickness (mm)
        print(self.shear_on_gusset)  # Shear Demand (kN)
        print(self.shear_capacity_gusset)  # Shear Capacity (kN)
        print(self.moment_on_gusset)  # Moment Demand (kN-m)
        print(self.moment_capacity_gusset)  # Moment Capacity (kN-m)

        # Stiffener Plate
        print(self.stiffener_plate_thick)  # Thickness (mm)
        print(self.shear_on_stiffener)  # Shear Demand (kN)
        print(self.shear_capacity_stiffener)  # Shear Capacity (kN)
        print(self.moment_on_stiffener)  # Moment Demand (kN-m)
        print(self.moment_capacity_stiffener)  # Moment Capacity (kN-m)


        # Weld

        print(self.weld_size_flange if self.weld_type != 'Butt Weld' else '')  # Size at Flange (mm)
        print(self.weld_size_web if self.weld_type != 'Butt Weld' else '')  # Size at Web (mm)
<<<<<<< HEAD
        print(self.weld_size_stiffener if self.weld_type != 'Butt Weld' else '')  # Size at Gusset/Stiffener (mm)
=======

        if self.gusset_along_flange == 'Yes':
            print(self.weld_size_stiffener if self.weld_type != 'Butt Weld' else '')  # Size at Gusset/Stiffener (mm)
>>>>>>> bb00049a

        # this might not be required
        # print(self.weld_size if self.weld_type != 'Butt Weld' else '')  # Weld size (mm)

        # col properties
        print(self.column_D, self.column_bf, self.column_tf, self.column_tw, self.column_r1, self.column_r2)
        # print(self.w)<|MERGE_RESOLUTION|>--- conflicted
+++ resolved
@@ -1767,13 +1767,9 @@
 
         print(self.weld_size_flange if self.weld_type != 'Butt Weld' else '')  # Size at Flange (mm)
         print(self.weld_size_web if self.weld_type != 'Butt Weld' else '')  # Size at Web (mm)
-<<<<<<< HEAD
-        print(self.weld_size_stiffener if self.weld_type != 'Butt Weld' else '')  # Size at Gusset/Stiffener (mm)
-=======
 
         if self.gusset_along_flange == 'Yes':
             print(self.weld_size_stiffener if self.weld_type != 'Butt Weld' else '')  # Size at Gusset/Stiffener (mm)
->>>>>>> bb00049a
 
         # this might not be required
         # print(self.weld_size if self.weld_type != 'Butt Weld' else '')  # Weld size (mm)
