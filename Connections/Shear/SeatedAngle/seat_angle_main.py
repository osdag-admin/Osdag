--- conflicted
+++ resolved
@@ -309,7 +309,6 @@
             dict_col_data = get_columndata(column_sec)
         return dict_col_data
 
-<<<<<<< HEAD
     def fetch_angle_para(self):
         angle_sec = self.ui.combo_angle_section.currentText()
         dict_angle_data = get_angledata(angle_sec)
@@ -319,13 +318,6 @@
         angle_sec = self.ui.combo_topangle_section.currentText()
         dict_top_angle = get_angledata(angle_sec)
         return dict_top_angle
-=======
-    def fetchAnglePara(self,angle_sec):
-        #angle_sec = self.ui.combo_angle_section.currentText()
-        dictangledata = get_angledata(angle_sec)
-        print dictangledata
-        return dictangledata
->>>>>>> 8f35746b
 
     def showFontDialogue(self):
 
@@ -403,12 +395,8 @@
             self.ui.txt_fu.clear()
             self.ui.txt_fy.clear()
             self.ui.txt_shear_force.clear()
-<<<<<<< HEAD
 
             self.ui.combo_topangle_section.setCurrentIndex(0)
-=======
-            #self.ui.txt_angle_thickness.clear()
->>>>>>> 8f35746b
 
             self.ui.txt_bolt_shear_capacity.clear()
             self.ui.txt_bolt_bearing_capacity.clear()
@@ -1107,13 +1095,8 @@
                           t=column_tw, R1=column_R1, R2=column_R2, alpha=column_alpha, length=1000)
 
         ##### ANGLE PARAMETERS ######
-<<<<<<< HEAD
+
         dict_angle_data = self.fetch_angle_para()
-=======
-        angle_sec = self.ui.combo_angle_section.currentText()
-        dictangledata = self.fetchAnglePara(angle_sec)
->>>>>>> 8f35746b
-
         angle_l = resultObj['SeatAngle']["Length (mm)"]
         angle_a = int(dict_angle_data[QString("A")])
         angle_b = int(dict_angle_data[QString("B")])
@@ -1125,8 +1108,7 @@
         # column = ISection(B = 83, T = 14.1, D = 250, t = 11, R1 = 12, R2 = 3.2, alpha = 98, length = 1000)
         angle = Angle(L=angle_l, A=angle_a, B=angle_b, T=angle_t, R1=angle_r1, R2=angle_r2[0])
         
-        topangle_sec = self.ui.combo_topangle_section.currentText()
-        dictTopangledata = self.fetchAnglePara(topangle_sec)
+        dictTopangledata = self.fetch_top_angle_para()
 
         topangle_l = resultObj['SeatAngle']["Length (mm)"]
         topangle_a = int(dictTopangledata[QString("A")])
@@ -1175,7 +1157,8 @@
         return colflangeconn
 
     # TODO check 3D drawing generating functions above
-    # -------------------------------------------------------------------------------
+    # -----------------------------------------------------
+
     def call_3DModel(self, flag):
         # self.ui.btnSvgSave.setEnabled(True)
         self.ui.btn3D.setChecked(QtCore.Qt.Checked)
