"""
Top right button bar for Osdag GUI.
Contains custom animated buttons and dropdowns for quick actions.
"""
import sys
from PySide6.QtWidgets import (
    QApplication, QMainWindow, QWidget, QHBoxLayout, QVBoxLayout, QFrame, QMenu, QLabel, QPushButton, QButtonGroup
)
from PySide6.QtCore import Qt, QSize, QPoint, QPropertyAnimation, QEasingCurve, QTimer, Signal
from PySide6.QtGui import QIcon, QAction
from osdag_gui.ui.components.dialogs.video_tutorials import TutorialsDialog
from osdag_gui.ui.components.dialogs.ask_questions import AskQuestions
from osdag_gui.ui.components.dialogs.about_osdag import AboutOsdagDialog
from osdag_gui.ui.components.dialogs.check_for_updates import UpdateDialog
from osdag_gui.common_functions import design_examples
from osdag_gui.ui.components.dialogs.update_dialog import UpdateDialog

# Define colors used in the UI
OSDAG_GREEN = "#90AF13"
OSDAG_GREEN_DARK = "#8AB23A"
BORDER_COLOR = "#000000"

class TopButton(QPushButton):
    """
    Custom QPushButton that changes style on hover and provides a momentary
    color change on click, instead of a persistent selected state.
    """
    def __init__(self, black_icon_path, white_icon_path, label, parent=None):
        super().__init__(parent)
        self.black_icon_path = black_icon_path
        self.white_icon_path = white_icon_path
        self.label_text = label
        
        # Internal flag to track if the mouse is currently hovering over the button
        self.is_hovering = False
        
        # Timer for reverting the style after a click
        self.click_animation_timer = QTimer(self)
        self.click_animation_timer.setSingleShot(True)
        self.click_animation_timer.timeout.connect(self._reset_style_after_click)
        
        # Set up initial button properties
        self.setMinimumSize(40, 40) # Initial collapsed size
        self.setMaximumHeight(40)
        self.setIconSize(QSize(20, 20))
        
        # Initialize width animation for smooth expansion/collapse
        self.animation = QPropertyAnimation(self, b"minimumWidth")
        self.animation.setDuration(200) # milliseconds
        self.animation.setEasingCurve(QEasingCurve.OutCubic) # Smooth transition

        self.animation_max_width = QPropertyAnimation(self, b"maximumWidth")
        self.animation_max_width.setDuration(200)
        self.animation_max_width.setEasingCurve(QEasingCurve.OutCubic)

        # Start with the default black icon and no text
        self.setIcon(QIcon(self.black_icon_path))
        self.setText("")
        # Apply the default style sheet initially
        self.setStyleSheet(self.default_style_sheet())
        self.setCursor(Qt.PointingHandCursor) # Indicate clickable element
        
        # Enable hover tracking for enterEvent and leaveEvent
        self.setAttribute(Qt.WA_Hover, True)

    def default_style_sheet(self):
        """
        Returns the CSS for the button's default (unhovered, unclicked) state.
        White background, black text/icon, standard border.
        """
        return f"""
            QPushButton {{
                background: #fff;
                border: 1px solid {BORDER_COLOR};
                color: #000;
                font-size: 1px; /* Text size is effectively 0 when collapsed */
                padding: 10px;
                text-align: center;
            }}
        """

    def hover_style_sheet(self):
        """
        Returns the CSS for the button's hover state.
        Green background, white text/icon, slightly darker green border, larger font.
        """
        return f"""
            QPushButton {{
                background: {OSDAG_GREEN};
                border: 1px solid {OSDAG_GREEN_DARK};
                color: #fff;
                font-size: 14px;
                font-weight: 600;
                padding: 10px;
                text-align: center;
            }}
        """

    def pressed_style_sheet(self):
        """
        Returns the CSS for the button's momentarily pressed state.
        A darker shade of green for the background and border to indicate click.
        """
        return f"""
            QPushButton {{
                background: {OSDAG_GREEN_DARK}; /* Darker green on press */
                border: 1px solid {OSDAG_GREEN_DARK};
                color: #fff;
                font-size: 14px;
                font-weight: 600;
                padding: 10px;
                text-align: center;
            }}
        """

    def _apply_animated_style(self, style_sheet_func, target_width, label_text=None, icon_path=None):
        """
        Applies a given style sheet and animates the button's width.
        Stops any ongoing animations before starting new ones.
        """
        self.animation.stop()
        self.animation_max_width.stop()

        current_width = self.width()

        self.animation.setStartValue(current_width)
        self.animation.setEndValue(target_width)
        self.animation_max_width.setStartValue(current_width)
        self.animation_max_width.setEndValue(target_width)
        
        # Apply the style sheet immediately
        self.setStyleSheet(style_sheet_func())

        # Update icon and text if provided
        if icon_path:
            self.setIcon(QIcon(icon_path))
        if label_text is not None:
            self.setText(label_text)

        # Start the width animations
        self.animation.start()
        self.animation_max_width.start()

    def enterEvent(self, event):
        """
        Handles mouse entering the button area.
        Changes style to hover state if no click animation is active.
        """
        self.is_hovering = True
        # Only apply hover style if the button is not currently in a "clicked" animation
        if not self.click_animation_timer.isActive():
            self._apply_animated_style(self.hover_style_sheet, 120, self.label_text, self.white_icon_path)
        super().enterEvent(event)

    def leaveEvent(self, event):
        """
        Handles mouse leaving the button area.
        Reverts style to default state if no click animation is active.
        """
        self.is_hovering = False
        # Only apply default style if the button is not currently in a "clicked" animation
        if not self.click_animation_timer.isActive():
            self._apply_animated_style(self.default_style_sheet, 40, "", self.black_icon_path)
        super().leaveEvent(event)

    def mousePressEvent(self, event):
        """
        Handles mouse button press event.
        Applies a momentary 'pressed' style and starts a timer to revert it.
        """
        if event.button() == Qt.LeftButton:
            # Apply the pressed style immediately
            self._apply_animated_style(self.pressed_style_sheet, 120, self.label_text, self.white_icon_path)
            # Start the timer to reset the style after a short delay
            self.click_animation_timer.start(150) # Revert after 150 milliseconds
        super().mousePressEvent(event)

    def _reset_style_after_click(self):
        """
        Callback function for `click_animation_timer`.
        Resets the button's style based on whether the mouse is still hovering or not.
        """
        if self.is_hovering:
            # If the mouse is still over the button, revert to hover style
            self._apply_animated_style(self.hover_style_sheet, 120, self.label_text, self.white_icon_path)
        else:
            # If the mouse has left, revert to default style
            self._apply_animated_style(self.default_style_sheet, 40, "", self.black_icon_path)

class TopButton1(QPushButton):
    """
    Custom QPushButton that changes style on hover and provides a momentary
    color change on click, instead of a persistent selected state.
    Maintains expanded state while submenu is open.
    """
    def __init__(self, black_icon_path, white_icon_path, label, parent=None):
        super().__init__(parent)
        self.black_icon_path = black_icon_path
        self.white_icon_path = white_icon_path
        self.label_text = label
        
        # Internal flag to track if the mouse is currently hovering over the button
        self.is_hovering = False
        
        # Timer for reverting the style after a click
        self.click_animation_timer = QTimer(self)
        self.click_animation_timer.setSingleShot(True)
        self.click_animation_timer.timeout.connect(self._reset_after_click)
        
        # Set up initial button properties
        self.setMinimumSize(40, 40) # Initial collapsed size
        self.setMaximumHeight(40)
        self.setIconSize(QSize(20, 20))
        
        # Initialize width animation for smooth expansion/collapse
        self.animation = QPropertyAnimation(self, b"minimumWidth")
        self.animation.setDuration(200) # milliseconds
        self.animation.setEasingCurve(QEasingCurve.OutCubic) # Smooth transition

        self.animation_max_width = QPropertyAnimation(self, b"maximumWidth")
        self.animation_max_width.setDuration(200)
        self.animation_max_width.setEasingCurve(QEasingCurve.OutCubic)

        # Start with the default black icon and no text
        self.setIcon(QIcon(self.black_icon_path))
        self.setText("")
        # Apply the default style sheet initially
        self.setStyleSheet(self.default_style_sheet())
        self.setCursor(Qt.PointingHandCursor) # Indicate clickable element
        
        # Enable hover tracking for enterEvent and leaveEvent
        self.setAttribute(Qt.WA_Hover, True)

    def default_style_sheet(self):
        """
        Returns the CSS for the button's default (unhovered, unclicked) state.
        White background, black text/icon, standard border.
        """
        return f"""
            QPushButton {{
                background: #fff;
                border: 1px solid {BORDER_COLOR};
                color: #000;
                font-size: 1px; /* Text size is effectively 0 when collapsed */
                padding: 10px;
                text-align: center;
            }}
        """

    def hover_style_sheet(self):
        """
        Returns the CSS for the button's hover state.
        Green background, white text/icon, slightly darker green border, larger font.
        """
        return f"""
            QPushButton {{
                background: {OSDAG_GREEN};
                border: 1px solid {OSDAG_GREEN_DARK};
                color: #fff;
                font-size: 14px;
                font-weight: 600;
                padding: 10px;
                text-align: center;
            }}
        """

    def _apply_animated_style(self, style_sheet_func, target_width, label_text=None, icon_path=None):
        """
        Applies a given style sheet and animates the button's width.
        Stops any ongoing animations before starting new ones.
        """
        self.animation.stop()
        self.animation_max_width.stop()

        current_width = self.width()

        self.animation.setStartValue(current_width)
        self.animation.setEndValue(target_width)
        self.animation_max_width.setStartValue(current_width)
        self.animation_max_width.setEndValue(target_width)
        
        # Apply the style sheet immediately
        self.setStyleSheet(style_sheet_func())

        # Update icon and text if provided
        if icon_path:
            self.setIcon(QIcon(icon_path))
        if label_text is not None:
            self.setText(label_text)

        # Start the width animations
        self.animation.start()
        self.animation_max_width.start()

    def enterEvent(self, event):
        """
        Handles mouse entering the button area.
        Changes style to hover state if no click animation is active.
        """
        self.is_hovering = True
        # Apply hover style if not in a click animation or submenu is not open
        if not self.click_animation_timer.isActive():
            self._apply_animated_style(self.hover_style_sheet, 120, self.label_text, self.white_icon_path)
        super().enterEvent(event)

    def leaveEvent(self, event):
        """
        Handles mouse leaving the button area.
        Reverts to default style unless submenu is open or click animation is active.
        """
        self.is_hovering = False
        if not getattr(self, 'menu_is_open', False) and not self.click_animation_timer.isActive():
            self._apply_animated_style(self.default_style_sheet, 40, "", self.black_icon_path)
        super().leaveEvent(event)

    def set_submenu(self, menu):
        """
        Sets the submenu and connects its show/hide signals.
        """
        self.submenu = menu
        self.menu_is_open = False
        self.submenu.aboutToShow.connect(self._on_menu_show)
        self.submenu.aboutToHide.connect(self._on_menu_hide)

    def _on_menu_show(self):
        """
        Called when submenu is about to show. Sets flag to keep expanded state.
        """
        self.menu_is_open = True
        self._apply_animated_style(self.hover_style_sheet, 120, self.label_text, self.white_icon_path)

    def _on_menu_hide(self):
        """
        Called when submenu is hidden. Reverts to collapsed state if not hovering.
        """
        self.menu_is_open = False
        if not self.is_hovering:
            self._apply_animated_style(self.default_style_sheet, 40, "", self.black_icon_path)

    def mousePressEvent(self, event):
        """
        Handles mouse press to trigger a momentary click animation.
        Maintains expanded state for submenu buttons.
        """
        # Apply the click animation (momentary hover style)
        self._apply_animated_style(self.hover_style_sheet, 120, self.label_text, self.white_icon_path)
        # Set a short timer to revert the style after the click effect
        self.click_animation_timer.start(100) # 100ms for click feedback
        super().mousePressEvent(event)

    def _reset_after_click(self):
        """
        Resets style after click animation, but keeps expanded state if submenu is open.
        """
        if getattr(self, 'menu_is_open', False) or self.is_hovering:
            self._apply_animated_style(self.hover_style_sheet, 120, self.label_text, self.white_icon_path)
        else:
            self._apply_animated_style(self.default_style_sheet, 40, "", self.black_icon_path)

class DropDownButton(TopButton1):
    """
    A specialized TopButton for "Resources" that opens a dropdown menu on click.
    It inherits the momentary click effect from TopButton.
    """
    def __init__(self, black_icon_path, white_icon_path, label, data, parent=None):
        super().__init__(black_icon_path, white_icon_path, label, parent)
        self.setup_menu(data)

    def setup_menu(self, menu_items):
        """
        Sets up the dropdown menu with Osdag-themed styling and actions.
        """
        self.menu = QMenu(self)
        self.menu.setStyleSheet(f"""
            QMenu {{
                background: #fff;
                border: 1px solid {OSDAG_GREEN};
                font-size: 14px;
                padding: 0px;
            }}
            QMenu::item {{
                padding: 8px 16px;
                color: #333;
                border: none;
                margin: 1px;
            }}
            QMenu::item:selected {{
                background: {OSDAG_GREEN};
                color: #fff;
                border-radius: 2px;
            }}
        """)
        
        for text in menu_items:
<<<<<<< HEAD
            if text == "Databases (IS:808)":
                # Create a submenu
                db_menu = QMenu("Databases (IS:808)", self)
                db_menu.setStyleSheet(f"""
                    QMenu {{
                        background: #fff;
                        border: 1px solid {OSDAG_GREEN};
                        font-size: 14px;
                        padding: 0px;
                    }}
                    QMenu::item {{
                        padding: 8px 16px;
                        color: #333;
                        border: none;
                        margin: 1px;
                    }}
                    QMenu::item:selected {{
                        background: {OSDAG_GREEN};
                        color: #fff;
                        border-radius: 2px;
                    }}
                """)
                sub_items = ["Column", "Beam", "Angle", "Channel"]
                for sub in sub_items:
                    sub_action = QAction(sub, self)
                    if sub == "Column":
                        sub_action.triggered.connect(lambda: print("Import clicked"))
                    elif sub == "Beam":
                        sub_action.triggered.connect(lambda: print("Export clicked"))
                    elif sub == "Angle":
                        sub_action.triggered.connect(lambda: print("Manage clicked"))
                    elif sub == "Channel":
                        sub_action.triggered.connect(lambda: print("Manage clicked"))
                    db_menu.addAction(sub_action)
                self.menu.addMenu(db_menu)

            elif text == "Custom Database":
                # Create a submenu
                cdb_menu = QMenu("Custom Database", self)
                cdb_menu.setStyleSheet(f"""
                    QMenu {{
                        background: #fff;
                        border: 1px solid {OSDAG_GREEN};
                        font-size: 14px;
                        padding: 0px;
                    }}
                    QMenu::item {{
                        padding: 8px 16px;
                        color: #333;
                        border: none;
                        margin: 1px;
                    }}
                    QMenu::item:selected {{
                        background: {OSDAG_GREEN};
                        color: #fff;
                        border-radius: 2px;
                    }}
                """)
                sub_items = ["Download xlsx", "Import xlsx"]
                for sub in sub_items:
                    sub_action = QAction(sub, self)
                    if sub == "Download xlsx":
                        sub_action.triggered.connect(lambda: print("Import clicked"))
                    elif sub == "Import xlsx":
                        sub_action.triggered.connect(lambda: print("Export clicked"))
                    cdb_menu.addAction(sub_action)
                self.menu.addMenu(cdb_menu)

            else:
                action = QAction(text, self)
                if text == "Video Tutorials":
                    action.triggered.connect(lambda: TutorialsDialog().exec())
                elif text == "Design Examples":
                    action.triggered.connect(design_examples)
                elif text == "Ask Us a Question":
                    action.triggered.connect(lambda: AskQuestions().exec())
                elif text == "About Osdag":
                    action.triggered.connect(lambda: AboutOsdagDialog().exec())
                elif text == "Check For Update":
                    action.triggered.connect(lambda: UpdateDialog().exec())
                elif text == "About Osdag":
                    action.triggered.connect(lambda: AboutOsdagDialog().exec())
                self.menu.addAction(action)
=======
            action = QAction(text, self)
            if text == "Video Tutorials":
                action.triggered.connect(lambda: TutorialsDialog().exec())
            elif text == "Design Examples":
                action.triggered.connect(design_examples)
            elif text == "Ask Us a Question":
                action.triggered.connect(lambda: AskQuestions().exec())
            elif text == "About Osdag":
                action.triggered.connect(lambda: AboutOsdagDialog().exec())
            elif text == "Check For Update":
                action.triggered.connect(lambda: UpdateDialog().exec())
            elif text == "About Osdag":
                action.triggered.connect(lambda: AboutOsdagDialog().exec())
            self.menu.addAction(action)
>>>>>>> 693a62a6
        # Set the menu to the button
        self.set_submenu(self.menu)

    def mousePressEvent(self, event):
        """
        Overrides mousePressEvent to show the dropdown menu when the button is clicked.
        Also calls the super class's mousePressEvent to get the momentary click animation.
        """
        super().mousePressEvent(event) # Call parent's method for click animation
        # Use singleShot to ensure the menu pops up slightly after the click visual feedback
        QTimer.singleShot(50, lambda: self.menu.popup(self.mapToGlobal(QPoint(0, self.height()))))<|MERGE_RESOLUTION|>--- conflicted
+++ resolved
@@ -392,7 +392,6 @@
         """)
         
         for text in menu_items:
-<<<<<<< HEAD
             if text == "Databases (IS:808)":
                 # Create a submenu
                 db_menu = QMenu("Databases (IS:808)", self)
@@ -476,22 +475,6 @@
                 elif text == "About Osdag":
                     action.triggered.connect(lambda: AboutOsdagDialog().exec())
                 self.menu.addAction(action)
-=======
-            action = QAction(text, self)
-            if text == "Video Tutorials":
-                action.triggered.connect(lambda: TutorialsDialog().exec())
-            elif text == "Design Examples":
-                action.triggered.connect(design_examples)
-            elif text == "Ask Us a Question":
-                action.triggered.connect(lambda: AskQuestions().exec())
-            elif text == "About Osdag":
-                action.triggered.connect(lambda: AboutOsdagDialog().exec())
-            elif text == "Check For Update":
-                action.triggered.connect(lambda: UpdateDialog().exec())
-            elif text == "About Osdag":
-                action.triggered.connect(lambda: AboutOsdagDialog().exec())
-            self.menu.addAction(action)
->>>>>>> 693a62a6
         # Set the menu to the button
         self.set_submenu(self.menu)
 
