--- conflicted
+++ resolved
@@ -679,6 +679,107 @@
         state = self.ui.switch.isChecked()
         toggle_stylesheet(state)
 
+# class SystemTrayIcon(QtWidgets.QSystemTrayIcon):
+#
+#     def __init__(self, icon, parent=None):
+#         QtWidgets.QSystemTrayIcon.__init__(self, icon, parent)
+#         self.parent = parent
+#         menu = QtWidgets.QMenu(self.parent)
+#         self.setContextMenu(menu)
+#         menu.addAction("Exit", self.exit)
+#
+#
+#     def exit(self):
+#         QCoreApplication.exit()
+
+
+######################### UpDateNotifi ################
+
+# class Update(QMainWindow):
+#     def __init__(self, old_version):
+#         super().__init__()
+#         self.old_version=old_version
+#     def notifi(self):
+#         try:
+#             url = "https://anshulsingh-py.github.io/test/version.txt"
+#             file = urllib.request.urlopen(url)
+#             for line in file:
+#                 decoded_line = line.decode("utf-8")
+#             new_version = decoded_line.split("=")[1]
+#             if int(new_version) > self.old_version:
+#                 print("update")
+#                 msg = QMessageBox.information(self, 'Update available','<a href=https://google.com>Click to downlaod<a/>')
+#         except:
+#             print("No internet connection")
+
+def toggle_stylesheet(state):
+    app = QApplication.instance()
+    if app is None:
+        raise RuntimeError("No Qt Application found.")
+    if state:
+        path = 'darkstyle.qss'
+    else:
+        path = 'light.qss'
+    theme_path = os.path.join(os.path.dirname(__file__), 'themes', path)
+    file = QFile(theme_path)
+    file.open(QFile.ReadOnly | QFile.Text)
+    stream = QTextStream(file)
+    app.setStyleSheet(stream.readAll())
+
+def hook_exception(exc_type, exc_value, tracebackobj):
+
+    instance = QApplication.instance()
+    # KeyboardInterrupt is a special case.
+    # We don't raise the error dialog when it occurs.
+    if issubclass(exc_type, KeyboardInterrupt):
+        if instance:
+            instance.closeAllWindows()
+        return
+
+    separator = '-' * 80
+    notice = \
+        """An unhandled exception occurred. Please report the problem\n""" \
+        """using the error reporting dialog or raise the issue to {}.\n""" \
+        """\n\nError information:\n""".format('github.com/osdag-admin/Osdag')
+    time_string = time.strftime("%Y-%m-%d, %H:%M:%S")
+
+    tbinfofile = io.StringIO()
+    traceback.print_tb(tracebackobj, None, tbinfofile)
+    tbinfofile.seek(0)
+    tbinfo = tbinfofile.read()
+    errmsg = '%s: \n%s' % (str(exc_type), str(exc_value))
+
+    sections = [separator, time_string, separator, errmsg, separator, tbinfo]
+    msg = '\n'.join(sections)
+    error_box.text_edit.setText(str(notice) + str(msg))
+    error_box.titlebar.save_log.clicked.connect(save_log(str(notice)+str(msg)))
+    error_box.titlebar.report_issue.clicked.connect(send_crash_report)
+
+    error_box.setWindowModality(QtCore.Qt.ApplicationModal)
+    if not error_box.exec_():
+        instance.quit()
+
+def save_log(log):
+    def save_():
+        file_type = "log (*.log)"
+        filename, _ = QFileDialog.getSaveFileName(QFileDialog(), "Save File As", '', file_type)
+        if filename:
+            with open(filename,'w') as file:
+                file.write(log)
+            QMessageBox.information(QMessageBox(), "Information", "Log saved successfully.")
+    return save_
+
+def get_system_info():
+    return 'OS: %s\nPython: %r' % (sys.platform, sys.version_info)
+
+def get_application_log():
+    return error_box.text_edit.toPlainText()
+
+def send_crash_report():
+    appcrash.get_application_log = get_application_log
+    appcrash.get_system_information = get_system_info
+    appcrash.show_report_dialog()
+
 class SystemTrayIcon(QtWidgets.QSystemTrayIcon):
 
     def __init__(self, icon, parent=None):
@@ -692,8 +793,6 @@
     def exit(self):
         QCoreApplication.exit()
 
-<<<<<<< HEAD
-=======
 ######################### UpDateNotifi ################
 
 class Update(QMainWindow):
@@ -713,107 +812,6 @@
         except:
             print("No internet connection")
 
-def toggle_stylesheet(state):
-    app = QApplication.instance()
-    if app is None:
-        raise RuntimeError("No Qt Application found.")
-    if state:
-        path = 'darkstyle.qss'
-    else:
-        path = 'light.qss'
-    theme_path = os.path.join(os.path.dirname(__file__), 'themes', path)
-    file = QFile(theme_path)
-    file.open(QFile.ReadOnly | QFile.Text)
-    stream = QTextStream(file)
-    app.setStyleSheet(stream.readAll())
-
-def hook_exception(exc_type, exc_value, tracebackobj):
-
-    instance = QApplication.instance()
-    # KeyboardInterrupt is a special case.
-    # We don't raise the error dialog when it occurs.
-    if issubclass(exc_type, KeyboardInterrupt):
-        if instance:
-            instance.closeAllWindows()
-        return
-
-    separator = '-' * 80
-    notice = \
-        """An unhandled exception occurred. Please report the problem\n""" \
-        """using the error reporting dialog or raise the issue to {}.\n""" \
-        """\n\nError information:\n""".format('github.com/osdag-admin/Osdag')
-    time_string = time.strftime("%Y-%m-%d, %H:%M:%S")
-
-    tbinfofile = io.StringIO()
-    traceback.print_tb(tracebackobj, None, tbinfofile)
-    tbinfofile.seek(0)
-    tbinfo = tbinfofile.read()
-    errmsg = '%s: \n%s' % (str(exc_type), str(exc_value))
-
-    sections = [separator, time_string, separator, errmsg, separator, tbinfo]
-    msg = '\n'.join(sections)
-    error_box.text_edit.setText(str(notice) + str(msg))
-    error_box.titlebar.save_log.clicked.connect(save_log(str(notice)+str(msg)))
-    error_box.titlebar.report_issue.clicked.connect(send_crash_report)
-
-    error_box.setWindowModality(QtCore.Qt.ApplicationModal)
-    if not error_box.exec_():
-        instance.quit()
-
-def save_log(log):
-    def save_():
-        file_type = "log (*.log)"
-        filename, _ = QFileDialog.getSaveFileName(QFileDialog(), "Save File As", '', file_type)
-        if filename:
-            with open(filename,'w') as file:
-                file.write(log)
-            QMessageBox.information(QMessageBox(), "Information", "Log saved successfully.")
-    return save_
-
-def get_system_info():
-    return 'OS: %s\nPython: %r' % (sys.platform, sys.version_info)
-
-def get_application_log():
-    return error_box.text_edit.toPlainText()
-
-def send_crash_report():
-    appcrash.get_application_log = get_application_log
-    appcrash.get_system_information = get_system_info
-    appcrash.show_report_dialog()
->>>>>>> 999f7fe4
-
-class SystemTrayIcon(QtWidgets.QSystemTrayIcon):
-
-    def __init__(self, icon, parent=None):
-        QtWidgets.QSystemTrayIcon.__init__(self, icon, parent)
-        self.parent = parent
-        menu = QtWidgets.QMenu(self.parent)
-        self.setContextMenu(menu)
-        menu.addAction("Exit", self.exit)
-
-
-    def exit(self):
-        QCoreApplication.exit()
-
-######################### UpDateNotifi ################
-
-class Update(QMainWindow):
-    def __init__(self, old_version):
-        super().__init__()
-        self.old_version=old_version
-    def notifi(self):
-        try:
-            url = "https://anshulsingh-py.github.io/test/version.txt"
-            file = urllib.request.urlopen(url)
-            for line in file:
-                decoded_line = line.decode("utf-8")
-            new_version = decoded_line.split("=")[1]
-            if int(new_version) > self.old_version:
-                print("update")
-                msg = QMessageBox.information(self, 'Update available','<a href=https://google.com>Click to downlaod<a/>')
-        except:
-            print("No internet connection")
-
 
 if __name__ == '__main__':
 
@@ -856,13 +854,10 @@
     trayIcon.show()
 
     try:
-<<<<<<< HEAD
         # window.notification2()
-=======
         #update = Update(0)
         #update.notifi()
         sys.excepthook = hook_exception
->>>>>>> 999f7fe4
         QCoreApplication.exit(app.exec_()) # to properly close the Qt Application use QCoreApplication instead of sys
     except BaseException as e:
         print("ERROR", e)