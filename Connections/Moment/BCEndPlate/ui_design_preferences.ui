--- conflicted
+++ resolved
@@ -6,13 +6,8 @@
    <rect>
     <x>0</x>
     <y>0</y>
-<<<<<<< HEAD
-    <width>808</width>
-    <height>522</height>
-=======
     <width>969</width>
     <height>624</height>
->>>>>>> 9a2ae6d6
    </rect>
   </property>
   <property name="windowTitle">
@@ -95,15 +90,6 @@
      <property name="currentIndex">
       <number>2</number>
      </property>
-<<<<<<< HEAD
-     <widget class="QWidget" name="tab_Bolt">
-      <attribute name="title">
-       <string>Bolt</string>
-      </attribute>
-      <layout class="QGridLayout" name="gridLayout_22">
-       <item row="0" column="2">
-        <widget class="QLabel" name="label_9">
-=======
      <widget class="QWidget" name="tab_Column">
       <attribute name="title">
        <string>Column</string>
@@ -119,7 +105,6 @@
            <pointsize>11</pointsize>
           </font>
          </property>
->>>>>>> 9a2ae6d6
          <property name="text">
           <string>Web thickness, t (mm)*</string>
          </property>
