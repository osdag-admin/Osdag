--- conflicted
+++ resolved
@@ -265,16 +265,14 @@
     def output_values(self, flag):
 
         out_list = []
-<<<<<<< HEAD
-        t4 = (None, DISP_TITLE_MEMBER_CAPACITY, TYPE_TITLE, None)
+
+        t4 = (None, DISP_TITLE_MEMBER_CAPACITY, TYPE_TITLE, None, True)
         out_list.append(t4)
-        t21 = (KEY_MEMBER_CAPACITY, KEY_DISP_MEMBER_CAPACITY, TYPE_OUT_BUTTON, ['Member Capacity', self.member_capacityoutput])
+        t21 = (KEY_MEMBER_CAPACITY, KEY_DISP_MEMBER_CAPACITY, TYPE_OUT_BUTTON, ['Member Capacity', self.member_capacityoutput],True)
         out_list.append(t21)
 
-        t1 = (None, DISP_TITLE_WEBSPLICEPLATE, TYPE_TITLE, None)
-=======
         t1 = (None, DISP_TITLE_WEBSPLICEPLATE, TYPE_TITLE, None, True)
->>>>>>> 20cd099a
+
         out_list.append(t1)
 
         t5 = (KEY_WEB_PLATE_HEIGHT, KEY_DISP_WEB_PLATE_HEIGHT, TYPE_TEXTBOX,
@@ -295,40 +293,24 @@
         t21 = (KEY_WEB_WELD_DETAILS, KEY_DISP_WEB_WELD_DETAILS, TYPE_OUT_BUTTON, ['Web Plate Weld', self.web_weld_details], True)
         out_list.append(t21)
 
-<<<<<<< HEAD
-
-        t17 = (None, DISP_TITLE_FLANGESPLICEPLATE, TYPE_TITLE, None)
-=======
         t17 = (None, DISP_TITLE_FLANGESPLICEPLATE, TYPE_TITLE, None, True)
->>>>>>> 20cd099a
+
         out_list.append(t17)
 
         t18 = (KEY_FLANGE_PLATE_HEIGHT, KEY_DISP_FLANGE_PLATE_HEIGHT, TYPE_TEXTBOX,
                self.flange_plate.height if flag else '', True)
         out_list.append(t18)
 
-<<<<<<< HEAD
-        t19 = (KEY_FLANGE_PLATE_LENGTH, KEY_DISP_FLANGE_PLATE_LENGTH, TYPE_TEXTBOX,
-            self.flange_plate.length if flag else '')
-=======
         t19 = (
             KEY_FLANGE_PLATE_LENGTH, KEY_DISP_FLANGE_PLATE_LENGTH, TYPE_TEXTBOX,
             self.flange_plate.length if flag else '', True)
->>>>>>> 20cd099a
+
         out_list.append(t19)
 
         t20 = (KEY_FLANGEPLATE_THICKNESS, KEY_DISP_FLANGESPLATE_THICKNESS, TYPE_TEXTBOX,
                self.flange_plate.thickness_provided if flag else '', True)
         out_list.append(t20)
-<<<<<<< HEAD
-        t21 = (KEY_FLANGE_CAPACITY, KEY_DISP_FLANGE_CAPACITY, TYPE_OUT_BUTTON, ['Flange Capacity', self.flangecapacity])
-        out_list.append(t21)
-
-        t21 = (KEY_FLANGE_WELD_DETAILS, KEY_DISP_FLANGE_WELD_DETAILS, TYPE_OUT_BUTTON,
-            ['Flange Plate Weld', self.flange_weld_details])
-        out_list.append(t21)
-        t17 = (None, DISP_TITLE_INNERFLANGESPLICEPLATE, TYPE_TITLE, None)
-=======
+
         t21 = (
             KEY_FLANGE_CAPACITY, KEY_DISP_FLANGE_CAPACITY, TYPE_OUT_BUTTON, ['Flange Capacity', self.flangecapacity], True)
         out_list.append(t21)
@@ -339,21 +321,17 @@
         out_list.append(t21)
 
         t17 = (None, DISP_TITLE_INNERFLANGESPLICEPLATE, TYPE_TITLE, None, True)
->>>>>>> 20cd099a
+
         out_list.append(t17)
 
         t18 = (KEY_INNERFLANGE_PLATE_HEIGHT, KEY_DISP_INNERFLANGE_PLATE_HEIGHT, TYPE_TEXTBOX,
                self.flange_plate.Innerheight if flag else '', True)
         out_list.append(t18)
 
-<<<<<<< HEAD
-        t19 = (KEY_INNERFLANGE_PLATE_LENGTH, KEY_DISP_INNERFLANGE_PLATE_LENGTH, TYPE_TEXTBOX,
-            self.flange_plate.Innerlength if flag else '')
-=======
         t19 = (
             KEY_INNERFLANGE_PLATE_LENGTH, KEY_DISP_INNERFLANGE_PLATE_LENGTH, TYPE_TEXTBOX,
             self.flange_plate.Innerlength if flag else '', True)
->>>>>>> 20cd099a
+
         out_list.append(t19)
 
         t20 = (KEY_INNERFLANGEPLATE_THICKNESS, KEY_DISP_INNERFLANGESPLATE_THICKNESS, TYPE_TEXTBOX,
@@ -613,6 +591,15 @@
         #         self.section.plast_sec_mod_z))  # Nm todo add in ddcl # z_w of web & z_p  of section
         #     self.moment_flange = ((self.load_moment) - self.moment_web)
         #     self.sectioncheck(self)
+
+        if len(self.flange_plate.thickness) >= 2:
+            self.max_thick_f = max(self.flange_plate.thickness)
+        else:
+            self.max_thick_f = self.flange_plate.thickness[0]
+        if len(self.web_plate.thickness) >= 2:
+            self.max_thick_w = max(self.web_plate.thickness)
+        else:
+            self.max_thick_w = self.web_plate.thickness[0]
         ###########################################################
         if self.factored_axial_load > self.axial_capacity:
             logger.warning(' : Factored axial load is exceeding axial capacity  %2.2f KN' % self.axial_capacity)
@@ -633,6 +620,7 @@
                     logger.debug(" :=========End Of design===========")
                 else:
                     self.member_capacity_status = True
+
                     # self.moment_web = (Z_w * self.load_moment / (
                     #     self.section.plast_sec_mod_z))  # Nm todo add in ddcl # z_w of web & z_p  of section
                     # self.moment_flange = ((self.load_moment) - self.moment_web)
@@ -649,7 +637,7 @@
     def sectioncheck(self):
         ############################### WEB MENBER CAPACITY CHECK ############################
         ###### # capacity Check for web in axial = min(block, yielding, rupture)
-        self.member_capacity_status = False
+        self.sectioncheck_status = False
         # self.axial_force_w = ((self.section.depth - (2 * self.section.flange_thickness)) * self.section.web_thickness * self.factored_axial_load) / (
         #                          self.section.area)  # N
         A_v_web = (self.section.depth - 2 * self.section.flange_thickness) * self.section.web_thickness
@@ -668,9 +656,19 @@
                                                                                                 A_v=A_v_flange,
                                                                                                 fy=self.flange_plate.fy)
             if self.section.tension_yielding_capacity > self.flange_force:
+                # if len(self.web_plate.thickness) >= 2:
+                #     self.max_thick_w = max(self.web_plate.thickness)
+                # else:
+                #     self.max_thick_w = self.web_plate.thickness[0]
+              
                 self.web_plate_thickness_possible = [i for i in self.web_plate.thickness if
                                                      i >= (self.section.web_thickness / 2)]
 
+                # if len(self.flange_plate.thickness) >= 2:
+                #     self.max_thick_f = max(self.flange_plate.thickness)
+                # else:
+                #     self.max_thick_f = self.flange_plate.thickness[0]
+                
                 if self.preference == "Outside":
                     self.flange_plate_thickness_possible = [i for i in self.flange_plate.thickness if
                                                             i >= self.section.flange_thickness]
@@ -680,7 +678,7 @@
 
                 if len(self.flange_plate_thickness_possible) == 0 or len(self.web_plate_thickness_possible) == 0:
                     logger.error(" : Flange and web Plate thickness should be greater than section  thicknesss.")
-                    self.member_capacity_status =False
+                    self.sectioncheck_status =False
                 else:
                     self.flange_plate.thickness_provided = self.min_thick_based_on_area(self,
                                                                                         tk=self.section.flange_thickness,
@@ -701,21 +699,21 @@
                     # self.web_crs_area = round(self.web_crs_area)
                     # self.web_plate_crs_sec_area = round(self.web_plate_crs_sec_area)
                     if self.web_plate.thickness_provided == 0 or self.flange_plate.thickness_provided == 0:
-                        self.member_capacity_status = False
+                        self.sectioncheck_status = False
                         logger.warning(" : Plate is not possible")
                         logger.error(" : Design is not safe. \n ")
                         logger.debug(" : =========End Of design===========")
                     else:
-                        self.member_capacity_status = True
+                        self.sectioncheck_status = True
                         self.web_plate_weld(self)
             else:
-                self.member_capacity_status = False
+                self.sectioncheck_status = False
                 logger.warning(" : Tension_yielding_capacity  of flange is less than applied loads, Please select larger sections or decrease loads")
                 logger.error(" : Design is not safe. \n ")
                 logger.debug(" : =========End Of design===========")
 
         else:
-            self.member_capacity_status = False
+            self.sectioncheck_status = False
             logger.warning(" : Tension_yielding_capacity of web  is less than applied loads, Please select larger sections or decrease loads")
             logger.error(" : Design is not safe. \n ")
             logger.debug(" : =========End Of design===========")
@@ -1358,6 +1356,7 @@
                 elif preference == "Outside + Inside":
                     self.outerwidth = width - (2 * 20)
                     self.innerwidth = (width - t_w - (2 * r_1) - (4 * 20)) / 2
+                    self.Ap = self.flange_crs_sec_area * 1.05
                     if self.innerwidth < 50:
                         thickness = 0
                         self.design_status = False
@@ -1365,7 +1364,7 @@
                     else:
                         self.design_status = True
                         self.flange_plate_crs_sec_area = (self.outerwidth + (2 * self.innerwidth)) * y
-                        self.Ap = self.flange_crs_sec_area * 1.05
+
                         if self.flange_plate_crs_sec_area >= self.Ap:
                             thickness = y
                             self.design_status = True
@@ -1655,6 +1654,14 @@
         self.flange_weld_connecting_plates = [self.section.flange_thickness, self.flange_plate.thickness_provided]
         self.flange_weld_size_min = IS800_2007.cl_10_5_2_3_min_weld_size(self.section.flange_thickness,self.flange_plate.thickness_provided)
         gamma_mw = IS800_2007.cl_5_4_1_Table_5['gamma_mw'][self.flange_weld.fabrication]
+        if self.member_capacity_status ==True and self.sectioncheck_status == True:
+            self.thick_f = self.flange_plate.thickness_provided
+            self.thick_w =self.web_plate.thickness_provided
+        else:
+            self.thick_f = self.max_thick_f
+            self.thick_w = self.max_thick_w
+
+
        #print("input values are set. Doing preliminary member checks")
        #self.member_capacity(self)
         #gamma_mw = IS800_2007.cl_5_4_1_Table_5['gamma_mw'][self.weld.fabrication]
@@ -1732,8 +1739,8 @@
               prov_moment_load(moment_input=self.load.moment,
                                min_mc=round(self.load_moment_min / 1000000, 2),
                                app_moment_load=round(self.load_moment / 1000000, 2)),
-              get_pass_fail(round(self.load_moment_min / 1000000, 2),
-                            round(self.load_moment / 1000000, 2), relation="lesser"))
+              get_pass_fail2(round(self.load_moment_min / 1000000, 2),
+                            round(self.load_moment / 1000000, 2), round(self.section.moment_capacity / 1000000, 2)))
         self.report_check.append(t1)
 
         t23 = (KEY_OUT_DISP_FORCES_WEB, '', forces_in_web(Au=round(self.factored_axial_load / 1000, 2),
@@ -1755,462 +1762,461 @@
                                                                 Af=round(self.axial_force_f / 1000, 2),
                                                                 ff=round(self.flange_force / 1000, 2), ), '')
         self.report_check.append(t23)
-
-        t1 = ('SubSection', 'Flange plate thickness', '|p{3cm}|p{4.5cm}|p{6.5cm}|p{1.5cm}|')
-        self.report_check.append(t1)
-
-        if  self.preference == "Outside":
-            # flange_plate_crs_sec_area = round((self.section.area * self.flange_plate.thickness_provided), 2)
-            t2 = (KEY_DISP_FLANGESPLATE_THICKNESS, display_prov(self.section.flange_thickness, "T"),
-                  display_prov(self.flange_plate.thickness_provided, "t_f"),
-                  get_pass_fail(self.section.flange_thickness, self.flange_plate.thickness_provided, relation="lesser"))
+        if self.member_capacity_status == True:
+            t1 = ('SubSection', 'Flange plate thickness', '|p{3cm}|p{4.5cm}|p{6.5cm}|p{1.5cm}|')
+            self.report_check.append(t1)
+
+            if  self.preference == "Outside":
+                # flange_plate_crs_sec_area = round((self.section.area * self.thick_f), 2)
+                t2 = (KEY_DISP_FLANGESPLATE_THICKNESS, display_prov(self.section.flange_thickness, "T"),
+                      display_prov(self.thick_f, "t_f"),
+                      get_pass_fail(self.section.flange_thickness, self.thick_f, relation="lesser"))
+                self.report_check.append(t2)
+                if len(self.flange_plate_thickness_possible) != 0 :
+                    t2 = (KEY_DISP_AREA_CHECK, plate_area_req(crs_area=round(self.flange_crs_sec_area,2),flange_web_area = round(self.Ap,2)),
+                          flange_plate_area_prov(B=self.section.flange_width,pref = "Outside",y = self.thick_f,
+                                                 outerwidth= round(self.outerwidth,2),fp_area =round(self.flange_plate_crs_sec_area,2),
+                                                 t = self.section.web_thickness,r_1 = self.section.root_radius,),
+                    get_pass_fail(self.Ap , self.flange_plate_crs_sec_area, relation="leq"))
+                    self.report_check.append(t2)
+            else:
+                t2 = (KEY_DISP_FLANGESPLATE_THICKNESS, display_prov(self.section.flange_thickness/2, "T"),
+                      display_prov(self.thick_f, "t_f"),
+                      get_pass_fail(self.section.flange_thickness/2, self.thick_f, relation="lesser"))
+                self.report_check.append(t2)
+                flange_plate_crs_sec_area = (self.outerwidth + (2 * self.innerwidth)) * self.thick_f
+                if len(self.flange_plate_thickness_possible) != 0 or self.innerwidth > 50:
+                    t2 = (KEY_DISP_AREA_CHECK, plate_area_req(crs_area=round(self.flange_crs_sec_area, 2),flange_web_area =round( self.Ap,2)),
+                          flange_plate_area_prov(B=self.section.flange_width, pref="Outside+Inside",
+                                                 y=self.thick_f,
+                                                 outerwidth=round(self.outerwidth,2), fp_area=round(flange_plate_crs_sec_area,2),
+                                                 t=self.section.web_thickness, r_1=self.section.root_radius,
+                                                 innerwidth=round(self.innerwidth,2) ),
+                          get_pass_fail(self.Ap, flange_plate_crs_sec_area, relation="leq"))
+                    self.report_check.append(t2)
+
+            t1 = ('SubSection', 'Web plate thickness', '|p{3cm}|p{4.5cm}|p{6.5cm}|p{1.5cm}|')
+            self.report_check.append(t1)
+
+            t2 = (KEY_DISP_WEBPLATE_THICKNESS, display_prov(self.section.web_thickness/2, "t"),
+                  display_prov(self.thick_w, "t_w"),
+                  get_pass_fail(self.section.web_thickness/2, self.thick_w, relation="lesser"))
             self.report_check.append(t2)
-            if len(self.flange_plate_thickness_possible) != 0 :
-                t2 = (KEY_DISP_AREA_CHECK, plate_area_req(crs_area=round(self.flange_crs_sec_area,2),flange_web_area = (self.Ap,2)),
-                      flange_plate_area_prov(B=self.section.flange_width,pref = "Outside",y = self.flange_plate.thickness_provided,
-                                             outerwidth= self.outerwidth,fp_area =self.flange_plate_crs_sec_area,
-                                             t = self.section.web_thickness,r_1 = self.section.root_radius,),
-                get_pass_fail(self.Ap , self.flange_plate_crs_sec_area, relation="leq"))
+            if len(self.web_plate_thickness_possible) != 0:
+                t2 = (KEY_DISP_AREA_CHECK, plate_area_req(crs_area=round(self.web_crs_area, 2),flange_web_area = round( self.Wp,)),
+                      web_plate_area_prov(D=self.section.depth, y = self.thick_w,
+                                          webwidth = round(self.webwidth,2), wp_area =round(self.web_plate_crs_sec_area,2),
+                                          T = self.section.flange_thickness, r_1 = self.section.root_radius),
+                      get_pass_fail(self.Wp, self.web_plate_crs_sec_area, relation="leq"))
                 self.report_check.append(t2)
-        else:
-            t2 = (KEY_DISP_FLANGESPLATE_THICKNESS, display_prov(self.section.flange_thickness/2, "T"),
-                  display_prov(self.flange_plate.thickness_provided, "t_f"),
-                  get_pass_fail(self.section.flange_thickness/2, self.flange_plate.thickness_provided, relation="lesser"))
-            self.report_check.append(t2)
-            if len(self.flange_plate_thickness_possible) != 0:
-                t2 = (KEY_DISP_AREA_CHECK, plate_area_req(crs_area=round(self.flange_crs_sec_area, 2),flange_web_area =round( self.Ap,2)),
-                      flange_plate_area_prov(B=self.section.flange_width, pref="Outside+Inside",
-                                             y=self.flange_plate.thickness_provided,
-                                             outerwidth=self.outerwidth, fp_area=round(self.flange_plate_crs_sec_area,2),
-                                             t=self.section.web_thickness, r_1=self.section.root_radius,innerwidth=self.innerwidth ),
-                      get_pass_fail(self.Ap, self.flange_plate_crs_sec_area, relation="leq"))
-                self.report_check.append(t2)
-
-        t1 = ('SubSection', 'Web plate thickness', '|p{3cm}|p{4.5cm}|p{6.5cm}|p{1.5cm}|')
-        self.report_check.append(t1)
-
-        t2 = (KEY_DISP_WEBPLATE_THICKNESS, display_prov(self.section.web_thickness/2, "t"),
-              display_prov(self.web_plate.thickness_provided, "t_w"),
-              get_pass_fail(self.section.web_thickness/2, self.web_plate.thickness_provided, relation="lesser"))
-        self.report_check.append(t2)
-        if len(self.web_plate_thickness_possible) != 0:
-            t2 = (KEY_DISP_AREA_CHECK, plate_area_req(crs_area=round(self.web_crs_area, 2),flange_web_area = round( self.Wp,)),
-                  web_plate_area_prov(D=self.section.depth, y = self.web_plate.thickness_provided,
-                                      webwidth = self.webwidth, wp_area =round(self.web_plate_crs_sec_area,2),
-                                      T = self.section.flange_thickness, r_1 = self.section.root_radius),
-                  get_pass_fail(self.Wp, self.web_plate_crs_sec_area, relation="leq"))
-            self.report_check.append(t2)
-
-
-
 
     # else:
     #     t2 = (" ", " : Load applied is greater than member capacity.", " ", "Fail ")
     #     self.report_check.append(t2)
-        if self.member_capacity_status == True:
-    # ####weld design check remains same for outside and " outside +inside" ####
-            t1 = ('SubSection', 'Flange Weld Design Check ', '|p{4cm}|p{5cm}|p{6.5cm}|p{1.5cm}|')
-            self.report_check.append(t1)
-        # if self.flange_plate_weld == True:
-
-            # Flange Weld size#
-            t2 = (DISP_MIN_WELD_SIZE, min_weld_size_req(conn_plates_weld=self.flange_weld_connecting_plates,
-                                                        min_weld_size=self.flange_weld_size_min),
-                   display_prov(self.flange_weld.size, "t_w"),
-                   get_pass_fail(self.flange_weld_size_min, self.flange_weld.size, relation="lesser"))
-            self.report_check.append(t2)
-
-            t2 = (DISP_MAX_WELD_SIZE, max_weld_size_req(conn_plates_weld=self.flange_weld_connecting_plates,
-                                                         max_weld_size=self.min_flange_platethk),
-                   display_prov(self.flange_weld.size, "t_w"),
-                   get_pass_fail(self.min_flange_platethk, self.flange_weld.size, relation="geq"))
-            self.report_check.append(t2)
-            t2 = (KEY_DISP_CLEARANCE, spacing (sp = self.flangespace,t_w = self.flange_weld.size),
-                  display_prov(self.flangespace, "sp"),
-                  get_pass_fail(self.min_flange_platethk, self.flange_weld.size, relation="geq"))
-            self.report_check.append(t2)
-
-            # Throat thickness #
-            t1 = (DISP_THROAT, throat_req(), throat_prov(self.flange_weld.size, self.Kt),
-            get_pass_fail(3.0, self.flange_weld.size, relation="leq"))
-            self.report_check.append(t1)
-
-            #####Strength of the weld ####
-            if self.preference == "Outside":
-
-                t1 = (DISP_EFF,' ',eff_len_prov(l_w=self.flange_weld.length,b_fp= self.flange_plate.height,
-                                                 t_w=self.flange_weld.size, l_eff =self.l_req_flangelength), "")
+            if self.sectioncheck_status == True :
+        # ####weld design check remains same for outside and " outside +inside" ####
+                t1 = ('SubSection', 'Flange Weld Design Check ', '|p{4cm}|p{5cm}|p{6.5cm}|p{1.5cm}|')
                 self.report_check.append(t1)
-                # t1 = (DISP_EFF,
-                #       eff_len_req(F_f=round(self.flange_force / 1000, 2), l_eff_req=self.Required_weld_flange_length_round,
-                #                   F_wd=self.flange_weld.strength),
-                #       eff_len_prov(l_w=self.flange_weld.length, b_fp=self.flange_plate.height,
-                #                    t_w=self.flange_weld.size, l_eff=self.l_req_flangelength), "")
+            # if self.flange_plate_weld == True:
+
+                # Flange Weld size#
+                t2 = (DISP_MIN_WELD_SIZE, min_weld_size_req(conn_plates_weld=self.flange_weld_connecting_plates,
+                                                            min_weld_size=self.flange_weld_size_min),
+                       display_prov(self.flange_weld.size, "t_w"),
+                       get_pass_fail(self.flange_weld_size_min, self.flange_weld.size, relation="lesser"))
+                self.report_check.append(t2)
+
+                t2 = (DISP_MAX_WELD_SIZE, max_weld_size_req(conn_plates_weld=self.flange_weld_connecting_plates,
+                                                             max_weld_size=self.min_flange_platethk),
+                       display_prov(self.flange_weld.size, "t_w"),
+                       get_pass_fail(self.min_flange_platethk, self.flange_weld.size, relation="geq"))
+                self.report_check.append(t2)
+                t2 = (KEY_DISP_CLEARANCE, spacing (sp = self.flangespace,t_w = self.flange_weld.size),
+                      display_prov(self.flangespace, "sp"),
+                      get_pass_fail(self.min_flange_platethk, self.flange_weld.size, relation="geq"))
+                self.report_check.append(t2)
+
+                # Throat thickness #
+                t1 = (DISP_THROAT, throat_req(), throat_prov(self.flange_weld.size, self.Kt),
+                get_pass_fail(3.0, self.flange_weld.size, relation="leq"))
+                self.report_check.append(t1)
+
+                #####Strength of the weld ####
+                if self.preference == "Outside":
+
+                    t1 = (DISP_EFF,' ',eff_len_prov(l_w=self.flange_weld.length,b_fp= self.flange_plate.height,
+                                                     t_w=self.flange_weld.size, l_eff =self.l_req_flangelength), "")
+                    self.report_check.append(t1)
+                    # t1 = (DISP_EFF,
+                    #       eff_len_req(F_f=round(self.flange_force / 1000, 2), l_eff_req=self.Required_weld_flange_length_round,
+                    #                   F_wd=self.flange_weld.strength),
+                    #       eff_len_prov(l_w=self.flange_weld.length, b_fp=self.flange_plate.height,
+                    #                    t_w=self.flange_weld.size, l_eff=self.l_req_flangelength), "")
+                    # self.report_check.append(t1)
+                    t2 = (KEY_FLANGE_DISP_WELD_STRENGTH,
+                          flange_weld_stress(F_f=round(self.flange_force/1000,2), l_eff=self.l_req_flangelength,
+                                             F_ws=round(self.flange_weld.stress,2)),
+                          weld_strength_prov(conn_plates_weld_fu =  flange_weld_conn_plates_fu,gamma_mw =gamma_mw ,t_t =self.flange_weld.throat_tk,
+                                             f_w =self.flange_weld.strength),
+                          get_pass_fail(self.flange_weld.stress, self.flange_weld.strength, relation="lesser"))
+                    self.report_check.append(t2)
+                    # Outside +Inside#
+                else:
+                    #Outside
+                    # self.Required_weld_flange_length_round = round_up(self.flange_force / self.flange_weld.strength,
+                    #                                                   5)
+                    t1 = (KEY_DISP_WELD_LEN_EFF_OUTSIDE ,'', eff_len_prov_out_in(l_w=self.flange_weld.length,
+                                                                                  b_fp=self.flange_plate.height,
+                                                                                  b_ifp=self.flange_plate.Innerheight,
+                                                     t_w=self.flange_weld.size, l_eff=self.l_req_flangelength), "")
+                    self.report_check.append(t1)
+                    # t1 = (KEY_DISP_WELD_LEN_EFF_OUTSIDE, eff_len_req(F_f=round(self.flange_force / 1000, 2),
+                    #                                                  l_eff_req=self.Required_weld_flange_length_round,
+                    #                                                  F_wd=self.flange_weld.strength),
+                    #       eff_len_prov_out_in(l_w=self.flange_weld.length,
+                    #                           b_fp=self.flange_plate.height,
+                    #                           b_ifp=self.flange_plate.Innerheight,
+                    #                           t_w=self.flange_weld.size, l_eff=self.l_req_flangelength), "")
+                    # self.report_check.append(t1)
+
+                    t2 = (KEY_FLANGE_DISP_WELD_STRENGTH,
+                          flange_weld_stress(F_f=round(self.flange_force / 1000, 2), l_eff=self.l_req_flangelength,
+                                             F_ws=round(self.flange_weld.stress, 2)),
+
+                          weld_strength_prov(conn_plates_weld_fu=flange_weld_conn_plates_fu, gamma_mw=gamma_mw,
+                                             t_t=self.flange_weld.throat_tk,
+                                             f_w=self.flange_weld.strength),
+                          get_pass_fail(self.flange_weld.stress, self.flange_weld.strength, relation="lesser"))
+                    self.report_check.append(t2)
+
+                if  self.preference == "Outside":
+                    self.min_height_required = 50
+                    self.min_length_required = self.flange_plate.height
+
+                    t1 = ('SubSection', 'Flange Plate Check', '|p{3.5cm}|p{6cm}|p{6cm}|p{1.5cm}|')
+                    self.report_check.append(t1)
+                    t1 = (DISP_MIN_PLATE_HEIGHT,self.min_height_required, height_of_flange_cover_plate(B=self.section.flange_width,
+                                                                                                       sp=self.flangespace,
+                                                                                                       b_fp=self.flange_plate.height),
+                          get_pass_fail(self.min_height_required, self.flange_plate.height, relation="lesser"))
+
+                    self.report_check.append(t1)
+                    t1 = (DISP_MAX_PLATE_HEIGHT,
+                          height_of_flange_cover_plate(B=self.section.flange_width, sp=self.flangespace,
+                                                       b_fp=self.flange_plate.height),self.flange_plate.height,
+                          get_pass_fail(self.flange_plate.height, self.flange_plate.height, relation="lesser"))
+                    self.report_check.append(t1)
+                    t1 = (DISP_MIN_PLATE_LENGTH, self.min_length_required,
+                           plate_Length_req(l_w=self.flange_weld.length, t_w=self.flange_weld.size,
+                                                      g=self.flange_plate.gap, l_fp=self.flange_plate.length),
+                          get_pass_fail(self.min_length_required, self.flange_plate.length, relation="lesser"))
+                    self.report_check.append(t1)
+
+
+                else:
+                    t1 = ('SubSection', 'Flange Plate Check-Outside/Inside', '|p{3.5cm}|p{6cm}|p{6cm}|p{1.5cm}|')
+                    self.report_check.append(t1)
+
+                    self.min_height_required = 50
+                    self.min_length_required = self.flange_plate.height
+                    ###Outside####
+                    t1 = (DISP_MIN_PLATE_HEIGHT, self.min_height_required,
+                          height_of_flange_cover_plate(B=self.section.flange_width, sp=self.flangespace,
+                                                       b_fp=self.flange_plate.height),
+                          get_pass_fail(self.min_height_required, self.flange_plate.height, relation="lesser"))
+                    self.report_check.append(t1)
+                    t1 = (DISP_MIN_PLATE_LENGTH, self.min_length_required,
+                           plate_Length_req(l_w=self.flange_weld.length, t_w=self.flange_weld.size,
+                                                      g=self.flange_plate.gap, l_fp=self.flange_plate.length),
+                          get_pass_fail(self.min_length_required, self.flange_plate.length, relation="lesser"))
+                    self.report_check.append(t1)
+
+                    ####Inside###
+
+                    t1 = (DISP_MIN_PLATE_INNERHEIGHT, self.min_height_required,
+                          inner_plate_height_weld(B=self.section.flange_width, sp=self.flangespace,
+                                                  t=self.section.web_thickness, r_1=self.section.root_radius,
+                                                  b_ifp=self.flange_plate.Innerheight),
+                          get_pass_fail(self.min_height_required, self.flange_plate.Innerheight, relation="lesser"))
+                    self.report_check.append(t1)
+
+                    t1 = (DISP_MAX_PLATE_INNERHEIGHT,inner_plate_height_weld(B = self.section.flange_width, sp =self.flangespace,
+                                                    t= self.section.web_thickness, r_1 = self.section.root_radius ,
+                                                    b_ifp =self.flange_plate.Innerheight),self.flange_plate.Innerheight,
+
+                          get_pass_fail(self.flange_plate.Innerheight, self.flange_plate.Innerheight, relation="lesser"))
+                    self.report_check.append(t1)
+
+                    t1 = (DISP_MIN_PLATE_INNERLENGTH, self.min_length_required,
+                          plate_Length_req(l_w=self.flange_weld.Innerlength, t_w=self.flange_weld.size,
+                                                      g=self.flange_plate.gap, l_fp=self.flange_plate.Innerlength),
+                          get_pass_fail(self.min_length_required, self.flange_plate.Innerlength, relation="lesser"))
+                    self.report_check.append(t1)
+            # else:
+            #     t2 = (" ", " : Strength of the weld plate is less than the weld stress.", " ", "Fail ")
+            #     self.report_check.append(t2)
+
+        #################Web design##############
+                # t1 = ('SubSection', 'Web Weld  Design Check ', '|p{3.5cm}|p{6cm}|p{6cm}|p{1.5cm}|')
                 # self.report_check.append(t1)
-                t2 = (KEY_FLANGE_DISP_WELD_STRENGTH,
-                      flange_weld_stress(F_f=round(self.flange_force/1000,2), l_eff=self.l_req_flangelength,
-                                         F_ws=round(self.flange_weld.stress,2)),
-                      weld_strength_prov(conn_plates_weld_fu =  flange_weld_conn_plates_fu,gamma_mw =gamma_mw ,t_t =self.flange_weld.throat_tk,
-                                         f_w =self.flange_weld.strength),
-                      get_pass_fail(self.flange_weld.stress, self.flange_weld.strength, relation="lesser"))
+            # if self.web_plate_weld == True:
+                self.web_weld_connecting_plates = [self.section.web_thickness, self.web_plate.thickness_provided]
+                self.web_weld_size_min = IS800_2007.cl_10_5_2_3_min_weld_size(self.section.web_thickness,
+                                                                             self.web_plate.thickness_provided)
+                web_weld_conn_plates_fu = [self.section.fu, self.web_plate.fu]
+                Gamma_mw = IS800_2007.cl_5_4_1_Table_5['gamma_mw'][self.web_weld.fabrication]
+
+                t1 = ('SubSection', 'Web Weld  Design Check ', '|p{3.5cm}|p{6cm}|p{6cm}|p{1.5cm}|')
+                self.report_check.append(t1)
+
+                t2 = (DISP_MIN_WELD_SIZE, min_weld_size_req(conn_plates_weld=self.web_weld_connecting_plates,
+                                                        min_weld_size=self.web_weld_size_min),
+                     display_prov(self.web_weld.size, "t_w"),
+                    get_pass_fail(self.web_weld_size_min, self.web_weld.size, relation="lesser"))
                 self.report_check.append(t2)
-                # Outside +Inside#
-            else:
-                #Outside
-                # self.Required_weld_flange_length_round = round_up(self.flange_force / self.flange_weld.strength,
-                #                                                   5)
-                t1 = (KEY_DISP_WELD_LEN_EFF_OUTSIDE ,'', eff_len_prov_out_in(l_w=self.flange_weld.length,
-                                                                              b_fp=self.flange_plate.height,
-                                                                              b_ifp=self.flange_plate.Innerheight,
-                                                 t_w=self.flange_weld.size, l_eff=self.l_req_flangelength), "")
+                t2 = (DISP_MAX_WELD_SIZE, max_weld_size_req(conn_plates_weld=self.web_weld_connecting_plates,
+                                                        max_weld_size=self.min_web_platethk),
+                    display_prov(self.web_weld.size, "t_w"),
+                    get_pass_fail(self.min_web_platethk, self.web_weld.size, relation="geq"))
+                self.report_check.append(t2)
+                # plate_height = (self.web_plate.height - (2 * self.web_weld.size))
+                t1 = (DISP_EFF, "", eff_len_prov(l_w=self.web_weld.length, b_fp=self.web_plate.height,
+                                                 t_w=self.web_weld.size, l_eff=self.l_req_weblength), "")
                 self.report_check.append(t1)
-                # t1 = (KEY_DISP_WELD_LEN_EFF_OUTSIDE, eff_len_req(F_f=round(self.flange_force / 1000, 2),
-                #                                                  l_eff_req=self.Required_weld_flange_length_round,
-                #                                                  F_wd=self.flange_weld.strength),
-                #       eff_len_prov_out_in(l_w=self.flange_weld.length,
-                #                           b_fp=self.flange_plate.height,
-                #                           b_ifp=self.flange_plate.Innerheight,
-                #                           t_w=self.flange_weld.size, l_eff=self.l_req_flangelength), "")
-                # self.report_check.append(t1)
-
-                t2 = (KEY_FLANGE_DISP_WELD_STRENGTH,
-                      flange_weld_stress(F_f=round(self.flange_force / 1000, 2), l_eff=self.l_req_flangelength,
-                                         F_ws=round(self.flange_weld.stress, 2)),
-
-                      weld_strength_prov(conn_plates_weld_fu=flange_weld_conn_plates_fu, gamma_mw=gamma_mw,
-                                         t_t=self.flange_weld.throat_tk,
-                                         f_w=self.flange_weld.strength),
-                      get_pass_fail(self.flange_weld.stress, self.flange_weld.strength, relation="lesser"))
+                t2 = (KEY_DISP_CLEARANCE, spacing(sp=self.webspace, t_w=self.web_weld.size),
+                      display_prov(self.webspace, "sp"),
+                      get_pass_fail(self.min_web_platethk, self.web_weld.size, relation="geq"))
                 self.report_check.append(t2)
-
-            if  self.preference == "Outside":
-                self.min_height_required = 50
-                self.min_length_required = self.flange_plate.height
-
-                t1 = ('SubSection', 'Flange Plate Check', '|p{3.5cm}|p{6cm}|p{6cm}|p{1.5cm}|')
+                t1 = (DISP_THROAT, throat_req(), throat_prov(self.web_weld.size, self.Kt),
+                    get_pass_fail(3.0, self.web_weld.size, relation="leq"))
                 self.report_check.append(t1)
-                t1 = (DISP_MIN_PLATE_HEIGHT,self.min_height_required, height_of_flange_cover_plate(B=self.section.flange_width,
-                                                                                                   sp=self.flangespace,
-                                                                                                   b_fp=self.flange_plate.height),
-                      get_pass_fail(self.min_height_required, self.flange_plate.height, relation="lesser"))
-
+                # self.weld_twist = (shear_force / 2 * self.ecc) + (moment_web / 2)
+                t10 = (KEY_OUT_REQ_MOMENT_DEMAND_BOLT, '',
+                       moment_demand_req_bolt_force(shear_load=round((self.fact_shear_load / 1000)/2, 2),
+                                                    web_moment=round((self.moment_web / 1000000)/2, 2), ecc=round(self.ecc,2),
+                                                    moment_demand=round(self.weld_twist / 1000000, 2)), '')
+                self.report_check.append(t10)
+                t2 = (KEY_WEB_DISP_WELD_STRENGTH,
+                  weld_strength_stress(V_u=round((self.fact_shear_load/2),2),A_w=round((self.axial_force_w/2),2),
+                                    M_d=round(self.weld_twist, 2),
+                                    Ip_w= round(self.Ip_weld,2),
+                                    y_max=round(self.y_max,2),
+                                    x_max=round(self.x_max,2),
+                                    l_eff=self.l_req_weblength,
+                                    R_w=round(self.web_weld.stress,2)),
+
+                  weld_strength_prov(conn_plates_weld_fu =  web_weld_conn_plates_fu,gamma_mw =Gamma_mw ,t_t =self.web_weld.throat_tk,
+                                     f_w =self.web_weld.strength),
+                     get_pass_fail(self.web_weld.stress, self.web_weld.strength, relation="lesser"))
+                self.report_check.append(t2)
+                t1 = ('SubSection', 'Web Plate Check', '|p{4cm}|p{4cm}|p{6.5cm}|p{1.5cm}|')
                 self.report_check.append(t1)
-                t1 = (DISP_MAX_PLATE_HEIGHT,
-                      height_of_flange_cover_plate(B=self.section.flange_width, sp=self.flangespace,
-                                                   b_fp=self.flange_plate.height),self.flange_plate.height,
-                      get_pass_fail(self.flange_plate.height, self.flange_plate.height, relation="lesser"))
+
+                t1 = (DISP_MIN_PLATE_HEIGHT, self.min_height_required,
+                    height_of_web_cover_plate(D=self.section.depth, sp=self.webspace,
+                                               b_wp=self.web_plate.height,T=self.section.flange_thickness, R_1 = self.section.root_radius),
+                    get_pass_fail(self.min_height_required, self.web_plate.height, relation="lesser"))
                 self.report_check.append(t1)
+
                 t1 = (DISP_MIN_PLATE_LENGTH, self.min_length_required,
-                       plate_Length_req(l_w=self.flange_weld.length, t_w=self.flange_weld.size,
-                                                  g=self.flange_plate.gap, l_fp=self.flange_plate.length),
-                      get_pass_fail(self.min_length_required, self.flange_plate.length, relation="lesser"))
+                     plate_Length_req(l_w=self.web_weld.length, t_w=self.web_weld.size,
+                                          g=self.web_plate.gap, l_fp=self.web_plate.length),
+                     get_pass_fail(self.min_length_required, self.web_plate.length, relation="lesser"))
                 self.report_check.append(t1)
-
-
-            else:
-                t1 = ('SubSection', 'Flange Plate Check-Outside/Inside', '|p{3.5cm}|p{6cm}|p{6cm}|p{1.5cm}|')
+            # else:
+            #     t2 = (" ", " : Strength of the weld plate is less than the weld stress.", " ", "Fail ")
+            #     self.report_check.append(t2)
+
+                #todo remaing
+            # Member Capacities
+            ###################
+
+            ### Flange Check ###
+                t1 = ('SubSection', 'Member Checks', '|p{4cm}|p{6cm}|p{5.5cm}|p{1.5cm}|')
                 self.report_check.append(t1)
-
-                self.min_height_required = 50
-                self.min_length_required = self.flange_plate.height
-                ###Outside####
-                t1 = (DISP_MIN_PLATE_HEIGHT, self.min_height_required,
-                      height_of_flange_cover_plate(B=self.section.flange_width, sp=self.flangespace,
-                                                   b_fp=self.flange_plate.height),
-                      get_pass_fail(self.min_height_required, self.flange_plate.height, relation="lesser"))
+            # if self.recheck_flange_capacity_axial == True and self.cap_blockcheck_web_axial == True:
+                gamma_m0 = IS800_2007.cl_5_4_1_Table_5["gamma_m0"]['yielding']
+
+                t1 = (KEY_DISP_TENSIONYIELDINGCAP_FLANGE, '', tension_yield_prov(self.section.flange_width,
+                                                                             self.section.flange_thickness,
+                                                                             self.section.fy, gamma_m0,
+                                                                             round(self.section.tension_yielding_capacity / 1000,
+                                                                                 2),1), '')
                 self.report_check.append(t1)
-                t1 = (DISP_MIN_PLATE_LENGTH, self.min_length_required,
-                       plate_Length_req(l_w=self.flange_weld.length, t_w=self.flange_weld.size,
-                                                  g=self.flange_plate.gap, l_fp=self.flange_plate.length),
-                      get_pass_fail(self.min_length_required, self.flange_plate.length, relation="lesser"))
+                gamma_m1 = IS800_2007.cl_5_4_1_Table_5["gamma_m1"]['ultimate_stress']
+
+                t1 = (KEY_DISP_TENSIONRUPTURECAP_FLANGE, '', tension_rupture_welded_prov(w_p=self.section.flange_width,
+                                                                                     t_p=self.section.flange_thickness,
+                                                                                     fu=self.section.fu, gamma_m1=gamma_m1,
+                                                        T_dn=round((self.section.tension_rupture_capacity / 1000),2),multiple =1), '')
+
                 self.report_check.append(t1)
-
-                ####Inside###
-
-                t1 = (DISP_MIN_PLATE_INNERHEIGHT, self.min_height_required,
-                      inner_plate_height_weld(B=self.section.flange_width, sp=self.flangespace,
-                                              t=self.section.web_thickness, r_1=self.section.root_radius,
-                                              b_ifp=self.flange_plate.Innerheight),
-                      get_pass_fail(self.min_height_required, self.flange_plate.Innerheight, relation="lesser"))
+                t1 = (KEY_DISP_FLANGE_TEN_CAPACITY, display_prov(round(self.flange_force / 1000, 2), "f_f") ,
+                    tensile_capacity_prov(round(self.section.tension_yielding_capacity / 1000, 2),
+                                        round(self.section.tension_rupture_capacity / 1000, 2)),
+                                        #round(self.section.block_shear_capacity / 1000, 2)),
+                    get_pass_fail(round(self.flange_force / 1000, 2), round(self.section.tension_capacity_flange / 1000, 2),
+                                relation="lesser"))
                 self.report_check.append(t1)
-
-                t1 = (DISP_MAX_PLATE_INNERHEIGHT,inner_plate_height_weld(B = self.section.flange_width, sp =self.flangespace,
-                                                t= self.section.web_thickness, r_1 = self.section.root_radius ,
-                                                b_ifp =self.flange_plate.Innerheight),self.flange_plate.Innerheight,
-
-                      get_pass_fail(self.flange_plate.Innerheight, self.flange_plate.Innerheight, relation="lesser"))
+            ### web Check ###
+                gamma_m0 = IS800_2007.cl_5_4_1_Table_5["gamma_m0"]['yielding']
+                # A_v_web = (self.section.depth - 2 * self.section.flange_thickness) * self.section.web_thickness
+                webheight = (self.section.depth - 2 * self.section.flange_thickness)
+                t1 = (KEY_DISP_TENSIONYIELDINGCAP_WEB, '', tension_yield_prov(webheight,
+                                                                          self.section.web_thickness,
+                                                                          self.section.fy, gamma_m0,
+                                                                          round(self.section.tension_yielding_capacity_web / 1000,
+                                                                              2),1), '')
                 self.report_check.append(t1)
-
-                t1 = (DISP_MIN_PLATE_INNERLENGTH, self.min_length_required,
-                      plate_Length_req(l_w=self.flange_weld.Innerlength, t_w=self.flange_weld.size,
-                                                  g=self.flange_plate.gap, l_fp=self.flange_plate.Innerlength),
-                      get_pass_fail(self.min_length_required, self.flange_plate.Innerlength, relation="lesser"))
+                gamma_m1 = IS800_2007.cl_5_4_1_Table_5["gamma_m1"]['ultimate_stress']
+
+                t1 = (KEY_DISP_TENSIONRUPTURECAP_WEB, '', tension_rupture_welded_prov(w_p=webheight,
+                                                                                  t_p=self.section.web_thickness,
+                                                                                  fu=self.section.fu, gamma_m1=gamma_m1,
+                                                                                  T_dn=round(self.section.tension_rupture_capacity_web / 1000,
+                                                                                      2),multiple =1), '')
                 self.report_check.append(t1)
-        # else:
-        #     t2 = (" ", " : Strength of the weld plate is less than the weld stress.", " ", "Fail ")
-        #     self.report_check.append(t2)
-
-    #################Web design##############
-            # t1 = ('SubSection', 'Web Weld  Design Check ', '|p{3.5cm}|p{6cm}|p{6cm}|p{1.5cm}|')
-            # self.report_check.append(t1)
-        # if self.web_plate_weld == True:
-            self.web_weld_connecting_plates = [self.section.web_thickness, self.web_plate.thickness_provided]
-            self.web_weld_size_min = IS800_2007.cl_10_5_2_3_min_weld_size(self.section.web_thickness,
-                                                                         self.web_plate.thickness_provided)
-            web_weld_conn_plates_fu = [self.section.fu, self.web_plate.fu]
-            Gamma_mw = IS800_2007.cl_5_4_1_Table_5['gamma_mw'][self.web_weld.fabrication]
-
-            t1 = ('SubSection', 'Web Weld  Design Check ', '|p{3.5cm}|p{6cm}|p{6cm}|p{1.5cm}|')
-            self.report_check.append(t1)
-
-            t2 = (DISP_MIN_WELD_SIZE, min_weld_size_req(conn_plates_weld=self.web_weld_connecting_plates,
-                                                    min_weld_size=self.web_weld_size_min),
-                 display_prov(self.web_weld.size, "t_w"),
-                get_pass_fail(self.web_weld_size_min, self.web_weld.size, relation="lesser"))
-            self.report_check.append(t2)
-            t2 = (DISP_MAX_WELD_SIZE, max_weld_size_req(conn_plates_weld=self.web_weld_connecting_plates,
-                                                    max_weld_size=self.min_web_platethk),
-                display_prov(self.web_weld.size, "t_w"),
-                get_pass_fail(self.min_web_platethk, self.web_weld.size, relation="geq"))
-            self.report_check.append(t2)
-            # plate_height = (self.web_plate.height - (2 * self.web_weld.size))
-            t1 = (DISP_EFF, "", eff_len_prov(l_w=self.web_weld.length, b_fp=self.web_plate.height,
-                                             t_w=self.web_weld.size, l_eff=self.l_req_weblength), "")
-            self.report_check.append(t1)
-            t2 = (KEY_DISP_CLEARANCE, spacing(sp=self.webspace, t_w=self.web_weld.size),
-                  display_prov(self.webspace, "sp"),
-                  get_pass_fail(self.min_web_platethk, self.web_weld.size, relation="geq"))
-            self.report_check.append(t2)
-            t1 = (DISP_THROAT, throat_req(), throat_prov(self.web_weld.size, self.Kt),
-                get_pass_fail(3.0, self.web_weld.size, relation="leq"))
-            self.report_check.append(t1)
-            # self.weld_twist = (shear_force / 2 * self.ecc) + (moment_web / 2)
-            t10 = (KEY_OUT_REQ_MOMENT_DEMAND_BOLT, '',
-                   moment_demand_req_bolt_force(shear_load=round((self.fact_shear_load / 1000)/2, 2),
-                                                web_moment=round((self.moment_web / 1000000)/2, 2), ecc=round(self.ecc,2),
-                                                moment_demand=round(self.weld_twist / 1000000, 2)), '')
-            self.report_check.append(t10)
-            t2 = (KEY_WEB_DISP_WELD_STRENGTH,
-              weld_strength_stress(V_u=round((self.fact_shear_load/2),2),A_w=round((self.axial_force_w/2),2),
-                                M_d=round(self.weld_twist, 2),
-                                Ip_w= round(self.Ip_weld,2),
-                                y_max=round(self.y_max,2),
-                                x_max=round(self.x_max,2),
-                                l_eff=self.l_req_weblength,
-                                R_w=round(self.web_weld.stress,2)),
-
-              weld_strength_prov(conn_plates_weld_fu =  web_weld_conn_plates_fu,gamma_mw =Gamma_mw ,t_t =self.web_weld.throat_tk,
-                                 f_w =self.web_weld.strength),
-                 get_pass_fail(self.web_weld.stress, self.web_weld.strength, relation="lesser"))
-            self.report_check.append(t2)
-            t1 = ('SubSection', 'Web Plate Check', '|p{4cm}|p{4cm}|p{6.5cm}|p{1.5cm}|')
-            self.report_check.append(t1)
-
-            t1 = (DISP_MIN_PLATE_HEIGHT, self.min_height_required,
-                height_of_web_cover_plate(D=self.section.depth, sp=self.webspace,
-                                           b_wp=self.web_plate.height,T=self.section.flange_thickness, R_1 = self.section.root_radius),
-                get_pass_fail(self.min_height_required, self.web_plate.height, relation="lesser"))
-            self.report_check.append(t1)
-
-            t1 = (DISP_MIN_PLATE_LENGTH, self.min_length_required,
-                 plate_Length_req(l_w=self.web_weld.length, t_w=self.web_weld.size,
-                                      g=self.web_plate.gap, l_fp=self.web_plate.length),
-                 get_pass_fail(self.min_length_required, self.web_plate.length, relation="lesser"))
-            self.report_check.append(t1)
-        # else:
-        #     t2 = (" ", " : Strength of the weld plate is less than the weld stress.", " ", "Fail ")
-        #     self.report_check.append(t2)
-
-            #todo remaing
-        # Member Capacities
-        ###################
-
-        ### Flange Check ###
-            t1 = ('SubSection', 'Member Checks', '|p{4cm}|p{6cm}|p{5.5cm}|p{1.5cm}|')
-            self.report_check.append(t1)
-        # if self.recheck_flange_capacity_axial == True and self.cap_blockcheck_web_axial == True:
-            gamma_m0 = IS800_2007.cl_5_4_1_Table_5["gamma_m0"]['yielding']
-
-            t1 = (KEY_DISP_TENSIONYIELDINGCAP_FLANGE, '', tension_yield_prov(self.section.flange_width,
-                                                                         self.section.flange_thickness,
-                                                                         self.section.fy, gamma_m0,
-                                                                         round(self.section.tension_yielding_capacity / 1000,
-                                                                             2),1), '')
-            self.report_check.append(t1)
-            gamma_m1 = IS800_2007.cl_5_4_1_Table_5["gamma_m1"]['ultimate_stress']
-
-            t1 = (KEY_DISP_TENSIONRUPTURECAP_FLANGE, '', tension_rupture_welded_prov(w_p=self.section.flange_width,
-                                                                                 t_p=self.section.flange_thickness,
-                                                                                 fu=self.section.fu, gamma_m1=gamma_m1,
-                                                    T_dn=round((self.section.tension_rupture_capacity / 1000),2),multiple =1), '')
-
-            self.report_check.append(t1)
-            t1 = (KEY_DISP_FLANGE_TEN_CAPACITY, display_prov(round(self.flange_force / 1000, 2), "f_f") ,
-                tensile_capacity_prov(round(self.section.tension_yielding_capacity / 1000, 2),
-                                    round(self.section.tension_rupture_capacity / 1000, 2)),
-                                    #round(self.section.block_shear_capacity / 1000, 2)),
-                get_pass_fail(round(self.flange_force / 1000, 2), round(self.section.tension_capacity_flange / 1000, 2),
-                            relation="lesser"))
-            self.report_check.append(t1)
-        ### web Check ###
-            gamma_m0 = IS800_2007.cl_5_4_1_Table_5["gamma_m0"]['yielding']
-            # A_v_web = (self.section.depth - 2 * self.section.flange_thickness) * self.section.web_thickness
-            webheight = (self.section.depth - 2 * self.section.flange_thickness)
-            t1 = (KEY_DISP_TENSIONYIELDINGCAP_WEB, '', tension_yield_prov(webheight,
-                                                                      self.section.web_thickness,
-                                                                      self.section.fy, gamma_m0,
-                                                                      round(self.section.tension_yielding_capacity_web / 1000,
-                                                                          2),1), '')
-            self.report_check.append(t1)
-            gamma_m1 = IS800_2007.cl_5_4_1_Table_5["gamma_m1"]['ultimate_stress']
-
-            t1 = (KEY_DISP_TENSIONRUPTURECAP_WEB, '', tension_rupture_welded_prov(w_p=webheight,
-                                                                              t_p=self.section.web_thickness,
-                                                                              fu=self.section.fu, gamma_m1=gamma_m1,
-                                                                              T_dn=round(self.section.tension_rupture_capacity_web / 1000,
-                                                                                  2),multiple =1), '')
-            self.report_check.append(t1)
-            t1 = (KEY_DISP_BLOCKSHEARCAP_WEB, '',blockshear_prov(Tdb = round(self.section.block_shear_capacity_web / 1000, 2)), '')
-
-            self.report_check.append(t1)
-            t1 = (KEY_DISP_WEB_TEN_CAPACITY,display_prov( round(self.axial_force_w / 1000, 2),"A_w"),
-                tensile_capacity_prov(round(self.section.tension_yielding_capacity_web / 1000, 2),
-                                    round(self.section.tension_rupture_capacity_web / 1000, 2),
-                                    round(self.section.block_shear_capacity_web / 1000, 2)),
-                get_pass_fail(round(self.axial_force_w / 1000, 2), round(self.section.tension_capacity_web / 1000, 2),
-                            relation="lesser"))
-            self.report_check.append(t1)
-        # else:
-        #     t2 = (" ", " : Flange and web capacity is less than the considered load.", " ", "Fail ")
-        #     self.report_check.append(t2)
-
-        # Flange plate Capacities check
-        ###################
-        # if self.flange_plate_capacity_axial == True:
-            if self.preference == "Outside":
-
-               t1 = ('SubSection', 'Flange Plate Capacity Checks in axial-Outside ', '|p{4cm}|p{6cm}|p{5.5cm}|p{1.5cm}|')
-               self.report_check.append(t1)
-               gamma_m0 = IS800_2007.cl_5_4_1_Table_5["gamma_m0"]['yielding']
-
-               t1 = (KEY_DISP_TENSION_YIELDCAPACITY, '', tension_yield_prov(self.flange_plate.height,
+                t1 = (KEY_DISP_BLOCKSHEARCAP_WEB, '',blockshear_prov(Tdb = round(self.section.block_shear_capacity_web / 1000, 2)), '')
+
+                self.report_check.append(t1)
+                t1 = (KEY_DISP_WEB_TEN_CAPACITY,display_prov( round(self.axial_force_w / 1000, 2),"A_w"),
+                    tensile_capacity_prov(round(self.section.tension_yielding_capacity_web / 1000, 2),
+                                        round(self.section.tension_rupture_capacity_web / 1000, 2),
+                                        round(self.section.block_shear_capacity_web / 1000, 2)),
+                    get_pass_fail(round(self.axial_force_w / 1000, 2), round(self.section.tension_capacity_web / 1000, 2),
+                                relation="lesser"))
+                self.report_check.append(t1)
+            # else:
+            #     t2 = (" ", " : Flange and web capacity is less than the considered load.", " ", "Fail ")
+            #     self.report_check.append(t2)
+
+            # Flange plate Capacities check
+            ###################
+            # if self.flange_plate_capacity_axial == True:
+                if self.preference == "Outside":
+
+                   t1 = ('SubSection', 'Flange Plate Capacity Checks in axial-Outside ', '|p{4cm}|p{6cm}|p{5.5cm}|p{1.5cm}|')
+                   self.report_check.append(t1)
+                   gamma_m0 = IS800_2007.cl_5_4_1_Table_5["gamma_m0"]['yielding']
+
+                   t1 = (KEY_DISP_TENSION_YIELDCAPACITY, '', tension_yield_prov(self.flange_plate.height,
+                                                                                 self.flange_plate.thickness_provided,
+                                                                                 self.flange_plate.fy, gamma_m0,
+                                                                                 round(self.flange_plate.tension_yielding_capacity / 1000,
+                                                                                     2),1), '')
+                   self.report_check.append(t1)
+                   gamma_m1 = IS800_2007.cl_5_4_1_Table_5["gamma_m1"]['ultimate_stress']
+
+                   t1 = (KEY_DISP_TENSION_RUPTURECAPACITY, '', tension_rupture_welded_prov(w_p=self.flange_plate.height,
+                                                                                            t_p=self.flange_plate.thickness_provided,
+                                                                                            fu=self.flange_plate.fu,
+                                                                                            gamma_m1=gamma_m1,
+                                                                                            T_dn=round(self.flange_plate.tension_rupture_capacity / 1000,
+                                                                                                2),multiple =1), '')
+                   self.report_check.append(t1)
+                   t1 = (KEY_DISP_FLANGE_PLATE_TEN_CAP, display_prov(round(self.flange_force / 1000, 2), "f_f") ,
+                      tensile_capacity_prov(round(self.flange_plate.tension_yielding_capacity / 1000, 2),
+                                            round(self.flange_plate.tension_rupture_capacity / 1000, 2)),
+                      get_pass_fail(round(self.flange_force / 1000, 2),
+                                    round(self.flange_plate.tension_capacity_flange_plate / 1000, 2),
+                                    relation="lesser"))
+                   self.report_check.append(t1)
+                else:
+                   t1 = ('SubSection', 'Flange Plate Capacity Checks in axial-Outside/Inside ', '|p{4cm}|p{6cm}|p{5.5cm}|p{1.5cm}|')
+                   self.report_check.append(t1)
+                   gamma_m0 = IS800_2007.cl_5_4_1_Table_5["gamma_m0"]['yielding']
+                   total_height = self.flange_plate.height + (2 * self.flange_plate.Innerheight)
+
+                   t1 = (KEY_DISP_TENSION_YIELDCAPACITY, '', tension_yield_prov(total_height,
                                                                              self.flange_plate.thickness_provided,
                                                                              self.flange_plate.fy, gamma_m0,
                                                                              round(self.flange_plate.tension_yielding_capacity / 1000,
                                                                                  2),1), '')
-               self.report_check.append(t1)
-               gamma_m1 = IS800_2007.cl_5_4_1_Table_5["gamma_m1"]['ultimate_stress']
-
-               t1 = (KEY_DISP_TENSION_RUPTURECAPACITY, '', tension_rupture_welded_prov(w_p=self.flange_plate.height,
+                   self.report_check.append(t1)
+
+                   gamma_m1 = IS800_2007.cl_5_4_1_Table_5["gamma_m1"]['ultimate_stress']
+
+                   t1 = (KEY_DISP_TENSION_RUPTURECAPACITY, '', tension_rupture_welded_prov(w_p=total_height,
                                                                                         t_p=self.flange_plate.thickness_provided,
                                                                                         fu=self.flange_plate.fu,
                                                                                         gamma_m1=gamma_m1,
-                                                                                        T_dn=round(self.flange_plate.tension_rupture_capacity / 1000,
+                                                                                        T_dn=round(
+                                                                                            self.flange_plate.tension_rupture_capacity / 1000,
                                                                                             2),multiple =1), '')
-               self.report_check.append(t1)
-               t1 = (KEY_DISP_FLANGE_PLATE_TEN_CAP, display_prov(round(self.flange_force / 1000, 2), "f_f") ,
-                  tensile_capacity_prov(round(self.flange_plate.tension_yielding_capacity / 1000, 2),
-                                        round(self.flange_plate.tension_rupture_capacity / 1000, 2)),
-                  get_pass_fail(round(self.flange_force / 1000, 2),
-                                round(self.flange_plate.tension_capacity_flange_plate / 1000, 2),
+                   self.report_check.append(t1)
+
+                   t1 = (KEY_DISP_FLANGE_PLATE_TEN_CAP, display_prov(round(self.flange_force / 1000, 2), "f_f") ,
+                      tensile_capacity_prov(round(self.flange_plate.tension_yielding_capacity / 1000, 2),
+                                            round(self.flange_plate.tension_rupture_capacity / 1000, 2)),
+                                            get_pass_fail(round(self.flange_force / 1000, 2),
+                                       round(self.flange_plate.tension_capacity_flange_plate / 1000, 2),
+                                       relation="lesser"))
+                   self.report_check.append(t1)
+            # else:
+            #     t2 = (" ", " : Flange plate capacity is less than the flange force.", " ", "Fail ")
+            #     self.report_check.append(t2)
+               # Web plate Capacities check axial
+               ###################
+                t1 = ('SubSection', 'Web Plate Capacity Checks in Axial', '|p{4cm}|p{6cm}|p{5.5cm}|p{1.5cm}|')
+                self.report_check.append(t1)
+            # if self.web_plate_capacity_axial == True:
+
+                gamma_m0 = IS800_2007.cl_5_4_1_Table_5["gamma_m0"]['yielding']
+
+                t1 = (KEY_DISP_TENSION_YIELDCAPACITY, '', tension_yield_prov(self.web_plate.height,
+                                                                            self.web_plate.thickness_provided,
+                                                                            self.web_plate.fy,
+                                                                            gamma_m0,
+                                                                            round(self.web_plate.tension_yielding_capacity / 1000,
+                                                                                2) , 2), '')
+                self.report_check.append(t1)
+                gamma_m1 = IS800_2007.cl_5_4_1_Table_5["gamma_m1"]['ultimate_stress']
+
+                t1 = (KEY_DISP_TENSION_RUPTURECAPACITY, '', tension_rupture_welded_prov(self.web_plate.height,
+                                                                                       self.web_plate.thickness_provided,
+                                                                                       self.web_plate.fu,
+                                                                                       gamma_m1,
+                                                                                       round(self.web_plate.tension_rupture_capacity / 1000,
+                                                                                           2),2), '')
+
+                self.report_check.append(t1)
+                t1 = (KEY_DISP_TEN_CAP_WEB_PLATE, display_prov( round(self.axial_force_w / 1000, 2),"A_w"),
+                  tensile_capacity_prov(round(self.web_plate.tension_yielding_capacity / 1000, 2),
+                                        round(self.web_plate.tension_rupture_capacity / 1000, 2)),
+                                           get_pass_fail(round(self.axial_force_w / 1000, 2),
+                                round(self.web_plate.tension_capacity_web_plate / 1000, 2),
                                 relation="lesser"))
-               self.report_check.append(t1)
-            else:
-               t1 = ('SubSection', 'Flange Plate Capacity Checks in axial-Outside/Inside ', '|p{4cm}|p{6cm}|p{5.5cm}|p{1.5cm}|')
-               self.report_check.append(t1)
-               gamma_m0 = IS800_2007.cl_5_4_1_Table_5["gamma_m0"]['yielding']
-               total_height = self.flange_plate.height + (2 * self.flange_plate.Innerheight)
-
-               t1 = (KEY_DISP_TENSION_YIELDCAPACITY, '', tension_yield_prov(total_height,
-                                                                         self.flange_plate.thickness_provided,
-                                                                         self.flange_plate.fy, gamma_m0,
-                                                                         round(self.flange_plate.tension_yielding_capacity / 1000,
-                                                                             2),1), '')
-               self.report_check.append(t1)
-
-               gamma_m1 = IS800_2007.cl_5_4_1_Table_5["gamma_m1"]['ultimate_stress']
-
-               t1 = (KEY_DISP_TENSION_RUPTURECAPACITY, '', tension_rupture_welded_prov(w_p=total_height,
-                                                                                    t_p=self.flange_plate.thickness_provided,
-                                                                                    fu=self.flange_plate.fu,
-                                                                                    gamma_m1=gamma_m1,
-                                                                                    T_dn=round(
-                                                                                        self.flange_plate.tension_rupture_capacity / 1000,
-                                                                                        2),multiple =1), '')
-               self.report_check.append(t1)
-
-               t1 = (KEY_DISP_FLANGE_PLATE_TEN_CAP, display_prov(round(self.flange_force / 1000, 2), "f_f") ,
-                  tensile_capacity_prov(round(self.flange_plate.tension_yielding_capacity / 1000, 2),
-                                        round(self.flange_plate.tension_rupture_capacity / 1000, 2)),
-                                        get_pass_fail(round(self.flange_force / 1000, 2),
-                                   round(self.flange_plate.tension_capacity_flange_plate / 1000, 2),
-                                   relation="lesser"))
-               self.report_check.append(t1)
-        # else:
-        #     t2 = (" ", " : Flange plate capacity is less than the flange force.", " ", "Fail ")
-        #     self.report_check.append(t2)
-           # Web plate Capacities check axial
-           ###################
-            t1 = ('SubSection', 'Web Plate Capacity Checks in Axial', '|p{4cm}|p{6cm}|p{5.5cm}|p{1.5cm}|')
-            self.report_check.append(t1)
-        # if self.web_plate_capacity_axial == True:
-
-            gamma_m0 = IS800_2007.cl_5_4_1_Table_5["gamma_m0"]['yielding']
-
-            t1 = (KEY_DISP_TENSION_YIELDCAPACITY, '', tension_yield_prov(self.web_plate.height,
-                                                                        self.web_plate.thickness_provided,
-                                                                        self.web_plate.fy,
-                                                                        gamma_m0,
-                                                                        round(self.web_plate.tension_yielding_capacity / 1000,
-                                                                            2) , 2), '')
-            self.report_check.append(t1)
-            gamma_m1 = IS800_2007.cl_5_4_1_Table_5["gamma_m1"]['ultimate_stress']
-
-            t1 = (KEY_DISP_TENSION_RUPTURECAPACITY, '', tension_rupture_welded_prov(self.web_plate.height,
-                                                                                   self.web_plate.thickness_provided,
-                                                                                   self.web_plate.fu,
-                                                                                   gamma_m1,
-                                                                                   round(self.web_plate.tension_rupture_capacity / 1000,
-                                                                                       2),2), '')
-
-            self.report_check.append(t1)
-            t1 = (KEY_DISP_TEN_CAP_WEB_PLATE, display_prov( round(self.axial_force_w / 1000, 2),"A_w"),
-              tensile_capacity_prov(round(self.web_plate.tension_yielding_capacity / 1000, 2),
-                                    round(self.web_plate.tension_rupture_capacity / 1000, 2)),
-                                       get_pass_fail(round(self.axial_force_w / 1000, 2),
-                            round(self.web_plate.tension_capacity_web_plate / 1000, 2),
-                            relation="lesser"))
-            self.report_check.append(t1)
-        # else:
-        #     t2 = (" ", " : Web plate capacity in axial is less than the Axial force.", " ", "Fail ")
-        #     self.report_check.append(t2)
-           # Web plate Capacities check Shear
-           ###################
-        # if self.web_plate_capacity_shear == True:
-            t1 = ('SubSection', 'Web Plate Capacity Checks in Shear', '|p{4cm}|p{6cm}|p{5.5cm}|p{1.5cm}|')
-            self.report_check.append(t1)
-
-            t1 = (KEY_DISP_SHEAR_YLD, '', shear_yield_prov(self.web_plate.height, self.web_plate.thickness_provided,
-                                                          self.web_plate.fy, gamma_m0,
-                                                          round(self.web_plate.shear_yielding_capacity / 1000, 2),2), '')
-            self.report_check.append(t1)
-
-            t1 = (KEY_DISP_SHEAR_RUP, '', shear_Rupture_prov_weld(self.web_plate.height, self.web_plate.thickness_provided,
-                                                                 self.web_plate.fu,
-                                                                 round(self.web_plate.shear_rupture_capacity / 1000, 2),gamma_m1, 2),'')
-
-            self.report_check.append(t1)
-
-            t1 = (KEY_DISP_WEBPLATE_SHEAR_CAPACITY, display_prov( round(self.fact_shear_load / 1000, 2),"V_u"),
-               shear_capacity_prov(V_dy=round(self.web_plate.shear_yielding_capacity / 1000, 2),
-                              V_dn= round(self.web_plate.shear_rupture_capacity / 1000, 2),
-                              V_db= 00 ),
-               get_pass_fail(round(self.fact_shear_load / 1000, 2),
-                        round(self.web_plate.shear_capacity_web_plate / 1000, 2), relation="lesser"))
-            self.report_check.append(t1)
-        # else:
-        #     t2 = (" ", " : Web plate capacity in shear is less than the Axial force.", " ", "Fail ")
-        #     self.report_check.append(t2)
+                self.report_check.append(t1)
+            # else:
+            #     t2 = (" ", " : Web plate capacity in axial is less than the Axial force.", " ", "Fail ")
+            #     self.report_check.append(t2)
+               # Web plate Capacities check Shear
+               ###################
+            # if self.web_plate_capacity_shear == True:
+                t1 = ('SubSection', 'Web Plate Capacity Checks in Shear', '|p{4cm}|p{6cm}|p{5.5cm}|p{1.5cm}|')
+                self.report_check.append(t1)
+
+                t1 = (KEY_DISP_SHEAR_YLD, '', shear_yield_prov(self.web_plate.height, self.web_plate.thickness_provided,
+                                                              self.web_plate.fy, gamma_m0,
+                                                              round(self.web_plate.shear_yielding_capacity / 1000, 2),2), '')
+                self.report_check.append(t1)
+
+                t1 = (KEY_DISP_SHEAR_RUP, '', shear_Rupture_prov_weld(self.web_plate.height, self.web_plate.thickness_provided,
+                                                                     self.web_plate.fu,
+                                                                     round(self.web_plate.shear_rupture_capacity / 1000, 2),gamma_m1, 2),'')
+
+                self.report_check.append(t1)
+
+                t1 = (KEY_DISP_WEBPLATE_SHEAR_CAPACITY, display_prov( round(self.fact_shear_load / 1000, 2),"V_u"),
+                   shear_capacity_prov(V_dy=round(self.web_plate.shear_yielding_capacity / 1000, 2),
+                                  V_dn= round(self.web_plate.shear_rupture_capacity / 1000, 2),
+                                  V_db= 00 ),
+                   get_pass_fail(round(self.fact_shear_load / 1000, 2),
+                            round(self.web_plate.shear_capacity_web_plate / 1000, 2), relation="lesser"))
+                self.report_check.append(t1)
+            # else:
+            #     t2 = (" ", " : Web plate capacity in shear is less than the Axial force.", " ", "Fail ")
+            #     self.report_check.append(t2)
 
 
         Disp_3D_image = "/ResourceFiles/images/3d.png"
@@ -2233,150 +2239,150 @@
         CreateLatex.save_latex(CreateLatex(), self.report_input, self.report_check, popup_summary, fname_no_ext, rel_path, Disp_3D_image)
 
 
+        ##############outside#######
+        # if self.flange_weld.strength > self.flange_weld.stress:
+        #     if self.available_long_flange_length > self.flange_plate.height:
+        #         self.design_status = True
+        #         break
+        #     else:
+        #         self.available_long_flange_length = self.available_long_flange_length + 50
+        # else:
+        #     self.available_long_flange_length = self.available_long_flange_length + 50
+        #     self.flange_plate.length = 2 * (self.available_long_flange_length + (2*self.flange_weld.size)) + self.flange_plate.gap
+        #     self.l_req_flangelength = round_up((2 * self.available_long_flange_length) + self.flange_plate.height - (
+        #                 2 * self.flange_weld.size))
     ##############outside#######
-    # if self.flange_weld.strength > self.flange_weld.stress:
-    #     if self.available_long_flange_length > self.flange_plate.height:
-    #         self.design_status = True
-    #         break
+        # if self.flange_weld.stress < self.flange_weld.strength:
+        # if self.available_long_flange_length > self.flange_plate.height:
+        #     self.design_status = True
+        #     break
+        # else:
+        #     self.available_long_flange_length = int(self.available_long_flange_length + 50)
+        # else:
+        #     self.available_long_flange_length = int(self.available_long_flange_length + 50)
+        #
+        #     self.flange_plate.length = 2 * (
+        #             self.available_long_flange_length + (2* self.flange_weld.size)) + self.flange_plate.gap
+        #     self.l_req_flangelength = round_up(
+        #         (2 * self.available_long_flange_length) + self.flange_plate.height -(
+        #                 2 * self.flange_weld.size))
+        #     if self.flange_plate.length >= 150 * self.flange_weld.throat_tk:
+        #         Reduction_factor = IS800_2007.cl_10_5_7_3_weld_long_joint(l_j=self.web_plate.length,
+        #                                                                   t_t=self.web_weld.throat_tk)
+        #         self.flange_weld.strength = self.flange_weld.strength * Reduction_factor
+        #         self.flange_weld.stress = self.flange_force / self.l_req_flangelength
+        #         if self.flange_weld.strength > self.flange_weld.stress:
+        #             self.design_status = True
+        #             break
+        #         else:
+        #             self.available_long_flange_length = self.available_long_flange_length + 50
+        #
+        #     else:
+        #         self.available_long_flange_length = int(self.available_long_flange_length + 50)
+
+    # print("length", self.available_long_flange_length)
+    # if  self.flange_weld.strength > self.flange_weld.stress:
+    #     self.design_status = True
+    #     self.flange_weld.length = round_up((self.available_long_flange_length), 5)
+    #     self.flange_plate.length = round_up(2 * (self.available_long_flange_length + (2* self.flange_weld.size)) + self.flange_plate.gap, 5)
+    #     self.flange_plate.height = round_down((self.section.flange_width - (2 * self.flangespace)), 5)
+    #     self.flange_weld.height = round_down((self.flange_plate.height - (2 * self.flange_weld.size)), 5)
+    #     self.l_req_flangelength = self.l_req_flangelength
+    #     # Inner Plate Details
+    #     self.flange_weld.Innerlength = round_up((self.available_long_flange_length), 5)
+    #     self.flange_plate.Innerlength = round_up(2 * (self.available_long_flange_length + (2 * self.flange_weld.size)) + self.flange_plate.gap,
+    #         5)
+    #     self.flange_plate.Innerheight = round_down(self.total_height_of_inner_plate / 2, 5)
+    #     self.flange_weld.Innerheight = round_down((self.flange_plate.Innerheight - 2 * self.flange_weld.size),
+    #                                               5)
+    #     # self.l_req_innerflangelength = self.l_req_innerflangelength
+    #     self.flange_plate_capacity_axial(self)
+    #     pass
+    # else:
+    #     self.design_status = False
+    #     logger.error(
+    #         ":Length of flange plate is less than height of the flange plate")
+
+    ###########Inside#######################
+    # self.design_status =True
+    # self.total_height_of_inner_plate = (
+    #         self.section.flange_width - (4 * self.flangespace) - self.section.web_thickness - (
+    #         2 * self.section.root_radius))  # total width of the inner flange plate
+    # if self.total_height_of_inner_plate > 0:
+    #
+    #     self.flange_plate.Innerheight = round_down((self.total_height_of_inner_plate / 2), 5)
+    #     if self.flange_plate.Innerheight < 50:
+    #         self.design_status = False
+    #         logger.error(
+    #             " : Inner plate is not possible, select preference outside")
     #     else:
-    #         self.available_long_flange_length = self.available_long_flange_length + 50
+    #         pass
+    #
+    #     self.flange_weld.Innerheight = round_down((self.flange_plate.Innerheight - 2 * self.flange_weld.size),
+    #                                               5)
+    #     if self.flange_weld.Innerheight <= 0:
+    #         self.design_status = False
+    #         logger.error(
+    #             " :Inner plate is not possible, select preference outside")
+    #     else:
+    #         self.available_long_innerflange_length = self.available_long_flange_length
+    #         self.design_status = False
+    #         while self.design_status == False:
+    #
+    #             self.l_req_innerflangelength = (2 * self.available_long_innerflange_length) + self.flange_plate.Innerheight - (
+    #                                                    2 * self.flange_weld.size)
+    #             self.flange_weld.Innerstress = self.flange_force / self.l_req_innerflangelength
+    #             if self.flange_weld.Innerstress < self.flange_weld.strength:
+    #                 if self.available_long_innerflange_length > self.flange_plate.Innerheight:
+    #                     self.design_status = True
+    #                     break
+    #
+    #                 else:
+    #                     self.available_long_innerflange_length = int(
+    #                         self.available_long_innerflange_length + 50)
+    #             else:
+    #                 self.available_long_innerflange_length = int(self.available_long_innerflange_length + 50)
+    #                 self.flange_plate.Innerlength = 2 * (self.available_long_innerflange_length + (2*self.flange_weld.size)) + self.flange_plate.gap
+    #                 self.l_req_innerflangelength = round_up((2 * self.available_long_innerflange_length) + self.flange_plate.height - (
+    #                             2 * self.flange_weld.size))
+    #                 if self.flange_plate.Innerlength >= 150 * self.flange_weld.throat_tk:
+    #                     Reduction_factor = IS800_2007.cl_10_5_7_3_weld_long_joint(
+    #                         l_j=self.flange_plate.Innerlength,
+    #                         t_t=self.flange_weld.throat_tk)
+    #                     self.flange_weld.strength = self.flange_weld.strength * Reduction_factor
+    #                     self.flange_weld.Innerstress = self.flange_force / self.l_req_innerflangelength
+    #                     if self.flange_weld.strength > self.flange_weld.Innerstress:
+    #                         self.design_status = True
+    #                         break
+    #                     else:
+    #                         self.available_long_flange_length = self.available_long_flange_length + 50
+    #
+    #                 else:
+    #                     self.available_long_flange_length = int(self.available_long_flange_length + 50)
+    #
+    #     print("self.available_long_length", self.available_long_flange_length)
     # else:
-    #     self.available_long_flange_length = self.available_long_flange_length + 50
-    #     self.flange_plate.length = 2 * (self.available_long_flange_length + (2*self.flange_weld.size)) + self.flange_plate.gap
-    #     self.l_req_flangelength = round_up((2 * self.available_long_flange_length) + self.flange_plate.height - (
-    #                 2 * self.flange_weld.size))
-##############outside#######
-    # if self.flange_weld.stress < self.flange_weld.strength:
-    # if self.available_long_flange_length > self.flange_plate.height:
-    #     self.design_status = True
-    #     break
+    #     self.flange_plate.Innerheight = 0
+    #     self.flange_weld.Innerheight = 0
+    #     self.flange_plate.Innerlength = 0
+    #     self.flange_weld.Innerlength = 0
+    #     self.design_status = False
+    #     logger.error(" : Inner plate is not possible, Select outside preference")
+    #
+    # if self.design_status == True:
+    #     # Outer Plate Details
+    #     self.flange_weld.length = round_up((self.available_long_flange_length), 5)
+    #     self.flange_plate.length = round_up(2*(self.available_long_flange_length + (2 * self.flange_weld.size)) + self.flange_plate.gap, 5)
+    #     self.flange_plate.height = round_down((self.section.flange_width - (2 * self.flangespace)), 5)
+    #     self.flange_weld.height = round_down((self.flange_plate.height - (2 * self.flange_weld.size)), 5)
+    #     self.l_req_flangelength = self.l_req_flangelength
+    #     # Inner Plate Details
+    #     self.flange_weld.Innerlength = round_up((self.available_long_innerflange_length), 5)
+    #     self.flange_plate.Innerlength = round_up(2*(self.available_long_innerflange_length + (2 * self.flange_weld.size)) + self.flange_plate.gap,5)
+    #     self.flange_plate.Innerheight = round_down(self.total_height_of_inner_plate / 2, 5)
+    #     self.flange_weld.Innerheight = round_down((self.flange_plate.Innerheight - 2 * self.flange_weld.size),5)
+    #     self.l_req_innerflangelength = self.l_req_innerflangelength
+    #     self.flange_plate_capacity_axial(self)
     # else:
-    #     self.available_long_flange_length = int(self.available_long_flange_length + 50)
-    # else:
-    #     self.available_long_flange_length = int(self.available_long_flange_length + 50)
-    #
-    #     self.flange_plate.length = 2 * (
-    #             self.available_long_flange_length + (2* self.flange_weld.size)) + self.flange_plate.gap
-    #     self.l_req_flangelength = round_up(
-    #         (2 * self.available_long_flange_length) + self.flange_plate.height -(
-    #                 2 * self.flange_weld.size))
-    #     if self.flange_plate.length >= 150 * self.flange_weld.throat_tk:
-    #         Reduction_factor = IS800_2007.cl_10_5_7_3_weld_long_joint(l_j=self.web_plate.length,
-    #                                                                   t_t=self.web_weld.throat_tk)
-    #         self.flange_weld.strength = self.flange_weld.strength * Reduction_factor
-    #         self.flange_weld.stress = self.flange_force / self.l_req_flangelength
-    #         if self.flange_weld.strength > self.flange_weld.stress:
-    #             self.design_status = True
-    #             break
-    #         else:
-    #             self.available_long_flange_length = self.available_long_flange_length + 50
-    #
-    #     else:
-    #         self.available_long_flange_length = int(self.available_long_flange_length + 50)
-
-# print("length", self.available_long_flange_length)
-# if  self.flange_weld.strength > self.flange_weld.stress:
-#     self.design_status = True
-#     self.flange_weld.length = round_up((self.available_long_flange_length), 5)
-#     self.flange_plate.length = round_up(2 * (self.available_long_flange_length + (2* self.flange_weld.size)) + self.flange_plate.gap, 5)
-#     self.flange_plate.height = round_down((self.section.flange_width - (2 * self.flangespace)), 5)
-#     self.flange_weld.height = round_down((self.flange_plate.height - (2 * self.flange_weld.size)), 5)
-#     self.l_req_flangelength = self.l_req_flangelength
-#     # Inner Plate Details
-#     self.flange_weld.Innerlength = round_up((self.available_long_flange_length), 5)
-#     self.flange_plate.Innerlength = round_up(2 * (self.available_long_flange_length + (2 * self.flange_weld.size)) + self.flange_plate.gap,
-#         5)
-#     self.flange_plate.Innerheight = round_down(self.total_height_of_inner_plate / 2, 5)
-#     self.flange_weld.Innerheight = round_down((self.flange_plate.Innerheight - 2 * self.flange_weld.size),
-#                                               5)
-#     # self.l_req_innerflangelength = self.l_req_innerflangelength
-#     self.flange_plate_capacity_axial(self)
-#     pass
-# else:
-#     self.design_status = False
-#     logger.error(
-#         ":Length of flange plate is less than height of the flange plate")
-
-###########Inside#######################
-# self.design_status =True
-# self.total_height_of_inner_plate = (
-#         self.section.flange_width - (4 * self.flangespace) - self.section.web_thickness - (
-#         2 * self.section.root_radius))  # total width of the inner flange plate
-# if self.total_height_of_inner_plate > 0:
-#
-#     self.flange_plate.Innerheight = round_down((self.total_height_of_inner_plate / 2), 5)
-#     if self.flange_plate.Innerheight < 50:
-#         self.design_status = False
-#         logger.error(
-#             " : Inner plate is not possible, select preference outside")
-#     else:
-#         pass
-#
-#     self.flange_weld.Innerheight = round_down((self.flange_plate.Innerheight - 2 * self.flange_weld.size),
-#                                               5)
-#     if self.flange_weld.Innerheight <= 0:
-#         self.design_status = False
-#         logger.error(
-#             " :Inner plate is not possible, select preference outside")
-#     else:
-#         self.available_long_innerflange_length = self.available_long_flange_length
-#         self.design_status = False
-#         while self.design_status == False:
-#
-#             self.l_req_innerflangelength = (2 * self.available_long_innerflange_length) + self.flange_plate.Innerheight - (
-#                                                    2 * self.flange_weld.size)
-#             self.flange_weld.Innerstress = self.flange_force / self.l_req_innerflangelength
-#             if self.flange_weld.Innerstress < self.flange_weld.strength:
-#                 if self.available_long_innerflange_length > self.flange_plate.Innerheight:
-#                     self.design_status = True
-#                     break
-#
-#                 else:
-#                     self.available_long_innerflange_length = int(
-#                         self.available_long_innerflange_length + 50)
-#             else:
-#                 self.available_long_innerflange_length = int(self.available_long_innerflange_length + 50)
-#                 self.flange_plate.Innerlength = 2 * (self.available_long_innerflange_length + (2*self.flange_weld.size)) + self.flange_plate.gap
-#                 self.l_req_innerflangelength = round_up((2 * self.available_long_innerflange_length) + self.flange_plate.height - (
-#                             2 * self.flange_weld.size))
-#                 if self.flange_plate.Innerlength >= 150 * self.flange_weld.throat_tk:
-#                     Reduction_factor = IS800_2007.cl_10_5_7_3_weld_long_joint(
-#                         l_j=self.flange_plate.Innerlength,
-#                         t_t=self.flange_weld.throat_tk)
-#                     self.flange_weld.strength = self.flange_weld.strength * Reduction_factor
-#                     self.flange_weld.Innerstress = self.flange_force / self.l_req_innerflangelength
-#                     if self.flange_weld.strength > self.flange_weld.Innerstress:
-#                         self.design_status = True
-#                         break
-#                     else:
-#                         self.available_long_flange_length = self.available_long_flange_length + 50
-#
-#                 else:
-#                     self.available_long_flange_length = int(self.available_long_flange_length + 50)
-#
-#     print("self.available_long_length", self.available_long_flange_length)
-# else:
-#     self.flange_plate.Innerheight = 0
-#     self.flange_weld.Innerheight = 0
-#     self.flange_plate.Innerlength = 0
-#     self.flange_weld.Innerlength = 0
-#     self.design_status = False
-#     logger.error(" : Inner plate is not possible, Select outside preference")
-#
-# if self.design_status == True:
-#     # Outer Plate Details
-#     self.flange_weld.length = round_up((self.available_long_flange_length), 5)
-#     self.flange_plate.length = round_up(2*(self.available_long_flange_length + (2 * self.flange_weld.size)) + self.flange_plate.gap, 5)
-#     self.flange_plate.height = round_down((self.section.flange_width - (2 * self.flangespace)), 5)
-#     self.flange_weld.height = round_down((self.flange_plate.height - (2 * self.flange_weld.size)), 5)
-#     self.l_req_flangelength = self.l_req_flangelength
-#     # Inner Plate Details
-#     self.flange_weld.Innerlength = round_up((self.available_long_innerflange_length), 5)
-#     self.flange_plate.Innerlength = round_up(2*(self.available_long_innerflange_length + (2 * self.flange_weld.size)) + self.flange_plate.gap,5)
-#     self.flange_plate.Innerheight = round_down(self.total_height_of_inner_plate / 2, 5)
-#     self.flange_weld.Innerheight = round_down((self.flange_plate.Innerheight - 2 * self.flange_weld.size),5)
-#     self.l_req_innerflangelength = self.l_req_innerflangelength
-#     self.flange_plate_capacity_axial(self)
-# else:
-#     self.design_status = False
+    #     self.design_status = False
 #     logger.error(" : Length of flange plate is less than height of the flange plate")