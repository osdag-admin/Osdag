--- conflicted
+++ resolved
@@ -1814,356 +1814,7 @@
         # self.member_yield_eqn = member_yield_eqn
         # logger.warning(" : You are using a section (in red color) that is not available in latest version of IS 808")
 
-<<<<<<< HEAD
-class I_sectional_Properties(object):
-
-    def calc_Mass(self,D,B,t_w,t_f,alpha=90,r_1=0,r_2=0):
-        self.A = ((2 * B * t_f) + ((D - 2 * t_f) * t_w)) / 100
-        self.M = 7850 * self.A / 10000
-        return round(self.M,2)
-
-    def calc_Area(self,D,B,t_w,t_f,alpha=90,r_1=0,r_2=0):
-        self.A = ((2*B*t_f) + ((D-2*t_f)*t_w))/100
-        return round(self.A,2)
-
-    def calc_MomentOfAreaZ(self,D,B,t_w,t_f,alpha=90,r_1=0,r_2=0):
-        self.I_zz = ((D - 2*t_f)**3 * t_w /12 + (B*t_f**3)/6+(B/2*t_f*(D-t_f)**2))/10000
-        return round(self.I_zz,2)
-
-    def calc_MomentOfAreaY(self,D,B,t_w,t_f,alpha=90,r_1=0,r_2=0):
-        self.I_yy = ((D-2*t_f)*t_w**3 /12 + B**3*t_f/6)/10000
-        return round(self.I_yy,2)
-
-    def calc_RogZ(self,D,B,t_w,t_f,alpha=90,r_1=0,r_2=0):
-        self.A = ((2*B*t_f) + ((D-2*t_f)*t_w))/100
-        self.I_zz = ((D - 2*t_f)**3 * t_w /12 + (B*t_f**3)/6+(B/2*t_f*(D-t_f)**2))/10000
-        self.r_z = math.sqrt(self.I_zz / self.A)
-        return round(self.r_z,2)
-
-    def calc_RogY(self,D,B,t_w,t_f,alpha=90,r_1=0,r_2=0):
-        self.A = ((2*B*t_f) + ((D-2*t_f)*t_w))/100
-        self.I_yy = ((D-2*t_f)*t_w**3 /12 + B**3*t_f/6)/10000
-        self.r_y = math.sqrt(self.I_yy / self.A)
-        return round(self.r_y,2)
-
-    def calc_ElasticModulusZz(self,D,B,t_w,t_f,alpha=90,r_1=0,r_2=0):
-        self.I_zz = ((D - 2*t_f)**3 * t_w /12 + (B*t_f**3)/6+(B/2*t_f*(D-t_f)**2))/10000
-        self.Z_ez = (self.I_zz * 2*10) / (D)
-        return round(self.Z_ez,2)
-
-    def calc_ElasticModulusZy(self,D,B,t_w,t_f,alpha=90,r_1=0,r_2=0):
-        self.I_yy = ((D-2*t_f)*t_w**3 /12 + B**3*t_f/6)/10000
-        self.Z_ey = (self.I_yy * 2*10) / (B)
-        return round(self.Z_ey,1)
-
-    def calc_PlasticModulusZpz(self,D,B,t_w,t_f,alpha=90,r_1=0,r_2=0):
-        self.A = ((2*B*t_f) + ((D-2*t_f)*t_w))/100
-        self.y_p = (((D - 2*t_f)**2*t_w/8 + B*t_f*(D-t_f)/2) / ((D-t_f)/2*t_w + B*t_f ))/10
-        self.Z_pz =(2 * (self.A / 2 * self.y_p))
-        return round(self.Z_pz,2)
-
-    def calc_PlasticModulusZpy(self,D,B,t_w,t_f,alpha=90,r_1=0,r_2=0):
-        self.A = ((2*B*t_f) + ((D-2*t_f)*t_w))/100
-        self.z_p = ((((D-2*t_f)*t_w**2)/8 + (B*t_f*B)/4)/((D-2*t_f)*t_w/2 + (B*t_f)))
-        self.Z_py = 2 * (self.A / 2 * self.z_p)
-        return round(self.Z_py,2)
-
-    #TODO:add formula
-    def calc_torsion_const (self,D,B,t_w,t_f,alpha=90,r_1=0,r_2=0):
-        self.It = 2*((B*t_f**3)/3) + ((D-(2*t_f))*t_w**3)/3
-        return round(self.It/10000,2)
-
-    def calc_warping_const (self,D,B,t_w,t_f,alpha=90,r_1=0,r_2=0):
-        return 0.0
-
-class Single_Angle_Properties(object):
-
-    "return in cm "
-
-    def calc_Mass(self,a,b,t,l):
-        self.A = t * (a+b-t)
-        self.M = 7850 * self.A / 1000000
-        return round(self.M,2)
-
-    def calc_Area(self,a,b,t,l):
-        self.A = t * (a+b-t)
-        return round(self.A/100,2)
-
-    def calc_Cy(self,a,b,t,l):
-        self.A = t * (a + b - t)
-        self.Cy=((0.5 * (b*a**2))-(0.5*(b-t)*(a**2 - t**2)))/self.A
-        return round(self.Cy/10,2)
-
-    def calc_Cz(self,a,b,t,l):
-        self.A = t * (a + b - t)
-        self.Cz = ((0.5 * (b**2) * a) - (0.5 * (b**2 - t**2) * (a - t))) / self.A
-        return round(self.Cz/10, 2)
-
-    def calc_MomentOfAreaZ(self,a,b,t,l):
-        Cya = self.calc_Cy(a,b,t,l) *10
-        self.I_zz = (a**3*b)/12 - ((b-t)*(a-t)**3)/12 + (a*b*(a/2-Cya)**2) - ((a-t)*(b-t)*((a+t)/2-Cya)**2)
-        return round(self.I_zz/10000, 2)
-
-    def calc_MomentOfAreaY(self,a,b,t,l):
-        Cza = self.calc_Cz(a, b, t,l) *10
-        self.I_yy = (b ** 3 * a) / 12 - ((a - t) * (b - t) ** 3) / 12 + (a * b * (b / 2 - Cza) ** 2) - (
-                    (a - t) * (b - t) * ((b + t) / 2 - Cza)**2)
-        return round(self.I_yy/10000, 2)
-
-    def calc_MomentOfAreaYZ(self,a,b,t,l):
-        Cza = self.calc_Cz(a, b, t,l)*10
-        Cya = self.calc_Cy(a, b, t,l)*10
-        self.I_yz = a*b*(a/2-Cya) * (b/2-Cza) - ((a-t)*(b-t)*(0.5*(a+t)-Cya)*(0.5*(b+t)-Cza))
-        # self.I_yz = 1.000
-        return round(self.I_yz/10000, 2)
-
-    def calc_MomentOfAreaU(self,a,b,t,l):
-        I_zza = self.calc_MomentOfAreaZ(a, b, t,l)
-        I_yya = self.calc_MomentOfAreaY( a, b, t,l)
-        I_yza = self.calc_MomentOfAreaYZ( a, b, t,l)
-        self.I_u = 0.5*(I_zza + I_yya) + math.sqrt(0.25 * (I_zza - I_yya)**2 + I_yza**2 )
-        return round(self.I_u, 2)
-
-    def calc_MomentOfAreaV(self,a,b,t,l):
-        I_zza = self.calc_MomentOfAreaZ(a, b, t,l)
-        I_yya = self.calc_MomentOfAreaY(a, b, t,l)
-        I_yza = self.calc_MomentOfAreaYZ(a, b, t,l)
-        self.I_v = 0.5*(I_zza + I_yya) - math.sqrt(0.25 * (I_zza - I_yya) ** 2 + I_yza ** 2)
-        return round(self.I_v, 2)
-
-    def calc_RogZ(self,a,b,t,l):
-        I_zza = self.calc_MomentOfAreaZ(a, b, t,l)
-        Aa = self.calc_Area(a, b, t,l)
-        self.r_z = math.sqrt(I_zza/Aa)
-
-        return round(self.r_z, 2)
-
-    def calc_RogY(self,a,b,t,l):
-        I_yya = self.calc_MomentOfAreaY(a, b, t,l)
-        Aa = self.calc_Area( a, b, t,l)
-        self.r_y = math.sqrt(I_yya / Aa)
-
-        return round(self.r_y, 2)
-
-    def calc_RogU(self,a,b,t,l):
-        I_ua = self.calc_MomentOfAreaU(a, b, t,l)
-        Aa = self.calc_Area(a, b, t,l)
-        self.r_u = math.sqrt(I_ua / Aa)
-
-        return round(self.r_u, 2)
-
-    def calc_RogV(self,a,b,t,l):
-        I_va = self.calc_MomentOfAreaV(a, b, t,l)
-        Aa = self.calc_Area(a, b, t,l)
-        self.r_v = math.sqrt(I_va/ Aa)
-
-        return round(self.r_v, 2)
-
-    def calc_ElasticModulusZz(self,a,b,t,l):
-        I_zza = self.calc_MomentOfAreaZ(a, b, t,l)
-        Cya = self.calc_Cy(a, b, t,l)
-        self.Z_zz = I_zza/(a/10-Cya)
-        return round(self.Z_zz, 2)
-
-    def calc_ElasticModulusZy(self,a,b,t,l):
-        I_yya = self.calc_MomentOfAreaY(a, b, t,l)
-        Cza = self.calc_Cz(a, b, t,l)
-        self.Z_yy = I_yya / (b/10 - Cza)
-        return round(self.Z_yy, 2)
-
-    def calc_PlasticModulusZpz(self,a,b,t,l):
-        # Aa = self.calc_Area(a, b, t,l)*100
-        # self.Z_pz = t * (b-t) * (a- (0.5* Aa/t)-0.5*t) + 0.5* t*(a**2 + (Aa/t)**2 - a*(Aa/t))
-        # # self.Z_pz = t * (b-t) * (a- 0.5* Aa/t-0.5*t)
-        # 
-        # # self.Z_pz = 1.000
-        # return round(self.Z_pz/1000, 2)
-        A_leg_a = (a - t) * t
-        A_leg_b = b * t
-        if A_leg_a > A_leg_b:
-            x = a - (A_leg_a + A_leg_b) / (2 * t)
-            A_1 = (a - x) * t
-            A_2 = (x - t) * t
-            A_3 = b * t
-            y_1 = (a - x) / 2
-            y_2 = (x - t) / 2
-            y_3 = (x - t) + (t / 2)
-            print("Leg A area is more than Leg B area")
-        else:
-            x = (A_leg_a + A_leg_b) / (2 * t)
-            A_1 = (a - t) * t
-            A_2 = (t - x) * t
-            A_3 = x * t
-            y_1 = (t - x) + (a - t) / 2
-            y_2 = (t - x) / 2
-            y_3 = x / 2
-            print("Leg B area is more than Leg A area")
-
-        Z_pz = A_1 * y_1 + A_2 * y_2 + A_3 * y_3
-        return round(Z_pz / 1000, 2)
-    
-
-    def calc_PlasticModulusZpy(self,a,b,t,l):
-        A_leg_a = a * t
-        A_leg_b = (b - t) * t
-        if A_leg_a > A_leg_b:
-            x = (A_leg_a + A_leg_b) / (2 * a)
-            A_1 = a * t
-            A_2 = (t - x) * a
-            A_3 = (b - t) * t
-            y_1 = x / 2
-            y_2 = (t - x) / 2
-            y_3 = (t - x) + (b - t) / 2
-            print("Leg A area is more than Leg B area")
-        else:
-            x = b - (A_leg_a + A_leg_b) / (2 * t)
-            A_1 = a * t
-            A_2 = (x - t) * t
-            A_3 = (b - x) * t
-            y_1 = (x - t) + (t / 2)
-            y_2 = (x - t) / 2
-            y_3 = (b - x) / 2
-            print("Leg B area is more than Leg A area")
-
-        Z_py = A_1 * y_1 + A_2 * y_2 + A_3 * y_3
-        return round(Z_py / 1000, 2)
-
-    def calc_TorsionConstantIt(self,a,b,t,l):
-
-        self.I_t = ((b*(t**3))/3) + ((a-t)*(t**3)/3)
-        return round(self.I_t/10000, 2)
-
-class BBAngle_Properties():
-    "return in cm "
-
-    def __init__(self):
-        self.db = False
-
-    def data(self,designation, material_grade):
-        self.Angle_attributes = Angle(designation, material_grade)
-        self.Angle_attributes.connect_to_database_update_other_attributes_angles(designation, material_grade)
-        self.db = True
-
-    def calc_Mass(self,a,b,t,l):
-        self.A = self.calc_Area(a,b,t,l)
-        self.M = 7850 * self.A / 10000
-        return round(self.M,2)
-
-    def calc_Area(self,a,b,t,l):
-        if self.db == False:
-            self.A = 2 * t * (a + b - t)
-        else:
-            self.A = 2 * self.Angle_attributes.area
-        return round(self.A/100,2)
-
-    def calc_Cy(self,a,b,t,l):
-        if self.db == False:
-            self.A = t * (a + b - t)
-            self.Cy = ((0.5 * (b * a ** 2)) - (0.5 * (b - t) * (a ** 2 - t ** 2))) / self.A
-        else:
-            self.Cy = self.Angle_attributes.Cy
-        return round(self.Cy / 10, 2)
-
-    def calc_Cz(self,a,b,t,l):
-        if self.db == False:
-            if l == "Long Leg":
-                self.A = t * (a + b - t)
-                self.Cz = ((0.5 * (b ** 2) * a) - (0.5 * (b ** 2 - t ** 2) * (a - t))) / self.A
-            else:
-                self.A = t * (a + b - t)
-                self.Cz = ((0.5 * (b * a ** 2)) - (0.5 * (b - t) * (a ** 2 - t ** 2))) / self.A
-        else:
-            if l == "Long Leg":
-                self.Cz = self.Angle_attributes.Cz
-            else:
-                self.Cz = self.Angle_attributes.Cy
-        return round(self.Cz / 10, 2)
-
-    def calc_MomentOfAreaZ(self,a,b,t,l,thickness = 0.0):
-        if self.db == False:
-            if l == "Long Leg":
-                self.I_zz = 2* Single_Angle_Properties.calc_MomentOfAreaZ(Single_Angle_Properties(),a,b,t,l) *10000
-            else:
-                self.I_zz = 2 * Single_Angle_Properties.calc_MomentOfAreaY(Single_Angle_Properties(), a, b, t, l) * 10000
-
-        else:
-            if l == "Long Leg":
-                self.I_zz =  2 * self.Angle_attributes.mom_inertia_z
-            else:
-                self.I_zz = 2 * self.Angle_attributes.mom_inertia_y
-
-        return round(self.I_zz/10000, 2)
-
-    def calc_MomentOfAreaY(self,a,b,t,l,thickness = 0.0):
-        if self.db == False:
-            if l == "Long Leg":
-                mom_inertia_y = Single_Angle_Properties.calc_MomentOfAreaY(Single_Angle_Properties(),a, b, t, l) * 10000
-                area = Single_Angle_Properties.calc_Area(Single_Angle_Properties(),a, b, t, l) * 100
-                Cg_1 = Single_Angle_Properties.calc_Cy(Single_Angle_Properties(),a,b,t,l)*10
-                self.I_yy= (mom_inertia_y + (area * (Cg_1 + thickness) * (Cg_1 + thickness))) * 2
-            else:
-                mom_inertia_y = Single_Angle_Properties.calc_MomentOfAreaZ(Single_Angle_Properties(),a,b,t,l) *10000
-                area = Single_Angle_Properties.calc_Area(Single_Angle_Properties(),a,b,t,l)*100
-                Cg_1 = Single_Angle_Properties.calc_Cz(Single_Angle_Properties(),a,b,t,l)*10
-                self.I_yy = (mom_inertia_y + (area * (Cg_1 + thickness/2) * (Cg_1 + thickness/2))) * 2
-
-        else:
-            if l == "Long Leg":
-                mom_inertia_y = self.Angle_attributes.mom_inertia_y
-                area = self.Angle_attributes.area
-                Cg_1 = self.Angle_attributes.Cy
-                self.I_yy = (mom_inertia_y + (area * (Cg_1 + thickness/2) * (Cg_1 + thickness/2))) * 2
-            else:
-                mom_inertia_y = self.Angle_attributes.mom_inertia_z
-                area = self.Angle_attributes.area
-                Cg_1 = self.Angle_attributes.Cz
-                self.I_yy = (mom_inertia_y + (area * (Cg_1 + thickness/2) * (Cg_1 + thickness/2))) * 2
-        return round(self.I_yy/10000, 2)
-
-    def calc_RogZ(self,a,b,t,l,thickness = 0.0):
-
-        mom_inertia_z = self.calc_MomentOfAreaZ(a, b, t, l,thickness)
-        area = self.calc_Area(a,b,t,l)
-        self.r_z = math.sqrt(mom_inertia_z/area)
-
-        return round(self.r_z, 2)
-
-    def calc_RogY(self,a,b,t,l,thickness = 0.0):
-        mom_inertia_y = self.calc_MomentOfAreaY(a, b, t, l,thickness)
-        area = self.calc_Area(a,b,t,l)
-        self.r_y = math.sqrt(mom_inertia_y / area)
-
-        return round(self.r_y , 2)
-
-    def calc_ElasticModulusZz(self,a,b,t,l,thickness = 0):
-        mom_inertia_z = self.calc_MomentOfAreaZ(a, b, t, l,thickness)
-        Cz = self.calc_Cz(a, b, t, l)
-        if l == "Long Leg":
-            self.Z_zz = mom_inertia_z/((a -Cz )/10)
-        else:
-            self.Z_zz =  mom_inertia_z/((b -Cz )/10)
-        return round(self.Z_zz, 2)
-
-    def calc_ElasticModulusZy(self,a,b,t,l,thickness = 0):
-        mom_inertia_y = self.calc_MomentOfAreaY(a, b, t, l,thickness)
-        if l == "Long Leg":
-            self.Z_yy = mom_inertia_y/((b+thickness/2)/10)
-        else:
-            self.Z_yy = mom_inertia_y/((a+thickness/2)/10)
-        return round(self.Z_yy, 2)
-
-    def calc_PlasticModulusZpz(self,a,b,t,l,thickness = 0):
-        if self.db == False:
-            if l == "Long Leg":
-                self.Z_pz = 2 * Single_Angle_Properties.calc_PlasticModulusZpz(Single_Angle_Properties(),a,b,t,l)
-            else:
-                self.Z_pz = 2 * Single_Angle_Properties.calc_PlasticModulusZpy(Single_Angle_Properties(),a, b, t, l)
-        else:
-            if l == "Long Leg":
-                self.Z_pz = 2 * self.Angle_attributes.plast_sec_mod_z/1000
-            else:
-                self.Z_pz = 2 * self.Angle_attributes.plast_sec_mod_y/1000
-=======
+
     def tension_member_design_due_to_rupture_of_critical_section(self, A_nc, A_go, F_u, F_y, L_c, w, b_s, t):
         "design strength,T_dn,as governed by rupture at net section"
         "A_n = net area of the total cross-section"
@@ -2178,7 +1829,7 @@
         "L_c = length of the end connection"
         "gamma_m0 = partial safety factor for failure in tension by yielding"
         "F_y = yield stress of the material"
->>>>>>> fdd7d50c
+
 
         gamma_m0 = IS800_2007.cl_5_4_1_Table_5["gamma_m0"]['yielding']
         gamma_m1 = IS800_2007.cl_5_4_1_Table_5["gamma_m1"]['ultimate_stress']
@@ -2232,62 +1883,13 @@
             f_u: Ultimate stress of the plate material in MPa (float)
             f_y: Yield stress of the plate material in MPa (float)
 
-<<<<<<< HEAD
-    def calc_Cz(self, a, b, t, l):
-        if self.db == False:
-            self.A = t * (a + b - t)
-            self.Cz = ((0.5 * (b ** 2) * a) - (0.5 * (b ** 2 - t ** 2) * (a - t))) / self.A
-        else:
-            self.Cz = self.Angle_attributes.Cz
-        return round(self.Cz / 10, 2)
-
-    def calc_MomentOfAreaZ(self, a, b, t, l,thickness = 0.0):
-        if self.db == False:
-            if l == "Long Leg":
-                mom_inertia_z = Single_Angle_Properties.calc_MomentOfAreaZ(Single_Angle_Properties(), a, b, t, l) * 10000
-                area = Single_Angle_Properties.calc_Area(Single_Angle_Properties(), a, b, t, l) * 100
-                Cg_1 = Single_Angle_Properties.calc_Cz(Single_Angle_Properties(),a, b, t, l) * 10
-                self.I_zz = (mom_inertia_z + (area * (Cg_1 ) * (Cg_1 ))) * 2
-            else:
-                mom_inertia_y = Single_Angle_Properties.calc_MomentOfAreaY(Single_Angle_Properties(), a, b, t, l) * 10000
-                area = Single_Angle_Properties.calc_Area(Single_Angle_Properties(), a, b, t, l) * 100
-                Cg_1 = Single_Angle_Properties.calc_Cy(Single_Angle_Properties(), a, b, t, l) * 10
-                self.I_zz = (mom_inertia_y + (area * (Cg_1) * (Cg_1))) * 2
-
-        else:
-            if l == "Long Leg":
-                mom_inertia_z = self.Angle_attributes.mom_inertia_z
-                area = self.Angle_attributes.area
-                Cg_1 = self.Angle_attributes.Cz
-                self.I_zz = (mom_inertia_z + (area * (Cg_1 ) * (Cg_1 ))) * 2
-            else:
-                mom_inertia_y = self.Angle_attributes.mom_inertia_y
-                area = self.Angle_attributes.area
-                Cg_1 = self.Angle_attributes.Cy
-                self.I_zz = (mom_inertia_y + (area * (Cg_1) * (Cg_1))) * 2
-
-        return round(self.I_zz / 10000, 2)
-
-    def calc_MomentOfAreaY(self,a,b,t,l,thickness = 0.0):
-        if self.db == False:
-            if l == "Long Leg":
-                mom_inertia_y = Single_Angle_Properties.calc_MomentOfAreaY(Single_Angle_Properties(), a, b, t, l) * 10000
-                area = Single_Angle_Properties.calc_Area(Single_Angle_Properties(), a, b, t, l) * 100
-                Cg_1 = Single_Angle_Properties.calc_Cy(Single_Angle_Properties(),a, b, t, l) * 10
-                self.I_yy = (mom_inertia_y + (area * (Cg_1 + thickness/2) * (Cg_1 + thickness/2))) * 2
-            else:
-                mom_inertia_z = Single_Angle_Properties.calc_MomentOfAreaZ(Single_Angle_Properties(), a, b, t, l) * 10000
-                area = Single_Angle_Properties.calc_Area(Single_Angle_Properties(), a, b, t, l) * 100
-                Cg_1 = Single_Angle_Properties.calc_Cz(Single_Angle_Properties(),a, b, t, l) * 10
-                self.I_yy = (mom_inertia_z + (area * (Cg_1 + thickness/2) * (Cg_1 + thickness/2))) * 2
-=======
         Return:
             block shear strength of bolted connection in N (float)
+
 
         Note:
             Reference:
             IS 800:2007, cl. 6.4.1
->>>>>>> fdd7d50c
 
         """
         gamma_m0 = IS800_2007.cl_5_4_1_Table_5["gamma_m0"]['yielding']
@@ -2304,64 +1906,12 @@
         # f_u = str(f_u)
         # gamma_m1 = str(gamma_m1)
         # gamma_m0 = str(gamma_m0)
-
-<<<<<<< HEAD
-            else:
-                mom_inertia_z = self.Angle_attributes.mom_inertia_z
-                area = self.Angle_attributes.area
-                Cg_1 = self.Angle_attributes.Cz
-                self.I_yy = (mom_inertia_z + (area * (Cg_1 + thickness/2) * (Cg_1 + thickness/2))) * 2
-
-        return round(self.I_yy / 10000, 2)
-
-    def calc_MomentOfAreaYZ(self, a, b, t, l):
-        Cza = self.calc_Cz(a, b, t, l) * 10
-        Cya = self.calc_Cy(a, b, t, l) * 10
-        self.I_yz = a * b * (a / 2 - Cya) * (b / 2 - Cza) - (
-                    (a - t) * (b - t) * (0.5 * (a + t) - Cya) * (0.5 * (b + t) - Cza))
-        # self.I_yz = 1.000
-        return round(self.I_yz / 10000, 2)
-
-    def calc_MomentOfAreaV(self, a, b, t, l, thickness=0.0):
-        "min MI will always have subscript v"
-        if self.db == False:
-            if a == b :
-                self.I_vv = 2 * Single_Angle_Properties.calc_MomentOfAreaU(Single_Angle_Properties(), a, b, t, l) * 10000
-            else:
-                self.I_vv = 0
-        else:
-            if a == b:
-                self.I_vv = 2 * self.Angle_attributes.mom_inertia_u
-            else:
-                self.I_vv = 0
-
-        return round(self.I_vv / 10000, 2)
-
-    def calc_MomentOfAreaU(self, a, b, t, l, thickness=0.0):
-        if self.db == False:
-            if a == b:
-                mom_inertia_v = Single_Angle_Properties.calc_MomentOfAreaV(Single_Angle_Properties(), a, b, t, l) * 10000
-                area = Single_Angle_Properties.calc_Area(Single_Angle_Properties(), a, b, t, l) * 100
-                Cg_1 = Single_Angle_Properties.calc_Cy(Single_Angle_Properties(), a, b, t, l) * 10
-                a = math.sqrt(2)
-                self.I_uu = (mom_inertia_v + (area * (a*Cg_1 + a*thickness/2) * (a*Cg_1 + a*thickness/2))) * 2
-            else:
-                self.I_uu = 0
-        else:
-            if a == b:
-                mom_inertia_v = self.Angle_attributes.mom_inertia_v
-                area = self.Angle_attributes.area
-                Cg_1 = self.Angle_attributes.Cy
-                a = math.sqrt(2)
-                self.I_uu = (mom_inertia_v + (area * (a * Cg_1 + a * thickness / 2) * (a * Cg_1  + a * thickness / 2))) * 2
-=======
         # member_block_eqn = Math(inline=True)
         # member_block_eqn.append(NoEscape(r'\begin{aligned}T_{db1} &= \frac{A_{vg} f_y}{\sqrt{3} \gamma_{m0}} + \frac{0.9 A_{tn} f_u}{\gamma_{m1}} \end{aligned}'))
->>>>>>> fdd7d50c
+
 
         # member_block_eqn.append(NoEscape(r'&= \frac{' + A_vg + '*' + f_y + '}{" 1.732*' + gamma_m0 + 'r'} + &+ +'\frac{"0.9*" + A_vn + '*' + f_u + '}{'+1.732+'*' + gamma_m0 + r'} '\\'))
         # member_block_eqn.append(NoEscape(r'&= ' + memb_yield + r'\end{aligned}'))
-
         # self.member_block_eqn =member_block_eqn
         self.block_shear_capacity_axial = round(Tdb, 2)
 
@@ -2412,66 +1962,18 @@
 
         self.min_radius_gyration = min_rad
 
-<<<<<<< HEAD
-    def calc_ElasticModulusZy(self,a,b,t,l,thickness = 0):
-        mom_inertia_y = self.calc_MomentOfAreaY(a, b, t, l,thickness)
-        if l == "Long Leg":
-            self.Z_yy = mom_inertia_y / ((b+thickness/2) / 10)
-        else:
-            self.Z_zz = mom_inertia_y / ((a +thickness/2) / 10)
-        return round(self.Z_yy, 2)
-
-    def calc_PlasticModulusZpz(self,a,b,t,l,thickness = 0):
-        if self.db == False:
-            A = self.calc_Area(a, b, t, l)*100
-            if l == "Long Leg":
-                Cz = Single_Angle_Properties.calc_Cz(Single_Angle_Properties(),a,b,t,l)*10
-                self.Z_pz = A *(Cz+Cz)/2
-            else:
-                Cy = Single_Angle_Properties.calc_Cy(Single_Angle_Properties(), a, b, t, l)*10
-                self.Z_pz = A * (Cy + Cy) / 2
-        else:
-            A = self.Angle_attributes.area * 2
-            if l == "Long Leg":
-                Cz = self.Angle_attributes.Cz
-                self.Z_pz = A * (Cz + Cz) / 2
-            else:
-                Cy = self.Angle_attributes.Cy
-                self.Z_pz = A * (Cy + Cy) / 2
-=======
     def design_check_for_slenderness(self, K, L, r):
         "KL= effective length of member"
         "r = radius of gyration of member"
->>>>>>> fdd7d50c
-
         slender = (float(K) * float(L)) / float(r)
-
-<<<<<<< HEAD
-    def calc_PlasticModulusZpy(self,a,b,t,l,thickness = 0):
-        if self.db == False:
-            A = self.calc_Area(a, b, t, l)*100
-            if l == "Long Leg":
-                Cy = Single_Angle_Properties.calc_Cy(Single_Angle_Properties(), a, b, t, l)*10
-                self.Z_pz = A * (Cy + Cy + thickness) / 2
-            else:
-                Cz = Single_Angle_Properties.calc_Cz(Single_Angle_Properties(), a, b, t, l)*10
-                self.Z_pz = A * (Cz + Cz + thickness) / 2
-        else:
-            A = self.Angle_attributes.area * 2
-            if l == "Long Leg":
-                Cy = self.Angle_attributes.Cy
-                self.Z_pz = A * (Cy + Cy + thickness ) / 2
-            else:
-                Cz = self.Angle_attributes.Cz
-                self.Z_pz = A * (Cz + Cz + thickness) / 2
-=======
         self.slenderness = round(slender, 2)
->>>>>>> fdd7d50c
+
 
     def plastic_moment_capacty(self, beta_b, Z_p, fy):
         gamma_m0 = IS800_2007.cl_5_4_1_Table_5["gamma_m0"]['yielding']
         self.plastic_moment_capactiy = beta_b * Z_p * fy / (gamma_m0)  # Nm # for section
 
+
     def moment_d_deformation_criteria(self, fy, Z_e):
         """
         considering cantilever section
@@ -2479,169 +1981,18 @@
         self.moment_d_def_criteria = 1.5 * (fy / 1.1) * (Z_e)  # Nm
         # moment_capacity_sec = self.flange_plate.moment_capacity
 
-<<<<<<< HEAD
-        if self.db == False:
-            self.I_t = 2 * (((b * (t ** 3)) / 3) + ((a - t) * (t ** 3) / 3))
-        else:
-            self.I_t = self.Angle_attributes.It * 2
-        return round(self.I_t/10000, 2)
-
-class Single_Channel_Properties(object):
-
-    def calc_Mass(self,f_w,f_t,w_h,w_t):
-        print(f_w,f_t,w_h,w_t)
-        Ac = self.calc_Area(f_w,f_t,w_h,w_t)
-        self.M = 7850 * Ac / 10000
-        return round(self.M,2)
-
-    def calc_Area(self,f_w,f_t,w_h,w_t):
-        self.A = f_w * w_h - (w_h - 2 * f_t) * (f_w - w_t)
-        return round(self.A/100,2)
-
-    def calc_C_y(self,f_w,f_t,w_h,w_t):
-        Ac = self.calc_Area(f_w, f_t, w_h, w_t) *100
-        # self.Cy = ((f_w * (w_h**2)/2) - ((f_w - w_t)**2 * (w_h - (2 * f_t))/2))/Ac
-        self.Cy = ((w_h * (f_w ** 2) / 2) - (f_w - w_t) * (w_h - (2 * f_t)) * (w_t+(f_w-w_t)/2))/ Ac
-        return round(self.Cy/10,2)
-
-    def calc_MomentOfAreaZ(self,f_w,f_t,w_h,w_t):
-        self.I_zz = (f_w * w_h**3)/12 - ((f_w -w_t)*(w_h - 2 * f_t)**3)/12
-        print(self.I_zz,"duvbdf")
-        return round(self.I_zz/10000,2)
-
-    def calc_MomentOfAreaY(self,f_w,f_t,w_h,w_t):
-        Cyc = self.calc_C_y(f_w,f_t,w_h,w_t)*10
-        # Cyc = 13.2
-        # self.I_yy = (w_h * (f_w**3)/12) + (f_w * w_h * (Cyc - (f_w/2))**2) - (((w_h - (2 * f_t)) * ((f_w - w_t)**3)/12) - ((w_h - (2 * f_t)) * (f_w - w_t) * (Cyc - ((f_w+w_t)/2))**2))
-        self.I_yy = ((w_h * f_w ** 3) / 12) + w_h * f_w * (Cyc - (f_w / 2))** 2 - (((w_h - 2 * f_t) * (f_w - w_t)**3) / 12) - (
-                    w_h - 2 * f_t) * (f_w - w_t) * (Cyc - ((f_w + w_t) / 2))** 2
-        return round(self.I_yy/10000, 2)
-
-    def calc_RogZ(self,f_w,f_t,w_h,w_t):
-        Ac = self.calc_Area(f_w, f_t, w_h, w_t)
-        I_zzc = self.calc_MomentOfAreaZ(f_w,f_t,w_h,w_t)
-        self.R_zz = math.sqrt(I_zzc/Ac)
-        return round(self.R_zz, 2)
-
-    def calc_RogY(self,f_w,f_t,w_h,w_t):
-        Ac = self.calc_Area(f_w, f_t, w_h, w_t)
-        I_yyc = self.calc_MomentOfAreaY(f_w, f_t, w_h, w_t)
-        self.R_yy = math.sqrt(I_yyc/Ac)
-        return round(self.R_yy, 2)
-
-    def calc_ElasticModulusZz(self,f_w,f_t,w_h,w_t):
-        I_zzc = self.calc_MomentOfAreaZ(f_w, f_t, w_h, w_t)
-        self.Z_zz = I_zzc/(0.5 * (w_h/10))
-        return round(self.Z_zz, 2)
-
-    def calc_ElasticModulusZy(self,f_w,f_t,w_h,w_t):
-        Cyc = self.calc_C_y(f_w, f_t, w_h, w_t)
-        I_yyc = self.calc_MomentOfAreaY(f_w, f_t, w_h, w_t)
-        self.Z_yy = I_yyc / ((f_w/10) - Cyc)
-        return round(self.Z_yy, 2)
-
-    def calc_PlasticModulusZpz(self,f_w,f_t,w_h,w_t):
-        self.Z_pz = f_w * (w_h**2)/4  - (f_w - w_t) * ((w_h - 2 * f_t)**2)/4
-        return round(self.Z_pz/1000, 2)
-
-    def calc_PlasticModulusZpy(self,f_w,f_t,w_h,w_t):
-
-        A_w = w_h * w_t
-        A_f = 2 * (f_w - w_t) * f_t
-        if A_w > A_f:
-            x = (A_w + A_f) / (2 * w_h)
-            A_1 = w_h * x
-            A_2 = w_h * (w_t - x)
-            A_3 = 2 * (f_w - w_t) * f_t
-            y_1 = x / 2
-            y_2 = (w_t - x) / 2
-            y_3 = (w_t - x) + (f_w - w_t) / 2
-
-            print("Web area is more than flange area")
-        else:
-            x = f_w - (A_w + A_f) / (4 * f_t)
-            A_1 = w_h * w_t
-            A_2 = 2 * (x - w_t) * f_t
-            A_3 = 2 * (f_w - x) * f_t
-            y_1 = (x - w_t) + (w_t / 2)
-            y_2 = (x - w_t) / 2
-            y_3 = (f_w - x) / 2
-            print("Flange area is more than web area")
-
-        self.Z_py = A_1 * y_1 + A_2 * y_2 + A_3 * y_3
-        return round(self.Z_py / 1000, 2)
-
-    def calc_torsion_const_It(self,f_w,f_t,w_h,w_t):
-        self.It = 2 *((f_w*f_t**3)/3) + (w_h*w_t**3)/3
-        return round(self.It/10000, 2)
-
-    def calc_warping_const_Iw(self,f_w,f_t,w_h,w_t):
-        a = 0.0
-        return a
-
-class BBChannel_Properties(object):
-
-    def __init__(self):
-        self.db = False
-
-    def data(self,designation, material_grade):
-        self.Channel_attributes = Channel(designation, material_grade)
-        self.Channel_attributes.connect_to_database_update_other_attributes_channels(designation, material_grade)
-        self.db = True
-
-    def calc_Mass(self,f_w,f_t,w_h,w_t):
-        self.A = self.calc_Area(f_w,f_t,w_h,w_t)
-        self.M = 7850 * self.A / 10000
-        return round(self.M,2)
-
-    def calc_Area(self,f_w,f_t,w_h,w_t):
-        if self.db == False:
-            self.A = 2 * (f_w * w_h - (w_h - 2 * f_t) * (f_w - w_t))
-        else:
-            self.A = 2 * self.Channel_attributes.area
-        return round(self.A / 100, 2)
-    #
-    def calc_C_y(self,f_w,f_t,w_h,w_t):
-        if self.db == False:
-            Ac = Single_Channel_Properties.calc_Area(Single_Channel_Properties(),f_w, f_t, w_h, w_t)*100
-            self.Cy = ((w_h * (f_w ** 2) / 2) - (f_w - w_t) * (w_h - (2 * f_t)) * (w_t + (f_w - w_t) / 2)) / Ac
-        else:
-            self.Cy = self.Channel_attributes.Cy
-        return round(self.Cy / 10, 2)
-
-    def calc_MomentOfAreaZ(self,f_w,f_t,w_h,w_t,thickness = 0):
-        if self.db == False:
-            self.I_zz = 2* Single_Channel_Properties.calc_MomentOfAreaZ(Single_Channel_Properties(),f_w, f_t, w_h, w_t) * 10000
-        else:
-            self.I_zz = 2 * self.Channel_attributes.mom_inertia_z
-=======
     def __repr__(self):
         repr = "Angle\n"
         repr += "Designation: {}\n".format(self.designation)
         repr += "rad: {}\n".format(self.rad_of_gy_z)
         return repr
 
->>>>>>> fdd7d50c
 
 class HollowSection(Material):
 
-<<<<<<< HEAD
-    def calc_MomentOfAreaY(self,f_w,f_t,w_h,w_t,thickness = 0):
-        if self.db == False:
-            mom_inertia_y = Single_Channel_Properties.calc_MomentOfAreaY(Single_Channel_Properties(),f_w, f_t, w_h, w_t)
-            area = Single_Channel_Properties.calc_Area(Single_Channel_Properties(),f_w, f_t, w_h, w_t)
-            Cg_1 = self.calc_C_y(f_w,f_t,w_h,w_t)
-            self.I_yy = (mom_inertia_y + (area * (Cg_1 + thickness/2) * (Cg_1 + thickness/2))) * 2
-        else:
-            mom_inertia_y = self.Channel_attributes.mom_inertia_y/10000
-            area = self.Channel_attributes.area/100
-            Cg_1 = self.calc_C_y(f_w,f_t,w_h,w_t)
-            self.I_yy = (mom_inertia_y + (area * (Cg_1 + thickness/2) * (Cg_1 + thickness/2))) * 2
-=======
     def __init__(self, designation, material_grade,table):
         self.connect_to_database_update_other_attributes(table, designation, material_grade)
         super(HollowSection, self).__init__(designation, material_grade)
->>>>>>> fdd7d50c
 
     def connect_to_database_update_other_attributes(self, table, designation, material_grade=""):
         conn = sqlite3.connect(PATH_TO_DATABASE)
@@ -2664,7 +2015,6 @@
         self.plast_sec_mod_z = row[13] * 1000  # mm^3
         self.plast_sec_mod_y = row[14] * 1000  # mm^3
         self.source = row[15]  # IS 4923:1997
-
         conn.close()
 
 
