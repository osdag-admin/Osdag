"""

@Author:    Danish Ansari - Osdag Team, IIT Bombay
@Co-author: Aditya Pawar, Project Intern, MIT College (Aurangabad)


@Module - Base Plate Connection
           - Pinned Base Plate (welded and bolted) [Axial + Shear]
           - Gusseted Base Plate [Moment (major and minor axis) + Axial + Shear]
           - Base Plate for hollow sections [Moment (major and minor axis) + Axial + Shear]


@Reference(s): 1) IS 800: 2007, General construction in steel - Code of practice (Third revision)
               2) IS 808: 1989, Dimensions for hot rolled steel beam, column, channel, and angle sections and
                                it's subsequent revision(s)
               3) IS 2062: 2011, Hot rolled medium and high tensile structural steel - specification
               4) IS 5624: 1993, Foundation bolts
               5) IS 456: 2000, Plain and reinforced concrete - code of practice
               6) Design of Steel Structures by N. Subramanian (Fifth impression, 2019, Chapter 15)
               7) Limit State Design of Steel Structures by S K Duggal (second edition, Chapter 11)

     other     8)  Column Bases - Omer Blodgett (chapter 3)
  references   9) AISC Design Guide 1 - Base Plate and Anchor Rod Design

"""

# Importing modules from the project directory

from design_type.connection.moment_connection import MomentConnection
from utils.common.is800_2007 import IS800_2007
from utils.common.other_standards import IS_5624_1993
from utils.common.component import *
from utils.common.material import *
from utils.common.common_calculation import *
from Common import *
from utils.common.load import Load
from utils.common.other_standards import *
from design_report.reportGenerator import save_html


import logging



class BasePlateConnection(MomentConnection, IS800_2007, IS_5624_1993, IS1367_Part3_2002, Column):
    """
    Perform stress analyses --> design base plate and anchor bolt--> provide connection detailing.

    Attributes:
                connectivity (str): type of base plate connection (pinned - welded, pinned - bolted,
                                    gusseted, hollow section).
                end_condition (str): assume end condition based on base plate type.
                    Assumption(s):
                                1) End condition is 'Pinned' for welded and bolted base plate.
                                2) End condition is 'Fixed' for gusseted and hollow section type base plate.

                column_section (str): column section [Ref: IS 808: 1989, and it's subsequent revision(s),
                                any new section data added by the user using the 'add section' feature from Osdag GUI.
                material (str): material grade of the column section [Ref: IS 2062: 2011, table 2].

                load_axial (float): Axial compressive load (concentric to column axis).
                load_shear (float): Shear/horizontal load.
                load_moment_major (float): Bending moment acting along the major (z-z) axis of the column.
                load_moment_minor (float): Bending moment acting along the minor (y-y) axis of the column.

                anchor_dia (str): diameter of the anchor bolt [Ref: IS 5624: 1993, page 5].
                anchor_type (str): type of the anchor bolt [Ref: IS 5624: 1993, Annex A, clause 4].

                footing_grade (str): grade of footing material (concrete) [Ref: IS 456: 2000, table 2].

                dp_column_designation (str): designation of the column as per IS 808.
                dp_column_type (str): type of manufacturing of the coulmn section (rolled, built-up, welded etc.).
                dp_column_source (str): source of the database of the column section.
                                        [Osdag/ResourceFiles/Database/Intg_osdag.sqite].
                dp_column_material (str): material grade of the column section [Ref: IS 2062: 2011].
                dp_column_fu (float): ultimate strength of the column section (default if not overwritten).
                dp_column_fy (float): yield strength of the column section (default if not overwritten).

                dp_bp_material (str): material grade of the base plate [Ref: IS 2062: 2011].
                dp_bp_fu (float): ultimate strength of the base plate (default if not overwritten).
                dp_bp_fy (float): yield strength of the base plate (default if not overwritten).
                    Assumption: The ultimate and yield strength values of base plare are assumed to be same as the
                                parent (column) material unless and untill overwritten in the design preferences,
                                with suitable validation.

                dp_anchor_designation (str): designation of the anchor bolt as per IS 5624: 1993, clause 5.
                dp_anchor_type (str): type of the anchor bolt [Ref: IS 5624: 1993, Annex A, clause 4].
                dp_anchor_hole (str): type of hole 'Standard' or 'Over-sized'.
                dp_anchor_fu_overwrite (float): ultimate strength of the anchor bolt corresponding to its grade.
                dp_anchor_friction (float): coefficient of friction between the anchor bolt and the footing material.

                dp_weld_fab (str): type of weld fabrication, 'Shop Weld' or 'Field Weld'.
                dp_weld_fu_overwrite (float): ultimate strength of the weld material.

                dp_detail_edge_type (str): type of edge preparation, 'a - hand flame cut' or 'b - Machine flame cut'.
                dp_detail_is_corrosive (str): is environment corrosive, 'Yes' or 'No'.

                dp_design_method (str): design philosophy used 'Limit State Design'.
                dp_bp_method (str): analysis method used for base plate 'Effective Area Method'

                gamma_m0 (float): partial safety factor for material - resistance governed by yielding or buckling.
                gamma_m1 (float): partial safety factor for material - resistance governed by ultimate stress.
                gamma_mb (float): partial safety factor for material - resistance of connection - bolts.
                gamma_mw (float): partial safety factor for material - resistance of connection - weld.

                bearing_strength_concrete (float)

    """

    def __init__(self):
        """Initialize all attributes."""
        super(BasePlateConnection, self).__init__()

        # attributes for input dock UI
        self.connectivity = ""
        self.end_condition = ""
        self.column_section = ""
        self.material = ""

        self.load_axial = 0.0
        self.load_shear = 0.0
        self.load_moment_major = 0.0
        self.load_moment_minor = 0.0

        self.anchor_dia = []
        self.anchor_type = ""
        self.anchor_grade = []
        self.anchor_fu_fy = []

        self.footing_grade = 0.0

        self.weld_type = 'Butt Weld'

        # attributes for design preferences
        self.dp_column_designation = ""  # dp for column
        self.dp_column_type = ""
        self.dp_column_source = ""
        self.dp_column_material = ""
        self.dp_column_fu = 0.0
        self.dp_column_fy = 0.0

        self.dp_bp_material = ""  # dp for base plate
        self.dp_bp_fu = 0.0
        self.dp_bp_fy = 0.0

        self.dp_anchor_designation = ""  # dp for anchor bolt
        self.dp_anchor_type = ""
        self.dp_anchor_hole = "Standard"
        self.dp_anchor_length = 0
        self.dp_anchor_fu_overwrite = 0.0
        self.dp_anchor_friction = 0.0

        self.dp_weld_fab = "Shop Weld"  # dp for weld
        self.dp_weld_fu_overwrite = 0.0

        self.dp_detail_edge_type = "b - Machine flame cut"  # dp for detailing
        self.dp_detail_is_corrosive = "No"

        self.dp_design_method = "Limit State Design"  # dp for design
        self.dp_bp_method = "Effective Area Method"

        # other attributes
        self.gamma_m0 = 0.0
        self.gamma_m1 = 0.0
        self.gamma_mb = 0.0
        self.gamma_mw = 0.0

        # self.column_properties = Column(designation=self.dp_column_designation, material_grade=self.dp_column_material)
        self.column_D = 0.0
        self.column_bf = 0.0
        self.column_tf = 0.0
        self.column_tw = 0.0
        self.column_r1 = 0.0
        self.column_r2 = 0.0

        self.bearing_strength_concrete = 0.0
        self.w = 0.0
        self.min_area_req = 0.0
        self.effective_bearing_area = 0.0
        self.projection = 0.0
        self.plate_thk = 0.0
        self.standard_plate_thk = []
        self.neglect_anchor_dia = []
        self.anchor_bolt = ''
        self.anchor_dia_provided = 'M8'
        self.anchor_length_min = 1
        self.anchor_length_max = 1
        self.anchor_length_provided = 1
        self.anchor_nos_provided = 0
        self.anchor_hole_dia = 0.0
        self.bp_length_min = 0.0
        self.bp_width_min = 0.0
        self.bp_length_provided = 0.0
        self.bp_width_provided = 0.0
        self.end_distance = 0.0
        self.end_distance_max = 0.0
        self.edge_distance = 0.0
        self.edge_distance_max = 0.0
        self.pitch_distance = 0.0
        self.gauge_distance = 0.0
        self.bp_area_provided = 0.0
        self.anchor_area = self.bolt_area(self.table1(self.anchor_dia_provided)[0])  # TODO check if this works
        self.shear_capacity_anchor = 0.0
        self.bearing_capacity_anchor = 0.0
        self.anchor_capacity = 0.0
        self.combined_capacity_anchor = 0.0

        self.length_available_total = 0.0
        self.effective_length_flange = 0.0
        self.total_eff_len_available = 0.0
        self.effective_length_web = 0.0
        self.load_axial_flange = 0.0
        self.load_axial_web = 0.0
        self.strength_unit_len_flange = 0.0
        self.strength_unit_len_web = 0.0
        self.weld_size = 0.0
        self.weld_size_flange = 0.0
        self.weld_size_web = 0.0
        self.gusset_along_flange = 'No'
        self.gusset_along_web = 'No'
        self.gusset_plate_length = 0.0
        self.stiffener_plate_length = 0.0
        self.gusset_outstand_length = 0.0
        self.stiffener_outstand_length = 0.0
        self.gusset_fy = self.dp_column_fy
        self.stiffener_fy = self.dp_column_fy
        self.epsilon = 1
        self.gusset_plate_thick = 0.0
        self.stiffener_plate_thick = 0.0
        self.gusset_plate_height = 0.0
        self.stiffener_plate_height = 0.0

        self.shear_on_gusset = 0.0
        self.moment_on_gusset = 0.0
        self.shear_capacity_gusset = 0.0
        self.z_e_gusset = 0.0
        self.moment_capacity_gusset = 0.0

        self.shear_on_stiffener = 0.0
        self.moment_on_stiffener = 0.0
        self.shear_capacity_stiffener = 0.0
        self.z_e_stiffener = 0.0
        self.moment_capacity_stiffener = 0.0

        self.weld_size_gusset = 0.0
        self.weld_size_gusset_vertical = 0.0
        self.weld_size_stiffener = 0.0

        self.eccentricity_zz = 0.0
        self.sigma_max_zz = 0.0
        self.sigma_min_zz = 0.0
        self.critical_xx = 0.0
        self.sigma_xx = 0.0
        self.ze_zz = 0.0
        self.critical_M_xx = 0.0
        self.n = 1
        self.anchor_area_tension = 0.0
        self.f = 0.0
        self.y = 0.0
        self.tension_demand_anchor = 0.0
        self.tension_capacity_anchor = 0.0
        self.tension_bolts_req = 1

        self.safe = True

    def set_osdaglogger(key):
        """
        Set logger for Base Plate Module.
        """
        global logger
        logger = logging.getLogger('osdag')

        logger.setLevel(logging.DEBUG)
        handler = logging.StreamHandler()
        formatter = logging.Formatter(fmt='%(asctime)s - %(name)s - %(levelname)s - %(message)s', datefmt='%H:%M:%S')

        handler.setFormatter(formatter)
        logger.addHandler(handler)
        handler = logging.FileHandler('logging_text.log')

        formatter = logging.Formatter(fmt='%(asctime)s - %(name)s - %(levelname)s - %(message)s', datefmt='%H:%M:%S')
        handler.setFormatter(formatter)
        logger.addHandler(handler)

        if key is not None:
            handler = OurLog(key)
            formatter = logging.Formatter(fmt='%(asctime)s - %(name)s - %(levelname)s - %(message)s', datefmt='%H:%M:%S')
            handler.setFormatter(formatter)
            logger.addHandler(handler)

    def module_name(self):
        """
        Call the Base Plate Module key for displaying the module name.
        """
        return KEY_DISP_BASE_PLATE

    def input_values(self, existingvalues={}):
        """
        Return a-list of tuple, used to create the Base Plate input dock U.I in Osdag design window.
        """

        self.module = KEY_DISP_BASE_PLATE

        options_list = []

        if KEY_DISP_CONN in existingvalues:
            existingvalue_key_conn = existingvalues[KEY_DISP_CONN]
        else:
            existingvalue_key_conn = ''

        if KEY_SUPTNGSEC in existingvalues:  # this might not be required
            existingvalue_key_suptngsec = existingvalues[KEY_SUPTNGSEC]
        else:
            existingvalue_key_suptngsec = ''

        if KEY_SUPTDSEC in existingvalues:
            existingvalue_key_suptdsec = existingvalues[KEY_SUPTDSEC]
        else:
            existingvalue_key_suptdsec = ''

        if KEY_MATERIAL in existingvalues:
            existingvalue_key_mtrl = existingvalues[KEY_MATERIAL]
        else:
            existingvalue_key_mtrl = ''

        if KEY_AXIAL in existingvalues:
            existingvalue_key_axial = existingvalues[KEY_AXIAL]
        else:
            existingvalue_key_axial = ''

        if KEY_MOMENT in existingvalues:
            existingvalue_key_versh = existingvalues[KEY_MOMENT]
        else:
            existingvalue_key_versh = ''

        if KEY_SHEAR in existingvalues:
            existingvalue_key_versh = existingvalues[KEY_SHEAR]
        else:
            existingvalue_key_versh = ''

        if KEY_DIA_ANCHOR in existingvalues:
            existingvalue_key_d = existingvalues[KEY_DIA_ANCHOR]
        else:
            existingvalue_key_d = ''

        # if KEY_TYP in existingvalues:
        #     existingvalue_key_typ = existingvalues[KEY_TYP]
        # else:
        #     existingvalue_key_typ = ''

        # if KEY_GRD in existingvalues:
        #     existingvalue_key_grd = existingvalues[KEY_GRD]
        # else:
        #     existingvalue_key_grd = ''

        t1 = (None, DISP_TITLE_CM, TYPE_TITLE, None, None)
        options_list.append(t1)

        t2 = (KEY_MODULE, KEY_DISP_BASE_PLATE, TYPE_MODULE, None, None)
        options_list.append(t2)

        t3 = (KEY_CONN, KEY_DISP_CONN, TYPE_COMBOBOX, existingvalue_key_conn, VALUES_CONN_BP)
        options_list.append(t3)

        t4 = (KEY_IMAGE, None, TYPE_IMAGE, None, "./ResourceFiles/images/base_plate.png")
        options_list.append(t4)

        t5 = (KEY_END_CONDITION, KEY_DISP_END_CONDITION, TYPE_NOTE, existingvalue_key_conn, 'Pinned')
        options_list.append(t5)

        t6 = (KEY_SUPTNGSEC, KEY_DISP_COLSEC, TYPE_COMBOBOX, existingvalue_key_suptngsec,
              connectdb("Columns"))  # this might not be required
        options_list.append(t6)

        # t4 = (KEY_SUPTDSEC, KEY_DISP_BEAMSEC, TYPE_COMBOBOX, existingvalue_key_suptdsec, connectdb("Columns"))
        # options_list.append(t4)

        t7 = (KEY_MATERIAL, KEY_DISP_MATERIAL, TYPE_COMBOBOX, existingvalue_key_mtrl, VALUES_MATERIAL)
        options_list.append(t7)

        t8 = (None, DISP_TITLE_FSL, TYPE_TITLE, None, None)
        options_list.append(t8)

        t9 = (KEY_AXIAL, KEY_DISP_AXIAL, TYPE_TEXTBOX, existingvalue_key_axial, None)
        options_list.append(t9)

        t10 = (KEY_SHEAR, KEY_DISP_SHEAR, TYPE_TEXTBOX, existingvalue_key_versh, None)
        options_list.append(t10)

        t11 = (KEY_MOMENT, KEY_DISP_MOMENT, '', existingvalue_key_axial, None)
        options_list.append(t11)

        t12 = (KEY_MOMENT_MAJOR, KEY_DISP_MOMENT_MAJOR, TYPE_TEXTBOX, existingvalue_key_conn, None)
        options_list.append(t12)

        t13 = (KEY_MOMENT_MINOR, KEY_DISP_MOMENT_MINOR, TYPE_TEXTBOX, existingvalue_key_conn, None)
        options_list.append(t13)

        t14 = (None, DISP_TITLE_ANCHOR_BOLT, TYPE_TITLE, None, None)
        options_list.append(t14)

        t15 = (KEY_DIA_ANCHOR, KEY_DISP_DIA_ANCHOR, TYPE_COMBOBOX_CUSTOMIZED, existingvalue_key_d, VALUES_DIA_ANCHOR)
        options_list.append(t15)

        t16 = (KEY_TYP_ANCHOR, KEY_DISP_TYP_ANCHOR, TYPE_COMBOBOX, existingvalue_key_d, VALUES_TYP_ANCHOR)
        options_list.append(t16)

        t17 = (KEY_GRD_ANCHOR, KEY_DISP_GRD_ANCHOR, TYPE_COMBOBOX_CUSTOMIZED, existingvalue_key_d, VALUES_GRD_ANCHOR)
        options_list.append(t17)

        t18 = (None, DISP_TITLE_FOOTING, TYPE_TITLE, None, None)
        options_list.append(t18)

        t19 = (KEY_GRD_FOOTING, KEY_DISP_GRD_FOOTING, TYPE_COMBOBOX, existingvalue_key_d, VALUES_GRD_FOOTING)
        options_list.append(t19)

        t20 = (None, DISP_TITLE_WELD, TYPE_TITLE, None)
        options_list.append(t20)

        t21 = (KEY_WELD_TYPE, KEY_DISP_WELD_TYPE, TYPE_COMBOBOX, existingvalue_key_d, VALUES_WELD_TYPE)
        options_list.append(t21)

        # t11 = (KEY_TYP, KEY_DISP_TYP, TYPE_COMBOBOX, existingvalue_key_typ, VALUES_TYP)
        # options_list.append(t11)

        # t12 = (KEY_GRD, KEY_DISP_GRD, TYPE_COMBOBOX_CUSTOMIZED, existingvalue_key_grd, VALUES_GRD)
        # options_list.append(t12)

        # t13 = (None, DISP_TITLE_PLATE, TYPE_TITLE, None, None)
        # options_list.append(t13)

        # t14 = (KEY_PLATETHK, KEY_DISP_PLATETHK, TYPE_COMBOBOX_CUSTOMIZED, existingvalue_key_platethk, VALUES_PLATETHK)
        # options_list.append(t14)

        return options_list

    def output_values(self, flag):
        out_list = []

        t1 = (None, DISP_TITLE_ANCHOR_BOLT, TYPE_TITLE, None)
        out_list.append(t1)

        t2 = (KEY_DIA_ANCHOR, KEY_DISP_DIA_ANCHOR, TYPE_TEXTBOX, self.anchor_dia_provided if flag else '')
        out_list.append(t2)

        t3 = (KEY_GRD_ANCHOR, KEY_DISP_GRD_ANCHOR, TYPE_TEXTBOX, self.anchor_grade if flag else '')
        out_list.append(t3)

        t4 = (KEY_DP_ANCHOR_BOLT_LENGTH, KEY_DISP_DP_ANCHOR_BOLT_LENGTH, TYPE_TEXTBOX,
              self.anchor_length_provided if flag else '')
        out_list.append(t4)

        t5 = (KEY_OUT_ANCHOR_BOLT_SHEAR, KEY_OUT_DISP_ANCHOR_BOLT_SHEAR, TYPE_TEXTBOX,
              self.shear_capacity_anchor if flag else '')
        out_list.append(t5)

        t6 = (KEY_OUT_ANCHOR_BOLT_BEARING, KEY_OUT_DISP_ANCHOR_BOLT_BEARING, TYPE_TEXTBOX,
              self.bearing_capacity_anchor if flag else '')
        out_list.append(t6)

        t7 = (KEY_OUT_ANCHOR_BOLT_CAPACITY, KEY_OUT_DISP_ANCHOR_BOLT_CAPACITY, TYPE_TEXTBOX,
              self.anchor_capacity if flag else '')
        out_list.append(t7)

        t8 = (KEY_OUT_ANCHOR_BOLT_COMBINED, KEY_OUT_DISP_ANCHOR_BOLT_COMBINED, TYPE_TEXTBOX,
              self.combined_capacity_anchor if flag else '')
        out_list.append(t8)

        t20 = (KEY_OUT_ANCHOR_BOLT_TENSION, KEY_OUT_DISP_ANCHOR_BOLT_TENSION, TYPE_TEXTBOX,
               self.tension_capacity_anchor if flag and self.connectivity == 'Gusseted Base Plate' else '')
        out_list.append(t20)

        t9 = (None, KEY_DISP_BASE_PLATE, TYPE_TITLE, None)
        out_list.append(t9)

        t10 = (KEY_OUT_BASEPLATE_THICKNNESS, KEY_OUT_DISP_BASEPLATE_THICKNNESS, TYPE_TEXTBOX,
               self.plate_thk if flag else '')
        out_list.append(t10)

        t11 = (KEY_OUT_BASEPLATE_LENGTH, KEY_OUT_DISP_BASEPLATE_LENGTH, TYPE_TEXTBOX,
               self.bp_length_provided if flag else '')
        out_list.append(t11)

        t12 = (KEY_OUT_BASEPLATE_WIDTH, KEY_OUT_DISP_BASEPLATE_WIDTH, TYPE_TEXTBOX,
               self.bp_width_provided if flag else '')
        out_list.append(t12)

        t13 = (None, DISP_TITLE_DETAILING, TYPE_TITLE, None)
        out_list.append(t13)

        t14 = (KEY_OUT_DETAILING_NO_OF_ANCHOR_BOLT, KEY_OUT_DISP_DETAILING_NO_OF_ANCHOR_BOLT, TYPE_TEXTBOX,
               self.anchor_nos_provided if flag else '')
        out_list.append(t14)

        t21 = (KEY_OUT_DETAILING_PITCH_DISTANCE, KEY_OUT_DISP_DETAILING_PITCH_DISTANCE, TYPE_TEXTBOX,
               self.end_distance if flag else '')
        out_list.append(t21)

        t22 = (KEY_OUT_DETAILING_GAUGE_DISTANCE, KEY_OUT_DISP_DETAILING_GAUGE_DISTANCE, TYPE_TEXTBOX,
               self.end_distance if flag else '')
        out_list.append(t22)

        t15 = (KEY_OUT_DETAILING_END_DISTANCE, KEY_OUT_DISP_DETAILING_END_DISTANCE, TYPE_TEXTBOX,
               self.end_distance if flag else '')
        out_list.append(t15)

        t16 = (KEY_OUT_DETAILING_EDGE_DISTANCE, KEY_OUT_DISP_DETAILING_EDGE_DISTANCE, TYPE_TEXTBOX,
               self.edge_distance if flag else '')
        out_list.append(t16)

        t17 = (KEY_OUT_DETAILING_PROJECTION, KEY_OUT_DISP_DETAILING_PROJECTION, TYPE_TEXTBOX,
               self.projection if flag and self.connectivity == 'Welded-Slab Base' else '')
        out_list.append(t17)

        t23 = (None, DISP_TITLE_GUSSET_PLATE, TYPE_TITLE, None)
        out_list.append(t23)

        t24 = (KEY_OUT_GUSSET_PLATE_THICKNNESS, KEY_OUT_DISP_GUSSET_PLATE_THICKNESS, TYPE_TEXTBOX,
               self.gusset_plate_thick if flag and self.gusset_along_flange == 'Yes' else '')
        out_list.append(t24)

        t25 = (KEY_OUT_GUSSET_PLATE_SHEAR_DEMAND, KEY_OUT_DISP_GUSSET_PLATE_SHEAR_DEMAND, TYPE_TEXTBOX,
               self.shear_on_gusset if flag and self.gusset_along_flange == 'Yes' else '')
        out_list.append(t25)

        t26 = (KEY_OUT_GUSSET_PLATE_SHEAR, KEY_OUT_DISP_GUSSET_PLATE_SHEAR, TYPE_TEXTBOX,
               self.shear_capacity_gusset if flag and self.gusset_along_flange == 'Yes' else '')
        out_list.append(t26)

        t27 = (KEY_OUT_GUSSET_PLATE_MOMENT_DEMAND, KEY_OUT_DISP_GUSSET_PLATE_MOMENT_DEMAND, TYPE_TEXTBOX,
               self.moment_on_gusset if flag and self.gusset_along_flange == 'Yes' else '')
        out_list.append(t27)

        t28 = (KEY_OUT_GUSSET_PLATE_MOMENT, KEY_OUT_DISP_GUSSET_PLATE_MOMENT, TYPE_TEXTBOX,
               self.moment_capacity_gusset if flag and self.gusset_along_flange == 'Yes' else '')
        out_list.append(t28)

        t29 = (None, DISP_TITLE_STIFFENER_PLATE, TYPE_TITLE, None)
        out_list.append(t29)

        t30 = (KEY_OUT_STIFFENER_PLATE_THICKNNESS, KEY_OUT_DISP_STIFFENER_PLATE_THICKNESS, TYPE_TEXTBOX,
               self.stiffener_plate_thick if flag and self.gusset_along_web == 'Yes' else '')
        out_list.append(t30)

        t31 = (KEY_OUT_STIFFENER_PLATE_SHEAR_DEMAND, KEY_OUT_DISP_STIFFENER_PLATE_SHEAR_DEMAND, TYPE_TEXTBOX,
               self.shear_on_stiffener if flag and self.gusset_along_web == 'Yes' else '')
        out_list.append(t31)

        t32 = (KEY_OUT_STIFFENER_PLATE_SHEAR, KEY_OUT_DISP_STIFFENER_PLATE_SHEAR, TYPE_TEXTBOX,
               self.shear_capacity_stiffener if flag and self.gusset_along_web == 'Yes' else '')
        out_list.append(t32)

        t33 = (KEY_OUT_STIFFENER_PLATE_MOMENT_DEMAND, KEY_OUT_DISP_STIFFENER_PLATE_MOMENT_DEMAND, TYPE_TEXTBOX,
               self.moment_on_stiffener if flag and self.gusset_along_web == 'Yes' else '')
        out_list.append(t33)

        t34 = (KEY_OUT_STIFFENER_PLATE_MOMENT, KEY_OUT_DISP_STIFFENER_PLATE_MOMENT, TYPE_TEXTBOX,
               self.moment_capacity_stiffener if flag and self.gusset_along_web == 'Yes' else '')
        out_list.append(t34)

        t18 = (None, DISP_TITLE_WELD, TYPE_TITLE, None)
        out_list.append(t18)

        # t19 = (KEY_OUT_WELD_SIZE, KEY_OUT_DISP_WELD_SIZE, TYPE_TEXTBOX,
        #        self.weld_size if flag and self.weld_type != 'Butt Weld' else '')
        # out_list.append(t19)

        t20 = (KEY_OUT_WELD_SIZE_FLANGE, KEY_OUT_DISP_WELD_SIZE_FLANGE, TYPE_TEXTBOX,
               self.weld_size_flange if flag and self.weld_type != 'Butt Weld' else '')
        out_list.append(t20)

        t21 = (KEY_OUT_WELD_SIZE_WEB, KEY_OUT_DISP_WELD_SIZE_WEB, TYPE_TEXTBOX,
               self.weld_size_web if flag and self.weld_type != 'Butt Weld' else '')
        out_list.append(t21)

        t22 = (KEY_OUT_WELD_SIZE_STIFFENER, KEY_OUT_DISP_WELD_SIZE_STIFFENER, TYPE_TEXTBOX,
               self.weld_size_stiffener if flag and self.weld_type != 'Butt Weld' and self.gusset_along_flange == 'Yes' else '')
        out_list.append(t22)

        return out_list

    def major_minor(self):
        if self in ['Bolted-Slab Base', 'Gusseted Base Plate', 'Hollow Section']:
            return True
        else:
            return False

    def label_end_condition(self):
        if self in ['Gusseted Base Plate', 'Hollow Section']:
            return 'Fixed'
        else:
            return 'Pinned'

    def out_weld(self):
        if self == 'Butt Weld':
            return True
        else:
            return False

    def out_anchor_tension(self):
        if self != 'Gusseted Base Plate':
            return True
        else:
            return False

    def out_detail_projection(self):
        if self != 'Welded-Slab Base':
            return True
        else:
            return False

    def out_anchor_combined(self):
        if self != 'Welded-Slab Base':
            return True
        else:
            return False

    def input_value_changed(self):

        lst = []

        t1 = (KEY_CONN, KEY_MOMENT_MAJOR, TYPE_TEXTBOX, self.major_minor)
        lst.append(t1)

        t2 = (KEY_CONN, KEY_MOMENT_MINOR, TYPE_TEXTBOX, self.major_minor)
        lst.append(t2)

        t3 = (KEY_CONN, KEY_END_CONDITION, TYPE_NOTE, self.label_end_condition)
        lst.append(t3)

        # t4 = (KEY_WELD_TYPE, KEY_OUT_WELD_SIZE, TYPE_OUT_DOCK, self.out_weld)
        # lst.append(t4)
        #
        # t5 = (KEY_WELD_TYPE, KEY_OUT_WELD_SIZE, TYPE_OUT_LABEL, self.out_weld)
        # lst.append(t5)

        t12 = (KEY_WELD_TYPE, KEY_OUT_WELD_SIZE_FLANGE, TYPE_OUT_DOCK, self.out_weld)
        lst.append(t12)

        t13 = (KEY_WELD_TYPE, KEY_OUT_WELD_SIZE_FLANGE, TYPE_OUT_LABEL, self.out_weld)
        lst.append(t13)

        t14 = (KEY_WELD_TYPE, KEY_OUT_WELD_SIZE_WEB, TYPE_OUT_DOCK, self.out_weld)
        lst.append(t14)

        t15 = (KEY_WELD_TYPE, KEY_OUT_WELD_SIZE_WEB, TYPE_OUT_LABEL, self.out_weld)
        lst.append(t15)

        t16 = (KEY_WELD_TYPE, KEY_OUT_WELD_SIZE_STIFFENER, TYPE_OUT_DOCK, self.out_weld)
        lst.append(t16)

        t17 = (KEY_WELD_TYPE, KEY_OUT_WELD_SIZE_STIFFENER, TYPE_OUT_LABEL, self.out_weld)
        lst.append(t17)

        t6 = (KEY_CONN, KEY_OUT_ANCHOR_BOLT_TENSION, TYPE_OUT_DOCK, self.out_anchor_tension)
        lst.append(t6)

        t7 = (KEY_CONN, KEY_OUT_ANCHOR_BOLT_TENSION, TYPE_OUT_LABEL, self.out_anchor_tension)
        lst.append(t7)

        t8 = (KEY_CONN, KEY_OUT_DETAILING_PROJECTION, TYPE_OUT_DOCK, self.out_detail_projection)
        lst.append(t8)

        t9 = (KEY_CONN, KEY_OUT_DETAILING_PROJECTION, TYPE_OUT_LABEL, self.out_detail_projection)
        lst.append(t9)

        t10 = (KEY_CONN, KEY_OUT_ANCHOR_BOLT_COMBINED, TYPE_OUT_DOCK, self.out_anchor_combined)
        lst.append(t10)

        t11 = (KEY_CONN, KEY_OUT_ANCHOR_BOLT_COMBINED, TYPE_OUT_LABEL, self.out_anchor_combined)
        lst.append(t11)

        return lst

    @staticmethod
    def diam_bolt_customized():
        c = connectdb2()
        return c

    @staticmethod
    def grdval_customized():
        b = VALUES_GRD_CUSTOMIZED
        return b

    def customized_input(self):

        list1 = []
        t1 = (KEY_DIA_ANCHOR, self.diam_bolt_customized)
        list1.append(t1)
        t2 = (KEY_GRD_ANCHOR, self.grdval_customized)
        list1.append(t2)

        return list1

    def func_for_validation(self, design_dictionary):
        all_errors = []
        self.design_status = False
        flag = False
        option_list = self.input_values(self)
        missing_fields_list = []
        if design_dictionary[KEY_CONN] == 'Welded-Slab Base':
            design_dictionary[KEY_MOMENT_MAJOR] = 'Disabled'
            design_dictionary[KEY_MOMENT_MINOR] = 'Disabled'
        for option in option_list:
            if option[2] == TYPE_TEXTBOX:
                if design_dictionary[option[0]] == '':
                    missing_fields_list.append(option[1])
            elif option[2] == TYPE_COMBOBOX and option[0] != KEY_CONN:
                val = option[4]
                if design_dictionary[option[0]] == val[0]:
                    missing_fields_list.append(option[1])
            elif option[2] == TYPE_COMBOBOX_CUSTOMIZED:
                if design_dictionary[option[0]] == []:
                    missing_fields_list.append(option[1])

        if len(missing_fields_list) > 0:
            error = self.generate_missing_fields_error_string(self,missing_fields_list)
            all_errors.append(error)
            # flag = False
        else:
            flag = True

        if flag:
            print(design_dictionary)
            # self.set_input_values(self, design_dictionary)
            self.bp_parameters(self, design_dictionary)
        else:
            all_errors



    def tab_list(self):
        self.design_button_status = False

        tabs = []

        t0 = (KEY_DISP_COLSEC, TYPE_TAB_1, self.tab_column_section)
        tabs.append(t0)

        t5 = ("Base Plate", TYPE_TAB_2, self.tab_bp)
        tabs.append(t5)

        t1 = ("Anchor Bolt", TYPE_TAB_2, self.anchor_bolt_values)
        tabs.append(t1)

        t2 = ("Weld", TYPE_TAB_2, self.weld_values)
        tabs.append(t2)

        t3 = ("Detailing", TYPE_TAB_2, self.detailing_values)
        tabs.append(t3)

        t4 = ("Design", TYPE_TAB_2, self.design_values)
        tabs.append(t4)

        # t5 = ("Connector", TYPE_TAB_2, self.connector_values)
        # tabs.append(t5)

        return tabs

    @staticmethod
    def anchor_bolt_values():
        anchor_bolt = []

        t1 = (KEY_DP_ANCHOR_BOLT_DESIGNATION, KEY_DISP_DESIGNATION, TYPE_TEXTBOX, '')
        anchor_bolt.append(t1)

        t2 = (KEY_DP_ANCHOR_BOLT_TYPE, KEY_DISP_DP_ANCHOR_BOLT_TYPE, TYPE_TEXTBOX, '')
        anchor_bolt.append(t2)

        t3 = (KEY_DP_ANCHOR_BOLT_GALVANIZED, KEY_DISP_DP_ANCHOR_BOLT_GALVANIZED, TYPE_COMBOBOX, ['Yes', 'No'])
        anchor_bolt.append(t3)

        t4 = (
            KEY_DP_ANCHOR_BOLT_HOLE_TYPE, KEY_DISP_DP_ANCHOR_BOLT_HOLE_TYPE, TYPE_COMBOBOX, ['Standard', 'Over-sized'])
        anchor_bolt.append(t4)

        t5 = (KEY_DP_ANCHOR_BOLT_LENGTH, KEY_DISP_DP_ANCHOR_BOLT_LENGTH, TYPE_TEXTBOX, '')
        anchor_bolt.append(t5)

        t6 = (KEY_DP_ANCHOR_BOLT_MATERIAL_G_O, KEY_DISP_DP_ANCHOR_BOLT_MATERIAL_G_O, TYPE_TEXTBOX, '')
        anchor_bolt.append(t6)

        t7 = (KEY_DP_ANCHOR_BOLT_FRICTION, KEY_DISP_DP_ANCHOR_BOLT_FRICTION, TYPE_TEXTBOX, '0.30')
        anchor_bolt.append(t7)

        return anchor_bolt

    @staticmethod
    def tab_bp():
        tab_bp = []
        t1 = (KEY_BASE_PLATE_MATERIAL, KEY_DISP_BASE_PLATE_MATERIAL, TYPE_TEXTBOX, None)
        tab_bp.append(t1)

        t2 = (KEY_BASE_PLATE_FU, KEY_DISP_BASE_PLATE_FU, TYPE_TEXTBOX, None)
        tab_bp.append(t2)

        t3 = (KEY_BASE_PLATE_FY, KEY_DSIP_BASE_PLATE_FY, TYPE_TEXTBOX, None)
        tab_bp.append(t3)

        return tab_bp

    @staticmethod
    def detailing_values():
        detailing = []

        t1 = (KEY_DP_DETAILING_EDGE_TYPE, KEY_DISP_DP_DETAILING_EDGE_TYPE, TYPE_COMBOBOX, [
            'a - Sheared or hand flame cut', 'b - Rolled, machine-flame cut, sawn and planed'])
        detailing.append(t1)

        t3 = (KEY_DP_DETAILING_CORROSIVE_INFLUENCES, KEY_DISP_DP_DETAILING_CORROSIVE_INFLUENCES, TYPE_COMBOBOX,
              ['No', 'Yes'])
        detailing.append(t3)

        t4 = ["textBrowser", "", TYPE_TEXT_BROWSER, DETAILING_DESCRIPTION]
        detailing.append(t4)

        return detailing

    @staticmethod
    def design_values():

        design = []

        t1 = (KEY_DP_DESIGN_METHOD, KEY_DISP_DP_DESIGN_METHOD, TYPE_COMBOBOX, ['Limit State Design',
                                                                               'Limit State (Capacity based) Design',
                                                                               'Working Stress Design'])
        design.append(t1)

        t2 = (KEY_DP_DESIGN_BASE_PLATE, KEY_DISP_DP_DESIGN_BASE_PLATE, TYPE_COMBOBOX, ['Effective Area Method'])
        design.append(t2)

        return design

    @staticmethod
    def tab_column_section():
        supporting_section = []
        t1 = (KEY_SUPTNGSEC_DESIGNATION, KEY_DISP_SUPTNGSEC_DESIGNATION, TYPE_TEXTBOX, None)
        supporting_section.append(t1)

        t2 = (None, KEY_DISP_MECH_PROP, TYPE_TITLE, None)
        supporting_section.append(t2)

        # material = connectdb("Material", call_type="popup")
        # material.append('Custom')
        t34 = (KEY_SUPTNGSEC_MATERIAL, KEY_DISP_MATERIAL, TYPE_TEXTBOX, None)
        supporting_section.append(t34)

        # t3 = (KEY_SUPTNGSEC_FU, KEY_DISP_SUPTNGSEC_FU, TYPE_TEXTBOX, None)
        # supporting_section.append(t3)

        # t4 = (KEY_SUPTNGSEC_FY, KEY_DISP_SUPTNGSEC_FY, TYPE_TEXTBOX, None)
        # supporting_section.append(t4)

        t5 = (None, KEY_DISP_DIMENSIONS, TYPE_TITLE, None)
        supporting_section.append(t5)

        t6 = (KEY_SUPTNGSEC_DEPTH, KEY_DISP_SUPTNGSEC_DEPTH, TYPE_TEXTBOX, None)
        supporting_section.append(t6)

        t7 = (KEY_SUPTNGSEC_FLANGE_W, KEY_DISP_SUPTNGSEC_FLANGE_W, TYPE_TEXTBOX, None)
        supporting_section.append(t7)

        t8 = (KEY_SUPTNGSEC_FLANGE_T, KEY_DISP_SUPTNGSEC_FLANGE_T, TYPE_TEXTBOX, None)
        supporting_section.append(t8)

        t9 = (KEY_SUPTNGSEC_WEB_T, KEY_DISP_SUPTNGSEC_WEB_T, TYPE_TEXTBOX, None)
        supporting_section.append(t9)

        t10 = (KEY_SUPTNGSEC_FLANGE_S, KEY_DISP_SUPTNGSEC_FLANGE_S, TYPE_TEXTBOX, None)
        supporting_section.append(t10)

        t11 = (KEY_SUPTNGSEC_ROOT_R, KEY_DISP_SUPTNGSEC_ROOT_R, TYPE_TEXTBOX, None)
        supporting_section.append(t11)

        t12 = (KEY_SUPTNGSEC_TOE_R, KEY_DISP_SUPTNGSEC_TOE_R, TYPE_TEXTBOX, None)
        supporting_section.append(t12)

        t13 = (None, None, TYPE_BREAK, None)
        supporting_section.append(t13)

        t14 = (KEY_SUPTNGSEC_TYPE, KEY_DISP_SUPTNGSEC_TYPE, TYPE_COMBOBOX, ['Rolled', 'Welded'])
        supporting_section.append(t14)

        # t18 = (None, None, TYPE_ENTER, None)
        # supporting_section.append(t18)

        t18 = (None, None, TYPE_ENTER, None)
        supporting_section.append(t18)

        t3 = (KEY_SUPTNGSEC_FU, KEY_DISP_SUPTNGSEC_FU, TYPE_TEXTBOX, None)
        supporting_section.append(t3)

        # t15 = (KEY_SUPTNGSEC_MOD_OF_ELAST, KEY_SUPTNGSEC_DISP_MOD_OF_ELAST, TYPE_TEXTBOX, None)
        # supporting_section.append(t15)
        #
        # t16 = (KEY_SUPTNGSEC_MOD_OF_RIGID, KEY_SUPTNGSEC_DISP_MOD_OF_RIGID, TYPE_TEXTBOX, None)
        # supporting_section.append(t16)

        t17 = (None, KEY_DISP_SEC_PROP, TYPE_TITLE, None)
        supporting_section.append(t17)

        t18 = (KEY_SUPTNGSEC_MASS, KEY_DISP_SUPTNGSEC_MASS, TYPE_TEXTBOX, None)
        supporting_section.append(t18)

        t19 = (KEY_SUPTNGSEC_SEC_AREA, KEY_DISP_SUPTNGSEC_SEC_AREA, TYPE_TEXTBOX, None)
        supporting_section.append(t19)

        t20 = (KEY_SUPTNGSEC_MOA_LZ, KEY_DISP_SUPTNGSEC_MOA_LZ, TYPE_TEXTBOX, None)
        supporting_section.append(t20)

        t21 = (KEY_SUPTNGSEC_MOA_LY, KEY_DISP_SUPTNGSEC_MOA_LY, TYPE_TEXTBOX, None)
        supporting_section.append(t21)

        t22 = (KEY_SUPTNGSEC_ROG_RZ, KEY_DISP_SUPTNGSEC_ROG_RZ, TYPE_TEXTBOX, None)
        supporting_section.append(t22)

        t23 = (KEY_SUPTNGSEC_ROG_RY, KEY_DISP_SUPTNGSEC_ROG_RY, TYPE_TEXTBOX, None)
        supporting_section.append(t23)

        t24 = (KEY_SUPTNGSEC_EM_ZZ, KEY_DISP_SUPTNGSEC_EM_ZZ, TYPE_TEXTBOX, None)
        supporting_section.append(t24)

        t25 = (KEY_SUPTNGSEC_EM_ZY, KEY_DISP_SUPTNGSEC_EM_ZY, TYPE_TEXTBOX, None)
        supporting_section.append(t25)

        t26 = (KEY_SUPTNGSEC_PM_ZPZ, KEY_DISP_SUPTNGSEC_PM_ZPZ, TYPE_TEXTBOX, None)
        supporting_section.append(t26)

        t27 = (KEY_SUPTNGSEC_PM_ZPY, KEY_DISP_SUPTNGSEC_PM_ZPY, TYPE_TEXTBOX, None)
        supporting_section.append(t27)

        t28 = (None, None, TYPE_BREAK, None)
        supporting_section.append(t28)

        t29 = (KEY_SUPTNGSEC_SOURCE, KEY_DISP_SUPTNGSEC_SOURCE, TYPE_TEXTBOX, None)
        supporting_section.append(t29)

        # t30 = (None, None, TYPE_ENTER, None)
        # supporting_section.append(t30)

        t30 = (None, None, TYPE_ENTER, None)
        supporting_section.append(t30)

        t4 = (KEY_SUPTNGSEC_FY, KEY_DISP_SUPTNGSEC_FY, TYPE_TEXTBOX, None)
        supporting_section.append(t4)

        # t31 = (KEY_SUPTNGSEC_POISSON_RATIO, KEY_DISP_SUPTNGSEC_POISSON_RATIO, TYPE_TEXTBOX, None)
        # supporting_section.append(t31)
        #
        # t32 = (KEY_SUPTNGSEC_THERMAL_EXP, KEY_DISP_SUPTNGSEC_THERMAL_EXP, TYPE_TEXTBOX, None)
        # supporting_section.append(t32)

        t33 = (KEY_IMAGE, None, TYPE_IMAGE, None, None)
        supporting_section.append(t33)

        return supporting_section

    # def dia_to_len(self, d):
    #
    #     ob = IS_5624_1993()
    #     l = ob.table1(d)
    #     return l

    # Start of calculation

    def bp_parameters(self, design_dictionary):
        """ Initialize variables to use in calculation from input dock and design preference UI.

        Args: design dictionary based on the user inputs from the GUI

        Returns: None
        """
        # attributes of input dock
        self.mainmodule = "Moment Connection"
        self.connectivity = str(design_dictionary[KEY_CONN])
        self.end_condition = str(design_dictionary[KEY_END_CONDITION])
        self.column_section = str(design_dictionary[KEY_SUPTNGSEC])
        self.material = str(design_dictionary[KEY_MATERIAL])

        self.load_axial = float(design_dictionary[KEY_AXIAL])
        self.load_axial = self.load_axial * 10 ** 3  # N

        self.load_shear = float(design_dictionary[KEY_SHEAR])
        self.load_shear = self.load_shear * 10 ** 3  # N

        self.load_moment_major = float(design_dictionary[KEY_MOMENT_MAJOR] if design_dictionary[KEY_MOMENT_MAJOR] != 'Disabled' else 0)
        self.load_moment_major = self.load_moment_major * 10 ** 6  # N-mm

        self.load_moment_minor = float(design_dictionary[KEY_MOMENT_MINOR] if design_dictionary[KEY_MOMENT_MINOR] != 'Disabled' else 0)
        self.load_moment_minor = self.load_moment_minor * 10 ** 6  # N-mm

        self.anchor_dia = design_dictionary[KEY_DIA_ANCHOR]
        self.anchor_type = str(design_dictionary[KEY_TYP_ANCHOR])
        self.anchor_grade = design_dictionary[KEY_GRD_ANCHOR]

        self.footing_grade = str(design_dictionary[KEY_GRD_FOOTING])

        self.weld_type = str(design_dictionary[KEY_WELD_TYPE])

        # attributes of design preferences
        self.dp_column_designation = str(design_dictionary[KEY_SUPTNGSEC])
        self.dp_column_type = str(design_dictionary[KEY_SUPTNGSEC_TYPE])
        self.dp_column_source = str(design_dictionary[KEY_SUPTNGSEC_SOURCE])
        self.dp_column_material = str(design_dictionary[KEY_SUPTNGSEC_MATERIAL])
        self.dp_column_fu = float(design_dictionary[KEY_SUPTNGSEC_FU])
        self.dp_column_fy = float(design_dictionary[KEY_SUPTNGSEC_FY])

        self.dp_bp_material = str(design_dictionary[KEY_BASE_PLATE_MATERIAL])
        self.dp_bp_fu = float(design_dictionary[KEY_BASE_PLATE_FU])
        self.dp_bp_fy = float(design_dictionary[KEY_BASE_PLATE_FY])

        self.dp_anchor_designation = str(design_dictionary[KEY_DP_ANCHOR_BOLT_DESIGNATION])
        self.dp_anchor_type = str(design_dictionary[KEY_DP_ANCHOR_BOLT_TYPE])
        self.dp_anchor_hole = str(design_dictionary[KEY_DP_ANCHOR_BOLT_HOLE_TYPE])
        self.dp_anchor_length = int(design_dictionary[KEY_DP_ANCHOR_BOLT_LENGTH])
        self.dp_anchor_fu_overwrite = float(design_dictionary[KEY_DP_ANCHOR_BOLT_MATERIAL_G_O])
        self.dp_anchor_friction = float(design_dictionary[KEY_DP_ANCHOR_BOLT_FRICTION] if
                                        design_dictionary[KEY_DP_ANCHOR_BOLT_FRICTION] != "" else 0.30)

        self.dp_weld_fab = str(design_dictionary[KEY_DP_WELD_FAB])
        self.dp_weld_fu_overwrite = float(design_dictionary[KEY_DP_WELD_MATERIAL_G_O])

        self.dp_detail_edge_type = str(design_dictionary[KEY_DP_DETAILING_EDGE_TYPE])
        self.dp_detail_is_corrosive = str(design_dictionary[KEY_DP_DETAILING_CORROSIVE_INFLUENCES])

        self.dp_design_method = str(design_dictionary[KEY_DP_DESIGN_METHOD])
        self.dp_bp_method = str(design_dictionary[KEY_DP_DESIGN_BASE_PLATE])

        # properties of the column section

        self.column_properties = Column(designation=self.dp_column_designation, material_grade=self.dp_column_material)
        self.column_D = self.column_properties.depth
        self.column_bf = self.column_properties.flange_width
        self.column_tf = self.column_properties.flange_thickness
        self.column_tw = self.column_properties.web_thickness
        self.column_r1 = self.column_properties.root_radius
        self.column_r2 = self.column_properties.toe_radius

        # other attributes
        self.gamma_m0 = self.cl_5_4_1_Table_5["gamma_m0"]["yielding"]  # gamma_mo = 1.10
        self.gamma_m1 = self.cl_5_4_1_Table_5["gamma_m1"]["ultimate_stress"]  # gamma_m1 = 1.25
        self.gamma_mb = self.cl_5_4_1_Table_5["gamma_mb"][self.dp_weld_fab]  # gamma_mb = 1.25
        self.gamma_mw = self.cl_5_4_1_Table_5["gamma_mw"][self.dp_weld_fab]  # gamma_mw = 1.25 for 'Shop Weld' and 1.50 for 'Field Weld'

        self.safe = True

        self.bp_analyses_parameters(self)
        self.bp_analyses(self)
        print('mera 13')
        self.anchor_bolt_design(self)
        print('mera 0')
        self.design_weld(self)
        print('mera 1')
        self.design_gusset_plate(self)
        print('mera 2')

    def bp_analyses_parameters(self):
        """ initialize detailing parameters like the end/edge/pitch/gauge distances, anchor bolt diameter and grade,
         length and width of the base plate.
        These parameters are used to run the first iteration of the analyses and improvise accordingly.

        Args:

        Returns:
        """
        # select anchor bolt diameter [Reference: based on design experience, field conditions  and sample calculations]
        # the following list of diameters are neglected due its practical non acceptance/unavailability - 'M8', 'M10', 'M12', 'M16'
        # M20 and M24 are the preferred choices for the design

        self.anchor_dia = self.anchor_dia + ['M20', 'M24']  # adding M20 and M24 diameters if the list passed does not include them
        sort_bolt = filter(lambda x: 'M20' <= x <= self.anchor_dia[-1], self.anchor_dia)

        for i in sort_bolt:
            self.anchor_bolt = i  # anchor dia provided (str)
            break

        self.anchor_dia_provided = self.table1(self.anchor_bolt)[0]  # mm anchor dia provided (int)
        self.anchor_area = self.bolt_area(self.anchor_dia_provided)  # list of areas [shank area, thread area] mm^2

        # hole diameter
        self.anchor_hole_dia = self.cl_10_2_1_bolt_hole_size(self.anchor_dia_provided, self.dp_anchor_hole)  # mm

        # assign anchor grade from the selected list
        # trying the design with the highest selected grade
        self.anchor_grade = list(reversed(self.anchor_grade))
        for i in self.anchor_grade:
            self.anchor_grade = i
            break

        self.anchor_fu_fy = self.get_bolt_fu_fy(self.anchor_grade)  # returns a list with strength values - [bolt_fu, bolt_fy]

        # TODO add condition for number of anchor bolts depending on col depth and force
        # number of anchor bolts
        self.anchor_nos_provided = 4

        # perform detailing checks
        # Note: end distance is along the depth, whereas, the edge distance is along the flange, of the column section

        # end distance [Reference: Clause 10.2.4.2 and 10.2.4.3, IS 800:2007]
        self.end_distance = self.cl_10_2_4_2_min_edge_end_dist(self.anchor_dia_provided, self.dp_anchor_hole, self.dp_detail_edge_type)
        self.end_distance = round_up(self.end_distance, 5) + 15  # mm, adding 15 mm extra

        # TODO: add max end, edge distance check after the plate thk check
        # self.end_distance_max = self.cl_10_2_4_3_max_edge_dist([self.plate_thk], self.dp_bp_fy, self.dp_detail_is_corrosive)

        # edge distance [Reference: Clause 10.2.4.2 and 10.2.4.3, IS 800:2007]
        self.edge_distance = self.end_distance  # mm
        # self.edge_distance_max = self.end_distance_max

        # pitch and gauge distance [Reference: Clause 10.2.2 and 10.2.3.1, IS 800:2007]
        # TODO add pitch and gauge calc for bolts more than 4 nos
        if self.anchor_nos_provided == 4:
            self.pitch_distance = 0.0
            self.gauge_distance = self.pitch_distance
        else:
            pass

        # minimum required dimensions of the base plate [as per the detailing criteria]
        # considering clearance equal to 1.5 times the edge distance (on each side) along the width of the base plate
        if self.connectivity == 'Welded-Slab Base' or 'Gusseted Base Plate':
            self.bp_length_min = round_up(self.column_D + 2 * (2 * self.end_distance), 5)  # mm
            self.bp_width_min = round_up(self.column_bf + 1.5 * self.edge_distance + 1.5 * self.edge_distance, 5)  # mm

        elif self.connectivity == 'Bolted-Slab Base':
            pass
        else:
            pass

    def bp_analyses(self):
        """ perform analyses of the base plate

        Args:

        Returns:

        # TODO: Write algorithm here
        """
        # bearing strength of concrete [Reference: Clause 7.4.1, IS 800:2007]
        self.bearing_strength_concrete = self.cl_7_4_1_bearing_strength_concrete(self.footing_grade)  # N/mm^2 or MPa

        # slab base analyses (pinned connection)
        if self.connectivity == 'Welded-Slab Base':

            # minimum required area for the base plate [bearing stress = axial force / area of the base]
            self.min_area_req = self.load_axial / self.bearing_strength_concrete  # mm^2

            # calculate projection by the 'Effective Area Method' [Reference: Clause 7.4.1.1, IS 800:2007]
            # the calculated projection is added by half times the hole dia on each side to avoid stress concentration near holes
            if self.dp_column_type == 'Rolled' or 'Welded':
                print('proioooooooooooo')

                self.projection = self.calculate_c(self.column_bf, self.column_D, self.column_tw, self.column_tf, self.min_area_req,
                                                   self.anchor_hole_dia)  # mm
                print('fdddddddddddddd', self.projection)
                self.projection = max(self.projection, self.end_distance)  # projection should at-least be equal to the end distance
            else:
                pass
            if self.projection <= 0:
                self.safe = False
                logger.error(": [Analysis Error] The value of the projection (c) as per the Effective Area Method is {} mm. [Reference:"
                             " Clause 7.4.1.1, IS 800: 2007]".format(self.projection))
                logger.warning(": [Analysis Error] The computed value of the projection is not suitable for performing the design.")
                logger.info(": [Analysis Error] Check the column section and its properties.")
                logger.info(": Re-design the connection")
            else:
                pass

            self.bp_length_provided = self.column_D + 2 * self.projection + 2 * self.end_distance  # mm
            self.bp_width_provided = self.column_bf + 2 * self.projection + 2 * self.end_distance  # mm

            # check for the provided area against the minimum required area
            self.bp_area_provided = self.bp_length_provided * self.bp_width_provided  # mm^2

            # checking if the provided dimensions (length and width) are sufficient
            bp_dimensions = [self.bp_length_provided, self.bp_width_provided]

            n = 1
            while self.bp_area_provided < self.min_area_req:
                bp_update_dimensions = [bp_dimensions[-2], [-1]]

                for i in bp_update_dimensions:
                    i += 25
                    bp_dimensions.append(i)
                    i += 1

                self.bp_area_provided = bp_dimensions[-2] * bp_dimensions[-1]  # mm^2, area according to the desired length and width
                n += 1

            self.bp_length_provided = bp_dimensions[-2]  # mm, updated length if while loop is True
            self.bp_width_provided = bp_dimensions[-1]  # mm, updated width if while loop is True
            self.bp_area_provided = self.bp_length_provided * self.bp_width_provided  # mm^2, update area if while loop is True

            # actual bearing pressure acting on the provided area of the base plate
            self.w = self.load_axial / self.bp_area_provided  # N/mm^2 (MPa)

            # design of plate thickness
            # thickness of the base plate [Reference: Clause 7.4.3.1, IS 800:2007]
            self.plate_thk = self.projection * (math.sqrt((2.5 * self.w * self.gamma_m0) / self.dp_bp_fy))  # mm

        elif self.connectivity == 'Gusseted Base Plate':

            self.eccentricity_zz = self.load_moment_major / self.load_axial  # mm, eccentricity about major (z-z) axis

            # Defining cases: Case 1: e <= L/6        (compression throughout the BP)
            #                 Case 2: L/6 < e < L/3   (compression throughout + moderate tension/uplift in the anchor bolts)
            #                 Case 3: e >= L/3        (compression + high tension/uplift in the anchor bolts)

            if self.eccentricity_zz <= self.bp_length_min / 6:  # Case 1

                self.gusseted_bp_case = 'Case1'

                # fixing length and width of the base plate
                width_min = 2 * self.load_axial / (self.bp_length_min * self.bearing_strength_concrete)  # mm
                if width_min < self.bp_width_min:
                    width_min = self.bp_width_min
                else:
                    pass

                self.bp_length_provided = max(self.bp_length_min, width_min)  # mm, assigning maximum dimension to length
                self.bp_width_provided = min(self.bp_length_min, width_min)  # mm, assigning minimum dimension to width
                self.bp_area_provided = self.bp_length_provided * self.bp_width_provided  # mm^2

                # calculating the maximum and minimum bending stresses
                self.ze_zz = self.bp_width_provided * self.bp_length_provided ** 2 / 6  # mm^3, elastic section modulus of plate (BL^2/6)

                self.sigma_max_zz = (self.load_axial / self.bp_area_provided) + (self.load_moment_major / self.ze_zz)  # N/mm^2
                self.sigma_min_zz = (self.load_axial / self.bp_area_provided) - (self.load_moment_major / self.ze_zz)  # N/mm^2

                # calculating moment at the critical section

                # Assumption: the critical section (critical_xx) acts at a distance of 0.95 times the column depth, along the depth
                self.critical_xx = (self.bp_length_provided - 0.95 * self.column_D) / 2  # mm
                self.sigma_xx = (self.sigma_max_zz - self.sigma_min_zz) * (self.bp_length_provided - self.critical_xx) / \
                                self.bp_length_provided
                self.sigma_xx = self.sigma_xx + self.sigma_min_zz  # N/mm^2, bending stress at the critical section

                self.critical_M_xx = (self.sigma_xx * self.critical_xx ** 2 / 2) + \
                                     (0.5 * self.critical_xx * (self.sigma_max_zz - self.sigma_xx) * (2 / 3) * self.critical_xx)
                # N-mm, bending moment at critical section

                # equating critical moment with critical moment to compute the required minimum plate thickness
                # Assumption: The bending capacity of the plate is (M_d = 1.5*fy*Z_e/gamma_m0) [Reference: Clause 8.2.1.2, IS 800:2007]
                # Assumption: Z_e of the plate is = b*tp^2 / 6, where b = 1 for a cantilever strip of unit dimension

                self.plate_thk = math.sqrt((self.critical_M_xx * self.gamma_m0 * 6) / (1.5 * self.dp_bp_fy))  # mm

                self.tension_capacity_anchor = 0

            else:  # Case 2 and Case 3
                self.gusseted_bp_case = 'Case2&3'

                # fixing length and width of the base plate
                self.bp_length_provided = self.bp_length_min
                self.bp_width_provided = self.bp_width_min

                # calculating the distance (y) which lies under compression
                # Reference: Omer Blodgett, Column Bases, section 3.3, equation 13

                self.n = 2 * 10 ** 5 / (5000 * math.sqrt(self.cl_7_4_1_bearing_strength_concrete(self.footing_grade) / 0.45))
                self.anchor_area_tension = self.anchor_area[0] * (self.anchor_nos_provided / 2)  # mm^2, area of anchor under tension
                self.f = (self.bp_length_provided / 2) - self.end_distance  # mm

                k1 = 3 * (self.eccentricity_zz - self.bp_length_provided / 2)
                k2 = (6 * self.n * self.anchor_area_tension / self.bp_width_provided) * (self.f + self.eccentricity_zz)
                k3 = (self.bp_length_provided / 2 + self.f) * -k2

                # equation for finding 'y' is: y^3 + k1*y^2 + k2*y + k3 = 0
                roots = np.roots([1, k1, k2, k3])  # finding roots of the equation
                r_1 = roots[0]
                r_2 = roots[1]
                r_3 = roots[2]
                r = max(r_1, r_2, r_3)
                r = r.real  # separating the imaginary part

                self.y = round(r, 3)  # mm

                # finding maximum tension in the bolts for maximum permissible bearing stress (0.45*f_ck)
                self.tension_demand_anchor = ((self.bearing_strength_concrete * self.anchor_area_tension * self.n) / self.y) * \
                                             ((self.bp_length_provided / 2) + self.f - self.y)  # N
                self.tension_demand_anchor = round(self.tension_demand_anchor / 1000, 2)  # kN

                self.tension_capacity_anchor = self.cl_10_3_5_bearing_bolt_tension_resistance(self.anchor_fu_fy[0], self.anchor_fu_fy[1],
                                                                                              self.anchor_area[0], self.anchor_area[1],
                                                                                              safety_factor_parameter=self.dp_weld_fab)  # N
                self.tension_capacity_anchor = round(self.tension_capacity_anchor / 1000, 2)  # kN

                # design number of anchor bolts required to resist tension
                # Assumption: The minimum number of anchor bolts is 2, for stability purpose
                self.tension_bolts_req = max(self.tension_demand_anchor / self.tension_capacity_anchor, 2)

                if self.tension_bolts_req > 3:
                    self.safe = False
                    # TODO: Add log messages or update the design with more bolts
                else:
                    pass

                # computing the actual bending stress at the compression side
                # TODO: complete this check
                # self.flange_force_axial = self.dp_bp_fy * (self.column_bf * self.column_tf)  # N, load transferred by the flange
                # self.flange_force_moment = self.load_moment_major / (self.column_D - self.column_tf)  # N, tension acting at the flange
                # self.bp_area_compression = self.y * self.bp_width_provided  # mm^2, area of the base plate under compression

                # designing the plate thickness

                # finding the length of the critical section from the edge of the base plate
                self.critical_xx = (self.bp_length_provided - 0.95 * self.column_D) / 2  # mm
                if self.y > self.critical_xx:
                    self.critical_xx = self.critical_xx
                else:
                    self.critical_xx = self.y

                # moment acting at the critical section due to applied loads
                # Assumption: The moment acting at the critical section is taken as 0.45*f_ck*B*critical_xx (plastic moment)
                self.critical_M_xx = (self.critical_xx * self.bearing_strength_concrete * self.bp_width_provided) * \
                                     (self.critical_xx / 2)  # N-mm

                # equating critical moment with critical moment to compute the required minimum plate thickness
                # Assumption: The bending capacity of the plate is (M_d = 1.5*fy*Z_e/gamma_m0) [Reference: Clause 8.2.1.2, IS 800:2007]
                # Assumption: Z_e of the plate is = b*tp^2 / 6, where b = 1 for a cantilever strip of unit dimension

                self.plate_thk = math.sqrt((self.critical_M_xx * self.gamma_m0 * 6) / (1.5 * self.dp_bp_fy * self.bp_width_provided))  # mm

        elif self.connectivity == "Bolted-Slab Base":
            pass
        elif self.connectivity == "Hollow Section":
            pass

        # assign appropriate plate thickness

        self.plate_thk = max(self.plate_thk, self.column_tf)  # base plate thickness should be larger than the flange thickness

        # assigning plate thickness according to the available standard sizes
        # the thicknesses of the flats (in mm) listed below is obtained from SAIL's product brochure
        standard_plate_thk = [8, 10, 12, 14, 16, 18, 20, 22, 25, 28, 32, 36, 40, 45, 50, 56, 63, 75, 80, 90, 100, 110, 120]

        sort_plate = filter(lambda x: self.plate_thk <= x <= 120, standard_plate_thk)

        for i in sort_plate:
            self.plate_thk = i  # plate thickness provided (mm)
            break

    def anchor_bolt_design(self):
        """ Perform design checks for the anchor bolt

        Args:

        Returns:
        """
        # design strength of the anchor bolt [Reference: Clause 10.3.2, IS 800:2007; Section 3, IS 5624:1993]
        # Assumption: number of shear planes passing through - the thread is 1 (n_n) and through the shank is 0 (n_s)

        self.shear_capacity_anchor = self.cl_10_3_3_bolt_shear_capacity(self.dp_anchor_fu_overwrite, self.anchor_area[1],
                                                                        self.anchor_area[0], 1, 0, self.dp_weld_fab)
        self.shear_capacity_anchor = round(self.shear_capacity_anchor / 1000, 2)  # kN

        self.bearing_capacity_anchor = self.cl_10_3_4_bolt_bearing_capacity(self.dp_bp_fu, self.dp_anchor_fu_overwrite, self.plate_thk,
                                                                            self.anchor_dia_provided, self.end_distance,
                                                                            self.pitch_distance, self.dp_anchor_hole, self.dp_weld_fab)
        self.bearing_capacity_anchor = round(self.bearing_capacity_anchor / 1000, 2)  # kN

        self.anchor_capacity = min(self.shear_capacity_anchor, self.bearing_capacity_anchor)  # kN

        # information message to the user
        if self.load_shear > 0:
            logger.info(": [Anchor Bolt] The anchor bolt is not designed to resist any shear force")
        else:
            pass

        # combined shear + tension capacity check of the anchor bolts subjected to tension
        # Assumption: Although the anchor bolt does not carry any shear force, this check is made to ensure its serviceability
        # The anchor bolts under tension might be subjected to shear forces (accidentally) due to incorrect erection practice

        if self.connectivity == 'Gusseted Base Plate':

            if self.eccentricity_zz <= self.bp_length_min / 6:
                self.combined_capacity_anchor = 0

            else:
                v_sb = self.load_shear * 10 ** -3 / self.anchor_nos_provided  # kN
                v_db = self.anchor_capacity  # kN
                t_b = self.tension_demand_anchor / self.tension_bolts_req  # kN
                t_db = self.tension_capacity_anchor  # kN
                self.combined_capacity_anchor = self.cl_10_3_6_bearing_bolt_combined_shear_and_tension(v_sb, v_db, t_b, t_db)
                self.combined_capacity_anchor = round(self.combined_capacity_anchor, 3)

                if self.combined_capacity_anchor > 1.0:
                    self.safe = False
                    logger.error(": [Large Shear Force] The shear force acting on the base plate is large.")
                    logger.info(": [Large Shear Force] Provide shear key to safely transfer the shear force.")
                    logger.error(": [Anchor Bolt] The anchor bolt fails due to combined shear + tension [Reference: Clause 10.3.6, "
                                 "IS 800:2007].")
                else:
                    pass

        else:
            self.combined_capacity_anchor = 0

        if self.safe:
            pass
        else:
            logger.error(": [Anchor Bolt] Unexpected failure occurred.")
            logger.error(": [Anchor Bolt] Cannot compute capacity checks for the anchor bolt.")
            logger.info(": [Anchor Bolt] Check the input values and re-design the connection.")

        # validation of anchor bolt length [Reference: IS 5624:1993, Table 1]
        self.anchor_length_min = self.table1(self.anchor_bolt)[1]
        self.anchor_length_max = self.table1(self.anchor_bolt)[2]

        # design of anchor length [Reference: Design of Steel Structures by N. Subramanian 2nd. edition 2018, Example 15.5]
        if self.connectivity == 'Welded-Slab Base':
            self.anchor_length_provided = self.anchor_length_min  # mm

        # Equation: T_b = k * sqrt(fck) * (anchor_length_req)^1.5
        elif self.connectivity == 'Gusseted Base Plate':

            if self.eccentricity_zz <= self.bp_length_min / 6:
                self.anchor_length_provided = self.anchor_length_min  # mm

            else:
                # length of anchor for cast-in situ anchor bolts (k = 15.5)
                self.anchor_length_provided = (self.tension_capacity_anchor * 1000 /
                                               (15.5 * math.sqrt(self.bearing_strength_concrete / 0.45))) ** (1 / 1.5)  # mm
                self.anchor_length_provided = max(self.anchor_length_provided, self.anchor_length_min)

            logger.info(": [Anchor Bolt Length] The length of the anchor bolt is computed assuming the anchor bolt is casted in-situ"
                        " during the erection of the column.")

        elif self.connectivity == 'Bolted-Slab Base':
            pass
        elif self.connectivity == 'Hollow Section':
            pass

        # calling value of the anchor length from user from design preferences
        if self.dp_anchor_length == 0:
            self.anchor_length_provided = self.anchor_length_provided  # mm
        else:
            self.anchor_length_provided = self.dp_anchor_length

        if self.anchor_length_provided < self.anchor_length_min or self.anchor_length_provided > self.anchor_length_max:
            self.safe = False
            logger.error(": [Anchor Bolt] The length of the anchor bolt provided occurred out of the preferred range.")

        else:
            logger.info(": [Anchor Bolt] The preferred range of length for the anchor bolt of thread size {} is as follows:"
                        .format(self.anchor_dia_provided))
            logger.info(": [Anchor Bolt] Minimum length = {} mm, Maximum length = {} mm."
                        .format(self.anchor_length_min, self.anchor_length_max))
            logger.info(": [Anchor Bolt] The provided length of the anchor bolt is {} mm".format(self.anchor_length_provided))
            logger.info(": [Anchor Bolt] Designer/Erector should provide adequate anchorage depending on the availability "
                        "of standard lengths and sizes, satisfying the suggested range.")
            logger.info(": [Anchor Bolt] Reference: IS 5624:1993, Table 1.")

    def design_weld(self):
        """ design weld for the base plate

        Args:

        Returns:
        """
        # design the weld connecting the column to the base plate

        # design of fillet weld
        if self.weld_type == 'Fillet Weld':

            weld_fu = min(self.dp_weld_fu_overwrite, self.dp_column_fu)

            if self.dp_column_type == 'Rolled' or 'Welded':

                # defining the maximum limit of weld size that can be provided, which is equal to/less than the flange/web thickness
                weld_size_flange_max = round_down(self.column_tf, 2)  # mm
                weld_size_web_max = round_down(self.column_tw, 2)  # mm

                # available length for welding along the flange and web of the column, without the stiffeners
                length_available_flange = 2 * (
                            self.column_bf + (self.column_bf - self.column_tw - (2 * self.column_r1)))  # mm
                length_available_web = 2 * (self.column_D - (2 * self.column_tf) - (2 * self.column_r1))  # mm

                # total available length for welding along the perimeter of the column (flange + web)
                # self.length_available_total = length_available_flange + length_available_web

                # Note: The effective length of weld is calculated by assuming 1% reduction in length at each end return. Since, the
                # total number of end returns are 12, a total of 12% reduction (8% at flange and 4% at web) is incorporated into the
                # respective 'effective' lengths.
                self.effective_length_flange = length_available_flange - (0.08 * length_available_flange)  # mm
                self.effective_length_web = length_available_web - (0.04 * length_available_web)  # mm

                if self.connectivity == 'Welded-Slab Base' or 'Gusseted Base Plate':

                    if self.connectivity == 'Welded-Slab Base':
                        self.load_axial_flange = self.dp_column_fy * (
                                    self.column_bf * self.column_tf)  # N, load carried by each flange
                        self.load_axial_web = self.load_axial - (
                                    2 * self.load_axial_flange)  # N, load carried by the web

                        # strength of weld per unit length
                        self.strength_unit_len_flange = self.load_axial_flange / (
                                    self.effective_length_flange / 2)  # N/mm, at each flange
                        self.strength_unit_len_web = self.load_axial_web / self.effective_length_web  # N/mm, at web

                    else:
                        self.load_axial_flange = self.load_moment_major / (
                                    self.column_D - self.column_tf)  # N, tension in each flange due to moment
                        self.load_axial_web = 0  # N, load carried is assumed to be zero due to perfect bearing between the column and the base plate

                        # strength of weld per unit length
                        self.strength_unit_len_flange = self.load_axial_flange / (
                                    self.effective_length_flange / 2)  # N/mm

                    # calculate weld size required at the flange and the web
                    self.weld_size_flange = self.calc_weld_size_from_strength_per_unit_len(
                        self.strength_unit_len_flange,
                        [self.dp_weld_fu_overwrite, self.dp_column_fu],
                        [self.plate_thk, self.column_tf], self.dp_weld_fab)  # mm

                    if self.connectivity == 'Welded-Slab Base':
                        self.weld_size_web = self.calc_weld_size_from_strength_per_unit_len(self.strength_unit_len_web,
                                                                                            [self.dp_weld_fu_overwrite,
                                                                                             self.dp_column_fu],
                                                                                            [self.plate_thk,
                                                                                             self.column_tw],
                                                                                            self.dp_weld_fab)  # mm
                    else:
                        self.weld_size_web = self.weld_size_flange

                    # providing the size of the weld at the flange at-least equal to that at the web
                    # self.weld_size_flange = max(self.weld_size_flange, self.weld_size_web)

                    # check against maximum allowed size
                    # checking if gusset plates are required for providing extra length of weld
                    if self.weld_size_flange > weld_size_flange_max:
                        self.gusset_along_flange = 'Yes'

<<<<<<< HEAD
                        # length available on the gusset plate for welding, assuming 6 mm weld connecting the gusset to the column flange
                        len_gusset_available = self.bp_width_provided + (
                                    self.bp_width_provided - self.column_bf - 2 * 6)  # mm
                        eff_len_gusset_available = len_gusset_available - (
                                    0.04 * len_gusset_available)  # mm, effective length assuming 4% reduction

                        # for each column connected to the gusset plate
                        self.total_eff_len_gusset_available = (
                                                                          self.effective_length_flange / 2) + eff_len_gusset_available  # mm
=======
                        # total length available for welding (including gusset plate), assuming 6 mm weld connecting the gusset to the column flange
                        # reducing 2 * tf from the total weld length to accommodate the reduction due to the stiffeners attached to the gusset plate
                        total_len_available = self.bp_width_provided + (self.bp_width_provided - self.column_bf - (2 * 6) - (2 * self.column_tf))  # mm
                        eff_len_gusset_available = total_len_available - (0.04 * total_len_available)  # mm, effective length assuming 4% reduction

                        # improvised strength of weld per unit weld length, after adding the gusset plate
                        if self.connectivity == 'Welded-Slab Base':
                            self.total_eff_len_available = self.effective_length_web + (2 * eff_len_gusset_available)  # mm
                            self.strength_unit_len_flange = self.load_axial / self.total_eff_len_available  # N/mm
                        else:
                            self.total_eff_len_available = (self.effective_length_flange / 2) + eff_len_gusset_available  # mm
                            self.strength_unit_len_flange = self.load_axial_flange / self.total_eff_len_available  # N/mm
>>>>>>> dbed7148

                        # improvised weld size at flange after adding the gusset plate
                        self.strength_unit_len_flange = self.load_axial_flange / self.total_eff_len_gusset_available  # N/mm

                        self.weld_size_flange = self.calc_weld_size_from_strength_per_unit_len(
                            self.strength_unit_len_flange,
                            [self.dp_weld_fu_overwrite, self.dp_column_fu],
                            [self.plate_thk, self.column_tf], self.dp_weld_fab)

                    if self.weld_size_web > weld_size_web_max:
                        self.gusset_along_web = 'Yes'

                        self.weld_size_web = self.weld_size_flange

                    # defining conditions for providing gusset/stiffener plates for each connectivity
                    if self.connectivity == 'Welded-Slab Base':
                        if self.gusset_along_flange or self.gusset_along_web == 'Yes':
                            self.gusset_along_flange = 'Yes'
                            self.gusset_along_web = 'Yes'
                        else:
                            pass
                    else:
                        self.gusset_along_flange = 'Yes'
                        self.gusset_along_web = 'Yes'

                elif self.connectivity == "Hollow Section":
                    # TODO: add calculations for hollow sections
                    self.weld_size = 0

                else:
                    pass

            else:  # TODO: add checks for other type(s) of column section here (Example: built-up, star shaped etc.)
                pass

        # design of butt/groove weld
        else:
            self.weld_size_flange = self.column_tf  # mm
            self.weld_size_web = self.column_tw  # mm

    def design_gusset_plate(self):
        """ design the gusset and the stiffener plate

        Args:

        Returns:
        """
        if self.connectivity == 'Welded-Slab Base' or 'Gusseted Base Plate':

            if self.gusset_along_flange == 'Yes':

                # layout of the gusset and the stiffener plate
                self.gusset_plate_length = self.bp_width_provided  # mm (each), gusset plate is along the flange of the column
                self.stiffener_plate_length = (self.bp_length_provided - self.column_D) / 2  # mm (each), stiffener plate is across the flange of the column

                self.gusset_outstand_length = (self.gusset_plate_length - self.column_bf) / 2  # mm
                self.stiffener_outstand_length = self.stiffener_plate_length  # mm

                self.gusset_fy = self.dp_column_fy  # MPa
                self.stiffener_fy = self.dp_column_fy  # MPa
                self.epsilon = math.sqrt(250 / self.gusset_fy)

                # thickness of the gusset/stiffener plate as per Table 2 of IS 800:2007 [b/t_f <= 13.6 * epsilon]
                # considering the maximum outstanding length to calculate the thickness of the gusset/stiffener
                thk_req = (max(self.gusset_outstand_length, self.stiffener_outstand_length)) / (13.6 * self.epsilon)  # mm

                # gusset/stiffener plate should be at-least equal to the flange thickness
                self.gusset_plate_thick = round_up(thk_req, 2, self.column_tf)  # mm
                self.stiffener_plate_thick = self.gusset_plate_thick  # mm

                # update the length pf the stiffener plate
                self.stiffener_plate_length = self.stiffener_plate_length - self.gusset_plate_thick  # mm

                # height of the gusset/stiffener plate
                # the size of the landing is 100 mm along vertical dimension and 50 mm along horizontal dimension
                # the assumed inclination of the gusset/stiffener plate is 45 degrees
                self.stiffener_plate_height = self.stiffener_plate_length + 50  # mm
                self.gusset_plate_height = max((self.gusset_outstand_length + 50), self.stiffener_plate_height)  # mm

                # defining stresses for the connectivity types
                if self.connectivity == 'Welded-Slab Base':
                    self.sigma_max_zz = self.w
                    self.sigma_xx = self.w
                else:
                    if self.gusseted_bp_case == 'Case1':
                        self.sigma_max_zz = self.sigma_max_zz
                        self.sigma_xx = self.sigma_xx
                    else:
                        self.sigma_max_zz = 0.45 * self.bearing_strength_concrete
                        self.sigma_xx = 0.45 * self.bearing_strength_concrete

                # shear yielding and moment capacity checks for the gusset/stiffener plates

                # gusset plate

                # shear and moment acting on the gusset plate
                self.shear_on_gusset = self.sigma_xx * self.gusset_outstand_length * self.gusset_plate_height  # for each gusset plate
                self.shear_on_gusset = round((self.shear_on_gusset / 1000), 3)  # kN

                self.moment_on_gusset = self.sigma_xx * self.gusset_plate_height * self.gusset_outstand_length ** 2 * 0.5
                self.moment_on_gusset = round((self.moment_on_gusset * 10 ** -6), 3)  # kN-m

                # shear yielding capacity and moment capacity of the gusset plate
                self.shear_capacity_gusset = IS800_2007.cl_8_4_design_shear_strength(self.gusset_plate_height * self.gusset_plate_thick,
                                                                                     self.gusset_fy)
                self.shear_capacity_gusset = round((self.shear_capacity_gusset / 1000), 3)  # kN

                self.z_e_gusset = (self.gusset_plate_thick * self.gusset_plate_height ** 2) / 6  # mm^3

                self.moment_capacity_gusset = IS800_2007.cl_8_2_1_2_design_moment_strength(self.z_e_gusset, 0, self.gusset_fy,
                                                                                           section_class='semi-compact')
                self.moment_capacity_gusset = round((self.moment_capacity_gusset * 10 ** -6), 3)  # kN-m

                # checks
                if self.shear_on_gusset > (0.6 * self.shear_capacity_gusset):
                    self.design_status = False
                else:
                    pass

                if self.moment_on_gusset > self.moment_capacity_gusset:
                    self.design_status = False
                else:
                    pass

                # stiffener plate

                # shear and moment acting on the stiffener plate
                self.shear_on_stiffener = ((self.sigma_max_zz + self.sigma_xx) / 2) * self.stiffener_plate_length * self.stiffener_plate_height
                self.shear_on_stiffener = round((self.shear_on_stiffener / 1000), 3)  # kN

                self.moment_on_stiffener = (self.sigma_xx * self.stiffener_plate_height * self.stiffener_plate_length ** 2 * 0.5) + \
                                           (0.5 * self.stiffener_plate_length * (self.sigma_max_zz - self.sigma_xx) * self.stiffener_plate_height *
                                            (2 / 3) * self.stiffener_plate_length)
                self.moment_on_stiffener = round((self.moment_on_stiffener * 10 ** -6), 3)  # kN-m

                # shear yielding capacity and moment capacity of the stiffener plate
                self.shear_capacity_stiffener = IS800_2007.cl_8_4_design_shear_strength(self.stiffener_plate_height * self.stiffener_plate_thick,
                                                                                        self.stiffener_fy)
                self.shear_capacity_stiffener = round((self.shear_capacity_stiffener / 1000), 3)  # kN

                self.z_e_stiffener = (self.stiffener_plate_thick * self.stiffener_plate_height ** 2) / 6  # mm^3
                self.moment_capacity_stiffener = IS800_2007.cl_8_2_1_2_design_moment_strength(self.z_e_stiffener, 0, self.stiffener_fy,
                                                                                              section_class='semi-compact')
                self.moment_capacity_stiffener = round((self.moment_capacity_stiffener * 10 ** -6), 3)  # kN-m
                # checks
                if self.shear_on_stiffener > (0.6 * self.shear_capacity_stiffener):
                    self.design_status = False
                else:
                    pass

                if self.moment_on_stiffener > self.moment_capacity_stiffener:
                    self.design_status = False
                else:
                    pass

                # weld size on the gusset and the stiffener plates
                self.weld_size_gusset = self.weld_size_flange  # mm
                self.weld_size_gusset_vertical = 6  # mm
                self.weld_size_stiffener = self.weld_size_web  # mm

        else:
            pass

        # end of calculation
        if self.safe:
            self.design_status = True
            logger.info(": Overall base plate connection design is safe")
            logger.debug(": =========End Of design===========")
        else:
            logger.info(": Overall base plate connection design is unsafe")
            logger.debug(": =========End Of design===========")

        # printing values for output dock

        # anchor bolt
        print(self.anchor_dia_provided)
        print(self.anchor_grade)
        print(self.anchor_length_provided)  # Length (mm)
        print(self.shear_capacity_anchor)
        print(self.bearing_capacity_anchor)
        print(self.anchor_capacity)  # Bolt capacity (kN)
        print(self.combined_capacity_anchor)  # Combined capacity (kN)
        if self.connectivity == 'Gusseted Base Plate':
            print(self.tension_capacity_anchor)  # Tension capacity (kN) (show only for 'Gusseted Base Plate' connectivity)
        else:
            pass

        # base plate
        print(self.plate_thk)  # Thickness (mm)
        print(self.bp_length_provided)  # Length (mm)
        print(self.bp_width_provided)  # Width (mm)

        # Gusset Plate (this section and subsection is only for 'Gusseted Base Plate' connectivity)

        # details coming soon...

        # detailing
        print(self.anchor_nos_provided)
        print(self.pitch_distance)  # Pitch Distance (mm) (show only when this value is not 'Null')
        print(self.gauge_distance)  # Gauge Distance (mm) mm (show only when this value is not 'Null')
        print(self.end_distance)  # mm
        print(self.edge_distance)  # mm
        if self.connectivity == 'Welded-Slab Base':
            print(self.projection)  # mm (show only for 'Welded-Slab Base' connectivity)
        else:
            pass

        # Gusset/Stiffener Plate
        # Details tab (this is supposed to be taken from Osdag 2 - details to be given soon)

        # Gusset Plate
        print(self.gusset_plate_thick)  # Thickness (mm)
        print(self.shear_on_gusset)  # Shear Demand (kN)
        print(self.shear_capacity_gusset)  # Shear Capacity (kN)
        print(self.moment_on_gusset)  # Moment Demand (kN-m)
        print(self.moment_capacity_gusset)  # Moment Capacity (kN-m)

        # Stiffener Plate
        print(self.stiffener_plate_thick)  # Thickness (mm)
        print(self.shear_on_stiffener)  # Shear Demand (kN)
        print(self.shear_capacity_stiffener)  # Shear Capacity (kN)
        print(self.moment_on_stiffener)  # Moment Demand (kN-m)
        print(self.moment_capacity_stiffener)  # Moment Capacity (kN-m)


        # Weld

        print(self.weld_size_flange if self.weld_type != 'Butt Weld' else '')  # Size at Flange (mm)
        print(self.weld_size_web if self.weld_type != 'Butt Weld' else '')  # Size at Web (mm)

        if self.gusset_along_flange == 'Yes':
            print(self.weld_size_stiffener if self.weld_type != 'Butt Weld' else '')  # Size at Gusset/Stiffener (mm)

        # this might not be required
        # print(self.weld_size if self.weld_type != 'Butt Weld' else '')  # Weld size (mm)

        # col properties
        print(self.column_D, self.column_bf, self.column_tf, self.column_tw, self.column_r1, self.column_r2)
        # print(self.w)

        print("Here {}".format(self.dp_anchor_fu_overwrite))<|MERGE_RESOLUTION|>--- conflicted
+++ resolved
@@ -1530,17 +1530,6 @@
                     if self.weld_size_flange > weld_size_flange_max:
                         self.gusset_along_flange = 'Yes'
 
-<<<<<<< HEAD
-                        # length available on the gusset plate for welding, assuming 6 mm weld connecting the gusset to the column flange
-                        len_gusset_available = self.bp_width_provided + (
-                                    self.bp_width_provided - self.column_bf - 2 * 6)  # mm
-                        eff_len_gusset_available = len_gusset_available - (
-                                    0.04 * len_gusset_available)  # mm, effective length assuming 4% reduction
-
-                        # for each column connected to the gusset plate
-                        self.total_eff_len_gusset_available = (
-                                                                          self.effective_length_flange / 2) + eff_len_gusset_available  # mm
-=======
                         # total length available for welding (including gusset plate), assuming 6 mm weld connecting the gusset to the column flange
                         # reducing 2 * tf from the total weld length to accommodate the reduction due to the stiffeners attached to the gusset plate
                         total_len_available = self.bp_width_provided + (self.bp_width_provided - self.column_bf - (2 * 6) - (2 * self.column_tf))  # mm
@@ -1553,7 +1542,6 @@
                         else:
                             self.total_eff_len_available = (self.effective_length_flange / 2) + eff_len_gusset_available  # mm
                             self.strength_unit_len_flange = self.load_axial_flange / self.total_eff_len_available  # N/mm
->>>>>>> dbed7148
 
                         # improvised weld size at flange after adding the gusset plate
                         self.strength_unit_len_flange = self.load_axial_flange / self.total_eff_len_gusset_available  # N/mm
