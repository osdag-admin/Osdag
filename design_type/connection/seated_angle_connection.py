--- conflicted
+++ resolved
@@ -725,9 +725,7 @@
             self.get_bolt_details(self)
         else:
             self.design_status = False
-<<<<<<< HEAD
-            logger.error("Increase the thickness of the seated angle.")
-=======
+
             self.failed_output.sort(key=lambda x: (-x[1],x[2]))
             print(self.failed_output)
             # self.failed_output.reverse()
@@ -743,7 +741,6 @@
             self.seated_angle.width = self.failed_output[0][3]
 
             logger.error("Increase seated angle thickness and/or leg length.")
->>>>>>> 24e8dba1
 
     def check_capacity(self, seated):
         self.b1 = IS800_2007.cl_8_7_1_3_stiff_bearing_length(self.load.shear_force,
@@ -933,19 +930,9 @@
             logger.info("=== End Of Design ===")
         elif self.bolt.design_status is False and self.bolt.plate_thk_status is False:
             self.design_status = False
-<<<<<<< HEAD
             logger.error(" : The total thickness of the connecting elements is more than 8 times the bolt diameter. "
                          "Define larger bolt diameter(s) and/or plate of lower thickness.")
             logger.error(" : The connection fails in the bolt grip length check [Ref.Cl. 10.3.3.2, IS 800:2007].")
-        else:
-            self.design_status = False
-            # logger.error("Decrease bolt diameter")
-            logger.error("Sufficient space is not available to accommodate the defined bolts. " +
-                         "Either decrease the bolt diameter or increase the angle leg size.")
-=======
-            logger.error("Total thickness of connecting elements is more than 8 times bolt diameter, "
-                         "please select higher bolt diameter")
-            logger.error("It fails in bolt grip length check as per Cl. 10.3.3.2 of IS 800:2007")
         elif self.leg_size_checked == False:
             self.design_status = False
             logger.error("sufficient leg size / flange width is not available for selected bolt, "
@@ -954,11 +941,8 @@
         else:
             self.design_status = False
             # logger.error("Decrease bolt diameter")
-            # self.seated_angle_bolt_details(self)
-            # self.select_optimum(self, plate_fail_output)
-            logger.error("Sufficient space not available to arrange bolts, " +
-                         "either decrease bolt diameter or increase angle leg size.")
->>>>>>> 24e8dba1
+            logger.error("Sufficient space is not available to accommodate the defined bolts. " +
+                         "Either decrease the bolt diameter or increase the angle leg size.")
 
     def select_optimum(self,raw_output):
         """This function sorts the list of available options and selects the combination with least leg size"""
@@ -1387,7 +1371,6 @@
 
         self.report_seated_angle = {KEY_DISP_SEC_PROFILE: "equaldp",
                                   # Image shall be save with this name.png in resource files
-<<<<<<< HEAD
                                   KEY_DISP_SECSIZE: self.seated_angle.designation,
                                   KEY_DISP_MATERIAL: self.seated_angle.material,
                                   KEY_DISP_FU: round(self.seated_angle.fu, 2),
@@ -1413,33 +1396,6 @@
                                   KEY_REPORT_ZEY: round(self.seated_angle.elast_sec_mod_y / 1000, 2),
                                   KEY_REPORT_ZPZ: round(self.seated_angle.plast_sec_mod_z / 1000, 2),
                                   KEY_REPORT_ZPY: round(self.seated_angle.elast_sec_mod_y / 1000, 2)}
-=======
-                                  KEY_DISP_SECSIZE: self.seated.designation,
-                                  KEY_DISP_MATERIAL: self.seated.material,
-                                  KEY_DISP_FU: round(self.seated.fu, 2),
-                                  KEY_DISP_FY: round(self.seated.fy, 2),
-                                  'Mass': round(self.seated.mass, 2),
-                                  'Area(mm2) - A': round((self.seated.area / 100), 2),
-                                  'A(mm)': round(self.seated.max_leg, 2),
-                                  'B(mm)': round(self.seated.min_leg, 2),
-                                  't(mm)': round(self.seated.thickness, 2),
-                                  'R1(mm)': round(self.seated.root_radius, 2),
-                                  'R2(mm)': round(self.seated.toe_radius, 2),
-                                  'Cy(mm)': round(self.seated.Cy, 2),
-                                  'Cz(mm)': round(self.seated.Cz, 2),
-                                  'Iz(cm4)': round(self.seated.mom_inertia_z / 10000, 2),
-                                  'Iy(cm4)': round(self.seated.mom_inertia_y / 10000, 2),
-                                  'Iu(cm4)': round(self.seated.mom_inertia_u / 10000, 2),
-                                  'Iv(cm4)': round(self.seated.mom_inertia_v / 10000, 2),
-                                  'rz(cm)': round(self.seated.rad_of_gy_z / 10, 2),
-                                  'ry(cm)': round((self.seated.rad_of_gy_y) / 10, 2),
-                                  'ru(cm)': round((self.seated.rad_of_gy_u) / 10, 2),
-                                  'rv(cm)': round((self.seated.rad_of_gy_v) / 10, 2),
-                                  'Zz(cm3)': round(self.seated.elast_sec_mod_z / 1000, 2),
-                                  'Zy(cm3)': round(self.seated.elast_sec_mod_y / 1000, 2),
-                                  'Zpz(cm3)': round(self.seated.plast_sec_mod_z / 1000, 2),
-                                  'Zpy(cm3)': round(self.seated.elast_sec_mod_y / 1000, 2)}
->>>>>>> 24e8dba1
 
         self.report_topangle = {KEY_DISP_SEC_PROFILE: "equaldp",
                                   # Image shall be save with this name.png in resource files
@@ -1536,40 +1492,6 @@
             self.report_check.append(t1)
 
 
-<<<<<<< HEAD
-        if self.design_status is False and self.bolt.design_status is False:
-            t1 = ('SubSection', 'Initial Detailing Check', '|p{4cm}|p{5cm}|p{5.5cm}|p{1.5cm}|')
-            self.report_check.append(t1)
-            min_width_sptd = self.supported_section.flange_width
-            min_width_sptng = self.supporting_section.flange_width
-            min_width_req_sptd = 4 * self.bolt.min_end_dist_round + self.supported_section.web_thickness + \
-                                 self.supported_section.root_radius * 2
-            min_width_req_sptng = 4 * self.bolt.min_end_dist_round + self.supporting_section.web_thickness + \
-                                  self.supporting_section.root_radius * 2
-            min_length_req_sptng = (
-                        2 * self.bolt.min_end_dist_round + (self.bolt.bolt_row - 1) * self.bolt.min_pitch_round)
-            min_length_req_sptd = (self.bolt.min_end_dist_round + self.plate.gap + self.bolt.min_edge_dist_round)
-            min_length_sptng = (
-                        self.seated_angle.leg_a_length - self.seated_angle.thickness - self.seated_angle.root_radius)
-            min_length_sptd = self.seated_angle.leg_a_length
-
-            t2 = (DISP_MIN_WIDTH + 'On beam', min_width_req_sptd, min_width_sptd,
-                  get_pass_fail(min_width_req_sptd, min_width_sptd, 'leq'))
-            self.report_check.append(t2)
-            t2 = (DISP_MIN_LEG_LENGTH + 'On beam', min_length_req_sptd, min_length_sptd,
-                  get_pass_fail(min_length_req_sptd, min_length_sptd, 'leq'))
-            self.report_check.append(t2)
-            if self.connectivity == VALUES_CONN_1[0]:
-                t2 = (DISP_MIN_WIDTH + 'On column', min_width_sptng, min_width_req_sptng,
-                      get_pass_fail(min_width_sptng, min_width_req_sptng, 'leq'))
-                self.report_check.append(t2)
-            t2 = (DISP_MIN_LEG_LENGTH + 'On column', min_length_req_sptng, min_length_sptng,
-                  get_pass_fail(min_length_req_sptng, min_length_sptng, 'leq'))
-            self.report_check.append(t2)
-
-        if self.bolt.design_status is True:
-            t1 = ('SubSection', 'Bolt Design - Connected to Column', '|p{3cm}|p{5cm}|p{6.3cm}|p{1.2cm}|')
-=======
         # if self.design_status == False:
         #     t2 = (KEY_DISP_SHEAR_CAPACITY, self.load.shear_force, self.plate.shear_capacity,
         #           get_pass_fail(self.load.shear_force, self.plate.shear_capacity, relation='lesser'))
@@ -1635,7 +1557,6 @@
 
         if self.plate.thickness:
             t1 = ('SubSection', 'Bolt Design Checks on Column', '|p{3cm}|p{5cm}|p{6.3cm}|p{1.2cm}|')
->>>>>>> 24e8dba1
             self.report_check.append(t1)
             t1 = (KEY_DISP_D, '', self.bolt.bolt_diameter_provided, '')
             self.report_check.append(t1)
@@ -1758,15 +1679,7 @@
             length_req_sptng = round(
                 (2 * self.bolt.min_end_dist_round + (self.bolt.bolt_row - 1) * self.bolt.min_pitch_round) + \
                 self.seated.thickness + self.seated.root_radius, 2)
-<<<<<<< HEAD
-            prov_length_sptng = self.seated_angle.leg_a_length
-            prov_width_sptng = self.seated_angle.width
-
-            t2 = (DISP_MIN_WIDTH + ', On column', width_req_sptng, prov_width_sptng,
-                  get_pass_fail(width_req_sptng, prov_width_sptng, 'leq'))
-            self.report_check.append(t2)
-            t2 = (DISP_MIN_LEG_LENGTH + ', On column', length_req_sptng, prov_length_sptng,
-=======
+
             prov_length_sptng = self.seated.leg_a_length
             # prov_width_sptng = self.seated.width
             prov_width_sptng = self.supporting_section.flange_width
@@ -1779,7 +1692,6 @@
                   get_pass_fail(width_req_sptd, prov_width_sptd, 'leq'))
             self.report_check.append(t2)
             t2 = (DISP_MIN_LEG_LENGTH + 'On Column', length_req_sptng, prov_length_sptng,
->>>>>>> 24e8dba1
                   get_pass_fail(length_req_sptng, prov_length_sptng, 'leq'))
             self.report_check.append(t2)
         else:
@@ -1810,19 +1722,6 @@
             t2 = (KEY_DISP_DESIGNATION, '', self.seated.designation, '')
             self.report_check.append(t2)
 
-<<<<<<< HEAD
-            t1 = ('SubSection', 'Seated Angle Check', '|p{4cm}|p{5cm}|p{5.5cm}|p{1.5cm}|')
-            self.report_check.append(t1)
-            t2 = (KEY_DISP_SHEAR_CAPACITY, self.load.shear_force, cl_8_4_shear_yielding_capacity_member(h=h, t=t, f_y=self.seated.fy, gamma_m0=gamma_m0,
-                                                                                                        V_dg=self.plate.shear_capacity),'')
-            self.report_check.append(t2)
-            red_shear_capacity_angle = round(0.6 * self.plate.shear_capacity,2)
-            t1 = (KEY_DISP_ALLOW_SHEAR, self.load.shear_force,
-                  allow_shear_capacity(self.plate.shear_capacity, red_shear_capacity_angle),
-                  get_pass_fail(self.load.shear_force, red_shear_capacity_angle,
-                                relation="lesser"))
-            self.report_check.append(t1)
-=======
         self.b1 = round(IS800_2007.cl_8_7_1_3_stiff_bearing_length(self.load.shear_force,
                                                              self.supported_section.web_thickness,
                                                              self.supported_section.flange_thickness,
@@ -1838,7 +1737,6 @@
                 float(self.load.shear_force) * (self.b2 / self.b1) * (self.b2 / 2) / 1E3, 3)
         else:
             self.plate.moment_demand = round(float(self.load.shear_force) * (self.b2 - self.b1 / 2) / 1E3, 3)
->>>>>>> 24e8dba1
 
         Z_p = (self.supported_section.flange_width + 20) * self.seated.thickness ** 2 / 4
         Z_e = (self.supported_section.flange_width + 20) * self.seated.thickness ** 2 / 6
