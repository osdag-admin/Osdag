'''
Created on 07-May-2015
comment

@author: deepa
'''

from PyQt5.QtCore import QFile,pyqtSignal, QTextStream, Qt, QIODevice
from PyQt5.QtGui import QBrush
from PyQt5.QtGui import QColor
from PyQt5.QtGui import QDoubleValidator, QIntValidator,QPixmap, QPalette
from PyQt5.QtWidgets import QMainWindow, QDialog, QMessageBox, QFontDialog, QApplication, QFileDialog, QColorDialog, qApp
from OCC import IGESControl
from OCC import BRepTools
from OCC.BRepAlgoAPI import BRepAlgoAPI_Fuse
from OCC.IFSelect import IFSelect_RetDone
from OCC.Interface import Interface_Static_SetCVal
from OCC.STEPControl import STEPControl_Writer, STEPControl_AsIs
from OCC.StlAPI import StlAPI_Writer
import ConfigParser
import json
import os.path
import subprocess
import pickle
import pdfkit
import shutil
import cairosvg
from ui_summary_popup import Ui_Dialog
from ui_aboutosdag import Ui_AboutOsdag
from ui_tutorial import Ui_Tutorial
from ui_ask_question import  Ui_AskQuestion
from reportGenerator import *
from ui_design_preferences import Ui_ShearDesignPreferences
from endPlateCalc import end_connection
from model import *
from ui_endPlate import Ui_MainWindow
from drawing_2D import EndCommonData
from Connections.Shear.common_logic import CommonDesignLogic
from Svg_Window import SvgWindow


class MyAskQuestion(QDialog):
    def __init__(self, parent=None):
        QDialog.__init__(self, parent)
        self.ui = Ui_AskQuestion()
        self.ui.setupUi(self)
        self.mainController = parent


class MyTutorials(QDialog):
    def __init__(self, parent=None):
        QDialog.__init__(self, parent)
        self.ui = Ui_Tutorial()
        self.ui.setupUi(self)
        self.mainController = parent


class MyAboutOsdag(QDialog):
    def __init__(self, parent=None):
        QDialog.__init__(self, parent)
        self.ui = Ui_AboutOsdag()
        self.ui.setupUi(self)
        self.mainController = parent


class DesignPreferences(QDialog):

    def __init__(self, parent=None):

        QDialog.__init__(self, parent)
        self.ui = Ui_ShearDesignPreferences()
        self.ui.setupUi(self)
        self.main_controller = parent
        self.saved = None
        self.ui.combo_design_method.model().item(1).setEnabled(False)
        self.ui.combo_design_method.model().item(2).setEnabled(False)
        self.set_default_para()
        dbl_validator = QDoubleValidator()
        self.ui.txt_boltFu.setValidator(dbl_validator)
        self.ui.txt_boltFu.setMaxLength(7)
        self.ui.txt_weldFu.setValidator(dbl_validator)
        self.ui.txt_weldFu.setMaxLength(7)
        self.ui.btn_defaults.clicked.connect(self.set_default_para)
        self.ui.btn_save.clicked.connect(self.save_designPref_para)
        self.ui.btn_close.clicked.connect(self.close_designPref)
        self.ui.combo_boltHoleType.currentIndexChanged[str].connect(self.get_clearance)

    def save_designPref_para(self):
        """
        Save user design preferances.
        Returns: (dictionary) saved_designPref

        """
        '''
        This routine is responsible for saving all design preferences selected by the user
        '''
        self.saved_designPref = {}
        self.saved_designPref["bolt"] = {}
        self.saved_designPref["bolt"]["bolt_hole_type"] = str(self.ui.combo_boltHoleType.currentText())
        self.saved_designPref["bolt"]["bolt_hole_clrnce"] = self.get_clearance()
        self.saved_designPref["bolt"]["bolt_fu"] = int(self.ui.txt_boltFu.text())
        self.saved_designPref["bolt"]["slip_factor"] = float(str(self.ui.combo_slipfactor.currentText()))

        self.saved_designPref["weld"] = {}
        weldType = str(self.ui.combo_weldType.currentText())
        self.saved_designPref["weld"]["typeof_weld"] = weldType
        
        if weldType == "Shop weld":
            self.saved_designPref["weld"]["safety_factor"] = float(1.25)
        else:
            self.saved_designPref["weld"]["safety_factor"] = float(1.5)
        self.saved_designPref["weld"]["fu_overwrite"] = self.ui.txt_weldFu.text()
        self.saved_designPref["weld"]["weld_fu"] = str(self.ui.txt_weldFu.text())

        self.saved_designPref["detailing"] = {}
        typeOfEdge = str(self.ui.combo_detailingEdgeType.currentText())
        self.saved_designPref["detailing"]["typeof_edge"] = typeOfEdge
        self.saved_designPref["detailing"]["gap"] = float(0)
        if typeOfEdge == "a - Sheared or hand flame cut":
            self.saved_designPref["detailing"]["min_edgend_dist"] = float(1.7)
        else:
            self.saved_designPref["detailing"]["min_edgend_dist"] = float(1.5)

        self.saved_designPref["detailing"]["is_env_corrosive"] = str(self.ui.combo_detailing_memebers.currentText())

        self.saved_designPref["design"] = {}
        self.saved_designPref["design"]["design_method"] = str(self.ui.combo_design_method.currentText())

        self.saved = True

        QMessageBox.about(self, 'Information', "Preferences saved")

        return self.saved_designPref

    def set_default_para(self):
        """
        Set default parameter to the design preferences dialog.
        Returns:

        """
        uiObj = self.main_controller.getuser_inputs()
        if uiObj["Bolt"]["Grade"] == '':
            pass
        else:
            bolt_grade = (uiObj["Bolt"]["Grade"])
            bolt_fu = str(self.get_boltFu(bolt_grade))
            self.ui.txt_boltFu.setText(bolt_fu)

        self.ui.combo_boltHoleType.setCurrentIndex(0)
        designPref = {}
        designPref["bolt"] = {}
        designPref["bolt"]["bolt_hole_type"] = str(self.ui.combo_boltHoleType.currentText())
        designPref["bolt"]["bolt_hole_clrnce"] = self.get_clearance()
        designPref["bolt"]["bolt_fu"] = int(self.ui.txt_boltFu.text())
        self.ui.combo_slipfactor.setCurrentIndex(4)
        designPref["bolt"]["slip_factor"] = float(str(self.ui.combo_slipfactor.currentText()))

        self.ui.combo_weldType.setCurrentIndex(0)
        designPref["weld"] = {}
        weldType = str(self.ui.combo_weldType.currentText())
        designPref["weld"]["typeof_weld"] = weldType
        designPref["weld"]["safety_factor"] = float(1.25)
        self.ui.txt_weldFu.setText(str(410))
        designPref["weld"]["fu_overwrite"] = self.ui.txt_weldFu.text()

        self.ui.combo_detailingEdgeType.setCurrentIndex(0)
        designPref["detailing"] = {}
        typeOfEdge = str(self.ui.combo_detailingEdgeType.currentText())
        designPref["detailing"]["typeof_edge"] = typeOfEdge
        if typeOfEdge == "a - Sheared or hand flame cut":
            designPref["detailing"]["min_edgend_dist"] = float(1.7)
        else:
            designPref["detailing"]["min_edgend_dist"] = float(1.5)
        designPref["detailing"]["gap"] = float(0)
        self.ui.combo_detailing_memebers.setCurrentIndex(0)
        designPref["detailing"]["is_env_corrosive"] = str(self.ui.combo_detailing_memebers.currentText())

        designPref["design"] = {}
        designPref["design"]["design_method"] = str(self.ui.combo_design_method.currentText())
        self.saved = False

        return designPref

    def set_boltFu(self):
        """
        Set bolt strength based on bolt grade.
        Returns:

        """
        uiObj = self.main_controller.getuser_inputs()
        boltGrade = str(uiObj["Bolt"]["Grade"])
        if boltGrade != '':
            boltfu = str(self.get_boltFu(boltGrade))
            self.ui.txt_boltFu.setText(boltfu)
        else:
            pass

    def get_clearance(self):
        """
        Calculte bolt hole clearance based on bolt diameter.

        Returns: (float) bolt hole clearance.

        """
        uiObj = self.main_controller.getuser_inputs()
        boltDia = str(uiObj["Bolt"]["Diameter (mm)"])
        if boltDia != 'Diameter of Bolt':

            standard_clrnce = {12: 1, 14: 1, 16: 2, 18: 2, 20: 2, 22: 2, 24: 2, 30: 3, 34: 3, 36: 3}
            overhead_clrnce = {12: 3, 14: 3, 16: 4, 18: 4, 20: 4, 22: 4, 24: 6, 30: 8, 34: 8, 36: 8}
            boltHoleType = str(self.ui.combo_boltHoleType.currentText())
            if boltHoleType == "Standard":
                clearance = standard_clrnce[int(boltDia)]
            else:
                clearance = overhead_clrnce[int(boltDia)]

            return clearance
        else:
            pass


    def get_boltFu(self, boltGrade):
        """
        Calculate ultimate strength of bolt based on grade of bolt chosen.
        Args:
            boltGrade: (float) grade of bolt

        Returns: (int) ultimate strength of bolt.

        """
        if boltGrade == '':
            return

        boltFu = {3.6: 330, 4.6: 400, 4.8: 420, 5.6: 500, 5.8: 520, 6.8: 600, 8.8: 800, 9.8: 900, 10.9: 1040, 12.9: 1220}
        boltGrd = float(boltGrade)

        return boltFu[boltGrd]

    def close_designPref(self):
        self.close()

                        
class MyPopupDialog(QDialog):
    def __init__(self, parent=None):

        QDialog.__init__(self, parent)
        self.ui = Ui_Dialog()
        self.ui.setupUi(self)
        self.mainController = parent
        self.setWindowTitle("Design Profile")
        self.ui.btn_browse.clicked.connect(lambda: self.get_logo_file_path(self.ui.lbl_browse))
        self.ui.btn_saveProfile.clicked.connect(self.save_user_profile)
        self.ui.btn_useProfile.clicked.connect(self.use_user_profile)
        self.accepted.connect(self.save_input_summary)

    def save_input_summary(self):
        input_summary = self.get_design_report_inputs()
        self.mainController.save_design(input_summary)
        # return input_summary

    def get_logo_file_path(self, lblwidget):

        self.ui.lbl_browse.clear()
        filename, _ = QFileDialog.getOpenFileName(self, 'Open File', " ", 'Images (*.png *.svg *.jpg)', None, QFileDialog.DontUseNativeDialog)
        flag = True
        if filename == '':
            flag = False
            return flag
        else:
            base = os.path.basename(str(filename))
            lblwidget.setText(base)
            base_type = base[-4:]
            self.desired_location(filename, base_type)

        return str(filename)

    def desired_location(self, filename, base_type):
        if base_type == ".svg":
            cairosvg.svg2png(file_obj=filename, write_to=os.path.join(str(self.mainController.folder), "images_html", "cmpylogoEnd.png"))
        else:
            shutil.copyfile(filename, os.path.join(str(self.mainController.folder), "images_html", "cmpylogoEnd.png"))

    def save_user_profile(self):
        input_data = self.get_design_report_inputs()
        filename, _ = QFileDialog.getSaveFileName(self, 'Save Files', os.path.join(str(self.mainController.folder), "Profile"), '*.txt')
        if filename =='':
            flag =False
            return flag
        else:
            infile = open(filename, 'w')
            pickle.dump(input_data, infile)
            infile.close()

    def get_design_report_inputs(self):

        input_summary = {}
        input_summary["ProfileSummary"] = {}
        input_summary["ProfileSummary"]["CompanyName"] = str(self.ui.lineEdit_companyName.text())
        input_summary["ProfileSummary"]["CompanyLogo"] = str(self.ui.lbl_browse.text())
        input_summary["ProfileSummary"]["Group/TeamName"] = str(self.ui.lineEdit_groupName.text())
        input_summary["ProfileSummary"]["Designer"] = str(self.ui.lineEdit_designer.text())

        input_summary["ProjectTitle"] = str(self.ui.lineEdit_projectTitle.text())
        input_summary["Subtitle"] = str(self.ui.lineEdit_subtitle.text())
        input_summary["JobNumber"] = str(self.ui.lineEdit_jobNumber.text())
        input_summary["AdditionalComments"] = str(self.ui.txt_additionalComments.toPlainText())
        input_summary["Client"] = str(self.ui.lineEdit_client.text())

        return input_summary

    def use_user_profile(self):
        filename, _ = QFileDialog.getOpenFileName(self, 'Open Files', os.path.join(str(self.mainController.folder), "Profile"), '*.txt')
        if os.path.isfile(filename):
            outfile = open(filename, 'r')
            reportsummary = pickle.load(outfile)
            self.ui.lineEdit_companyName.setText(reportsummary["ProfileSummary"]['CompanyName'])
            self.ui.lbl_browse.setText(reportsummary["ProfileSummary"]['CompanyLogo'])
            self.ui.lineEdit_groupName.setText(reportsummary["ProfileSummary"]['Group/TeamName'])
            self.ui.lineEdit_designer.setText(reportsummary["ProfileSummary"]['Designer'])

        else:
            pass


class MainController(QMainWindow):

    closed = pyqtSignal()

    def __init__(self, folder):

        QMainWindow.__init__(self)
        
        self.ui = Ui_MainWindow()
        self.ui.setupUi(self)
        self.folder = folder
        self.connection = "Endplate"

        self.get_columndata()
        self.get_beamdata()

        self.ui.inputDock.setFixedSize(310, 710)

        self.gradeType = {'Please Select Type':'',
<<<<<<< HEAD
                         'HSFG': [8.8, 10.9],
                         'Bearing Bolt': [3.6, 4.6, 4.8, 5.6, 5.8, 6.8, 8.8, 9.8, 10.9, 12.9]}
=======
                         'Friction Grip Bolt': [8.8, 10.9],
                         'Bearing Bolt': [3.6, 4.6, 4.8, 5.6, 5.8, 6.8, 9.8, 10.9, 12.9]}
>>>>>>> ecc9b67a
        self.ui.comboType.addItems(self.gradeType.keys())
        self.ui.comboType.currentIndexChanged[str].connect(self.combotype_currentindexchanged)
        self.ui.comboType.setCurrentIndex(0)

        self.ui.comboConnLoc.currentIndexChanged[str].connect(self.setimage_connection)
        self.retrieve_prevstate()
        ###################
        self.ui.comboConnLoc.currentIndexChanged[str].connect(self.convert_col_combo_to_beam)
        ############
        self.ui.btnInput.clicked.connect(lambda: self.dockbtn_clicked(self.ui.inputDock))
        self.ui.btnOutput.clicked.connect(lambda: self.dockbtn_clicked(self.ui.outputDock))

        self.ui.btn_front.clicked.connect(lambda: self.callend2D_Drawing("Front"))
        self.ui.btn_top.clicked.connect(lambda: self.callend2D_Drawing("Top"))
        self.ui.btn_side.clicked.connect(lambda: self.callend2D_Drawing("Side"))

        self.ui.btn3D.clicked.connect(lambda: self.call_3d_model("gradient_bg"))
        self.ui.chkBxBeam.clicked.connect(lambda:self.call_3d_beam("gradient_bg"))
        self.ui.chkBxCol.clicked.connect(lambda:self.call_3d_column("gradient_bg"))
        self.ui.chkBxEndplate.clicked.connect(lambda:self.call_3d_endplate("gradient_bg"))

        validator = QIntValidator()
        self.ui.txtFu.setValidator(validator)
        self.ui.txtFy.setValidator(validator)

        dbl_validator = QDoubleValidator()
        self.ui.txtPlateLen.setValidator(dbl_validator)
        self.ui.txtPlateLen.setMaxLength(7)
        self.ui.txtPlateWidth.setValidator(dbl_validator)
        self.ui.txtPlateWidth.setMaxLength(7)
        self.ui.txtShear.setValidator(dbl_validator)
        self.ui.txtShear.setMaxLength(7)

        min_fu = 290
        max_fu = 590
        self.ui.txtFu.editingFinished.connect(lambda: self.check_range(self.ui.txtFu, self.ui.lbl_fu, min_fu, max_fu))

        min_fy = 165
        max_fy = 450
        self.ui.txtFy.editingFinished.connect(lambda: self.check_range(self.ui.txtFy, self.ui.lbl_fy, min_fy, max_fy))

        ##### MenuBar #####
        self.ui.actionQuit_end_plate_design.setShortcut('Ctrl+Q')
        self.ui.actionQuit_end_plate_design.setStatusTip('Exit application')
        self.ui.actionQuit_end_plate_design.triggered.connect(qApp.quit)

        self.ui.actionCreate_design_report_2.triggered.connect(self.create_design_report)
        self.ui.actionSave_log_messages_2.triggered.connect(self.save_log)
        self.ui.actionEnlarge_font_size.triggered.connect(self.show_font_dialog)
        self.ui.actionZoom_in.triggered.connect(self.call_zoom_in)
        self.ui.actionZoom_out.triggered.connect(self.call_zoom_out)
        self.ui.actionSave_3D_model.triggered.connect(self.save_3d_cad_images)
        self.ui.actionSave_CAD_image.triggered.connect(self.save_cadImages)
        self.ui.actionSave_front_view.triggered.connect(lambda: self.callend2D_Drawing("Front"))
        self.ui.actionSave_side_view.triggered.connect(lambda: self.callend2D_Drawing("Side"))
        self.ui.actionSave_top_view.triggered.connect(lambda: self.callend2D_Drawing("Top"))
        self.ui.actionSave_input.triggered.connect(self.saveDesign_inputs)
        self.ui.action_load_input.triggered.connect(self.openDesign_inputs)
        self.ui.actionPan.triggered.connect(self.call_panning)

        self.ui.actionShow_beam.triggered.connect(lambda:self.call_3d_beam("gradient_bg"))
        self.ui.actionShow_column.triggered.connect(lambda:self.call_3d_column("gradient_bg"))
        self.ui.actionShow_end_plate.triggered.connect(lambda:self.call_3d_endplate("gradient_bg"))
        self.ui.actionShow_all.triggered.connect(lambda: self.call_3d_model("gradient_bg"))
        self.ui.actionChange_background.triggered.connect(self.show_color_dialog)

        self.ui.combo_Beam.currentIndexChanged[int].connect(self.fill_plate_thick_combo)
        self.ui.combo_Beam.currentIndexChanged[str].connect(self.checkbeam_b)
        self.ui.comboColSec.currentIndexChanged[str].connect(self.checkbeam_b)
        self.ui.comboPlateThick_2.currentIndexChanged[int].connect(self.populate_weld_thick_combo)
        self.ui.comboDiameter.currentIndexChanged[str].connect(self.bolt_hole_clearace)
        self.ui.comboGrade.currentIndexChanged[str].connect(self.call_boltFu)
        self.ui.txtPlateLen.editingFinished.connect(lambda: self.check_plate_height(self.ui.txtPlateLen,self.ui.lbl_len_2))
        self.ui.txtPlateWidth.editingFinished.connect(lambda: self.check_plate_width(self.ui.txtPlateWidth, self.ui.lbl_width_2))
        self.ui.menuView.addAction(self.ui.inputDock.toggleViewAction())
        self.ui.menuView.addAction(self.ui.outputDock.toggleViewAction())
        self.ui.btn_SaveMessages.clicked.connect(self.save_log)

        self.ui.btn_Reset.clicked.connect(self.resetbtn_clicked)
        self.ui.btn_Design.clicked.connect(self.design_btnclicked)

        self.ui.btn_CreateDesign.clicked.connect(self.osdag_header)
        self.ui.btn_CreateDesign.clicked.connect(self.create_design_report)  # Saves the create design report

        # ************************************ Help button *******************************************************************************
        self.ui.actionAbout_Osdag_2.triggered.connect(self.open_osdag)
        self.ui.actionVideo_Tutorials.triggered.connect(self.tutorials)
        self.ui.actionDesign_examples.triggered.connect(self.design_examples)
        self.ui.actionAsk_Us_a_Question.triggered.connect(self.open_question)

        self.ui.actionDesign_Preferences.triggered.connect(self.design_preferences)

        # Initialising the qtviewer
        from osdagMainSettings import backend_name

        self.display, _ = self.init_display(backend_str=backend_name())

        self.connectivity = None
        self.fuse_model = None
        self.disable_view_buttons()
        self.result_obj = None
        self.uiobj = None
        self.designPrefDialog =DesignPreferences(self)

    def get_columndata(self):
        """Fetch  old and new column sections from "Intg_osdag" database.
        Returns:

        """
        columndata = get_columncombolist()
        old_colList = get_oldcolumncombolist()
        self.ui.comboColSec.addItems(columndata)
        self.color_oldDB_sections(old_colList, columndata, self.ui.comboColSec)

    def get_beamdata(self):
        """Fetch old and new beam sections from "Intg_osdag" database
        Returns:
        """
        loc = self.ui.comboConnLoc.currentText()
        beamdata = get_beamcombolist()
        old_beamList = get_oldbeamcombolist()
        if loc == "Beam-Beam":
            self.ui.comboColSec.addItems(beamdata)
            combo_section = self.ui.comboColSec
        else:
            self.ui.combo_Beam.addItems(beamdata)
            combo_section = self.ui.combo_Beam

        self.color_oldDB_sections(old_beamList, beamdata, combo_section)

    def color_oldDB_sections(self, old_section, intg_section, combo_section):
        """display old sections in red color.

        Args:
            old_section(str): Old sections from IS 808 1984
            intg_section(str): Revised sections from IS 808 2007
            combo_section(QcomboBox): Beam/Column dropdown list

        Returns:

        """
        for col in old_section:
            if col in intg_section:
                indx = intg_section.index(str(col))
                combo_section.setItemData(indx, QBrush(QColor("red")), Qt.TextColorRole)

        duplicate = [i for i, x in enumerate(intg_section) if intg_section.count(x) > 1]
        for i in duplicate:
            combo_section.setItemData(i, QBrush(QColor("red")), Qt.TextColorRole)

    def osdag_header(self):
        image_path = os.path.abspath(os.path.join(os.getcwd(), os.path.join( "ResourceFiles", "Osdag_header.png")))
        shutil.copyfile(image_path, os.path.join(str(self.folder), "images_html", "Osdag_header.png"))

    def show_font_dialog(self):
        font, ok = QFontDialog.getFont()
        if ok:
            # self.ui.inputDock.setFont(font)
            # self.ui.outputDock.setFont(font)
            self.ui.textEdit.setFont(font)

    def show_color_dialog(self):
        col = QColorDialog.getColor()
        color_tuple = col.getRgb()
        r = color_tuple[0]
        g = color_tuple[1]
        b = color_tuple[2]
        self.display.set_bg_gradient_color(r, g, b, 255, 255, 255)

    def call_zoom_in(self):
        self.display.ZoomFactor(2)

    def call_zoom_out(self):
        self.display.ZoomFactor(0.5)

    def call_rotation(self):
        self.display.Rotation(15, 0)

    def call_panning(self):
        self.display.Pan(50, 0)

    def save_cadImages(self):
        status = self.resultObj['Bolt']['status']
        if status is True:

            files_types = "PNG (*.png);;JPEG (*.jpeg);;TIFF (*.tiff);;BMP(*.bmp)"
            fileName,_ = QFileDialog.getSaveFileName(self, 'Export', os.path.join(str(self.folder), "untitled.png"), files_types)
            fName = str(fileName)
            file_extension = fName.split(".")[-1]

            if file_extension == 'png' or file_extension == 'jpeg' or file_extension == 'bmp'or file_extension == 'tiff' :
                self.display.ExportToImage(fName)
                QMessageBox.about(self, 'Information', "File saved")
        else:
            self.ui.actionSave_CAD_image.setEnabled(False)
            QMessageBox.about(self,'Information', 'Design Unsafe: CAD image cannot be viewed')


    def disable_view_buttons(self):
        '''
        Disables the all buttons in toolbar
        '''
        self.ui.btn_front.setEnabled(False)
        self.ui.btn_top.setEnabled(False)
        self.ui.btn_side.setEnabled(False)

        self.ui.btn3D.setEnabled(False)
        self.ui.chkBxBeam.setEnabled(False)
        self.ui.chkBxCol.setEnabled(False)
        self.ui.chkBxEndplate.setEnabled(False)

        # Disable Menubar
        self.ui.actionSave_input.setEnabled(False)
        self.ui.actionSave_log_messages_2.setEnabled(False)
        self.ui.actionCreate_design_report_2.setEnabled(False)
        self.ui.actionSave_3D_model.setEnabled(False)
        self.ui.actionSave_CAD_image.setEnabled(False)
        self.ui.actionSave_front_view.setEnabled(False)
        self.ui.actionSave_top_view.setEnabled(False)
        self.ui.actionSave_side_view.setEnabled(False)
        self.ui.menuGraphics.setEnabled(False)


        self.ui.btn_SaveMessages.setEnabled(False)
        self.ui.btn_CreateDesign.setEnabled(False)

    def enable_view_buttons(self):
        '''
        Enables the all buttons in toolbar
        '''
        self.ui.btn_front.setEnabled(True)
        self.ui.btn_top.setEnabled(True)
        self.ui.btn_side.setEnabled(True)

        self.ui.btn3D.setEnabled(True)
        self.ui.chkBxBeam.setEnabled(True)
        self.ui.chkBxCol.setEnabled(True)
        self.ui.chkBxEndplate.setEnabled(True)
        # self.ui.menubar.setEnabled(True)
        self.ui.menuFile.setEnabled(True)
        self.ui.actionSave_input.setEnabled(True)
        self.ui.actionSave_log_messages_2.setEnabled(True)
        self.ui.actionCreate_design_report_2.setEnabled(True)
        self.ui.actionSave_3D_model.setEnabled(True)
        self.ui.actionSave_CAD_image.setEnabled(True)
        self.ui.actionSave_front_view.setEnabled(True)
        self.ui.actionSave_top_view.setEnabled(True)
        self.ui.actionSave_side_view.setEnabled(True)
        self.ui.menuGraphics.setEnabled(True)
        self.ui.menuEdit.setEnabled(True)
        self.ui.menuView.setEnabled(True)
        self.ui.menuGraphics.setEnabled(True)

        self.ui.btn_SaveMessages.setEnabled(True)
        self.ui.btn_CreateDesign.setEnabled(True)

    def fill_plate_thick_combo(self):
        '''Populates the plate thickness on the basis of beam web thickness and plate thickness check
        '''
        if str(self.ui.combo_Beam.currentText()) == 'Select section':
            return
        dict_beam_data = self.fetch_beam_param()
        beam_tw = float(dict_beam_data["tw"])
        plate_thickness = [6, 8, 10, 12, 14, 16, 18, 20]
        newlist = ['Select plate thickness']
        for ele in plate_thickness[1:]:
            item = int(ele)
            if item >= beam_tw:
                newlist.append(str(item))
        self.ui.comboPlateThick_2.clear()
        for i in newlist[:]:
            self.ui.comboPlateThick_2.addItem(str(i))
        self.ui.comboPlateThick_2.setCurrentIndex(0)

    def check_plate_height(self, widget, lblwidget):
        '''

        Args:
            widget: QlineEdit
            lblwidget: QLabel

        Returns:
            range of plate height

        '''
        def clear_widget():
            ''' Clear the widget and change the label colour in to red '''
            widget.clear()
            widget.setFocus()
            palette = QPalette()
            palette.setColor(QPalette.Foreground, Qt.red)
            lblwidget.setPalette(palette)
            pass

        loc = self.ui.comboConnLoc.currentText()
        if loc == "Select Connectivity":
            QMessageBox.about(self, 'Information', "Please select the Connectivity")
            clear_widget()

        else:

            if loc == "Beam-Beam":
                select_col = "Please select the primary beam"
                select_beam = "Please select the secondary beam"
            else:
                select_col = "Please select the column section"
                select_beam = "Please select the beam section"

            if self.ui.comboColSec.currentText() == "Select section":
                QMessageBox.about(self, 'Information', select_col)
                clear_widget()

            elif self.ui.combo_Beam.currentText() == "Select section":
                QMessageBox.about(self, 'Information', select_beam)
                clear_widget()

            else:

                plate_height = widget.text()
                plate_height = float(plate_height)
                if plate_height == 0:
                    self.ui.btn_Design.setDisabled(False)
                else:

                    dict_beam_data = self.fetch_beam_param()
                    dict_column_data = self.fetch_column_param()
                    beam_D = float(dict_beam_data['D'])
                    col_T = float(dict_column_data['T'])
                    col_R1 = float(dict_column_data['R1'])
                    beam_T = float(dict_beam_data['T'])
                    beam_R1 = float(dict_beam_data['R1'])
                    clear_depth = 0.0
                    min_plate_height = 0.6 * beam_D
                    if loc == "Column web-Beam web" or loc == "Column flange-Beam web":
                        clear_depth = beam_D - 2 * (beam_T + beam_R1 + 5)
                    else:
                        clear_depth = beam_D - (col_R1 + col_T + beam_R1 + beam_T + 5)
                    if clear_depth < plate_height or min_plate_height > plate_height:
                        #self.ui.btn_Design.setDisabled(True)
                        QMessageBox.about(self, 'Information', "Height of the end plate should be in between %s-%s mm" % (int(min_plate_height), int(clear_depth)))
                        clear_widget()

                    else:
                        self.ui.btn_Design.setDisabled(False)
                        palette = QPalette()
                        lblwidget.setPalette(palette)

    def check_plate_width(self, widget, lblwidget):

        def clear_widget():
            ''' Clear the widget and change the label colour in to red '''
            widget.clear()
            widget.setFocus()
            palette = QPalette()
            palette.setColor(QPalette.Foreground, Qt.red)
            lblwidget.setPalette(palette)
            pass

        loc = self.ui.comboConnLoc.currentText()
        if loc == "Select Connectivity":
            QMessageBox.about(self, 'Information', "Please select the Connectivity")
            clear_widget()

        else:

            if loc == "Beam-Beam":
                select_col = "Please select the primary beam"
                select_beam = "Please select the secondary beam"
            else:
                select_col = "Please select the column section"
                select_beam = "Please select the beam section"

            if self.ui.comboColSec.currentText() == "Select section":
                QMessageBox.about(self, 'Information', select_col)
                clear_widget()

            elif self.ui.combo_Beam.currentText() == "Select section":
                QMessageBox.about(self, 'Information', select_beam)
                clear_widget()

            else:

                plate_width = widget.text()
                plate_width = float(plate_width)
                if plate_width == 0:
                    self.ui.btn_Design.setDisabled(False)
                else:

                    dict_column_data = self.fetch_column_param()
                    col_D = float(dict_column_data['D'])
                    col_B = float(dict_column_data['B'])
                    col_T = float(dict_column_data['T'])
                    col_R1 = float(dict_column_data['R1'])
                    clear_depth = 0.0
                    if loc == "Column web-Beam web":
                        max_plate_width = col_D - 2 * (col_T + col_R1 + 5)
                    if loc == "Column flange-Beam web":
                        max_plate_width = col_B
                    #TODO else loop for beam to beam

                    if loc == "Column flange-Beam web" or loc == "Column web-Beam web":
                        if max_plate_width < plate_width: # TODO mini value should be given be
                            #self.ui.btn_Design.setDisabled(True)
                            QMessageBox.about(self, 'Information', "Width of the end plate should be less than %s mm" % (int(max_plate_width)))
                            clear_widget()
                        else:
                            self.ui.btn_Design.setDisabled(False)
                            palette = QPalette()
                            lblwidget.setPalette(palette)

    def populate_weld_thick_combo(self):
        '''
        Returns the weld thickness on the basis column flange and plate thickness check
        ThickerPart between column Flange and plate thickness again get checked according to the IS 800 Table 21 (Name of the table :Minimum Size of First Rum 
        or of a Single Run Fillet Weld)
        '''
        if str(self.ui.comboPlateThick_2.currentText()) == "Select plate thickness":
            self.ui.comboPlateThick_2.setCurrentIndex(0)
            self.ui.comboWldSize.setCurrentIndex(0)
            return

        else:
            newlist = ["Select weld thickness"]
            weldlist = [3, 4, 5, 6, 8, 10, 12, 16]
            plate_thickness = [6, 8, 10, 12, 14, 16, 18, 20]

            plate_thickness = self.ui.comboPlateThick_2.currentText()
            plate_thick = plate_thickness
            if plate_thick <= 10:

                for i in weldlist[:]:
                    newlist.append(str(i))
            elif plate_thick <= 20 and plate_thick > 10:

                for i in weldlist[2:]:
                    newlist.append(str(i))
            elif plate_thick <= 32 and plate_thick > 20:

                for i in weldlist[3:]:
                    newlist.append(str(i))
            else:

                for i in weldlist[5:]:
                    newlist.append(str(i))

            self.ui.comboWldSize.clear()
            for element in newlist[:]:
                self.ui.comboWldSize.addItem(str(element))
    
    def fetch_beam_param(self):
        beam_sec = self.ui.combo_Beam.currentText()
        dict_beam_data = get_beamdata(beam_sec)
        return dict_beam_data

    def fetch_column_param(self):
        column_sec = self.ui.comboColSec.currentText()
        loc = self.ui.comboConnLoc.currentText()
        if loc == "Beam-Beam":
            dict_col_data = get_beamdata(column_sec)
        else:
            dict_col_data = get_columndata(column_sec)
        return dict_col_data


    def convert_col_combo_to_beam(self):
        loc = self.ui.comboConnLoc.currentText()
        if loc == "Beam-Beam":
            self.ui.lbl_beam.setText(" Secondary beam *")
            self.ui.lbl_column.setText("Primary beam *")
 
            self.ui.chkBxBeam.setText("SBeam")
            self.ui.actionShow_beam.setText("Show SBeam")
            self.ui.chkBxBeam.setToolTip("Secondary  beam")
            self.ui.chkBxCol.setText("PBeam")
            self.ui.actionShow_column.setText("Show PBeam")
            self.ui.chkBxCol.setToolTip("Primary beam")
 
            self.ui.comboColSec.clear()
            self.get_beamdata()
            self.ui.comboColSec.addItems(get_beamcombolist())
 
            self.ui.combo_Beam.setCurrentIndex((0))
            self.ui.comboColSec.setCurrentIndex((0))
            self.ui.comboDiameter.setCurrentIndex(0)
            self.ui.comboType.setCurrentIndex((0))
            self.ui.comboGrade.setCurrentIndex((0))
            self.ui.comboPlateThick_2.setCurrentIndex((0))
            self.ui.comboWldSize.setCurrentIndex((0))
 
            self.ui.txtFu.clear()
            self.ui.txtFy.clear()
            self.ui.txtShear.clear()
            self.ui.txtPlateLen.clear()
            self.ui.txtPlateWidth.clear()
 
            self.ui.txtShrCapacity.clear()
            self.ui.txtbearCapacity.clear()
            self.ui.txtBoltCapacity.clear()
            self.ui.txtNoBolts.clear()
            self.ui.txtboltgrpcapacity.clear()
            self.ui.txt_row.clear()
            self.ui.txt_col.clear()
            self.ui.txtPitch.clear()
            self.ui.txtGuage.clear()
            self.ui.txtEndDist.clear()
            self.ui.txtEdgeDist.clear()
 
            self.ui.txtplate_ht.clear()
            self.ui.txtplate_width.clear()
            self.ui.txtResltShr.clear()
            self.ui.txtWeldStrng.clear()
 
        elif loc == "Column web-Beam web" or loc == "Column flange-Beam web":
 
            self.ui.lbl_column.setText("Column Section *")
            self.ui.lbl_beam.setText("Beam section *")
 
            self.ui.chkBxBeam.setText("Beam")
            self.ui.actionShow_beam.setText("Show beam")
            self.ui.chkBxBeam.setToolTip("Beam only")
            self.ui.chkBxCol.setText("Column")
            self.ui.actionShow_column.setText("Show column")
            self.ui.chkBxCol.setToolTip("Column only")
 
            self.ui.comboColSec.clear()
            self.get_columndata()
            #self.ui.comboColSec.addItems(get_columncombolist())
 
            self.ui.combo_Beam.setCurrentIndex(0)
            self.ui.comboColSec.setCurrentIndex(0)
            self.ui.combo_Beam.setCurrentIndex((0))
            self.ui.comboColSec.setCurrentIndex((0))
            self.ui.comboDiameter.setCurrentIndex(0)
            self.ui.comboType.setCurrentIndex((0))
            self.ui.comboGrade.setCurrentIndex((0))
            self.ui.comboPlateThick_2.setCurrentIndex((0))
            self.ui.comboWldSize.setCurrentIndex((0))
 
            self.ui.txtFu.clear()
            self.ui.txtFy.clear()
            self.ui.txtShear.clear()
            self.ui.txtPlateLen.clear()
            self.ui.txtPlateWidth.clear()
 
            self.ui.txtShrCapacity.clear()
            self.ui.txtbearCapacity.clear()
            self.ui.txtBoltCapacity.clear()
            self.ui.txtNoBolts.clear()
            self.ui.txtboltgrpcapacity.clear()
            self.ui.txt_row.clear()
            self.ui.txt_col.clear()
            self.ui.txtPitch.clear()
            self.ui.txtGuage.clear()
            self.ui.txtEndDist.clear()
            self.ui.txtEdgeDist.clear()
 
            self.ui.txtplate_ht.clear()
            self.ui.txtplate_width.clear()
            self.ui.txtResltShr.clear()
            self.ui.txtWeldStrng.clear()
            self.ui.txtWeld_length.clear()

    def checkbeam_b(self):
        loc = self.ui.comboConnLoc.currentText()
        check = True
        if loc == "Column web-Beam web":

            if self.ui.combo_Beam.currentText()== "Select section" or self.ui.comboColSec.currentIndex() == -1 or self.ui.comboColSec.currentText()=='Select section':
                return
            dict_beam_data = self.fetch_beam_param()
            dict_col_data = self.fetch_column_param()
            column_D = float(dict_col_data["D"])
            column_T = float(dict_col_data["T"])
            column_R1 = float(dict_col_data["R1"])
            column_web_depth = column_D - 2.0 * (column_T)

            beam_B = float(dict_beam_data["B"])

            if column_web_depth <= beam_B:
                self.ui.btn_Design.setDisabled(True)
                QMessageBox.about(self, 'Information', "Beam flange is wider than clear depth of column web (No provision in Osdag till now)")
                check = False
            else:
                self.ui.btn_Design.setDisabled(False)

        elif loc == "Beam-Beam":

            if self.ui.comboColSec.currentIndex() == -1 or self.ui.comboColSec.currentIndex() == 0 or self.ui.combo_Beam.currentIndex() == 0:
                return

            dict_sec_beam_data = self.fetch_beam_param()
            dict_pri_beam_data = self.fetch_column_param()
            pri_beam_D = float(dict_pri_beam_data["D"])
            pri_beam_T = float(dict_pri_beam_data["T"])
            pri_beam_web_depth = pri_beam_D - 2.0 * (pri_beam_T)

            sec_beam_D = float(dict_sec_beam_data["D"])

            if pri_beam_web_depth <= sec_beam_D:
                self.ui.btn_Design.setDisabled(True)
                QMessageBox.about(self, 'Information',
                "Secondary beam depth is higher than clear depth of primary beam web (No provision in Osdag till now)")
                check = False
            else:
                self.ui.btn_Design.setDisabled(False)

        return check
         
    def retrieve_prevstate(self):
        '''
        This routine is responsible for maintaining previous session's  data
        '''
        uiObj = self.get_prevstate()
        self.setDictToUserInputs(uiObj)
    
    
    def setDictToUserInputs(self,uiobj):

        if (uiobj is not None):

            if uiobj["Connection"] != "Endplate":
                QMessageBox.information(self, "Information", "You can load this input file only from the corresponding design problem")
                return

            self.ui.comboConnLoc.setCurrentIndex(self.ui.comboConnLoc.findText(str(uiobj['Member']['Connectivity'])))

            if uiobj['Member']['Connectivity'] == 'Beam-Beam':
                self.ui.lbl_beam.setText('Secondary beam *')
                self.ui.lbl_column.setText('Primary beam *')
                self.ui.comboColSec.clear()
                self.get_beamdata()
                #self.ui.comboColSec.addItems(get_beamcombolist())
                self.ui.chkBxBeam.setText("SBeam")
                self.ui.actionShow_beam.setText("Show SBeam")
                self.ui.chkBxBeam.setToolTip("Secondary  beam")
                self.ui.chkBxCol.setText("PBeam")
                self.ui.actionShow_column.setText("Show PBeam")
                self.ui.chkBxCol.setToolTip("Primary beam")

            self.ui.combo_Beam.setCurrentIndex(self.ui.combo_Beam.findText(uiobj['Member']['BeamSection']))
            self.ui.comboColSec.setCurrentIndex(self.ui.comboColSec.findText(uiobj['Member']['ColumSection']))

            self.ui.txtFu.setText(str(uiobj['Member']['fu (MPa)']))
            self.ui.txtFy.setText(str(uiobj['Member']['fy (MPa)']))

            self.ui.txtShear.setText(str(uiobj['Load']['ShearForce (kN)']))

            self.ui.comboDiameter.setCurrentIndex(self.ui.comboDiameter.findText(str(uiobj['Bolt']['Diameter (mm)'])))
            combo_type_index = self.ui.comboType.findText(str(uiobj['Bolt']['Type']))
            self.ui.comboType.setCurrentIndex(combo_type_index)
            self.combotype_currentindexchanged(str(uiobj['Bolt']['Type']))

            prevValue = str(uiobj['Bolt']['Grade'])

            combo_grade_index = self.ui.comboGrade.findText(prevValue)

            self.ui.comboGrade.setCurrentIndex(combo_grade_index)

            selection = str(uiobj['Plate']['Thickness (mm)'])
            selection_index = self.ui.comboPlateThick_2.findText(selection)
            self.ui.comboPlateThick_2.setCurrentIndex(selection_index)
            self.ui.txtPlateLen.setText(str(uiobj['Plate']['Height (mm)']))
            self.ui.txtPlateWidth.setText(str(uiobj['Plate']['Width (mm)']))

            self.ui.comboWldSize.setCurrentIndex(self.ui.comboWldSize.findText(str(uiobj['Weld']['Size (mm)'])))

        else:
            pass

    def setimage_connection(self):
        '''
        Setting image to connctivity.
        '''
        self.ui.lbl_connectivity.show()
        loc = self.ui.comboConnLoc.currentText()
        if loc == "Column flange-Beam web":

            pixmap = QPixmap(":/newPrefix/images/colF2.png")
            pixmap.scaledToHeight(60)
            pixmap.scaledToWidth(50)
            self.ui.lbl_connectivity.setPixmap(pixmap)
        elif(loc == "Column web-Beam web"):
            picmap = QPixmap(":/newPrefix/images/colW3.png")
            picmap.scaledToHeight(60)
            picmap.scaledToWidth(50)
            self.ui.lbl_connectivity.setPixmap(picmap)
        else:
            picmap = QPixmap(":/newPrefix/images/b-b.png")
            picmap.scaledToHeight(60)
            picmap.scaledToWidth(50)
            self.ui.lbl_connectivity.setPixmap(picmap)
        return True

    def getuser_inputs(self):
        '''(nothing) -> Dictionary
        Returns the dictionary object with the user input fields for designing End plate connection
        '''
        uiobj = {}
        uiobj["Bolt"] = {}
        uiobj["Bolt"]["Diameter (mm)"] = self.ui.comboDiameter.currentText()
        uiobj["Bolt"]["Grade"] = (self.ui.comboGrade.currentText())
        uiobj["Bolt"]["Type"] = str(self.ui.comboType.currentText())

        uiobj["Weld"] = {}
        uiobj["Weld"]['Size (mm)'] = str(self.ui.comboWldSize.currentText())

        uiobj['Member'] = {}
        uiobj['Member']['BeamSection'] = str(self.ui.combo_Beam.currentText())
        uiobj['Member']['ColumSection'] = str(self.ui.comboColSec.currentText())
        uiobj['Member']['Connectivity'] = str(self.ui.comboConnLoc.currentText())
        uiobj['Member']['fu (MPa)'] = self.ui.txtFu.text()
        uiobj['Member']['fy (MPa)'] = self.ui.txtFy.text()

        uiobj['Plate'] = {}
        uiobj['Plate']['Thickness (mm)'] = str(self.ui.comboPlateThick_2.currentText())
        uiobj['Plate']['Height (mm)'] = str(self.ui.txtPlateLen.text())  # changes the label length to height
        uiobj['Plate']['Width (mm)'] = str(self.ui.txtPlateWidth.text())

        uiobj['Load'] = {}
        uiobj['Load']['ShearForce (kN)'] = self.ui.txtShear.text()

        uiobj["Connection"] = self.connection

        return uiobj

    def saveDesign_inputs(self):

        fileName,_ = QFileDialog.getSaveFileName(self,"Save Design", os.path.join(str(self.folder), "untitled.osi"),"Input Files(*.osi)")
        if not fileName:
            return

        try:
            out_file = open(str(fileName), 'wb')

        except IOError:
            QMessageBox.information(self, "Unable to open file",
                                          "There was an error opening \"%s\"" % fileName)
            return

        # yaml.dump(self.uiObj,out_file,allow_unicode=True, default_flow_style=False)
        json.dump(self.uiobj, out_file)

        out_file.close()

    def openDesign_inputs(self):

        fileName,_ = QFileDialog.getOpenFileName(self, "Open Design", str(self.folder), "(*.osi)")
        if not fileName:
            return
        try:
            in_file = open(str(fileName), 'rb')

        except IOError:
            QMessageBox.information(self, "Unable to open file",
                                          "There was an error opening \"%s\"" % fileName)
            return

        uiobj = json.load(in_file)
        self.setDictToUserInputs(uiobj)

    def save_inputs(self, uiobj):
        '''(Dictionary)--> None
        '''
        input_file = QFile(os.path.join("Connections", "Shear", "Endplate", "saveINPUT.txt"))
        if not input_file.open(QFile.WriteOnly | QFile.Text):
            QMessageBox.warning(self, "Application",
                                      "Cannot write file %s:\n%s." % (input_file, file.errorString()))
        pickle.dump(uiobj, input_file)

    def get_prevstate(self):
        '''
        '''
        filename = os.path.join("Connections", "Shear", "Endplate", "saveINPUT.txt")

        if os.path.isfile(filename):
            file_object = open(filename, 'r')
            uiobj = pickle.load(file_object)
            return uiobj
        else:
            return None

    def outputdict(self):
        ''' Returns the output of design in dictionary object.
        '''
        outobj = {}
        outobj['Plate'] = {}
        outobj['Plate']["Height(mm)"] = float(self.ui.txtplate_ht.text())
        outobj['Plate']["Width(mm)"] = float(self.ui.txtplate_width.text())

        outobj['Weld'] = {}
        outobj['Weld']["Weld Length(mm)"] = float(self.ui.txtWeldStrng_5.text())
        outobj['Weld']["Resultant Shear (kN/mm)"] = float(self.ui.txtResltShr.text())
        outobj['Weld']["Weld Strength (kN/mm)"] = float(self.ui.txtWeldStrng.text())

        outobj['Bolt'] = {}
        outobj['Bolt']["Shear Capacity (kN)"] = float(round(self.ui.txtShrCapacity.text(), 3))
        outobj['Bolt']["Bearing Capacity (kN)"] = float(self.ui.txtbearCapacity.text())
        outobj['Bolt']["Capacity Of Bolt (kN)"] = float(self.ui.txtBoltCapacity.text())
        outobj['Bolt']["No Of Bolts"] = float(self.ui.txtNoBolts.text())
        outobj['Bolt']["No.Of Row"] = float(self.ui.txt_row.text())
        outobj['Bolt']["No.Of Column"] = int(self.ui.txt_col.text())
        outobj['Bolt']["Pitch Distance (mm)"] = float(self.ui.txtPitch.text())
        outobj['Bolt']["Guage Distance (mm)"] = float(self.ui.txtGuage.text())
        outobj['Bolt']["End Distance (mm)"] = float(self.ui.txtEndDist.text())
        outobj['Bolt']["Edge Distance (mm)"] = float(self.ui.txtEdgeDist.text())

        return outobj

    def show_dialog(self):

        dialog = MyPopupDialog(self)
        dialog.show()

    def create_design_report(self, report_index):

        self.show_dialog()

    def call_end2D_drawing(self, view):  # call2D_Drawing(self,view)

        ''' This routine saves the 2D SVG image as per the connectivity selected
        SVG image created through svgwrite package which takes design INPUT and OUTPUT parameters from Finplate GUI.
        '''
        self.ui.chkBxEndplate.setChecked(Qt.Unchecked)
        self.ui.chkBxBeam.setChecked(Qt.Unchecked)
        self.ui.chkBxCol.setChecked(Qt.Unchecked)
        self.ui.btn3D.setChecked(Qt.Unchecked)
        status = self.resultObj['Bolt']['status']
        if status is True:
            if view != 'All':

                if view == "Front":
                    filename = os.path.join(self.folder, "images_html", "endFront.svg")

                elif view == "Side":
                    filename = os.path.join(self.folder, "images_html", "endSide.svg")

                else:
                    filename = os.path.join(self.folder, "images_html", "endTop.svg")

                svg_file = SvgWindow()
                svg_file.call_svgwindow(filename, view, self.folder)

            else:
                fname = ''
                self.commLogicObj.call2D_Drawing(view, fname,  self.folder)
        else:
            QMessageBox.about(self, 'Information', 'Design Unsafe: %s view cannot be saved' % (view))


    def save_design(self, popup_summary):
        status = self.resultObj['Bolt']['status']
        if status is True:
            self.call_3d_model("white_bg")
            data = os.path.join(str(self.folder), "images_html", "3D_Model.png")
            self.display.ExportToImage(data)
            self.display.FitAll()
        else:
            pass

        filename = os.path.join(self.folder, "images_html", "Html_Report.html")
        filename = str(filename)
        self.commLogicObj.call_designReport(filename, popup_summary)

        config = ConfigParser.ConfigParser()
        config.readfp(open(r'Osdag.config'))
        wkhtmltopdf_path = config.get('wkhtml_path', 'path1')

        config = pdfkit.configuration(wkhtmltopdf=wkhtmltopdf_path )

        options = {
                   'margin-bottom': '10mm',
                   'footer-right': '[page]'
        }
        file_type = "PDF (*.pdf)"
        fname, _ = QFileDialog.getSaveFileName(self, "Save File As", self.folder + "/", file_type)
        fname = str(fname)
        flag = True
        if fname =='':
            flag = False
            return flag
        else:
            pdfkit.from_file(filename, fname, configuration=config, options=options)
            QMessageBox.about(self, 'Information', "Report Saved")

    def save_log(self):

        fileName, pat = QFileDialog.getSaveFileName(self, "Save File As",
                                                    os.path.join(str(self.folder), "LogMessages"),
                                                    "Text files (*.txt)")
        return self.save_file(fileName + ".txt")

        if filename == "":
            return

    def save_file(self, filename):
        '''(file open for writing)-> boolean
        '''
        file_name = QFile(filename)

        if not file_name.open(QFile.WriteOnly | QFile.Text):
            return False

        outf = QTextStream(file_name)
        QApplication.setOverrideCursor(Qt.WaitCursor)
        outf << self.ui.textEdit.toPlainText()
        QApplication.restoreOverrideCursor()
        
    def resetbtn_clicked(self):
        '''(NoneType) -> NoneType
        Resets all fields in input as well as output window
        '''
        # user Inputs
        self.ui.combo_Beam.setCurrentIndex((0))
        self.ui.comboColSec.setCurrentIndex((0))
        self.ui.comboConnLoc.setCurrentIndex((0))
        self.ui.txtFu.clear()
        self.ui.txtFy.clear()

        self.ui.txtShear.clear()

        self.ui.comboDiameter.setCurrentIndex(0)
        self.ui.comboType.setCurrentIndex((0))
        self.ui.comboGrade.setCurrentIndex((0))
        
        self.ui.comboPlateThick_2.setItemText(0, "Select Plate thickness")
        self.ui.comboPlateThick_2.setCurrentIndex((0))
        self.ui.txtPlateLen.clear()
        self.ui.txtPlateWidth.clear()
        
        self.ui.comboWldSize.setItemText(0, "Select weld thickness")

        self.ui.comboWldSize.setCurrentIndex((0))

        # ----------------------- Output ----------------------------------------------------------------------------------
        self.ui.txtShrCapacity.clear()
        self.ui.txtbearCapacity.clear()
        self.ui.txtBoltCapacity.clear()
        self.ui.txtNoBolts.clear()
        self.ui.txtboltgrpcapacity.clear()
        self.ui.txt_row.clear()
        self.ui.txt_col.clear()
        self.ui.txtPitch.clear()
        self.ui.txtGuage.clear()
        self.ui.txtEndDist.clear()
        self.ui.txtEdgeDist.clear()

        # self.ui.txtPlateThick.clear()
        self.ui.txtplate_ht.clear()
        self.ui.txtplate_width.clear()
        # self.ui.txtExtMomnt.clear()
        # self.ui.txtMomntCapacity.clear()

        # self.ui.txtWeldThick.clear()
        self.ui.txtResltShr.clear()
        self.ui.txtWeldStrng.clear()
        self.ui.textEdit.clear()

        # ------------------------------------ Erase Display -----------------------------------------------------------------
        self.display.EraseAll()

        self.designPrefDialog.set_default_para()

    def dockbtn_clicked(self, widget):
        '''(QWidget) -> NoneType
        This method dock and undock widget(QdockWidget)
        '''
        flag = widget.isHidden()
        if(flag):

            widget.show()
        else:
            widget.hide()

    def combotype_currentindexchanged(self, index):
        '''(Number) -> NoneType
        '''
        items = self.gradeType[str(index)]

        self.ui.comboGrade.clear()
        str_items = []
        for val in items:
            str_items.append(str(val))

        self.ui.comboGrade.addItems(str_items)

    def check_range(self, widget, lblwidget, min_val, max_val):

        '''(QlineEdit,QLable,Number,Number)---> NoneType
        Validating F_u(ultimate Strength) and F_y (Yeild Strength) textfields
        '''
        text_str = widget.text()
        val = int(text_str)
        if(val < min_val or val > max_val):
            QMessageBox.about(self, 'Error', 'Please Enter a value between %s-%s' % (min_val, max_val))
            widget.clear()
            widget.setFocus()
            palette = QPalette()
            palette.setColor(QPalette.Foreground, Qt.red)
            lblwidget.setPalette(palette)
        else:
            palette = QPalette()
            lblwidget.setPalette(palette)

    def display_output(self, output_obj):
        '''(dictionary) --> NoneType
        Setting design result values to the respective textboxes in the output window
        '''
        for k in output_obj.keys():
            for key in output_obj[k].keys():
                if (output_obj[k][key] == ""):
                    result_obj = output_obj
                else:
                    result_obj = output_obj

        # result_obj['Bolt']
        shear_capacity = result_obj['Bolt']['shearcapacity']
        self.ui.txtShrCapacity.setText(str(shear_capacity))

        bearing_capacity = result_obj['Bolt']['bearingcapacity']
        self.ui.txtbearCapacity.setText(str(bearing_capacity))

        bolt_capacity = result_obj['Bolt']['boltcapacity']
        self.ui.txtBoltCapacity.setText(str(bolt_capacity))

        no_ofbolts = result_obj['Bolt']['numofbolts']
        self.ui.txtNoBolts.setText(str(no_ofbolts))
        
        bolt_grp_capacity = result_obj['Bolt']['boltgrpcapacity']
        self.ui.txtboltgrpcapacity.setText(str(bolt_grp_capacity))

        no_ofrows = result_obj['Bolt']['numofrow']
        self.ui.txt_row.setText(str(no_ofrows))

        no_ofcol = result_obj['Bolt']['numofcol']
        self.ui.txt_col.setText(str(no_ofcol))

        pitch_dist = result_obj['Bolt']['pitch']
        self.ui.txtPitch.setText(str(pitch_dist))

        gauge_dist = result_obj['Bolt']['gauge']
        self.ui.txtGuage.setText(str(gauge_dist))

        end_dist = result_obj['Bolt']['enddist']
        self.ui.txtEndDist.setText(str(end_dist))

        edge_dist = result_obj['Bolt']['edge']
        self.ui.txtEdgeDist.setText(str(edge_dist))

        weld_strength = result_obj['Weld']['weldstrength']
        self.ui.txtWeldStrng.setText(str(weld_strength))

        weld_shear = result_obj['Weld']['weldshear']
        self.ui.txtResltShr.setText(str(weld_shear))

        weld_length = result_obj['Weld']['weldlength']
        self.ui.txtWeld_length.setText(str(weld_length))

        # Newly included fields
        plate_ht = result_obj['Plate']['height']
        self.ui.txtplate_ht.setText(str(plate_ht))

        plate_width = result_obj['Plate']['width']
        self.ui.txtplate_width.setText(str(plate_width))
        

    def displaylog_totextedit(self, commLogicObj):
        '''
        This method displaying Design messages(log messages)to textedit widget.
        '''
        fname = str(commLogicObj.call_saveMessages())
        afile = QFile(fname)
        
        if not afile.open(QIODevice.ReadOnly):  # ReadOnly
            QMessageBox.information(None, 'info', afile.errorString())

        stream = QTextStream(afile)
        self.ui.textEdit.clear()
        self.ui.textEdit.setHtml(stream.readAll())
        vscroll_bar = self.ui.textEdit.verticalScrollBar()
        vscroll_bar.setValue(vscroll_bar.maximum())
        afile.close()

    def generate_incomplete_string(self, incomplete_list):
        """

        Args:
            incomplete_list: list of fields that are not selected or entered

        Returns:
            error string that has to be displayed

        """

        # The base string which should be displayed
        information = "Please input the following required field"
        if len(incomplete_list) > 1:
            # Adds 's' to the above sentence if there are multiple missing input fields
            information += "s"
        information += ": "

        # Loops through the list of the missing fields and adds each field to the above sentence with a comma
        for item in incomplete_list:
            information = information + item + ", "

        # Removes the last comma
        information = information[:-2]
        information += "."

        return information

    def validate_inputs_on_design_button(self):

        flag = True
        incomplete_list = []

        if self.ui.comboConnLoc.currentIndex() == 0:
            incomplete_list.append("Connectivity")
            flag = False
            QMessageBox.information(self, "Information", self.generate_incomplete_string(incomplete_list))
            return flag

        state = self.setimage_connection()
        if state is True:
            if self.ui.comboConnLoc.currentText() == "Column web-Beam web" or self.ui.comboConnLoc.currentText() == "Column flange-Beam web":
                if self.ui.comboColSec.currentIndex() == 0:
                    incomplete_list.append("Column section")

                if self.ui.combo_Beam.currentIndex() == 0:
                    incomplete_list.append("Beam section")
                    
            else:
                if self.ui.comboColSec.currentIndex() == 0:
                    incomplete_list.append("Primary beam section")

                if self.ui.combo_Beam.currentIndex() == 0:
                    incomplete_list.append("Secondary beam section")

        if self.ui.txtFu.text() == '' or float(self.ui.txtFu.text()) == 0:
            incomplete_list.append("Ultimate strength of steel")

        if self.ui.txtFy.text() == '' or float(self.ui.txtFy.text()) == 0:
            incomplete_list.append("Yield strength of steel")

        if self.ui.txtShear.text() == '' or str(self.ui.txtShear.text()) == 0:
            incomplete_list.append("Factored shear load")

        if self.ui.comboDiameter.currentIndex() == 0:
            incomplete_list.append("Diameter of bolt")

        if self.ui.comboType.currentIndex() == 0:
            incomplete_list.append("Type of bolt")

        if self.ui.comboPlateThick_2.currentIndex() == 0:
            incomplete_list.append("Plate thickness")

        if self.ui.comboWldSize.currentIndex() == 0:
            incomplete_list.append("Weld thickness")

        if len(incomplete_list) > 0:
            flag = False
            QMessageBox.information(self, "Information", self.generate_incomplete_string(incomplete_list))

        if flag:
            flag = self.checkbeam_b()
        

        return flag



    # QtViewer
    def init_display(self, backend_str=None, size=(1024, 768)):

        from OCC.Display.backend import load_backend, get_qt_modules

        used_backend = load_backend(backend_str)


        global display, start_display, app, _, USED_BACKEND
        if 'qt' in used_backend:
            from OCC.Display.qtDisplay import qtViewer3d
            QtCore, QtGui, QtWidgets, QtOpenGL = get_qt_modules()

        # from OCC.Display.pyqt4Display import qtViewer3d
        from OCC.Display.qtDisplay import qtViewer3d
        self.ui.modelTab = qtViewer3d(self)

        # self.setWindowTitle("Osdag-%s 3d viewer ('%s' backend)" % (VERSION, backend_name()))
        self.setWindowTitle("Osdag End Plate")
        self.ui.mytabWidget.resize(size[0], size[1])
        self.ui.mytabWidget.addTab(self.ui.modelTab, "")

        self.ui.modelTab.InitDriver()
        display = self.ui.modelTab._display

        # background gradient
        display.set_bg_gradient_color(23, 1, 32, 23, 1, 32)
        # display_2d.set_bg_gradient_color(255,255,255,255,255,255)
        display.display_trihedron()
        display.View.SetProj(1, 1, 1)

        def centerOnScreen(self):
            '''Centers the window on the screen.'''
            resolution = QtGui.QDesktopWidget().screenGeometry()
            self.move((resolution.width() / 2) - (self.frameSize().width() / 2),
                      (resolution.height() / 2) - (self.frameSize().height() / 2))

        def start_display():
            self.ui.modelTab.raise_()

        return display, start_display





        # if os.name == 'nt':
        #
        #     global display, start_display, app, _
        #
        #     from OCC.Display.backend import get_backend, have_backend
        #     from osdagMainSettings import backend_name
        #     if(not have_backend() and backend_name() == "pyqt5"):
        #         get_backend("qt-pyqt5")
        #
        # else:
        #     global display, start_display, app, _, USED_BACKEND
        #
        #     if not backend_str:
        #         USED_BACKEND = self.get_backend()
        #     elif backend_str in ['pyside', 'pyqt5']:
        #         USED_BACKEND = backend_str
        #     else:
        #         raise ValueError("You should pass either 'qt' or 'tkinter' to the init_display function.")
        #         sys.exit(1)
        #
        #     # Qt based simple GUI
        #     if USED_BACKEND in ['pyqt4', 'pyside']:
        #         if USED_BACKEND == 'pyqt4':
        #             import OCC.Display.pyqt4Display
        #             from OCC.Display.qtDisplay import qtViewer3d
        #             #from PyQt4 import QtCore, QtGui, QtOpenGL
        #
        # from OCC.Display.qtDisplay import qtViewer3d
        #
        # self.ui.modelTab = qtViewer3d(self)
        #
        #
        # self.setWindowTitle("Osdag Endplate")
        # self.ui.mytabWidget.resize(size[0], size[1])
        # self.ui.mytabWidget.addTab(self.ui.modelTab, "")
        #
        # self.ui.modelTab.InitDriver()
        # display = self.ui.modelTab._display
        #
        # # background gradient
        # display.set_bg_gradient_color(23, 1, 32, 23, 1, 32)
        # # display_2d.set_bg_gradient_color(255,255,255,255,255,255)
        # # display black trihedron
        # display.display_trihedron()
        # display.View.SetProj(1, 1, 1)
        #
        # def center_on_screen(self):
        #             '''Centers the window on the screen.'''
        #             resolution = QDesktopWidget().screenGeometry()
        #             self.move((resolution.width() / 2) - (self.frameSize().width() / 2),
        #                       (resolution.height() / 2) - (self.frameSize().height() / 2))
        #
        # def start_display():
        #     self.ui.modelTab.raise_()
        #     # self.ui.model2dTab.raise_()   # make the application float to the top
        #
        # return display, start_display


# #################################################################################################################################################

    def bolt_head_thick_calculation(self, bolt_diameter):
        '''
        This routine takes the bolt diameter and return bolt head thickness as per IS:3757(1989)
       bolt Head Dia
        <-------->
        __________
        |        | | T = Thickness
        |________| |
           |  |
           |  |
           |  |
        '''
        bolt_head_thick = {5: 4, 6: 5, 8: 6, 10: 7, 12: 8, 16: 10, 20: 12.5, 22: 14, 24: 15, 27: 17, 30: 18.7, 36: 22.5}
        return bolt_head_thick[bolt_diameter]

    def bolt_head_dia_calculation(self, bolt_diameter):
        '''
        This routine takes the bolt diameter and return bolt head diameter as per IS:3757(1989)
       bolt Head Dia
        <-------->
        __________
        |        |
        |________|
           |  |
           |  |
           |  |
        '''
        bolt_head_dia = {5: 7, 6: 8, 8: 10, 10: 15, 12: 20, 16: 27, 20: 34, 22: 36, 24: 41, 27: 46, 30: 50, 36: 60}
        return bolt_head_dia[bolt_diameter]

    def bolt_length_calculation(self, bolt_diameter):
        '''
        This routine takes the bolt diameter and return bolt head diameter as per IS:3757(1985)

       bolt Head Dia
        <-------->
        __________  ______
        |        |    |
        |________|    |
           |  |       |
           |  |       |
           |  |       |
           |  |       |
           |  |       |  l= length
           |  |       |
           |  |       |
           |  |       |
           |__|    ___|__

        '''
        bolt_head_dia = {5: 40, 6: 40, 8: 40, 10: 40, 12: 40, 16: 50, 20: 50, 22: 50, 24: 50, 27: 60, 30: 65, 36: 75}

        return bolt_head_dia[bolt_diameter]

    def nut_thick_calculation(self, bolt_diameter):
        '''
        Returns the thickness of the nut depending upon the nut diameter as per IS1363-3(2002)
        '''
        nut_dia = {5: 5, 6: 5.65, 8: 7.15, 10: 8.75, 12: 11.3, 16: 15, 20: 17.95, 22: 19.0, 24: 21.25, 27: 23, 30: 25.35, 36: 30.65}
        return nut_dia[bolt_diameter]

    
    def call_3d_model(self, bgcolor):
        self.ui.btn3D.setChecked(Qt.Checked)
        if self.ui.btn3D.isChecked():
            self.ui.chkBxCol.setChecked(Qt.Unchecked)
            self.ui.chkBxEndplate.setChecked(Qt.Unchecked)
            self.ui.chkBxBeam.setChecked(Qt.Unchecked)
        self.commLogicObj.display_3DModel("Model",bgcolor)
        
    def call_3d_beam(self,bgcolor):
        '''
        Creating and displaying 3D Beam
        '''
        self.ui.chkBxBeam.setChecked(Qt.Checked)
        if self.ui.chkBxBeam.isChecked():
            self.ui.chkBxCol.setChecked(Qt.Unchecked)
            self.ui.chkBxEndplate.setChecked(Qt.Unchecked)
            self.ui.btn3D.setChecked(Qt.Unchecked)
            self.ui.mytabWidget.setCurrentIndex(0)

        self.commLogicObj.display_3DModel("Beam",bgcolor)

    def call_3d_column(self,bgcolor):
        '''
        '''
        self.ui.chkBxCol.setChecked(Qt.Checked)
        if self.ui.chkBxCol.isChecked():
            self.ui.chkBxBeam.setChecked(Qt.Unchecked)
            self.ui.chkBxEndplate.setChecked(Qt.Unchecked)
            self.ui.btn3D.setChecked(Qt.Unchecked)
            self.ui.mytabWidget.setCurrentIndex(0)
        self.commLogicObj.display_3DModel("Column",bgcolor)

    def call_3d_endplate(self,bgcolor):
        '''Displaying EndPlate in 3D
        '''
        self.ui.chkBxEndplate.setChecked(Qt.Checked)
        if self.ui.chkBxEndplate.isChecked():
            self.ui.chkBxBeam.setChecked(Qt.Unchecked)
            self.ui.chkBxCol.setChecked(Qt.Unchecked)
            self.ui.btn3D.setChecked(Qt.Unchecked)
            self.ui.mytabWidget.setCurrentIndex(0)

        self.commLogicObj.display_3DModel("Plate",bgcolor)

    def unchecked_all_checkbox(self):

        self.ui.btn3D.setChecked(Qt.Unchecked)
        self.ui.chkBxBeam.setChecked(Qt.Unchecked)
        self.ui.chkBxCol.setChecked(Qt.Unchecked)
        self.ui.chkBxEndplate.setChecked(Qt.Unchecked)
    
    def call_designPref(self, designPref):
        self.uiobj = self.getuser_inputs()
        
    def designParameters(self):
        '''
        This routine returns the neccessary design parameters.
        '''
        #self.designPrefDialog.saved = False
        self.uiobj = self.getuser_inputs()
        if self.designPrefDialog.saved is not True:
            design_pref = self.designPrefDialog.set_default_para()
        else:
            design_pref = self.designPrefDialog.saved_designPref
        self.uiobj.update(design_pref)

        dictbeamdata = self.fetch_beam_param()
        dictcoldata = self.fetch_column_param()
        dict_angle_data = {}
        dict_topangle_data = {}
        loc = str(self.ui.comboConnLoc.currentText())
        component = "Model"
        bolt_dia = int(self.uiobj["Bolt"]["Diameter (mm)"])
        bolt_R = self.bolt_head_dia_calculation(bolt_dia) / 2
        bolt_T = self.bolt_head_thick_calculation(bolt_dia)
        bolt_Ht = self.bolt_length_calculation(bolt_dia)
        nut_T = self.nut_thick_calculation(bolt_dia)  # bolt_dia = nut_dia
        return [self.uiobj, dictbeamdata, dictcoldata, dict_angle_data, dict_topangle_data, loc, component, bolt_R, bolt_T, bolt_Ht, nut_T]

    def design_btnclicked(self):
        """

        Returns:

        """
        self.display.EraseAll()

        if self.validate_inputs_on_design_button() is not True:
            return
        self.alist = self.designParameters()
        print "################",self.alist[0]

        self.ui.outputDock.setFixedSize(310, 710)
        self.enable_view_buttons()
        self.unchecked_all_checkbox()
        connection = "Endplate"

        self.commLogicObj = CommonDesignLogic(self.alist[0], self.alist[1], self.alist[2], self.alist[3],
                                              self.alist[4], self.alist[5], self.alist[6], self.alist[7],
                                              self.alist[8], self.alist[9],self.alist[10], self.display,
                                              self.folder,connection)

        self.resultObj = self.commLogicObj.resultObj
        alist = self.resultObj.values()

        self.displaylog_totextedit(self.commLogicObj)
        self.display_output(self.resultObj)
        isempty = [True if val != '' else False for ele in alist for val in ele.values()]
        if isempty[0] == True:
            status = self.resultObj['Bolt']['status']
            self.commLogicObj.call_3DModel(status)
            if status is True:
                self.callend2D_Drawing("All")
            else:
                self.ui.btn3D.setEnabled(False)
                self.ui.chkBxBeam.setEnabled(False)
                self.ui.chkBxCol.setEnabled(False)
                self.ui.chkBxEndplate.setEnabled(False)
                self.ui.actionShow_all.setEnabled(False)
                self.ui.actionShow_beam.setEnabled(False)
                self.ui.actionShow_column.setEnabled(False)
                self.ui.actionShow_end_plate.setEnabled(False)
        else:
            pass
        self.designPrefDialog.saved = False
            # self.display.EraseAll()


    def create2Dcad(self):
        ''' Returns the 3D model of finplate depending upon component
        '''
        if self.commLogicObj.component == "Beam":
            final_model = self.commLogicObj.connectivityObj.get_beamModel()

        elif self.commLogicObj.component == "Column":
            final_model = self.commLogicObj.connectivityObj.get_column_model()

        elif self.commLogicObj.component == "Plate":
            cadlist = [self.commLogicObj.connectivityObj.weldModelLeft,
                       self.commLogicObj.connectivityObj.weldModelRight,
                       self.commLogicObj.connectivityObj.plateModel] + self.commLogicObj.connectivityObj.nut_bolt_array.get_models()
            final_model = cadlist[0]
            for model in cadlist[1:]:
                final_model = BRepAlgoAPI_Fuse(model, final_model).Shape()
        else:
            cadlist = self.commLogicObj.connectivityObj.get_models()
            final_model = cadlist[0]
            for model in cadlist[1:]:
                final_model = BRepAlgoAPI_Fuse(model, final_model).Shape()

        return final_model

    # Export to IGS,STEP,STL,BREP
    def save_3d_cad_images(self):
        status = self.resultObj['Bolt']['status']
        if status is True:
            if self.fuse_model is None:
                self.fuse_model = self.create2Dcad()
            shape = self.fuse_model

            files_types = "IGS (*.igs);;STEP (*.stp);;STL (*.stl);;BREP(*.brep)"

            fileName, _ = QFileDialog.getSaveFileName(self, 'Export', os.path.join(str(self.folder), "untitled.igs"), files_types)
            fName = str(fileName)

            # if self.connectivity is None:
            #     self.connectivity = self.create_3d_col_web_beam_web()
            # if self.fuse_model is None:
            #     self.fuse_model = self.create_2d_cad(self.connectivity)
            # shape = self.fuse_model
            #
            # files_types = "IGS (*.igs);;STEP (*.stp);;STL (*.stl);;BREP(*.brep)"
            # filename = QFileDialog.getSaveFileName(self, 'Export', str(self.folder) + "/untitled.igs", files_types)
            #
            # filename = str(filename)
            flag = True
            if fName == '':
                flag = False
                return flag
            else:
                file_extension = fName.split(".")[-1]

                if file_extension == 'igs':
                    IGESControl.IGESControl_Controller().Init()
                    iges_writer = IGESControl.IGESControl_Writer()
                    iges_writer.AddShape(shape)
                    iges_writer.Write(fName)

                elif file_extension == 'brep':

                    BRepTools.breptools.Write(shape, fName)

                elif file_extension == 'stp':
                    # initialize the STEP exporter
                    step_writer = STEPControl_Writer()
                    Interface_Static_SetCVal("write.step.schema", "AP203")

                    # transfer shapes and write file
                    step_writer.Transfer(shape, STEPControl_AsIs)
                    status = step_writer.Write(fName)

                    assert(status == IFSelect_RetDone)

                else:
                    stl_writer = StlAPI_Writer()
                    stl_writer.SetASCIIMode(True)
                    stl_writer.Write(shape, fName)

                self.fuse_model = None
                QMessageBox.about(self, 'Information', "File saved")

        else:
            self.ui.actionSave_3D_model.setEnabled(False)
            QMessageBox.about(self,'Information', 'Design Unsafe: 3D Model cannot be saved')


    def call_desired_view(self, filename, view):
        self. unchecked_all_checkbox()

        uiobj = self.getuser_inputs()
        result_obj = end_connection(uiobj)
        dict_beam_data = self.fetch_beam_param()
        dict_col_data = self.fetch_column_param()
        end_common_obj = EndCommonData(uiobj, result_obj, dict_beam_data, dict_col_data, self.folder)
        end_common_obj.save_to_svg(filename, view)

    def callend2D_Drawing(self, view):  # call2D_Drawing(self,view)

        ''' This routine saves the 2D SVG image as per the connectivity selected
        SVG image created through svgwrite package which takes design INPUT and OUTPUT parameters from Finplate GUI.
        '''
        self.ui.chkBxEndplate.setChecked(Qt.Unchecked)
        self.ui.chkBxBeam.setChecked(Qt.Unchecked)
        self.ui.chkBxCol.setChecked(Qt.Unchecked)
        self.ui.btn3D.setChecked(Qt.Unchecked)
        status = self.resultObj['Bolt']['status']
        if status is True:
            if view != 'All':

                if view == "Front":
                    filename = os.path.join(self.folder, "images_html", "endFront.svg")

                elif view == "Side":
                    filename = os.path.join(self.folder, "images_html",  "endSide.svg")

                else:
                    filename = os.path.join(self.folder, "images_html", "endTop.svg")

                svg_file = SvgWindow()
                svg_file.call_svgwindow(filename, view, self.folder)

            else:
                fname = ''
                self.commLogicObj.call2D_Drawing(view, fname, self.folder)
        else:
            pass

    # def call_2d_drawing(self, view):
    #
    #     ''' This routine saves the 2D SVG image as per the connectivity selected
    #     SVG image created through svgwrite pacage which takes design INPUT and OUTPUT parameters from Endplate GUI.
    #     '''
    #     self.ui.chkBxEndplate.setChecked(Qt.Unchecked)
    #     self.ui.chkBxBeam.setChecked(Qt.Unchecked)
    #     self.ui.chkBxCol.setChecked(Qt.Unchecked)
    #     self.ui.btn3D.setChecked(Qt.Unchecked)
    #
    #     if view == "All":
    #         filename = ''
    #         self.call_desired_view(filename, view)
    #         self.display.set_bg_gradient_color(255, 255, 255, 255, 255, 255)
    #         data = os.path.join(str(self.folder), "images_html", "3D_Model.png")
    #         self.display.ExportToImage(data)
    #
    #     else:
    #
    #         if view == "Front":
    #             filename = os.path.join(self.folder, "images_html", "endFront.svg")
    #
    #         elif view == "Side":
    #             filename = os.path.join(self.folder, "images_html", "endSide.svg")
    #
    #         else:
    #             filename = os.path.join(self.folder, "images_html", "endTop.svg")
    #
    #         svg_file = SvgWindow()
    #         svg_file.call_svgwindow(filename, view, self.folder)

    def closeEvent(self, event):
        '''
        Closing endPlate window.
        '''
        ui_input = self.getuser_inputs()
        self.save_inputs(ui_input)
        reply = QMessageBox.question(self, 'Message',
                                           "Are you sure you want to quit?", QMessageBox.Yes, QMessageBox.No)

        if reply == QMessageBox.Yes:
            self.closed.emit()
            event.accept()
        else:
            event.ignore()
# ********************************* Help Action *********************************************************************************************

    def about_osdag(self):
        dialog = MyAboutOsdag(self)
        dialog.show()

    def open_osdag(self):
        self.about_osdag()

    def tutorials(self):
        dialog = MyTutorials(self)
        dialog.show()

    def open_tutorials(self):
        self.tutorials()

    def ask_question(self):
        dialog = MyAskQuestion(self)
        dialog.show()

    def open_question(self):
        self.ask_question()

    def design_examples(self):

        root_path = os.path.join(os.path.dirname(__file__), '..', '..', '..', 'ResourceFiles', 'design_example', '_build', 'html')
        for html_file in os.listdir(root_path):
            if html_file.startswith('index'):
                if sys.platform == ("win32" or "win64"):
                    os.startfile("%s/%s" % (root_path, html_file))
                else:
                    opener ="open" if sys.platform == "darwin" else "xdg-open"
                    subprocess.call([opener, "%s/%s" % (root_path, html_file)])

# ********************************************************************************************************************************************************
    def design_preferences(self):
        self.designPrefDialog.show()

    def bolt_hole_clearace(self):
        self.designPrefDialog.get_clearance()

    def call_boltFu(self):
        self.designPrefDialog.set_boltFu()


def set_osdaglogger():
    global logger
    if logger is None:
        logger = logging.getLogger("osdag")
    else:
        for handler in logger.handlers[:]:
            logger.removeHandler(handler)

    logger.setLevel(logging.DEBUG)

    # create the logging file handler
    fh = logging.FileHandler("Connections/Shear/Endplate/end.log", mode="a")

    # ,datefmt='%a, %d %b %Y %H:%M:%S'
    # formatter = logging.Formatter('%(asctime)s - %(name)s - %(levelname)s - %(message)s')

    formatter = logging.Formatter('''
    <div  class="LOG %(levelname)s">
        <span class="DATE">%(asctime)s</span>
        <span class="LEVEL">%(levelname)s</span>
        <span class="MSG">%(message)s</span>
    </div>''')
    formatter.datefmt = '%a, %d %b %Y %H:%M:%S'
    fh.setFormatter(formatter)

    # add handler to logger object
    logger.addHandler(fh)


def launch_endplate_controller(osdag_main_window, folder):
    set_osdaglogger()
    raw_logger = logging.getLogger("raw")
    raw_logger.setLevel(logging.INFO)
    fh = logging.FileHandler("Connections/Shear/Endplate/end.log", mode="w")
    formatter = logging.Formatter('''%(message)s''')
    fh.setFormatter(formatter)
    raw_logger.addHandler(fh)
    raw_logger.info('''<link rel="stylesheet" type="text/css" href="Connections/Shear/Endplate/log.css"/>''')

    # app = QApplication(sys.argv)
    module_setup()
#     web = QWebView()
    window = MainController(folder)
    osdag_main_window.hide()

    window.show()
    window.closed.connect(osdag_main_window.show)

    # sys.exit(app.exec_())


if __name__ == '__main__':
    # launchFinPlateController(None)

    # linking css to log file to display colour logs.
    set_osdaglogger()
    raw_logger = logging.getLogger("raw")
    raw_logger.setLevel(logging.INFO)
    fh = logging.FileHandler("Connections/Shear/Endplate/fin.log", mode="w")
    formatter = logging.Formatter('''%(message)s''')
    fh.setFormatter(formatter)
    raw_logger.addHandler(fh)
    raw_logger.info('''<link rel="stylesheet" type="text/css" href="Connections/Shear/Endplate/log.css"/>''')

    app = QApplication(sys.argv)
    module_setup()
    # workspace_folder_path, _ = QFileDialog.getSaveFileName(caption='Select Workspace Directory', directory="F:\Osdag_workspace")
    workspace_folder_path = "D:\Osdag_Workspace\endplate"
    if not os.path.exists(workspace_folder_path):
        os.mkdir(workspace_folder_path, 0755)
    image_folder_path = os.path.join(workspace_folder_path, 'images_html')
    if not os.path.exists(image_folder_path):
        os.mkdir(image_folder_path, 0755)
    window = MainController(workspace_folder_path)
    window.show()
    sys.exit(app.exec_())<|MERGE_RESOLUTION|>--- conflicted
+++ resolved
@@ -341,13 +341,8 @@
         self.ui.inputDock.setFixedSize(310, 710)
 
         self.gradeType = {'Please Select Type':'',
-<<<<<<< HEAD
-                         'HSFG': [8.8, 10.9],
+                         'Friction Grip Bolt': [8.8, 10.9],
                          'Bearing Bolt': [3.6, 4.6, 4.8, 5.6, 5.8, 6.8, 8.8, 9.8, 10.9, 12.9]}
-=======
-                         'Friction Grip Bolt': [8.8, 10.9],
-                         'Bearing Bolt': [3.6, 4.6, 4.8, 5.6, 5.8, 6.8, 9.8, 10.9, 12.9]}
->>>>>>> ecc9b67a
         self.ui.comboType.addItems(self.gradeType.keys())
         self.ui.comboType.currentIndexChanged[str].connect(self.combotype_currentindexchanged)
         self.ui.comboType.setCurrentIndex(0)
